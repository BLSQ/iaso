from rest_framework import filters, serializers
from rest_framework.fields import Field

from iaso.api.common import HasPermission, ModelViewSet, UserSerializer
from iaso.models import OrgUnit
from plugins.polio.permissions import POLIO_CONFIG_PERMISSION, POLIO_PERMISSION

from ..models import CountryUsersGroup


class UserSerializerForPolio(UserSerializer):
    class Meta(UserSerializer.Meta):
        fields = ["id", "username", "first_name", "last_name", "email"]
        ref_name = "polio_user_serializer"


class CountryUsersGroupSerializer(serializers.ModelSerializer):
    read_only_users_field = UserSerializerForPolio(source="users", many=True, read_only=True)
    country_name: Field = serializers.SlugRelatedField(source="country", slug_field="name", read_only=True)

    class Meta:
        model = CountryUsersGroup
        read_only_fields = ["id", "country", "created_at", "updated_at", "read_only_users_field"]
        fields = [
            "id",
            "country",
            "language",
            "created_at",
            "updated_at",
            "country_name",
            "users",
            "read_only_users_field",
            "teams",
        ]


class CountryUsersGroupViewSet(ModelViewSet):
    serializer_class = CountryUsersGroupSerializer
    results_key = "country_users_group"
    http_method_names = ["get", "put"]
    filter_backends = [filters.OrderingFilter]
    ordering_fields = ["country__name", "language"]
    permission_classes = [HasPermission(POLIO_PERMISSION, POLIO_CONFIG_PERMISSION)]

    def get_queryset(self):
        countries = OrgUnit.objects.filter_for_user_and_app_id(self.request.user).filter(
            org_unit_type__category="COUNTRY"
        )
        countries_without_group = countries.filter(countryusersgroup__isnull=True)

        if countries_without_group.exists():
            groups_to_create = [CountryUsersGroup(country=country) for country in countries_without_group]
            CountryUsersGroup.objects.bulk_create(groups_to_create, ignore_conflicts=True)

<<<<<<< HEAD
        return CountryUsersGroup.objects.filter(country__in=countries)
=======
        queryset = CountryUsersGroup.objects.select_related("country").prefetch_related("users", "teams")

        return queryset.filter(country__in=countries)
>>>>>>> e1103724
<|MERGE_RESOLUTION|>--- conflicted
+++ resolved
@@ -52,10 +52,6 @@
             groups_to_create = [CountryUsersGroup(country=country) for country in countries_without_group]
             CountryUsersGroup.objects.bulk_create(groups_to_create, ignore_conflicts=True)
 
-<<<<<<< HEAD
-        return CountryUsersGroup.objects.filter(country__in=countries)
-=======
         queryset = CountryUsersGroup.objects.select_related("country").prefetch_related("users", "teams")
 
-        return queryset.filter(country__in=countries)
->>>>>>> e1103724
+        return queryset.filter(country__in=countries)