--- conflicted
+++ resolved
@@ -194,8 +194,6 @@
                             multi
                         />
                     </InputWithInfos>
-<<<<<<< HEAD
-=======
                     <PeriodPicker
                         message={periodTypePlaceHolder}
                         periodType={periodType}
@@ -216,7 +214,6 @@
                         options={groups}
                         loading={isFetchingGroups}
                     />
->>>>>>> 48dcd8d9
                     <DisplayIfUserHasPerm
                         permissions={[PLANNING_READ, PLANNING_WRITE]}
                     >
