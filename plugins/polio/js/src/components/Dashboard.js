<<<<<<< HEAD
import { useCallback, useEffect, useMemo, useState } from 'react';
import { useTable } from 'react-table';
=======
import React, { useEffect, useMemo, useState, useCallback } from 'react';
import {
    Table,
    textPlaceholder,
    IconButton as IconButtonComponent,
    ColumnText,
    LoadingSpinner,
} from 'bluesquare-components';
import 'react-table/react-table.css';
>>>>>>> a992074b

import {
    Box,
    Button,
    Dialog,
    DialogActions,
    DialogContent,
    DialogTitle,
    Grid,
    Tab,
    Tabs,
    Typography,
} from '@material-ui/core';
import merge from 'lodash.merge';
import AddIcon from '@material-ui/icons/Add';
<<<<<<< HEAD
import DeleteIcon from '@material-ui/icons/Delete';
import { MapContainer } from './MapComponent';
import { TableHeader } from './Table/TableHeader';
import { TableCell } from './Table/TableCell';
=======
>>>>>>> a992074b

import {
    DateInput,
    ResponsibleField,
    PaymentField,
    Select,
    StatusField,
    TextInput,
} from './Inputs';

import { Page } from './Page';
import { Field, FormikProvider, useFormik, useFormikContext } from 'formik';
import * as yup from 'yup';
import { polioVacines, polioViruses } from '../constants/virus';
import { useGetCampaigns } from '../hooks/useGetCampaigns';
import { OrgUnitsLevels } from './Inputs/OrgUnitsSelect';
import { useSaveCampaign } from '../hooks/useSaveCampaign';
import { useRemoveCampaign } from '../hooks/useRemoveCampaign';
import { useStyles } from '../styles/theme';
import { PreparednessForm } from '../forms/PreparednessForm';
<<<<<<< HEAD
import { useGetRegionGeoJson } from '../hooks/useGetRegionGeoJson';
=======
import MESSAGES from '../constants/messages';
>>>>>>> a992074b

const round_shape = yup.object().shape({
    started_at: yup.date().nullable(),
    ended_at: yup
        .date()
        .nullable()
        .min(yup.ref('started_at'), "end date can't be before start date"),
    mop_up_started_at: yup.date().nullable(),
    mop_up_ended_at: yup
        .date()
        .nullable()
        .min(
            yup.ref('mop_up_started_at'),
            "end date can't be before start date",
        ),
    im_started_at: yup.date().nullable(),
    im_ended_at: yup
        .date()
        .nullable()
        .min(yup.ref('im_started_at'), "end date can't be before start date"),
    lqas_started_at: yup.date().nullable(),
    lqas_ended_at: yup
        .date()
        .nullable()
        .min(yup.ref('lqas_started_at'), "end date can't be before start date"),
    target_population: yup.number().nullable().min(0).integer(),
    cost: yup.number().nullable().min(0).integer(),
});

const schema = yup.object().shape({
    epid: yup.string().nullable(),
    obr_name: yup.string().trim().required(),
    description: yup.string().nullable(),
    onset_at: yup.date().nullable(),
    three_level_call_at: yup.date().nullable(),

    cvdpv_notified_at: yup.date().nullable(),
    cvdpv2_notified_at: yup.date().nullable(),

    pv_notified_at: yup.date().nullable(),
    pv2_notified_at: yup.date().nullable(),

    detection_first_draft_submitted_at: yup.date().nullable(),
    detection_rrt_oprtt_approval_at: yup.date().nullable(),

    investigation_at: yup.date().nullable(),
    risk_assessment_first_draft_submitted_at: yup.date().nullable(),
    risk_assessment_rrt_oprtt_approval_at: yup.date().nullable(),
    ag_nopv_group_met_at: yup.date().nullable(),
    dg_authorized_at: yup.date().nullable(),

    spreadsheet_url: yup.string().url().nullable(),

    eomg: yup.date().nullable(),
    budget_submitted_at: yup.date().nullable(),
    district_count: yup.number().nullable().positive().integer(),
    no_regret_fund_amount: yup.number().nullable().positive().integer(),

    round_one: round_shape,
    round_two: round_shape,
});

const PageAction = ({ icon: Icon, onClick, children }) => {
    const classes = useStyles();

    return (
        <Button variant="contained" color="primary" onClick={onClick}>
            <Icon className={classes.buttonIcon} />
            {children}
        </Button>
    );
};

const defaultToZero = value => (value === '' ? 0 : value);

const BaseInfoForm = () => {
    const classes = useStyles();

    return (
        <>
            <Grid container spacing={2}>
                <Grid xs={12} item>
                    <Typography>
                        Enter information about the new outbreak response
                    </Typography>
                </Grid>
                <Grid container direction="row" item spacing={2}>
                    <Grid xs={12} md={6} item>
                        <Field
                            label="EPID"
                            name={'epid'}
                            component={TextInput}
                            className={classes.input}
                        />

                        <Field
                            label="OBR Name"
                            name={'obr_name'}
                            component={TextInput}
                            className={classes.input}
                        />
                    </Grid>
                    <Grid item xs={12} md={6}>
                        <Field
                            label="Virus"
                            name="virus"
                            className={classes.input}
                            options={polioViruses}
                            component={Select}
                        />
                        <Field
                            label="Vacines"
                            name="vacine"
                            options={polioVacines}
                            component={Select}
                        />
                    </Grid>
                </Grid>
                <Grid item xs={12} md={6}>
                    <Field
                        className={classes.input}
                        label="Description"
                        name={'description'}
                        component={TextInput}
                    />
                    <Field
                        className={classes.input}
                        label="GPEI Coordinator"
                        name={'gpei_coordinator'}
                        component={TextInput}
                    />
                    <Field
                        className={classes.input}
                        name={'initial_org_unit'}
                        component={OrgUnitsLevels}
                    />
                </Grid>
                <Grid container item spacing={2}>
                    <Grid item xs={12} md={6}>
                        <Field
                            className={classes.input}
                            label={'Date of onset'}
                            fullWidth
                            name={'onset_at'}
                            component={DateInput}
                        />
                        <Field
                            className={classes.input}
                            label={'cVDPV Notifiation'}
                            fullWidth
                            name={'cvdpv_notified_at'}
                            component={DateInput}
                        />
                    </Grid>
                    <Grid item xs={12} md={6}>
                        <Field
                            className={classes.input}
                            label={'PV Notification'}
                            fullWidth
                            name={'pv_notified_at'}
                            component={DateInput}
                        />
                        <Field
                            className={classes.input}
                            label={'3 level call'}
                            fullWidth
                            name={'three_level_call_at'}
                            component={DateInput}
                        />
                    </Grid>
                </Grid>
            </Grid>
        </>
    );
};
const DetectionForm = () => {
    return (
        <>
            <Grid container spacing={2}>
                <Grid container direction="row" item spacing={2}>
                    <Grid xs={12} md={6} item>
                        <Field
                            name={'detection_status'}
                            component={StatusField}
                        />
                    </Grid>
                    <Grid xs={12} md={6} item>
                        <Field
                            name={'detection_responsible'}
                            component={ResponsibleField}
                        />
                    </Grid>
                </Grid>
                <Grid item md={6}>
                    <Field
                        label={'Date of onset'}
                        fullWidth
                        name={'onset_at'}
                        component={DateInput}
                    />

                    <Field
                        label={'PV2 Notification'}
                        fullWidth
                        name={'pv_notified_at'}
                        component={DateInput}
                    />
                    <Field
                        label={'cVDPV2 Notification'}
                        fullWidth
                        name={'cvdpv_notified_at'}
                        component={DateInput}
                    />
                </Grid>
            </Grid>
        </>
    );
};

const selectedPathOptions = { color: 'lime' };
const unselectedPathOptions = { color: 'gray' };

const RiskAssessmentForm = () => {
    const classes = useStyles();
    const { values, setFieldValue } = useFormikContext();

    const { group = {} } = values;
    const { data = [] } = useGetRegionGeoJson(values.initial_org_unit);

    const shapes = useMemo(() => {
        return data.map(shape => ({
            ...shape,
            pathOptions: group.org_units.find(org_unit => shape.id === org_unit)
                ? selectedPathOptions
                : unselectedPathOptions,
        }));
    }, [data, group]);

    const onSelectOrgUnit = useCallback(
        shape => {
            var { org_units } = group;
            const hasFound = org_units.find(org_unit => shape.id === org_unit);

            if (hasFound) {
                org_units = org_units.filter(orgUnit => orgUnit !== shape.id);
            } else {
                org_units.push(shape.id);
            }

            setFieldValue('group', {
                ...group,
                org_units,
            });
        },
        [group],
    );

    const wastageRate = 0.26;

    const round1Doses = parseInt(
        defaultToZero(values?.round_one?.target_population ?? 0),
    );
    const round2Doses = parseInt(
        defaultToZero(values?.round_two?.target_population ?? 0),
    );

    const vialsRequested = Math.ceil(
        ((round1Doses + round2Doses) / 20) * (1 / (1 - wastageRate)),
    );

    return (
        <>
            <Grid container spacing={2}>
                <Grid container direction="row" item spacing={2}>
                    <Grid xs={12} md={6} item>
                        <Field
                            name={'risk_assessment_status'}
                            component={StatusField}
                        />
                    </Grid>
                    <Grid xs={12} md={6} item>
                        <Field
                            name={'risk_assessment_responsible'}
                            component={ResponsibleField}
                        />
                    </Grid>
                    <Grid xs={12} md={6} item>
                        <Field
                            label="Verification Score (/20)"
                            name={'verification_score'}
                            component={TextInput}
                            className={classes.input}
                        />
                    </Grid>
                </Grid>
                <Grid item md={6}>
                    <Field
                        label={'Field Investigation Date'}
                        name={'investigation_at'}
                        component={DateInput}
                        fullWidth
                    />
                    <Field
                        label={'3 level call'}
                        name={'three_level_call_at'}
                        component={DateInput}
                        fullWidth
                    />
                    <Field
                        label={'1st Draft Submission'}
                        name={'risk_assessment_first_draft_submitted_at'}
                        component={DateInput}
                        fullWidth
                    />
                    <Field
                        label={'RRT/OPRTT Approval'}
                        name={'risk_assessment_rrt_oprtt_approval_at'}
                        component={DateInput}
                        fullWidth
                    />
                    <Field
                        label={'AG/nOPV Group'}
                        name={'ag_nopv_group_met_at'}
                        component={DateInput}
                        fullWidth
                    />
                    <Field
                        label={'DG Authorization'}
                        name={'dg_authorized_at'}
                        component={DateInput}
                        fullWidth
                    />
                    <Field
                        label="Target population Round 1"
                        name={'round_one.target_population'}
                        component={TextInput}
                        className={classes.input}
                    />
                    <Field
                        label="Target population Round 2"
                        name={'round_two.target_population'}
                        component={TextInput}
                        className={classes.input}
                    />
                    <Typography>
                        Vials Requested{' '}
                        {Number.isNaN(vialsRequested) ? 0 : vialsRequested}
                    </Typography>
                </Grid>
                <Grid xs={12} md={6} item>
                    <MapContainer
                        shapes={shapes}
                        onSelectShape={onSelectOrgUnit}
                    />
                </Grid>
            </Grid>
        </>
    );
};

const BudgetForm = () => {
    const classes = useStyles();

    const { values } = useFormikContext();

    const round1Cost = parseInt(defaultToZero(values?.round_one?.cost ?? 0));
    const round2Cost = parseInt(defaultToZero(values?.round_two?.cost ?? 0));

    const round1Population = parseInt(
        defaultToZero(values?.round_one?.target_population ?? 0),
    );
    const round2Population = parseInt(
        defaultToZero(values?.round_two?.target_population ?? 0),
    );

    const calculateRound1 = round1Cost > 0 && round1Population > 0;
    const calculateRound2 = round2Cost > 0 && round2Population > 0;

    const totalCost =
        (calculateRound1 ? round1Cost : 0) + (calculateRound2 ? round2Cost : 0);

    const totalPopulation =
        (calculateRound1 ? round1Population : 0) +
        (calculateRound2 ? round2Population : 0);

    const costRound1PerChild = calculateRound1
        ? (round1Cost / round1Population).toFixed(2)
        : 0;

    const costRound2PerChild = calculateRound2
        ? (round2Cost / round2Population).toFixed(2)
        : 0;

    const totalCostPerChild = (totalCost / totalPopulation).toFixed(2);

    return (
        <>
            <Grid container spacing={2}>
                <Grid container direction="row" item spacing={2}>
                    <Grid xs={12} md={6} item>
                        <Field name={'budget_status'} component={StatusField} />
                    </Grid>
                    <Grid xs={12} md={6} item>
                        <Field
                            name={'budget_responsible'}
                            component={ResponsibleField}
                        />
                    </Grid>
                </Grid>

                <Grid xs={12} md={6} item>
                    <Box mb={2}>
                        <Field
                            name={'payment_mode'}
                            component={PaymentField}
                            fullWidth
                        />
                    </Box>
                    <Field
                        label={'Disbursed to CO (WHO)'}
                        name={'who_disbursed_to_co_at'}
                        component={DateInput}
                        fullWidth
                    />
                    <Field
                        label={'Disbursed to MOH (WHO)'}
                        name={'who_disbursed_to_moh_at'}
                        component={DateInput}
                        fullWidth
                    />
                    <Field
                        label={'Disbursed to CO (UNICEF)'}
                        name={'unicef_disbursed_to_co_at'}
                        component={DateInput}
                        fullWidth
                    />
                    <Field
                        label={'Disbursed to MOH (UNICEF)'}
                        name={'unicef_disbursed_to_moh_at'}
                        component={DateInput}
                        fullWidth
                    />
                </Grid>

                <Grid item md={6}>
                    <Field
                        label={'1st Draft Submission'}
                        name={'risk_assessment_first_draft_submitted_at'}
                        component={DateInput}
                        fullWidth
                    />
                    <Field
                        label={'RRT/OPRTT Approval'}
                        name={'risk_assessment_rrt_oprtt_approval_at'}
                        component={DateInput}
                        fullWidth
                    />

                    <Field
                        label={'EOMG Group'}
                        name={'eomg'}
                        component={DateInput}
                        fullWidth
                    />

                    <Field
                        label={'Budget Submitted At'}
                        name={'budget_submitted_at'}
                        component={DateInput}
                        fullWidth
                    />

                    <Field
                        label="District Count"
                        name={'district_count'}
                        component={TextInput}
                        className={classes.input}
                    />

                    <Field
                        label="No Regret Fund"
                        name={'no_regret_fund_amount'}
                        component={TextInput}
                        className={classes.input}
                    />

                    <Field
                        label="Cost Round 1"
                        name={'round_one.cost'}
                        component={TextInput}
                        className={classes.input}
                    />

                    <Field
                        label="Cost Round 2"
                        name={'round_two.cost'}
                        component={TextInput}
                        className={classes.input}
                    />

                    <Typography>
                        Cost/Child Round 1: $
                        {calculateRound1 ? costRound1PerChild : ' -'}
                    </Typography>
                    <Typography>
                        Cost/Child Round 2: $
                        {calculateRound2 ? costRound2PerChild : ' -'}
                    </Typography>
                    <Typography>
                        Cost/Child Total: $
                        {calculateRound1 || calculateRound2
                            ? totalCostPerChild
                            : ' -'}
                    </Typography>
                </Grid>
            </Grid>
        </>
    );
};

const Round1Form = () => {
    const classes = useStyles();

    return (
        <Grid container spacing={2}>
            <Grid xs={12} md={6} item>
                <Field
                    label={'Round 1 Start'}
                    name={'round_one.started_at'}
                    component={DateInput}
                    fullWidth
                />

                <Field
                    label={'Round 1 End'}
                    name={'round_one.ended_at'}
                    component={DateInput}
                    fullWidth
                />
                <Field
                    label={'Mop Up Start'}
                    name={'round_one.mop_up_started_at'}
                    component={DateInput}
                    fullWidth
                />
                <Field
                    label={'Mop Up End'}
                    name={'round_one.mop_up_ended_at'}
                    component={DateInput}
                    fullWidth
                />
                <Box className={classes.round1FormCalculations}>
                    <Typography>
                        Percentage of districts passing LQAS: xx% (xxx passing /
                        xxx received / xxx total)
                    </Typography>
                    <Typography>Percentage of missed children: xx%</Typography>
                </Box>

                <Field
                    label={'IM Start'}
                    name={'round_one.im_started_at'}
                    component={DateInput}
                    fullWidth
                />

                <Field
                    label={'IM End'}
                    name={'round_one.im_ended_at'}
                    component={DateInput}
                    fullWidth
                />
            </Grid>
            <Grid xs={12} md={6} item>
                <Field
                    label={'LQAS Start'}
                    name={'round_one.lqas_started_at'}
                    component={DateInput}
                    fullWidth
                />

                <Field
                    label={'LQAS End'}
                    name={'round_one.lqas_ended_at'}
                    component={DateInput}
                    fullWidth
                />
            </Grid>
        </Grid>
    );
};
const Round2Form = () => {
    const classes = useStyles();

    return (
        <Grid container spacing={2}>
            <Grid xs={12} md={6} item>
                <Field
                    label={'Round 2 Start'}
                    name={'round_two.started_at'}
                    component={DateInput}
                    fullWidth
                />

                <Field
                    label={'Round 2 End'}
                    name={'round_two.ended_at'}
                    component={DateInput}
                    fullWidth
                />
                <Field
                    label={'Mop Up Start'}
                    name={'round_two.mop_up_started_at'}
                    component={DateInput}
                    fullWidth
                />
                <Field
                    label={'Mop Up End'}
                    name={'round_two.mop_up_ended_at'}
                    component={DateInput}
                    fullWidth
                />
                <Box className={classes.round1FormCalculations}>
                    <Typography>
                        Percentage of districts passing LQAS: xx% (xxx passing /
                        xxx received / xxx total)
                    </Typography>
                    <Typography>Percentage of missed children: xx%</Typography>
                </Box>

                <Field
                    label={'IM Start'}
                    name={'round_two.im_started_at'}
                    component={DateInput}
                    fullWidth
                />

                <Field
                    label={'IM End'}
                    name={'round_two.im_ended_at'}
                    component={DateInput}
                    fullWidth
                />
            </Grid>
            <Grid xs={12} md={6} item>
                <Field
                    label={'LQAS Start'}
                    name={'round_two.lqas_started_at'}
                    component={DateInput}
                    fullWidth
                />

                <Field
                    label={'LQAS End'}
                    name={'round_two.lqas_ended_at'}
                    component={DateInput}
                    fullWidth
                />
            </Grid>
        </Grid>
    );
};

const Form = ({ children }) => {
    const classes = useStyles();

    return (
        <Box
            component="form"
            className={classes.form}
            noValidate
            autoComplete="off"
        >
            {children}
        </Box>
    );
};

const CreateEditDialog = ({ isOpen, onClose, onConfirm, selectedCampaign }) => {
    const { mutate: saveCampaign } = useSaveCampaign();

    const classes = useStyles();

    const handleSubmit = (values, helpers) =>
        saveCampaign(values, {
            onSuccess: () => {
                helpers.resetForm();
                onClose();
            },
        });

    const defaultValues = {
        round_one: {},
        round_two: {},
<<<<<<< HEAD
        group: {
            name: 'hidden group',
            org_units: [],
        },
=======
>>>>>>> a992074b
    };

    const initialValues = merge(selectedCampaign, defaultValues);

    const formik = useFormik({
        initialValues,
        enableReinitialize: true,
        validateOnBlur: true,
        validationSchema: schema,
        onSubmit: handleSubmit,
    });

    const tabs = [
        {
            title: 'Base info',
            form: BaseInfoForm,
        },
        {
            title: 'Detection',
            form: DetectionForm,
        },
        {
            title: 'Risk Assessment',
            form: RiskAssessmentForm,
        },
        {
            title: 'Budget',
            form: BudgetForm,
        },
        {
            title: 'Preparedness',
            form: PreparednessForm,
        },
        {
            title: 'Round 1',
            form: Round1Form,
        },
        {
            title: 'Round 2',
            form: Round2Form,
        },
    ];

    const [selectedTab, setSelectedTab] = useState(0);

    const handleChange = (event, newValue) => {
        setSelectedTab(newValue);
    };

    const CurrentForm = tabs[selectedTab].form;

    // default to tab 0 when opening
    useEffect(() => {
        setSelectedTab(0);
    }, [isOpen]);

    return (
        <Dialog
            fullWidth
            maxWidth={'lg'}
            open={isOpen}
            onBackdropClick={onClose}
            scroll="body"
        >
            <DialogTitle className={classes.title}>Create campaign</DialogTitle>
            <DialogContent className={classes.content}>
                <Tabs
                    value={selectedTab}
                    className={classes.tabs}
                    textColor={'primary'}
                    onChange={handleChange}
                    aria-label="disabled tabs example"
                >
                    {tabs.map(({ title }) => {
                        return <Tab key={title} label={title} />;
                    })}
                </Tabs>
                <FormikProvider value={formik}>
                    <Form>
                        <CurrentForm />
                    </Form>
                </FormikProvider>
            </DialogContent>
            <DialogActions className={classes.action}>
                <Button
                    onClick={onClose}
                    color="primary"
                    disabled={formik.isSubmitting}
                >
                    Cancel
                </Button>
                <Button
                    onClick={formik.handleSubmit}
                    color="primary"
                    variant={'contained'}
                    autoFocus
                    disabled={!formik.isValid || formik.isSubmitting}
                >
                    Confirm
                </Button>
            </DialogActions>
        </Dialog>
    );
};

const PageActions = ({ children }) => {
    const classes = useStyles();

    return (
        <Grid
            container
            className={classes.pageActions}
            spacing={4}
            justify="flex-end"
            alignItems="center"
        >
            <Grid item xs={4} container justify="flex-end" alignItems="center">
                {children}
            </Grid>
        </Grid>
    );
};

const DeleteConfirmDialog = ({ isOpen, onClose, onConfirm }) => {
    const classes = useStyles();

    return (
        <Dialog fullWidth open={isOpen} onBackdropClick={onClose}>
            <DialogTitle className={classes.title}>
                Are you sure you want to delete this campaign?
            </DialogTitle>
            <DialogContent className={classes.content}>
                This operation cannot be undone
            </DialogContent>
            <DialogActions className={classes.action}>
                <Button onClick={onClose} color="primary">
                    No
                </Button>
                <Button onClick={onConfirm} color="primary" autoFocus>
                    Yes
                </Button>
            </DialogActions>
        </Dialog>
    );
};

const DEFAULT_PAGE_SIZE = 10;
const DEFAULT_PAGE = 1;
const DEFAULT_ORDER = 'obr_name';

export const Dashboard = () => {
    const [isCreateEditDialogOpen, setIsCreateEditDialogOpen] = useState(false);
    const [isConfirmDeleteDialogOpen, setIsConfirmDeleteDialogOpen] =
        useState(false);
    const [selectedCampaignId, setSelectedCampaignId] = useState();
    const [page, setPage] = useState(parseInt(DEFAULT_PAGE, 10));
    const [pageSize, setPageSize] = useState(parseInt(DEFAULT_PAGE_SIZE, 10));
    const [order, setOrder] = useState(DEFAULT_ORDER);
    const classes = useStyles();

    const { data: campaigns = [], status } = useGetCampaigns({
        page,
        pageSize,
        order,
    });
    const { mutate: removeCampaign } = useRemoveCampaign();

    const openCreateEditDialog = useCallback(() => {
        setIsCreateEditDialogOpen(true);
    },[setIsCreateEditDialogOpen]);

    const closeCreateEditDialog = () => {
        setSelectedCampaignId(undefined);
        setIsCreateEditDialogOpen(false);
    };

    const openDeleteConfirmDialog = useCallback(() => {
        setIsConfirmDeleteDialogOpen(true);
    },[setIsConfirmDeleteDialogOpen]);

    const closeDeleteConfirmDialog = () => {
        setIsConfirmDeleteDialogOpen(false);
    };

    const handleDeleteConfirmDialogConfirm = () => {
        removeCampaign(selectedCampaign.id, {
            onSuccess: () => {
                closeDeleteConfirmDialog();
            },
        });
    };

    const handleClickEditRow = useCallback(id => {
        setSelectedCampaignId(id);
        openCreateEditDialog();
    },[setSelectedCampaignId,openCreateEditDialog]);


    const handleClickDeleteRow = useCallback(id => {
        setSelectedCampaignId(id);
        openDeleteConfirmDialog();
    },[setSelectedCampaignId,openDeleteConfirmDialog]);

    const handleClickCreateButton = () => {
        setSelectedCampaignId(undefined);
        openCreateEditDialog();
    };

    const selectedCampaign = campaigns?.campaigns?.find(
        campaign => campaign.id === selectedCampaignId,
    );

    const columns = useMemo(
        () => [
            {
                Header: 'Name',
                accessor: 'obr_name',
                Cell: settings => {
                    return <span>{settings.original.obr_name}</span>;
                },
            },
            {
                Header: 'cVDPV2 Notification Date',
                accessor: 'cvdpv2_notified_at',
                Cell: settings => {
                    const text =
                        settings?.original?.cvdpv2_notified_at ??
                        textPlaceholder;
                    return <span>{text}</span>;
                },
            },
            {
                Header: 'Status',
                accessor: 'detection_status',
                Cell: settings => {
                    return (
                        <ColumnText text={settings.original.detection_status} />
                    );
                },
            },
            {
                Header: 'Actions',
                Cell: settings => {
                    return (
                        <>
                            <IconButtonComponent
                                icon="edit"
                                tooltipMessage={MESSAGES.edit}
                                onClick={() =>
                                    handleClickEditRow(settings.original.id)
                                }
                            />
                            <IconButtonComponent
                                icon="delete"
                                tooltipMessage={MESSAGES.delete}
                                onClick={() =>
                                    handleClickDeleteRow(settings.original.id)
                                }
                            />
                        </>
                    );
                },
            },
        ],
        [handleClickDeleteRow, handleClickEditRow],
    );

    // The naming is aligned with the names in Table
    const onTableParamsChange = useCallback(
        (baseUrl, newParams) => {
            if (newParams.page !== page) {
                setPage(newParams.page);
            }
            if (newParams.pageSize !== pageSize) {
                setPageSize(newParams.pageSize);
            }
            if (newParams.order !== order) {
                setOrder(newParams.order);
            }
        },
        [page, pageSize, order],
    );

    const tableParams = useMemo(() => {
        return {
            pageSize,
            page,
            order,
        };
    }, [pageSize, page, order]);
    return (
        <>
            <CreateEditDialog
                selectedCampaign={selectedCampaign}
                isOpen={isCreateEditDialogOpen}
                onClose={closeCreateEditDialog}
            />
            <DeleteConfirmDialog
                isOpen={isConfirmDeleteDialogOpen}
                onClose={closeDeleteConfirmDialog}
                onConfirm={handleDeleteConfirmDialogConfirm}
            />
            <Page title={'Campaigns'}>
                <Box className={classes.containerFullHeightNoTabPadded}>
                    {status === 'loading' && <LoadingSpinner />}
                    <PageActions>
                        <PageAction
                            icon={AddIcon}
                            onClick={handleClickCreateButton}
                        >
                            Create
                        </PageAction>
                    </PageActions>
                    {status === 'success' && (
                        <Table
                            params={tableParams}
                            count={campaigns.count}
                            pages={Math.ceil(campaigns.count / pageSize)}
                            baseUrl={'/polio'}
                            redirectTo={onTableParamsChange}
                            columns={columns}
                            data={campaigns.campaigns}
                            watchToRender={tableParams}
                        />
                    )}
                </Box>
            </Page>
        </>
    );
};<|MERGE_RESOLUTION|>--- conflicted
+++ resolved
@@ -1,7 +1,5 @@
-<<<<<<< HEAD
 import { useCallback, useEffect, useMemo, useState } from 'react';
 import { useTable } from 'react-table';
-=======
 import React, { useEffect, useMemo, useState, useCallback } from 'react';
 import {
     Table,
@@ -11,7 +9,6 @@
     LoadingSpinner,
 } from 'bluesquare-components';
 import 'react-table/react-table.css';
->>>>>>> a992074b
 
 import {
     Box,
@@ -27,13 +24,10 @@
 } from '@material-ui/core';
 import merge from 'lodash.merge';
 import AddIcon from '@material-ui/icons/Add';
-<<<<<<< HEAD
 import DeleteIcon from '@material-ui/icons/Delete';
 import { MapContainer } from './MapComponent';
 import { TableHeader } from './Table/TableHeader';
 import { TableCell } from './Table/TableCell';
-=======
->>>>>>> a992074b
 
 import {
     DateInput,
@@ -54,11 +48,8 @@
 import { useRemoveCampaign } from '../hooks/useRemoveCampaign';
 import { useStyles } from '../styles/theme';
 import { PreparednessForm } from '../forms/PreparednessForm';
-<<<<<<< HEAD
 import { useGetRegionGeoJson } from '../hooks/useGetRegionGeoJson';
-=======
 import MESSAGES from '../constants/messages';
->>>>>>> a992074b
 
 const round_shape = yup.object().shape({
     started_at: yup.date().nullable(),
@@ -753,13 +744,10 @@
     const defaultValues = {
         round_one: {},
         round_two: {},
-<<<<<<< HEAD
         group: {
             name: 'hidden group',
             org_units: [],
         },
-=======
->>>>>>> a992074b
     };
 
     const initialValues = merge(selectedCampaign, defaultValues);
@@ -929,7 +917,7 @@
 
     const openCreateEditDialog = useCallback(() => {
         setIsCreateEditDialogOpen(true);
-    },[setIsCreateEditDialogOpen]);
+    }, [setIsCreateEditDialogOpen]);
 
     const closeCreateEditDialog = () => {
         setSelectedCampaignId(undefined);
@@ -938,7 +926,7 @@
 
     const openDeleteConfirmDialog = useCallback(() => {
         setIsConfirmDeleteDialogOpen(true);
-    },[setIsConfirmDeleteDialogOpen]);
+    }, [setIsConfirmDeleteDialogOpen]);
 
     const closeDeleteConfirmDialog = () => {
         setIsConfirmDeleteDialogOpen(false);
@@ -952,16 +940,21 @@
         });
     };
 
-    const handleClickEditRow = useCallback(id => {
-        setSelectedCampaignId(id);
-        openCreateEditDialog();
-    },[setSelectedCampaignId,openCreateEditDialog]);
-
-
-    const handleClickDeleteRow = useCallback(id => {
-        setSelectedCampaignId(id);
-        openDeleteConfirmDialog();
-    },[setSelectedCampaignId,openDeleteConfirmDialog]);
+    const handleClickEditRow = useCallback(
+        id => {
+            setSelectedCampaignId(id);
+            openCreateEditDialog();
+        },
+        [setSelectedCampaignId, openCreateEditDialog],
+    );
+
+    const handleClickDeleteRow = useCallback(
+        id => {
+            setSelectedCampaignId(id);
+            openDeleteConfirmDialog();
+        },
+        [setSelectedCampaignId, openDeleteConfirmDialog],
+    );
 
     const handleClickCreateButton = () => {
         setSelectedCampaignId(undefined);
