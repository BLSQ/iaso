--- conflicted
+++ resolved
@@ -423,24 +423,6 @@
                 }
             )
 
-<<<<<<< HEAD
-        for report in destruction_reports:
-            results.append(
-                {
-                    "date": report.destruction_report_date,
-                    "action": f"{report.action} ({report.lot_numbers})"
-                    if len(report.action) > 0
-                    else f"Stock Destruction ({report.lot_numbers})",
-                    "vials_in": None,
-                    "doses_in": None,
-                    "vials_out": report.unusable_vials_destroyed,
-                    "doses_out": report.unusable_vials_destroyed * calc.get_doses_per_vial(),
-                    "type": MovementTypeEnum.DESTRUCTION_REPORT.value,
-                }
-            )
-
-=======
->>>>>>> 931d9789
         for report in incident_reports:
             results.append(
                 {
