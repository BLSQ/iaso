/* eslint-disable react/jsx-props-no-spreading */
import React, { ReactElement } from 'react';
import moment from 'moment';
import { upperCase } from 'lodash';
import { Link } from 'react-router';
import { Box } from '@material-ui/core';
import { IntlFormatMessage, useSafeIntl } from 'bluesquare-components';
import { GeoJsonMap } from '../../../../../../hat/assets/js/apps/Iaso/components/maps/GeoJsonMapComponent';
import MESSAGES from '../../constants/messages';
import { useGetOrgUnitDetail } from '../../../../../../hat/assets/js/apps/Iaso/domains/orgUnits/hooks/requests/useGetOrgUnitDetail';
import { LinkToOrgUnit } from '../../../../../../hat/assets/js/apps/Iaso/domains/orgUnits/components/LinkToOrgUnit';

type OrgUnitLinkProps = {
    orgUnitId: number;
};

const OrgUnitLink = ({ orgUnitId }): ReactElement<OrgUnitLinkProps> => {
    const { data: currentOrgUnit } = useGetOrgUnitDetail(orgUnitId);

    return <LinkToOrgUnit orgUnit={currentOrgUnit} />;
};

const convertBoolean = (value: boolean, formatMessage: IntlFormatMessage) => {
    return value ? formatMessage(MESSAGES.yes) : formatMessage(MESSAGES.no);
};

const convertDate = (value: string, format = 'L') => {
    return value ? moment(value).format(format) : '--';
};
<<<<<<< HEAD

export const config: Record<string, any> = [
    // Global
    {
        key: 'id',
    },
    {
        key: 'created_at',
        getLogValue: log => convertDate(log.created_at, 'LTS'),
    },
    {
        key: 'updated_at',
        getLogValue: log => convertDate(log.updated_at, 'LTS'),
    },
    {
        key: 'deleted_at',
        getLogValue: log => convertDate(log.deleted_at, 'LTS'),
    },
    {
        key: 'account',
    },
    // Base Info
    {
        key: 'epid',
    },
    {
        key: 'obr_name',
    },
    {
        key: 'group',
        type: 'object',
        childrenLabel: MESSAGES.group,
        children: [
            {
                key: 'id',
            },
            {
                key: 'org_units',
                getLogValue: log =>
                    log.org_units.map((ouId, index) => {
                        const lastArrayItem =
                            log.org_units[log.org_units.length - 1];
                        return (
                            <Box key={ouId} display="inline-block">
                                <Link
                                    target="_blank"
                                    href={`/dashboard/orgunits/detail/orgUnitId/${ouId}`}
                                >
                                    {ouId}
                                </Link>
                                {log.org_units[index] !== lastArrayItem && ','}
                            </Box>
                        );
                    }),
            },
        ],
    },
    {
        key: 'eomg',
    },
    {
        key: 'description',
    },
    {
        key: 'gpei_coordinator',
    },
    {
        key: 'gpei_email',
    },
    {
        key: 'country',
        getLogValue: log => <OrgUnitLink orgUnitId={log.country} />,
    },
    {
        key: 'initial_org_unit',
        getLogValue: log => <OrgUnitLink orgUnitId={log.initial_org_unit} />,
    },
    {
        key: 'onset_at',
    },
    {
        key: 'cvdpv2_notified_at',
        getLogValue: log => convertDate(log.cvdpv2_notified_at),
    },
    {
        key: 'virus',
    },
    {
        key: 'vacine',
    },
    {
        key: 'is_preventive',
        getLogValue: log => convertBoolean(log.is_preventive),
    },
    {
        key: 'is_test',
        getLogValue: log => convertBoolean(log.is_test),
    },
    {
        key: 'enable_send_weekly_email',
        getLogValue: log => convertBoolean(log.enable_send_weekly_email),
    },
    {
        key: 'pv_notified_at',
        getLogValue: log => convertDate(log.pv_notified_at),
    },
    {
        key: 'three_level_call_at',
        getLogValue: log => convertDate(log.three_level_call_at),
    },
    // Detection
    {
        key: 'detection_status',
    },
    {
        key: 'detection_responsible',
    },
    // Risk assessment
    {
        key: 'risk_assessment_status',
    },
    {
        key: 'verification_score',
    },
    {
        key: 'investigation_at',
        getLogValue: log => convertDate(log.investigation_at),
    },
    {
        key: 'risk_assessment_first_draft_submitted_at',
        getLogValue: log =>
            convertDate(log.risk_assessment_first_draft_submitted_at),
    },
    {
        key: 'risk_assessment_rrt_oprtt_approval_at',
        getLogValue: log =>
            convertDate(log.risk_assessment_rrt_oprtt_approval_at),
    },
    {
        key: 'ag_nopv_group_met_at',
        getLogValue: log => convertDate(log.ag_nopv_group_met_at),
    },
    {
        key: 'dg_authorized_at',
        getLogValue: log => convertDate(log.dg_authorized_at),
    },
    {
        key: 'risk_assessment_responsible',
    },
    // Budget
    {
        key: 'budget_status_at_WFEDITABLE',
        getLogValue: log => upperCase(log.budget_status),
    },
    {
        key: 'budget_current_state_label_at_WFEDITABLE',
    },
    // Budget request
    {
        key: 'who_sent_budget_at_WFEDITABLE',
        getLogValue: log => convertDate(log.who_sent_budget_at_WFEDITABLE),
    },
    {
        key: 'unicef_sent_budget_at_WFEDITABLE',
        getLogValue: log =>
            convertDate(log.unicef_sent_budget_at_WFEDITABLE, 'L'),
    },
    {
        key: 'gpei_consolidated_budgets_at_WFEDITABLE',
        getLogValue: log =>
            convertDate(log.gpei_consolidated_budgets_at_WFEDITABLE, 'L'),
    },
    // RRT review
    {
        key: 'submitted_to_rrt_at_WFEDITABLE',
        getLogValue: log =>
            convertDate(log.submitted_to_rrt_at_WFEDITABLE, 'L'),
    },
    {
        key: 'feedback_sent_to_gpei_at_WFEDITABLE',
        getLogValue: log =>
            convertDate(log.feedback_sent_to_gpei_at_WFEDITABLE, 'L'),
    },
    {
        key: 're_submitted_to_rrt_at_WFEDITABLE',
        getLogValue: log =>
            convertDate(log.re_submitted_to_rrt_at_WFEDITABLE, 'L'),
    },
    // ORPG review
    {
        key: 'submitted_to_orpg_operations1_at_WFEDITABLE',
        getLogValue: log =>
            convertDate(log.submitted_to_orpg_operations1_at_WFEDITABLE, 'L'),
    },
    {
        key: 'feedback_sent_to_rrt1_at_WFEDITABLE',
        getLogValue: log =>
            convertDate(log.feedback_sent_to_rrt1_at_WFEDITABLE, 'L'),
    },
    {
        key: 're_submitted_to_orpg_operations1_at_WFEDITABLE',
        getLogValue: log =>
            convertDate(
                log.re_submitted_to_orpg_operations1_at_WFEDITABLE,
                'L',
            ),
    },
    {
        key: 'submitted_to_orpg_wider_at_WFEDITABLE',
        getLogValue: log =>
            convertDate(log.submitted_to_orpg_wider_at_WFEDITABLE, 'L'),
    },
    {
        key: 'submitted_to_orpg_operations2_at_WFEDITABLE',
        getLogValue: log =>
            convertDate(log.submitted_to_orpg_operations2_at_WFEDITABLE, 'L'),
    },
    {
        key: 'feedback_sent_to_rrt2_at_WFEDITABLE',
        getLogValue: log =>
            convertDate(log.feedback_sent_to_rrt2_at_WFEDITABLE, 'L'),
    },
    {
        key: 're_submitted_to_orpg_operations2_at_WFEDITABLE',
        getLogValue: log =>
            convertDate(
                log.re_submitted_to_orpg_operations2_at_WFEDITABLE,
                'L',
            ),
    },
    // APPROVAL
    {
        key: 'submitted_for_approval_at_WFEDITABLE',
        getLogValue: log =>
            convertDate(log.submitted_for_approval_at_WFEDITABLE, 'L'),
    },
    {
        key: 'feedback_sent_to_orpg_operations_unicef_at_WFEDITABLE',
        getLogValue: log =>
            convertDate(
                log.feedback_sent_to_orpg_operations_unicef_at_WFEDITABLE,
                'L',
            ),
    },
    {
        key: 'feedback_sent_to_orpg_operations_who_at_WFEDITABLE',
        getLogValue: log =>
            convertDate(
                log.feedback_sent_to_orpg_operations_who_at_WFEDITABLE,
                'L',
            ),
    },
    {
        key: 'approved_by_who_at_WFEDITABLE',
        getLogValue: log => convertDate(log.approved_by_who_at_WFEDITABLE),
    },
    {
        key: 'approved_by_unicef_at_WFEDITABLE',
        getLogValue: log => convertDate(log.approved_by_unicef_at_WFEDITABLE),
    },
    {
        key: 'approved_at_WFEDITABLE',
        getLogValue: log => convertDate(log.approved_at_WFEDITABLE),
    },
    {
        key: 'approval_confirmed_at_WFEDITABLE',
        getLogValue: log => convertDate(log.approval_confirmed_at_WFEDITABLE),
    },
    {
        key: 'payment_mode',
    },
    {
        key: 'who_disbursed_to_co_at',
        getLogValue: log => convertDate(log.who_disbursed_to_co_at),
    },
    {
        key: 'unicef_disbursed_to_co_at',
        getLogValue: log => convertDate(log.unicef_disbursed_to_co_at),
    },
    {
        key: 'unicef_disbursed_to_moh_at',
        getLogValue: log => convertDate(log.unicef_disbursed_to_moh_at),
    },
    {
        key: 'who_disbursed_to_moh_at',
        getLogValue: log => convertDate(log.who_disbursed_to_moh_at),
    },
    {
        key: 'district_count',
    },
    {
        key: 'no_regret_fund_amount',
    },
    {
        key: 'budget_submitted_at',
        getLogValue: log => convertDate(log.budget_submitted_at),
    },
    // Preparedness
    {
        key: 'preparedness_spreadsheet_url',
    },
    {
        key: 'surge_spreadsheet_url',
    },
    {
        key: 'preperadness_sync_status',
    },
    // Scopes
    {
        key: 'scopes',
        type: 'array',
        childrenLabel: MESSAGES.scope,
        children: [
            {
                key: 'id',
            },
            {
                key: 'group',
                type: 'object',
                childrenLabel: MESSAGES.group,
                children: [
                    {
                        key: 'id',
                    },
                    {
                        key: 'org_units',
                        getLogValue: log =>
                            log.org_units.map((ouId, index) => {
                                const lastArrayItem =
                                    log.org_units[log.org_units.length - 1];
                                return (
                                    <Box key={ouId} display="inline-block">
                                        <Link
                                            target="_blank"
                                            href={`/dashboard/orgunits/detail/orgUnitId/${ouId}`}
                                        >
                                            {ouId}
                                        </Link>
                                        {log.org_units[index] !==
                                            lastArrayItem && ','}
                                    </Box>
                                );
                            }),
                    },
                ],
            },
        ],
    },
    {
        key: 'separate_scopes_per_round',
        getLogValue: log => convertBoolean(log.separate_scopes_per_round),
    },
    // Rounds
    {
        key: 'rounds',
        type: 'array',
        childrenLabel: MESSAGES.round,
        children: [
            {
                key: 'id',
            },
            {
                key: 'cost',
            },
            {
                key: 'number',
            },
            {
                key: 'started_at',
                getLogValue: log => convertDate(log.started_at),
            },
            {
                key: 'ended_at',
                getLogValue: log => convertDate(log.ended_at),
            },
            {
                key: 'mop_up_started_at',
                getLogValue: log => convertDate(log.mop_up_started_at),
            },
            {
                key: 'mop_up_ended_at',
                getLogValue: log => convertDate(log.mop_up_ended_at),
            },
            {
                key: 'im_started_at',
                getLogValue: log => convertDate(log.im_started_at),
            },
            {
                key: 'im_ended_at',
                getLogValue: log => convertDate(log.im_ended_at),
            },
            {
                key: 'lqas_started_at',
                getLogValue: log => convertDate(log.lqas_started_at),
            },
            {
                key: 'lqas_ended_at',
                getLogValue: log => convertDate(log.lqas_ended_at),
            },
            {
                key: 'lqas_district_passing',
            },
            {
                key: 'lqas_district_failing',
            },
            {
                key: 'main_awareness_problem',
            },
            {
                key: 'im_percentage_children_missed_in_household',
            },
            {
                key: 'im_percentage_children_missed_out_household',
            },
            {
                key: 'awareness_of_campaign_planning',
            },
            {
                key: 'scopes',
                type: 'array',
                childrenLabel: MESSAGES.scope,
                children: [
                    {
                        key: 'id',
                    },
                    {
                        key: 'group',
                        type: 'object',
                        childrenLabel: MESSAGES.group,
                        children: [
                            {
                                key: 'id',
                            },
                            {
                                key: 'org_units',
                                getLogValue: log =>
                                    log.org_units.map((ouId, index) => {
                                        const lastArrayItem =
                                            log.org_units[
                                                log.org_units.length - 1
                                            ];
                                        return (
=======
export const useGetConfig = (): Record<string, any> => {
    const { formatMessage } = useSafeIntl();
    return [
        // Global
        {
            key: 'id',
        },
        {
            key: 'created_at',
            getLogValue: log => convertDate(log.created_at, 'LTS'),
        },
        {
            key: 'updated_at',
            getLogValue: log => convertDate(log.updated_at, 'LTS'),
        },
        {
            key: 'deleted_at',
            getLogValue: log => convertDate(log.deleted_at, 'LTS'),
        },
        {
            key: 'account',
        },
        // Base Info
        {
            key: 'epid',
        },
        {
            key: 'obr_name',
        },
        {
            key: 'group',
            type: 'object',
            childrenLabel: MESSAGES.group,
            children: [
                {
                    key: 'id',
                },
                {
                    key: 'org_units',
                    getLogValue: log =>
                        log.org_units.map((ouId, index) => {
                            const lastArrayItem =
                                log.org_units[log.org_units.length - 1];
                            return (
                                <Box key={ouId} display="inline-block">
                                    <Link
                                        target="_blank"
                                        href={`/dashboard/orgunits/detail/orgUnitId/${ouId}`}
                                    >
                                        {ouId}
                                    </Link>
                                    {log.org_units[index] !== lastArrayItem &&
                                        ','}
                                </Box>
                            );
                        }),
                },
            ],
        },
        {
            key: 'eomg',
        },
        {
            key: 'description',
        },
        {
            key: 'gpei_coordinator',
        },
        {
            key: 'gpei_email',
        },
        {
            key: 'country',
            getLogValue: log => <OrgUnitLink orgUnitId={log.country} />,
        },
        {
            key: 'initial_org_unit',
            getLogValue: log => (
                <OrgUnitLink orgUnitId={log.initial_org_unit} />
            ),
        },
        {
            key: 'onset_at',
            getLogValue: log => convertDate(log.onset_at),
        },
        {
            key: 'cvdpv2_notified_at',
            getLogValue: log => convertDate(log.cvdpv2_notified_at),
        },
        {
            key: 'virus',
        },
        {
            key: 'vacine',
        },
        {
            key: 'is_preventive',
            getLogValue: log =>
                convertBoolean(log.is_preventive, formatMessage),
        },
        {
            key: 'is_test',
            getLogValue: log => convertBoolean(log.is_test, formatMessage),
        },
        {
            key: 'enable_send_weekly_email',
            getLogValue: log =>
                convertBoolean(log.enable_send_weekly_email, formatMessage),
        },
        {
            key: 'pv_notified_at',
            getLogValue: log => convertDate(log.pv_notified_at),
        },
        {
            key: 'three_level_call_at',
            getLogValue: log => convertDate(log.three_level_call_at),
        },
        // Detection
        {
            key: 'detection_status',
        },
        {
            key: 'detection_responsible',
        },
        // Risk assessment
        {
            key: 'risk_assessment_status',
        },
        {
            key: 'verification_score',
        },
        {
            key: 'investigation_at',
            getLogValue: log => convertDate(log.investigation_at),
        },
        {
            key: 'risk_assessment_first_draft_submitted_at',
            getLogValue: log =>
                convertDate(log.risk_assessment_first_draft_submitted_at),
        },
        {
            key: 'risk_assessment_rrt_oprtt_approval_at',
            getLogValue: log =>
                convertDate(log.risk_assessment_rrt_oprtt_approval_at),
        },
        {
            key: 'ag_nopv_group_met_at',
            getLogValue: log => convertDate(log.ag_nopv_group_met_at),
        },
        {
            key: 'dg_authorized_at',
            getLogValue: log => convertDate(log.dg_authorized_at),
        },
        {
            key: 'risk_assessment_responsible',
        },
        // Budget
        {
            key: 'budget_status',
            getLogValue: log => upperCase(log.budget_status),
        },
        {
            key: 'budget_current_state_label',
        },
        // Budget request
        {
            key: 'who_sent_budget',
            getLogValue: log => convertDate(log.who_sent_budget_at_WFEDITABLE),
        },
        {
            key: 'unicef_sent_budget',
            getLogValue: log =>
                convertDate(log.unicef_sent_budget_at_WFEDITABLE, 'L'),
        },
        {
            key: 'gpei_consolidated_budgets',
            getLogValue: log =>
                convertDate(log.gpei_consolidated_budgets_at_WFEDITABLE, 'L'),
        },
        // RRT review
        {
            key: 'submitted_to_rrt',
            getLogValue: log =>
                convertDate(log.submitted_to_rrt_at_WFEDITABLE, 'L'),
        },
        {
            key: 'feedback_sent_to_gpei',
            getLogValue: log =>
                convertDate(log.feedback_sent_to_gpei_at_WFEDITABLE, 'L'),
        },
        {
            key: 're_submitted_to_rrt',
            getLogValue: log =>
                convertDate(log.re_submitted_to_rrt_at_WFEDITABLE, 'L'),
        },
        // ORPG review
        {
            key: 'submitted_to_orpg_operations1',
            getLogValue: log =>
                convertDate(
                    log.submitted_to_orpg_operations1_at_WFEDITABLE,
                    'L',
                ),
        },
        {
            key: 'feedback_sent_to_rrt1',
            getLogValue: log =>
                convertDate(log.feedback_sent_to_rrt1_at_WFEDITABLE, 'L'),
        },
        {
            key: 're_submitted_to_orpg_operations1',
            getLogValue: log =>
                convertDate(
                    log.re_submitted_to_orpg_operations1_at_WFEDITABLE,
                    'L',
                ),
        },
        {
            key: 'submitted_to_orpg_wider',
            getLogValue: log =>
                convertDate(log.submitted_to_orpg_wider_at_WFEDITABLE, 'L'),
        },
        {
            key: 'submitted_to_orpg_operations2',
            getLogValue: log =>
                convertDate(
                    log.submitted_to_orpg_operations2_at_WFEDITABLE,
                    'L',
                ),
        },
        {
            key: 'feedback_sent_to_rrt2',
            getLogValue: log =>
                convertDate(log.feedback_sent_to_rrt2_at_WFEDITABLE, 'L'),
        },
        {
            key: 're_submitted_to_orpg_operations2',
            getLogValue: log =>
                convertDate(
                    log.re_submitted_to_orpg_operations2_at_WFEDITABLE,
                    'L',
                ),
        },
        // APPROVAL
        {
            key: 'submitted_for_approval',
            getLogValue: log =>
                convertDate(log.submitted_for_approval_at_WFEDITABLE, 'L'),
        },
        {
            key: 'feedback_sent_to_orpg_operations_unicef',
            getLogValue: log =>
                convertDate(
                    log.feedback_sent_to_orpg_operations_unicef_at_WFEDITABLE,
                    'L',
                ),
        },
        {
            key: 'feedback_sent_to_orpg_operations_who',
            getLogValue: log =>
                convertDate(
                    log.feedback_sent_to_orpg_operations_who_at_WFEDITABLE,
                    'L',
                ),
        },
        {
            key: 'approved_by_who',
            getLogValue: log => convertDate(log.approved_by_who_at_WFEDITABLE),
        },
        {
            key: 'approved_by_unicef',
            getLogValue: log =>
                convertDate(log.approved_by_unicefat_WFEDITABLE),
        },
        {
            key: 'approved',
            getLogValue: log => convertDate(log.approved_at_WFEDITABLE),
        },
        {
            key: 'approval_confirmed',
            getLogValue: log =>
                convertDate(log.approval_confirmed_at_WFEDITABLE),
        },
        {
            key: 'payment_mode',
        },
        {
            key: 'who_disbursed_to_co_at',
            getLogValue: log => convertDate(log.who_disbursed_to_co_at),
        },
        {
            key: 'unicef_disbursed_to_co_at',
            getLogValue: log => convertDate(log.unicef_disbursed_to_co_at),
        },
        {
            key: 'district_count',
        },
        {
            key: 'no_regret_fund_amount',
        },
        {
            key: 'budget_submitted_at',
            getLogValue: log => convertDate(log.budget_submitted_at),
        },
        // Preparedness
        {
            key: 'preparedness_spreadsheet_url',
        },
        {
            key: 'surge_spreadsheet_url',
        },
        {
            key: 'preperadness_sync_status',
        },
        // Scopes
        {
            key: 'scopes',
            type: 'array',
            childrenLabel: MESSAGES.scope,
            children: [
                {
                    key: 'id',
                },
                {
                    key: 'group',
                    type: 'object',
                    childrenLabel: MESSAGES.group,
                    children: [
                        {
                            key: 'id',
                        },
                        {
                            key: 'org_units',
                            getLogValue: log =>
                                log.org_units.map((ouId, index) => {
                                    const lastArrayItem =
                                        log.org_units[log.org_units.length - 1];
                                    return (
                                        <Box key={ouId} display="inline-block">
>>>>>>> 16443a50
                                            <Link
                                                target="_blank"
                                                href={`/dashboard/orgunits/detail/orgUnitId/${ouId}`}
                                            >
                                                {ouId}
                                            </Link>
                                            {log.org_units[index] !==
                                                lastArrayItem && ','}
                                        </Box>
                                    );
                                }),
                        },
                    ],
                },
            ],
        },
        {
            key: 'separate_scopes_per_round',
            getLogValue: log =>
                convertBoolean(log.separate_scopes_per_round, formatMessage),
        },
        // Rounds
        {
            key: 'rounds',
            type: 'array',
            childrenLabel: MESSAGES.round,
            children: [
                {
                    key: 'id',
                },
                {
                    key: 'cost',
                },
                {
                    key: 'number',
                },
                {
                    key: 'started_at',
                    getLogValue: log => convertDate(log.started_at),
                },
                {
                    key: 'ended_at',
                    getLogValue: log => convertDate(log.ended_at),
                },
                {
                    key: 'mop_up_started_at',
                    getLogValue: log => convertDate(log.mop_up_started_at),
                },
                {
                    key: 'mop_up_ended_at',
                    getLogValue: log => convertDate(log.mop_up_ended_at),
                },
                {
                    key: 'im_started_at',
                    getLogValue: log => convertDate(log.im_started_at),
                },
                {
                    key: 'im_ended_at',
                    getLogValue: log => convertDate(log.im_ended_at),
                },
                {
                    key: 'lqas_started_at',
                    getLogValue: log => convertDate(log.lqas_started_at),
                },
                {
                    key: 'lqas_ended_at',
                    getLogValue: log => convertDate(log.lqas_ended_at),
                },
                {
                    key: 'lqas_district_passing',
                },
                {
                    key: 'lqas_district_failing',
                },
                {
                    key: 'main_awareness_problem',
                },
                {
                    key: 'im_percentage_children_missed_in_household',
                },
                {
                    key: 'im_percentage_children_missed_out_household',
                },
                {
                    key: 'awareness_of_campaign_planning',
                },
                {
                    key: 'scopes',
                    type: 'array',
                    childrenLabel: MESSAGES.scope,
                    children: [
                        {
                            key: 'id',
                        },
                        {
                            key: 'group',
                            type: 'object',
                            childrenLabel: MESSAGES.group,
                            children: [
                                {
                                    key: 'id',
                                },
                                {
                                    key: 'org_units',
                                    getLogValue: log =>
                                        log.org_units.map((ouId, index) => {
                                            const lastArrayItem =
                                                log.org_units[
                                                    log.org_units.length - 1
                                                ];
                                            return (
                                                <Link
                                                    target="_blank"
                                                    href={`/dashboard/orgunits/detail/orgUnitId/${ouId}`}
                                                >
                                                    {ouId}
                                                    {log.org_units[index] !==
                                                        lastArrayItem && ','}
                                                </Link>
                                            );
                                        }),
                                },
                            ],
                        },
                    ],
                },
                {
                    key: 'campaign',
                },
                // Vaccines
                {
                    key: 'vaccines',
                    type: 'array',
                    childrenLabel: MESSAGES.vaccine,
                    children: [
                        {
                            key: 'id',
                        },
                        {
                            key: 'dosesPerVial',
                        },
                        {
                            key: 'name',
                        },
                        {
                            key: 'round',
                        },
                        {
                            key: 'wastageRatio',
                        },
                    ],
                },
                {
                    key: 'reporting_delays_hc_to_district',
                },
                {
                    key: 'reporting_delays_district_to_region',
                },
                {
                    key: 'reporting_delays_region_to_national',
                },
                {
                    key: 'shipments',
                    type: 'array',
                    childrenLabel: MESSAGES.shipment,
                    children: [
                        {
                            key: 'id',
                        },
                        {
                            key: 'round',
                        },
                        {
                            key: 'po_numbers',
                        },
                        {
                            key: 'vaccine_name',
                        },
                        {
                            key: 'receptionVaccineArrivalReport',
                            getLogValue: log => convertDate(log.date_reception),
                        },
                        {
                            key: 'vials_received',
                        },
                        {
                            key: 'receptionPreAlert',
                            getLogValue: log =>
                                convertDate(log.reception_pre_alert),
                        },
                        {
                            key: 'estimatedDateOfArrival',
                            getLogValue: log =>
                                convertDate(log.estimated_arrival_date),
                        },
                        {
                            key: 'comment',
                        },
                    ],
                },
                {
                    key: 'forma_reception',
                    getLogValue: log => convertDate(log.forma_reception),
                },
                {
                    key: 'forma_date',
                    getLogValue: log => convertDate(log.forma_date),
                },
                {
                    key: 'forma_unusable_vials',
                },
                {
                    key: 'forma_usable_vials',
                },
                {
                    key: 'forma_missing_vials',
                },
                {
                    key: 'forma_comment',
                },
                // Destructions
                {
                    key: 'destructions',
                    type: 'array',
                    childrenLabel: MESSAGES.destruction,
                    children: [
                        {
                            key: 'id',
                        },
                        {
                            key: 'round',
                        },
                        {
                            key: 'destructionReceptionDate',
                            getLogValue: log =>
                                convertDate(log.date_report_received),
                        },
                        {
                            key: 'destructionReportDate',
                            getLogValue: log => convertDate(log.date_report),
                        },
                        {
                            key: 'vials_destroyed',
                        },
                        {
                            key: 'comment',
                        },
                    ],
                },
            ],
        },
        {
            key: 'geojson',
            getLogValue: log => {
                const hasGeoJson =
                    log.geojson !== undefined && log.geojson.length > 0;

                if (hasGeoJson) {
                    return <GeoJsonMap geoJson={log.geojson} />;
                }
                return formatMessage(MESSAGES.noGeojson);
            },
        },
        {
            key: 'creation_email_send_at',
            getLogValue: log => convertDate(log.creation_email_send_at),
        },
        // DEPRECATED FIELDS ?
        // {
        //     key: 'last_budget_event',
        // },
        // {
        //     key: 'pv2_notified_at',
        //     getLogValue: log => convertDate(log.pv2_notified_at),
        // },
        // {
        //     key: 'detection_rrt_oprtt_approval_at',

        //     getLogValue: log =>
        //         convertDate(log.detection_rrt_oprtt_approval_at_WFEDITABLE, 'L'),
        // },
        // {
        //     key: 'detection_first_draft_submitted_at',
        //     getLogValue: log =>
        //         convertDate(log.detection_first_draft_submitted_at_WFEDITABLE, 'L'),
        // },
    ];
};<|MERGE_RESOLUTION|>--- conflicted
+++ resolved
@@ -27,450 +27,6 @@
 const convertDate = (value: string, format = 'L') => {
     return value ? moment(value).format(format) : '--';
 };
-<<<<<<< HEAD
-
-export const config: Record<string, any> = [
-    // Global
-    {
-        key: 'id',
-    },
-    {
-        key: 'created_at',
-        getLogValue: log => convertDate(log.created_at, 'LTS'),
-    },
-    {
-        key: 'updated_at',
-        getLogValue: log => convertDate(log.updated_at, 'LTS'),
-    },
-    {
-        key: 'deleted_at',
-        getLogValue: log => convertDate(log.deleted_at, 'LTS'),
-    },
-    {
-        key: 'account',
-    },
-    // Base Info
-    {
-        key: 'epid',
-    },
-    {
-        key: 'obr_name',
-    },
-    {
-        key: 'group',
-        type: 'object',
-        childrenLabel: MESSAGES.group,
-        children: [
-            {
-                key: 'id',
-            },
-            {
-                key: 'org_units',
-                getLogValue: log =>
-                    log.org_units.map((ouId, index) => {
-                        const lastArrayItem =
-                            log.org_units[log.org_units.length - 1];
-                        return (
-                            <Box key={ouId} display="inline-block">
-                                <Link
-                                    target="_blank"
-                                    href={`/dashboard/orgunits/detail/orgUnitId/${ouId}`}
-                                >
-                                    {ouId}
-                                </Link>
-                                {log.org_units[index] !== lastArrayItem && ','}
-                            </Box>
-                        );
-                    }),
-            },
-        ],
-    },
-    {
-        key: 'eomg',
-    },
-    {
-        key: 'description',
-    },
-    {
-        key: 'gpei_coordinator',
-    },
-    {
-        key: 'gpei_email',
-    },
-    {
-        key: 'country',
-        getLogValue: log => <OrgUnitLink orgUnitId={log.country} />,
-    },
-    {
-        key: 'initial_org_unit',
-        getLogValue: log => <OrgUnitLink orgUnitId={log.initial_org_unit} />,
-    },
-    {
-        key: 'onset_at',
-    },
-    {
-        key: 'cvdpv2_notified_at',
-        getLogValue: log => convertDate(log.cvdpv2_notified_at),
-    },
-    {
-        key: 'virus',
-    },
-    {
-        key: 'vacine',
-    },
-    {
-        key: 'is_preventive',
-        getLogValue: log => convertBoolean(log.is_preventive),
-    },
-    {
-        key: 'is_test',
-        getLogValue: log => convertBoolean(log.is_test),
-    },
-    {
-        key: 'enable_send_weekly_email',
-        getLogValue: log => convertBoolean(log.enable_send_weekly_email),
-    },
-    {
-        key: 'pv_notified_at',
-        getLogValue: log => convertDate(log.pv_notified_at),
-    },
-    {
-        key: 'three_level_call_at',
-        getLogValue: log => convertDate(log.three_level_call_at),
-    },
-    // Detection
-    {
-        key: 'detection_status',
-    },
-    {
-        key: 'detection_responsible',
-    },
-    // Risk assessment
-    {
-        key: 'risk_assessment_status',
-    },
-    {
-        key: 'verification_score',
-    },
-    {
-        key: 'investigation_at',
-        getLogValue: log => convertDate(log.investigation_at),
-    },
-    {
-        key: 'risk_assessment_first_draft_submitted_at',
-        getLogValue: log =>
-            convertDate(log.risk_assessment_first_draft_submitted_at),
-    },
-    {
-        key: 'risk_assessment_rrt_oprtt_approval_at',
-        getLogValue: log =>
-            convertDate(log.risk_assessment_rrt_oprtt_approval_at),
-    },
-    {
-        key: 'ag_nopv_group_met_at',
-        getLogValue: log => convertDate(log.ag_nopv_group_met_at),
-    },
-    {
-        key: 'dg_authorized_at',
-        getLogValue: log => convertDate(log.dg_authorized_at),
-    },
-    {
-        key: 'risk_assessment_responsible',
-    },
-    // Budget
-    {
-        key: 'budget_status_at_WFEDITABLE',
-        getLogValue: log => upperCase(log.budget_status),
-    },
-    {
-        key: 'budget_current_state_label_at_WFEDITABLE',
-    },
-    // Budget request
-    {
-        key: 'who_sent_budget_at_WFEDITABLE',
-        getLogValue: log => convertDate(log.who_sent_budget_at_WFEDITABLE),
-    },
-    {
-        key: 'unicef_sent_budget_at_WFEDITABLE',
-        getLogValue: log =>
-            convertDate(log.unicef_sent_budget_at_WFEDITABLE, 'L'),
-    },
-    {
-        key: 'gpei_consolidated_budgets_at_WFEDITABLE',
-        getLogValue: log =>
-            convertDate(log.gpei_consolidated_budgets_at_WFEDITABLE, 'L'),
-    },
-    // RRT review
-    {
-        key: 'submitted_to_rrt_at_WFEDITABLE',
-        getLogValue: log =>
-            convertDate(log.submitted_to_rrt_at_WFEDITABLE, 'L'),
-    },
-    {
-        key: 'feedback_sent_to_gpei_at_WFEDITABLE',
-        getLogValue: log =>
-            convertDate(log.feedback_sent_to_gpei_at_WFEDITABLE, 'L'),
-    },
-    {
-        key: 're_submitted_to_rrt_at_WFEDITABLE',
-        getLogValue: log =>
-            convertDate(log.re_submitted_to_rrt_at_WFEDITABLE, 'L'),
-    },
-    // ORPG review
-    {
-        key: 'submitted_to_orpg_operations1_at_WFEDITABLE',
-        getLogValue: log =>
-            convertDate(log.submitted_to_orpg_operations1_at_WFEDITABLE, 'L'),
-    },
-    {
-        key: 'feedback_sent_to_rrt1_at_WFEDITABLE',
-        getLogValue: log =>
-            convertDate(log.feedback_sent_to_rrt1_at_WFEDITABLE, 'L'),
-    },
-    {
-        key: 're_submitted_to_orpg_operations1_at_WFEDITABLE',
-        getLogValue: log =>
-            convertDate(
-                log.re_submitted_to_orpg_operations1_at_WFEDITABLE,
-                'L',
-            ),
-    },
-    {
-        key: 'submitted_to_orpg_wider_at_WFEDITABLE',
-        getLogValue: log =>
-            convertDate(log.submitted_to_orpg_wider_at_WFEDITABLE, 'L'),
-    },
-    {
-        key: 'submitted_to_orpg_operations2_at_WFEDITABLE',
-        getLogValue: log =>
-            convertDate(log.submitted_to_orpg_operations2_at_WFEDITABLE, 'L'),
-    },
-    {
-        key: 'feedback_sent_to_rrt2_at_WFEDITABLE',
-        getLogValue: log =>
-            convertDate(log.feedback_sent_to_rrt2_at_WFEDITABLE, 'L'),
-    },
-    {
-        key: 're_submitted_to_orpg_operations2_at_WFEDITABLE',
-        getLogValue: log =>
-            convertDate(
-                log.re_submitted_to_orpg_operations2_at_WFEDITABLE,
-                'L',
-            ),
-    },
-    // APPROVAL
-    {
-        key: 'submitted_for_approval_at_WFEDITABLE',
-        getLogValue: log =>
-            convertDate(log.submitted_for_approval_at_WFEDITABLE, 'L'),
-    },
-    {
-        key: 'feedback_sent_to_orpg_operations_unicef_at_WFEDITABLE',
-        getLogValue: log =>
-            convertDate(
-                log.feedback_sent_to_orpg_operations_unicef_at_WFEDITABLE,
-                'L',
-            ),
-    },
-    {
-        key: 'feedback_sent_to_orpg_operations_who_at_WFEDITABLE',
-        getLogValue: log =>
-            convertDate(
-                log.feedback_sent_to_orpg_operations_who_at_WFEDITABLE,
-                'L',
-            ),
-    },
-    {
-        key: 'approved_by_who_at_WFEDITABLE',
-        getLogValue: log => convertDate(log.approved_by_who_at_WFEDITABLE),
-    },
-    {
-        key: 'approved_by_unicef_at_WFEDITABLE',
-        getLogValue: log => convertDate(log.approved_by_unicef_at_WFEDITABLE),
-    },
-    {
-        key: 'approved_at_WFEDITABLE',
-        getLogValue: log => convertDate(log.approved_at_WFEDITABLE),
-    },
-    {
-        key: 'approval_confirmed_at_WFEDITABLE',
-        getLogValue: log => convertDate(log.approval_confirmed_at_WFEDITABLE),
-    },
-    {
-        key: 'payment_mode',
-    },
-    {
-        key: 'who_disbursed_to_co_at',
-        getLogValue: log => convertDate(log.who_disbursed_to_co_at),
-    },
-    {
-        key: 'unicef_disbursed_to_co_at',
-        getLogValue: log => convertDate(log.unicef_disbursed_to_co_at),
-    },
-    {
-        key: 'unicef_disbursed_to_moh_at',
-        getLogValue: log => convertDate(log.unicef_disbursed_to_moh_at),
-    },
-    {
-        key: 'who_disbursed_to_moh_at',
-        getLogValue: log => convertDate(log.who_disbursed_to_moh_at),
-    },
-    {
-        key: 'district_count',
-    },
-    {
-        key: 'no_regret_fund_amount',
-    },
-    {
-        key: 'budget_submitted_at',
-        getLogValue: log => convertDate(log.budget_submitted_at),
-    },
-    // Preparedness
-    {
-        key: 'preparedness_spreadsheet_url',
-    },
-    {
-        key: 'surge_spreadsheet_url',
-    },
-    {
-        key: 'preperadness_sync_status',
-    },
-    // Scopes
-    {
-        key: 'scopes',
-        type: 'array',
-        childrenLabel: MESSAGES.scope,
-        children: [
-            {
-                key: 'id',
-            },
-            {
-                key: 'group',
-                type: 'object',
-                childrenLabel: MESSAGES.group,
-                children: [
-                    {
-                        key: 'id',
-                    },
-                    {
-                        key: 'org_units',
-                        getLogValue: log =>
-                            log.org_units.map((ouId, index) => {
-                                const lastArrayItem =
-                                    log.org_units[log.org_units.length - 1];
-                                return (
-                                    <Box key={ouId} display="inline-block">
-                                        <Link
-                                            target="_blank"
-                                            href={`/dashboard/orgunits/detail/orgUnitId/${ouId}`}
-                                        >
-                                            {ouId}
-                                        </Link>
-                                        {log.org_units[index] !==
-                                            lastArrayItem && ','}
-                                    </Box>
-                                );
-                            }),
-                    },
-                ],
-            },
-        ],
-    },
-    {
-        key: 'separate_scopes_per_round',
-        getLogValue: log => convertBoolean(log.separate_scopes_per_round),
-    },
-    // Rounds
-    {
-        key: 'rounds',
-        type: 'array',
-        childrenLabel: MESSAGES.round,
-        children: [
-            {
-                key: 'id',
-            },
-            {
-                key: 'cost',
-            },
-            {
-                key: 'number',
-            },
-            {
-                key: 'started_at',
-                getLogValue: log => convertDate(log.started_at),
-            },
-            {
-                key: 'ended_at',
-                getLogValue: log => convertDate(log.ended_at),
-            },
-            {
-                key: 'mop_up_started_at',
-                getLogValue: log => convertDate(log.mop_up_started_at),
-            },
-            {
-                key: 'mop_up_ended_at',
-                getLogValue: log => convertDate(log.mop_up_ended_at),
-            },
-            {
-                key: 'im_started_at',
-                getLogValue: log => convertDate(log.im_started_at),
-            },
-            {
-                key: 'im_ended_at',
-                getLogValue: log => convertDate(log.im_ended_at),
-            },
-            {
-                key: 'lqas_started_at',
-                getLogValue: log => convertDate(log.lqas_started_at),
-            },
-            {
-                key: 'lqas_ended_at',
-                getLogValue: log => convertDate(log.lqas_ended_at),
-            },
-            {
-                key: 'lqas_district_passing',
-            },
-            {
-                key: 'lqas_district_failing',
-            },
-            {
-                key: 'main_awareness_problem',
-            },
-            {
-                key: 'im_percentage_children_missed_in_household',
-            },
-            {
-                key: 'im_percentage_children_missed_out_household',
-            },
-            {
-                key: 'awareness_of_campaign_planning',
-            },
-            {
-                key: 'scopes',
-                type: 'array',
-                childrenLabel: MESSAGES.scope,
-                children: [
-                    {
-                        key: 'id',
-                    },
-                    {
-                        key: 'group',
-                        type: 'object',
-                        childrenLabel: MESSAGES.group,
-                        children: [
-                            {
-                                key: 'id',
-                            },
-                            {
-                                key: 'org_units',
-                                getLogValue: log =>
-                                    log.org_units.map((ouId, index) => {
-                                        const lastArrayItem =
-                                            log.org_units[
-                                                log.org_units.length - 1
-                                            ];
-                                        return (
-=======
 export const useGetConfig = (): Record<string, any> => {
     const { formatMessage } = useSafeIntl();
     return [
@@ -629,46 +185,46 @@
         },
         // Budget
         {
-            key: 'budget_status',
+            key: 'budget_status_at_WFEDITABLE',
             getLogValue: log => upperCase(log.budget_status),
         },
         {
-            key: 'budget_current_state_label',
+            key: 'budget_current_state_label_at_WFEDITABLE',
         },
         // Budget request
         {
-            key: 'who_sent_budget',
+            key: 'who_sent_budget_at_WFEDITABLE',
             getLogValue: log => convertDate(log.who_sent_budget_at_WFEDITABLE),
         },
         {
-            key: 'unicef_sent_budget',
+            key: 'unicef_sent_budget_at_WFEDITABLE',
             getLogValue: log =>
                 convertDate(log.unicef_sent_budget_at_WFEDITABLE, 'L'),
         },
         {
-            key: 'gpei_consolidated_budgets',
+            key: 'gpei_consolidated_budgets_at_WFEDITABLE',
             getLogValue: log =>
                 convertDate(log.gpei_consolidated_budgets_at_WFEDITABLE, 'L'),
         },
         // RRT review
         {
-            key: 'submitted_to_rrt',
+            key: 'submitted_to_rrt_at_WFEDITABLE',
             getLogValue: log =>
                 convertDate(log.submitted_to_rrt_at_WFEDITABLE, 'L'),
         },
         {
-            key: 'feedback_sent_to_gpei',
+            key: 'feedback_sent_to_gpei_at_WFEDITABLE',
             getLogValue: log =>
                 convertDate(log.feedback_sent_to_gpei_at_WFEDITABLE, 'L'),
         },
         {
-            key: 're_submitted_to_rrt',
+            key: 're_submitted_to_rrt_at_WFEDITABLE',
             getLogValue: log =>
                 convertDate(log.re_submitted_to_rrt_at_WFEDITABLE, 'L'),
         },
         // ORPG review
         {
-            key: 'submitted_to_orpg_operations1',
+            key: 'submitted_to_orpg_operations1_at_WFEDITABLE',
             getLogValue: log =>
                 convertDate(
                     log.submitted_to_orpg_operations1_at_WFEDITABLE,
@@ -676,12 +232,12 @@
                 ),
         },
         {
-            key: 'feedback_sent_to_rrt1',
+            key: 'feedback_sent_to_rrt1_at_WFEDITABLE',
             getLogValue: log =>
                 convertDate(log.feedback_sent_to_rrt1_at_WFEDITABLE, 'L'),
         },
         {
-            key: 're_submitted_to_orpg_operations1',
+            key: 're_submitted_to_orpg_operations1_at_WFEDITABLE',
             getLogValue: log =>
                 convertDate(
                     log.re_submitted_to_orpg_operations1_at_WFEDITABLE,
@@ -689,12 +245,12 @@
                 ),
         },
         {
-            key: 'submitted_to_orpg_wider',
+            key: 'submitted_to_orpg_wider_at_WFEDITABLE',
             getLogValue: log =>
                 convertDate(log.submitted_to_orpg_wider_at_WFEDITABLE, 'L'),
         },
         {
-            key: 'submitted_to_orpg_operations2',
+            key: 'submitted_to_orpg_operations2_at_WFEDITABLE',
             getLogValue: log =>
                 convertDate(
                     log.submitted_to_orpg_operations2_at_WFEDITABLE,
@@ -702,12 +258,12 @@
                 ),
         },
         {
-            key: 'feedback_sent_to_rrt2',
+            key: 'feedback_sent_to_rrt2_at_WFEDITABLE',
             getLogValue: log =>
                 convertDate(log.feedback_sent_to_rrt2_at_WFEDITABLE, 'L'),
         },
         {
-            key: 're_submitted_to_orpg_operations2',
+            key: 're_submitted_to_orpg_operations2_at_WFEDITABLE',
             getLogValue: log =>
                 convertDate(
                     log.re_submitted_to_orpg_operations2_at_WFEDITABLE,
@@ -716,12 +272,12 @@
         },
         // APPROVAL
         {
-            key: 'submitted_for_approval',
+            key: 'submitted_for_approval_at_WFEDITABLE',
             getLogValue: log =>
                 convertDate(log.submitted_for_approval_at_WFEDITABLE, 'L'),
         },
         {
-            key: 'feedback_sent_to_orpg_operations_unicef',
+            key: 'feedback_sent_to_orpg_operations_unicef_at_WFEDITABLE',
             getLogValue: log =>
                 convertDate(
                     log.feedback_sent_to_orpg_operations_unicef_at_WFEDITABLE,
@@ -729,7 +285,7 @@
                 ),
         },
         {
-            key: 'feedback_sent_to_orpg_operations_who',
+            key: 'feedback_sent_to_orpg_operations_who_at_WFEDITABLE',
             getLogValue: log =>
                 convertDate(
                     log.feedback_sent_to_orpg_operations_who_at_WFEDITABLE,
@@ -737,20 +293,20 @@
                 ),
         },
         {
-            key: 'approved_by_who',
+            key: 'approved_by_who_at_WFEDITABLE',
             getLogValue: log => convertDate(log.approved_by_who_at_WFEDITABLE),
         },
         {
-            key: 'approved_by_unicef',
-            getLogValue: log =>
-                convertDate(log.approved_by_unicefat_WFEDITABLE),
-        },
-        {
-            key: 'approved',
+            key: 'approved_by_unicef_at_WFEDITABLE',
+            getLogValue: log =>
+                convertDate(log.approved_by_unicef_at_WFEDITABLE),
+        },
+        {
+            key: 'approved_at_WFEDITABLE',
             getLogValue: log => convertDate(log.approved_at_WFEDITABLE),
         },
         {
-            key: 'approval_confirmed',
+            key: 'approval_confirmed_at_WFEDITABLE',
             getLogValue: log =>
                 convertDate(log.approval_confirmed_at_WFEDITABLE),
         },
@@ -764,6 +320,14 @@
         {
             key: 'unicef_disbursed_to_co_at',
             getLogValue: log => convertDate(log.unicef_disbursed_to_co_at),
+        },
+        {
+            key: 'unicef_disbursed_to_moh_at',
+            getLogValue: log => convertDate(log.unicef_disbursed_to_moh_at),
+        },
+        {
+            key: 'who_disbursed_to_moh_at',
+            getLogValue: log => convertDate(log.who_disbursed_to_moh_at),
         },
         {
             key: 'district_count',
@@ -810,7 +374,6 @@
                                         log.org_units[log.org_units.length - 1];
                                     return (
                                         <Box key={ouId} display="inline-block">
->>>>>>> 16443a50
                                             <Link
                                                 target="_blank"
                                                 href={`/dashboard/orgunits/detail/orgUnitId/${ouId}`}
