--- conflicted
+++ resolved
@@ -13,10 +13,7 @@
 import { ActionCell } from './ActionCell';
 import { MissingInstanceDialog } from './MissingInstanceDialog';
 import { OrgunitType } from '../../orgUnits/types/orgunitTypes';
-<<<<<<< HEAD
 import { RegistryParams } from '../types';
-=======
->>>>>>> 413ffb2c
 import { OrgunitTypeRegistry } from '../types/orgunitTypes';
 import { RegistryDetailParams } from '../types';
 import { Form } from '../../forms/types/forms';
