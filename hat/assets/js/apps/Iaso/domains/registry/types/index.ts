--- conflicted
+++ resolved
@@ -4,11 +4,7 @@
 
 export type RegistryParams = UrlParams & {
     orgUnitId: string;
-<<<<<<< HEAD
     orgUnitChildrenId?: string;
-    accountId: string;
-=======
->>>>>>> 413ffb2c
     formIds?: string;
     planningIds?: string;
     columns?: string;
