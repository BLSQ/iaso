--- conflicted
+++ resolved
@@ -261,11 +261,8 @@
     "iaso.polio.label.districtToRegionalLevel": "District to regional level",
     "iaso.polio.label.domain": "Domain",
     "iaso.polio.label.dosesPerVial": "Doses per vial",
-<<<<<<< HEAD
     "iaso.polio.label.dosesShipped": "Doses shipped",
-=======
     "iaso.polio.label.downloadScopesToCsv": "Download scopes",
->>>>>>> b0d122d1
     "iaso.polio.label.editGroupedCampaign": "Edit grouped campaign",
     "iaso.polio.label.editReasonForDelay": "Edit reason for delay",
     "iaso.polio.label.editRoundDates": "Edit round dates",
