import React, { useCallback, useRef, useEffect, useState } from 'react';
import { string, number, object, arrayOf, func } from 'prop-types';
import { Grid, Box, Divider, Typography, makeStyles } from '@material-ui/core';
import { LoadingSpinner, useSafeIntl } from 'bluesquare-components';
import ConfirmCancelDialogComponent from '../../../components/dialogs/ConfirmCancelDialogComponent';
import InputComponent from '../../../components/forms/InputComponent.tsx';
import { useFormState } from '../../../hooks/form';
import MESSAGES from '../messages';
import {
    useDataSourceVersions,
    useOrgUnitTypes,
    postToDHIS2,
    csvPreview,
    useDataSourceForVersion,
} from '../requests';
import {
    commaSeparatedIdsToArray,
    commaSeparatedIdsToStringArray,
    convertFormStateToDict,
} from '../../../utils/forms';
import { OrgUnitTreeviewModal } from '../../orgUnits/components/TreeView/OrgUnitTreeviewModal';
import { ModalSubTitle } from '../../../components/forms/ModalSubTitle';
import {
    useFieldsToExport,
    FIELDS_TO_EXPORT,
    dataSourceVersionsAsOptions,
    versionsAsOptionsWithSourceName,
} from '../utils';
import { useSnackMutation } from '../../../libs/apiHooks.ts';
import { useGetValidationStatus } from '../../forms/hooks/useGetValidationStatus.ts';

const style = theme => ({
    noCreds: {
        color: theme.palette.error.main,
    },
    subtitle: {
        fontWeight: 'bold',
        color: theme.palette.primary.main,
    },
});

const useStyles = makeStyles(style);

const initialExportData = defaultVersionId => ({
    ref_version_id: defaultVersionId, // version id of the target data source
    ref_top_org_unit_id: null,

    ref_org_unit_type_ids: [],
    source_org_unit_type_ids: [],
    ref_status: 'all', // "New", "Validated" etc, cf orgunit search
    source_status: 'all', // "New", "Validated" etc, cf orgunit search
    fields_to_export: [
        FIELDS_TO_EXPORT.geometry,
        FIELDS_TO_EXPORT.name,
        FIELDS_TO_EXPORT.parent,
<<<<<<< HEAD
        FIELDS_TO_EXPORT.geometry,
        FIELDS_TO_EXPORT.openingDate,
        FIELDS_TO_EXPORT.closedDate,
=======
>>>>>>> 1420fde9
    ],
    source_version_id: null, // version id of the origin data source
    source_top_org_unit_id: null,
});

export const ExportToDHIS2Dialog = ({
    renderTrigger,
    dataSourceName,
    versions,
    defaultVersionId,
}) => {
    const {
        data: orgUnitStatusAsOptions,
        isLoading: isLoadingOrgUnitStatusAsOptions,
    } = useGetValidationStatus(true);
    const { formatMessage } = useSafeIntl();
    const classes = useStyles();
    const fieldsToExport = useFieldsToExport();

    const { data: orgUnitTypes, isLoading: areOrgUnitTypesLoading } =
        useOrgUnitTypes();

    const { data: sourceVersions, isLoading: areSourceVersionsLoading } =
        useDataSourceVersions();

    const { mutate: exportToDHIS2 } = useSnackMutation(
        postToDHIS2,
        MESSAGES.exportToDhis2Success,
        MESSAGES.exportToDhis2Error,
    );

    const [isCSVLoading, setIsCsvLoading] = useState(false);

    const [
        exportData,
        setExportDataField,
        // eslint-disable-next-line no-unused-vars
        _setExportDataErrors,
        setExportData,
    ] = useFormState(initialExportData(defaultVersionId));

    const sourceVersion = sourceVersions?.find(
        v => v.id.toString() === exportData.source_version_id.value,
    );
    const { data: source } = useDataSourceForVersion(sourceVersion);
    const credentials = source?.credentials;

    const refDataVersionId = exportData?.ref_version_id?.value;
    const sourceDataVersionId = exportData?.source_version_id?.value;

    // these ref to enable resetting the treeview when datasource changes
    const refTreeviewResetControl = useRef(refDataVersionId);
    const sourceTreeviewResetControl = useRef(sourceDataVersionId);

    const reset = useCallback(() => {
        setExportData(initialExportData(defaultVersionId));
    }, [setExportData, defaultVersionId]);

    const onXlsPreview = useCallback(async () => {
        setIsCsvLoading(true);
        try {
            const csv = await csvPreview(convertFormStateToDict(exportData));
            const url = `${window.URL.createObjectURL(
                new File([csv], 'comparison.csv', { type: 'text/csv' }),
            )}`;
            window.location.href = url;
            // Not catching the error since it's already managed by snackbar
            // It still needs to be thrown by request to avoid prompting the download of an empty file
        } finally {
            setIsCsvLoading(false);
        }
    }, [exportData]);

    const onConfirm = useCallback(
        closeDialog => {
            // eslint-disable-next-line no-restricted-globals,no-alert
            const r = confirm(formatMessage(MESSAGES.dhis2ExportSure));
            if (r) {
                exportToDHIS2(convertFormStateToDict(exportData));
                closeDialog();
            }
        },
        [exportData, exportToDHIS2, formatMessage],
    );

    const allowConfirm =
        Boolean(exportData.source_version_id?.value) &&
        (Boolean(exportData.ref_status?.value) ||
            exportData.ref_status?.value === '') &&
        exportData.fields_to_export?.value.length > 0 &&
        Boolean(exportData.ref_version_id?.value);

    const allowConfirmExport = allowConfirm && credentials?.is_valid;

    // Reset Treeview when changing source datasource
    useEffect(() => {
        if (sourceTreeviewResetControl.current !== sourceDataVersionId) {
            sourceTreeviewResetControl.current = sourceDataVersionId;
        }
    }, [sourceDataVersionId]);

    // Reset Treeview when changing ref datasource
    useEffect(() => {
        if (refTreeviewResetControl.current !== refDataVersionId) {
            refTreeviewResetControl.current = refDataVersionId;
        }
    }, [refDataVersionId]);

    return (
        <ConfirmCancelDialogComponent
            renderTrigger={renderTrigger}
            onConfirm={onXlsPreview}
            onClosed={reset}
            confirmMessage={MESSAGES.csvPreview}
            cancelMessage={MESSAGES.close}
            maxWidth="md"
            allowConfirm={allowConfirm}
            titleMessage={{
                ...MESSAGES.exportDataSource,
                values: { dataSourceName },
            }}
            additionalButton
            additionalMessage={MESSAGES.export}
            onAdditionalButtonClick={onConfirm}
            allowConfimAdditionalButton={allowConfirmExport}
        >
            <Grid container spacing={2}>
                {isCSVLoading && <LoadingSpinner />}
                {/* Data to export  */}
                <Grid container item spacing={2}>
                    <ModalSubTitle
                        message={formatMessage(MESSAGES.exportTitle)}
                    />
                    <Grid container item spacing={2}>
                        <Grid xs={6} item>
                            <InputComponent
                                type="select"
                                keyValue="ref_version_id"
                                labelString={formatMessage(MESSAGES.version)}
                                value={exportData.ref_version_id?.value}
                                errors={exportData.ref_version_id.errors}
                                onChange={setExportDataField}
                                options={dataSourceVersionsAsOptions(
                                    versions,
                                    defaultVersionId,
                                    formatMessage,
                                )}
                                required
                            />
                        </Grid>
                        <Grid xs={6} item>
                            <Box mb={2} mt={1}>
                                <OrgUnitTreeviewModal
                                    onConfirm={value => {
                                        setExportDataField(
                                            'ref_top_org_unit_id',
                                            value?.id ?? null,
                                        );
                                    }}
                                    version={refDataVersionId}
                                    titleMessage={formatMessage(
                                        MESSAGES.selectTopOrgUnit,
                                    )}
                                    resetTrigger={
                                        refTreeviewResetControl.current !==
                                        refDataVersionId
                                    }
                                    hardReset
                                />
                            </Box>
                        </Grid>
                    </Grid>
                    <Grid xs={6} item>
                        <InputComponent
                            type="select"
                            labelString={formatMessage(MESSAGES.status)}
                            keyValue="ref_status"
                            value={exportData.ref_status?.value}
                            errors={exportData.ref_status.errors}
                            onChange={setExportDataField}
                            loading={isLoadingOrgUnitStatusAsOptions}
                            options={orgUnitStatusAsOptions}
                            required
                        />
                    </Grid>
                    <Grid xs={6} item>
                        <InputComponent
                            type="select"
                            keyValue="ref_org_unit_type_ids"
                            labelString={formatMessage(MESSAGES.orgUnitTypes)}
                            value={exportData.ref_org_unit_type_ids?.value}
                            errors={exportData.ref_org_unit_type_ids.errors}
                            onChange={(keyValue, newValue) => {
                                setExportDataField(
                                    keyValue,
                                    commaSeparatedIdsToArray(newValue),
                                );
                            }}
                            loading={areOrgUnitTypesLoading}
                            options={orgUnitTypes ?? []}
                            multi
                        />
                    </Grid>
                    <Grid xs={6} item>
                        <InputComponent
                            type="select"
                            keyValue="fields_to_export"
                            labelString={formatMessage(MESSAGES.fieldsToExport)}
                            value={exportData.fields_to_export.value}
                            errors={exportData.fields_to_export.errors}
                            onChange={(keyValue, newValue) => {
                                setExportDataField(
                                    keyValue,
                                    commaSeparatedIdsToStringArray(newValue),
                                );
                            }}
                            options={fieldsToExport}
                            multi
                            required
                        />
                    </Grid>
                    <Grid xs={12} item>
                        <Divider />
                    </Grid>
                </Grid>
                {/* End data to export */}
                <Grid container item spacing={2}>
                    <ModalSubTitle
                        message={formatMessage(MESSAGES.sourceDataSource)}
                    />

                    <Grid xs={6} item>
                        <InputComponent
                            type="select"
                            keyValue="source_version_id"
                            labelString={formatMessage(
                                MESSAGES.datasourceSource,
                            )}
                            value={exportData.source_version_id.value}
                            errors={exportData.source_version_id.errors}
                            onChange={(keyValue, value) => {
                                setExportDataField(keyValue, value?.toString());
                            }}
                            options={versionsAsOptionsWithSourceName({
                                formatMessage,
                                versions: sourceVersions,
                            })}
                            loading={areSourceVersionsLoading}
                            required
                        />
                    </Grid>
                    <Grid xs={6} item>
                        <Box mb={2} mt={1}>
                            <OrgUnitTreeviewModal
                                onConfirm={value => {
                                    setExportDataField(
                                        'source_top_org_unit_id',
                                        value?.id ?? null,
                                    );
                                }}
                                version={sourceDataVersionId}
                                titleMessage={formatMessage(
                                    MESSAGES.selectTopOrgUnit,
                                )}
                                resetTrigger={
                                    sourceTreeviewResetControl.current !==
                                    sourceDataVersionId
                                }
                                disabled={!sourceDataVersionId}
                                hardReset
                            />
                        </Box>
                    </Grid>
                    <Grid xs={6} item>
                        <InputComponent
                            type="select"
                            labelString={formatMessage(MESSAGES.status)}
                            keyValue="source_status"
                            value={exportData.source_status?.value}
                            errors={exportData.source_status.errors}
                            onChange={setExportDataField}
                            options={orgUnitStatusAsOptions}
                            required
                        />
                    </Grid>
                    <Grid xs={6} item>
                        <InputComponent
                            type="select"
                            keyValue="source_org_unit_type_ids"
                            labelString={formatMessage(MESSAGES.orgUnitTypes)}
                            value={exportData.source_org_unit_type_ids?.value}
                            errors={exportData.source_org_unit_type_ids.errors}
                            onChange={(keyValue, newValue) => {
                                setExportDataField(
                                    keyValue,
                                    commaSeparatedIdsToArray(newValue),
                                );
                            }}
                            loading={areOrgUnitTypesLoading}
                            options={orgUnitTypes ?? []}
                            multi
                        />
                    </Grid>
                    {credentials && (
                        <Grid xs={12} item>
                            <Box display="flex" alignItems="center">
                                <Typography
                                    variant="subtitle1"
                                    className={classes.subtitle}
                                >
                                    {formatMessage(
                                        MESSAGES.credentialsForExport,
                                    )}
                                </Typography>
                                {credentials?.is_valid && (
                                    <Typography variant="body1">
                                        {credentials.name
                                            ? `: ${credentials.name} (${credentials.url})`
                                            : `: ${credentials.url}`}
                                    </Typography>
                                )}
                                {!credentials?.is_valid && (
                                    <Typography
                                        variant="body1"
                                        className={classes.noCreds}
                                    >
                                        {`: ${formatMessage(
                                            MESSAGES.noCredentialsForExport,
                                        )}`}
                                    </Typography>
                                )}
                            </Box>
                        </Grid>
                    )}
                </Grid>
            </Grid>
        </ConfirmCancelDialogComponent>
    );
};

ExportToDHIS2Dialog.propTypes = {
    renderTrigger: func.isRequired,
    dataSourceName: string.isRequired,
    versions: arrayOf(object).isRequired,
    defaultVersionId: number,
};

ExportToDHIS2Dialog.defaultProps = {
    defaultVersionId: null,
};<|MERGE_RESOLUTION|>--- conflicted
+++ resolved
@@ -53,12 +53,9 @@
         FIELDS_TO_EXPORT.geometry,
         FIELDS_TO_EXPORT.name,
         FIELDS_TO_EXPORT.parent,
-<<<<<<< HEAD
         FIELDS_TO_EXPORT.geometry,
         FIELDS_TO_EXPORT.openingDate,
         FIELDS_TO_EXPORT.closedDate,
-=======
->>>>>>> 1420fde9
     ],
     source_version_id: null, // version id of the origin data source
     source_top_org_unit_id: null,
