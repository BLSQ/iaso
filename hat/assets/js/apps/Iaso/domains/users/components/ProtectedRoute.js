import React, { Component } from 'react';
import { connect } from 'react-redux';
import { bindActionCreators } from 'redux';

import PropTypes from 'prop-types';

import SidebarMenu from '../../app/components/SidebarMenuComponent';

import { fetchCurrentUser as fetchCurrentUserAction } from '../actions';
import { redirectTo as redirectToAction } from '../../../routing/actions';

import { userHasPermission, getFirstAllowedUrl } from '../utils';

import PageError from '../../../components/errors/PageError';
import { switchLocale } from '../../app/actions';
import { hasFeatureFlag } from '../../../utils/featureFlags';

class ProtectedRoute extends Component {
    componentDidMount() {
        this.props.fetchCurrentUser();
    }

    componentDidUpdate(prevProps) {
        const { isRootUrl, permission, redirectTo, currentUser, allRoutes } =
            this.props;
        if (currentUser && currentUser !== prevProps.currentUser) {
            const isAuthorized = permission
                ? userHasPermission(permission, currentUser)
                : true;
            if (!isAuthorized && isRootUrl) {
                const newBaseUrl = getFirstAllowedUrl(
                    permission,
                    currentUser,
                    allRoutes,
                );
                if (newBaseUrl) {
                    redirectTo(newBaseUrl, {});
                }
            }
            // Use defined default language if it exists and if the user didn't set it manually
            if (
                currentUser?.language &&
                currentUser?.language !== prevProps.currentUser?.language
            ) {
                this.props.dispatch(switchLocale(currentUser.language));
            }
        }
    }

    render() {
<<<<<<< HEAD
        const {
            component,
            currentUser,
            permission,
            activeLocale,
            featureFlag,
            location,
        } = this.props;

=======
        const { component, currentUser, permission, featureFlag } = this.props;
        const clonedProps = {
            ...this.props,
        };
        delete clonedProps.children;
>>>>>>> 123d313f
        let isAuthorized = permission
            ? userHasPermission(permission, currentUser)
            : true;
        if (featureFlag && !hasFeatureFlag(currentUser, featureFlag)) {
            isAuthorized = false;
        }
        if (!currentUser) {
            return null;
        }
        return (
<<<<<<< HEAD
            <MuiPickersUtilsProvider
                utils={MomentUtils}
                locale={activeLocale.code}
            >
                <>
                    <SidebarMenu location={location} />
                    {isAuthorized && component}
                    {!isAuthorized && <PageError errorCode="401" />}
                </>
            </MuiPickersUtilsProvider>
=======
            <>
                <SidebarMenu {...clonedProps} />
                {isAuthorized && component}
                {!isAuthorized && <PageError errorCode="401" />}
            </>
>>>>>>> 123d313f
        );
    }
}
ProtectedRoute.defaultProps = {
    currentUser: null,
    permission: null,
    isRootUrl: false,
    featureFlag: null,
    allRoutes: [],
};

ProtectedRoute.propTypes = {
    fetchCurrentUser: PropTypes.func.isRequired,
    redirectTo: PropTypes.func.isRequired,
    component: PropTypes.node.isRequired,
    permission: PropTypes.any,
    currentUser: PropTypes.object,
    isRootUrl: PropTypes.bool,
    activeLocale: PropTypes.object.isRequired,
    dispatch: PropTypes.func.isRequired,
    featureFlag: PropTypes.oneOfType([PropTypes.object, PropTypes.string]),
    allRoutes: PropTypes.array,
    location: PropTypes.object.isRequired,
};

const MapStateToProps = state => ({
    currentUser: state.users.current,
    activeLocale: state.app.locale,
});

const MapDispatchToProps = dispatch => ({
    ...bindActionCreators(
        {
            fetchCurrentUser: fetchCurrentUserAction,
            redirectTo: redirectToAction,
        },
        dispatch,
    ),
    dispatch,
});

export default connect(MapStateToProps, MapDispatchToProps)(ProtectedRoute);<|MERGE_RESOLUTION|>--- conflicted
+++ resolved
@@ -48,23 +48,8 @@
     }
 
     render() {
-<<<<<<< HEAD
-        const {
-            component,
-            currentUser,
-            permission,
-            activeLocale,
-            featureFlag,
-            location,
-        } = this.props;
-
-=======
-        const { component, currentUser, permission, featureFlag } = this.props;
-        const clonedProps = {
-            ...this.props,
-        };
-        delete clonedProps.children;
->>>>>>> 123d313f
+        const { component, currentUser, permission, featureFlag, location } =
+            this.props;
         let isAuthorized = permission
             ? userHasPermission(permission, currentUser)
             : true;
@@ -75,24 +60,11 @@
             return null;
         }
         return (
-<<<<<<< HEAD
-            <MuiPickersUtilsProvider
-                utils={MomentUtils}
-                locale={activeLocale.code}
-            >
-                <>
-                    <SidebarMenu location={location} />
-                    {isAuthorized && component}
-                    {!isAuthorized && <PageError errorCode="401" />}
-                </>
-            </MuiPickersUtilsProvider>
-=======
             <>
-                <SidebarMenu {...clonedProps} />
+                <SidebarMenu location={location} />
                 {isAuthorized && component}
                 {!isAuthorized && <PageError errorCode="401" />}
             </>
->>>>>>> 123d313f
         );
     }
 }
@@ -111,7 +83,6 @@
     permission: PropTypes.any,
     currentUser: PropTypes.object,
     isRootUrl: PropTypes.bool,
-    activeLocale: PropTypes.object.isRequired,
     dispatch: PropTypes.func.isRequired,
     featureFlag: PropTypes.oneOfType([PropTypes.object, PropTypes.string]),
     allRoutes: PropTypes.array,
@@ -120,7 +91,6 @@
 
 const MapStateToProps = state => ({
     currentUser: state.users.current,
-    activeLocale: state.app.locale,
 });
 
 const MapDispatchToProps = dispatch => ({
