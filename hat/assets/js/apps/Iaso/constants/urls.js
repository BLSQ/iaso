--- conflicted
+++ resolved
@@ -15,7 +15,6 @@
 const ORG_UNITS = 'orgunits';
 const ORG_UNITS_CHANGE_REQUEST = `${ORG_UNITS}/${CHANGE_REQUEST}`;
 
-<<<<<<< HEAD
 export const baseRouteConfigs = {
     setupAccount: { url: 'setupAccount', params: [] },
     home: { url: 'home', params: [] },
@@ -145,9 +144,8 @@
             'withLocation',
         ],
     },
-    registry: { url: 'orgunits/registry', params: ['accountId'] },
-    registryDetail: {
-        url: 'orgunits/registry/details',
+    registry: {
+        url: 'orgunits/registry',
         params: [
             'accountId',
             'orgUnitId',
@@ -451,61 +449,4 @@
 
 export const baseUrls = extractUrls();
 export const baseParams = extractParams();
-export const paramsConfig = extractParamsConfig();
-=======
-export const baseUrls = {
-    setupAccount: 'setupAccount',
-    home: 'home',
-    forms: 'forms/list',
-    formDetail: 'forms/detail',
-    mappings: 'forms/mappings',
-    formsStats: 'forms/stats',
-    mappingDetail: 'forms/mapping',
-    instances: 'forms/submissions',
-    instanceDetail: 'forms/submission',
-    compareInstances: 'forms/compare',
-    compareInstanceLogs: 'forms/compareInstanceLogs',
-    orgUnits: 'orgunits/list',
-    orgUnitsChangeRequest: ORG_UNITS_CHANGE_REQUEST,
-    // orgUnitsChangeRequestList: `${ORG_UNITS_CHANGE_REQUEST}/list`,
-    registry: 'orgunits/registry',
-    groups: 'orgunits/groups',
-    orgUnitTypes: 'orgunits/types',
-    orgUnitDetails: 'orgunits/detail',
-    links: 'orgunits/sources/links/list',
-    algos: 'orgunits/sources/links/runs',
-    completeness: 'forms/completeness',
-    completenessStats: 'forms/completenessStats',
-    users: 'settings/users',
-    userRoles: 'settings/userRoles',
-    projects: 'settings/projects',
-    sources: 'orgunits/sources/list',
-    sourceDetails: 'orgunits/source/details',
-    tasks: 'settings/tasks',
-    devices: 'settings/devices',
-    entities: 'entities/list',
-    entityTypes: 'entities/types',
-    entityDuplicates: 'entities/duplicates',
-    entityDuplicateDetails: 'entities/duplicates/details',
-    polio: 'polio/list',
-    pages: 'pages',
-    planning: 'planning/list',
-    assignments: 'planning/assignments',
-    teams: 'settings/teams',
-    entityDetails: 'entities/details',
-    entitySubmissionDetail: 'entities/submission',
-    storages: 'storages',
-    storageDetail: 'storages/detail',
-    workflows: 'workflows',
-    workflowDetail: 'workflows/details',
-    apiLogs: 'api/logs',
-    error401: '401',
-    error403: '403',
-    error404: '404',
-    error500: '500',
-    modules: 'settings/modules',
-    login: 'login',
-    potentialPayments: 'payments/potential',
-    lotsPayments: 'payments/lots',
-};
->>>>>>> 06752ba6
+export const paramsConfig = extractParamsConfig();