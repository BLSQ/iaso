--- conflicted
+++ resolved
@@ -19,13 +19,7 @@
       - ./scripts:/opt/app/scripts
       - ./entrypoint.sh:/opt/app/entrypoint.sh
       - ./docs:/opt/app/docs
-<<<<<<< HEAD
       - ./README.md:/opt/app/README.md
-=======
-        #- ./README.rst:/opt/app/README.rst
-      # shared dir between containers
-      - ./shared:/opt/shared
->>>>>>> c3d413b2
       # build scripts for testing prod version
       - ./build_scripts:/opt/app/build_scripts
       # test data
