import datetime
import enum
from django.db.models import OuterRef, Subquery, Exists, Q, Sum
from drf_yasg import openapi
from drf_yasg.utils import swagger_auto_schema
from rest_framework import filters, serializers, status
from rest_framework.decorators import action
from rest_framework.filters import OrderingFilter, SearchFilter
from rest_framework.request import Request
from rest_framework.response import Response
from rest_framework.exceptions import ValidationError
from django.utils.dateparse import parse_date
from hat.menupermissions import models as permission
from iaso.api.common import GenericReadWritePerm, ModelViewSet, Paginator
from iaso.models import OrgUnit
from plugins.polio.models import (
    DOSES_PER_VIAL,
    Campaign,
    DestructionReport,
    IncidentReport,
    OutgoingStockMovement,
    Round,
    VaccineArrivalReport,
    VaccineRequestForm,
    VaccineStock,
    EarmarkedStock,
)

vaccine_stock_id_param = openapi.Parameter(
    name="vaccine_stock",
    in_=openapi.IN_QUERY,
    description="The Vaccine Stock id related to the current object",
    type=openapi.TYPE_INTEGER,
    required=False,
)


class MovementTypeEnum(enum.Enum):
    DESTRUCTION_REPORT = "destruction_report"
    INCIDENT_REPORT = "incident_report"
    OUTGOING_STOCK_MOVEMENT = "outgoing_stock_movement"
    VACCINE_ARRIVAL_REPORT = "vaccine_arrival_report"


class VaccineStockCalculator:
    def __init__(self, vaccine_stock: VaccineStock):
        if not isinstance(vaccine_stock, VaccineStock):
            raise TypeError("vaccine_stock must be a VaccineStock object")

        self.vaccine_stock = vaccine_stock
        self.arrival_reports = VaccineArrivalReport.objects.filter(
            request_form__campaign__country=vaccine_stock.country, request_form__vaccine_type=vaccine_stock.vaccine
        )
        self.destruction_reports = DestructionReport.objects.filter(vaccine_stock=vaccine_stock).order_by(
            "destruction_report_date"
        )
        self.incident_reports = IncidentReport.objects.filter(vaccine_stock=vaccine_stock).order_by(
            "date_of_incident_report"
        )
        self.stock_movements = OutgoingStockMovement.objects.filter(vaccine_stock=vaccine_stock).order_by("report_date")
        self.earmarked_stocks = EarmarkedStock.objects.filter(vaccine_stock=vaccine_stock).order_by("created_at")

    def get_doses_per_vial(self):
        return DOSES_PER_VIAL[self.vaccine_stock.vaccine]

    def get_vials_used(self, end_date=None):
        results = self.get_list_of_used_vials(end_date)
        total = 0
        for result in results:
            total += result["vials_in"]

        return total

    def get_vials_destroyed(self, end_date=None):
        if not self.destruction_reports.exists():
            return 0
        destruction_reports = self.destruction_reports
        if end_date:
            destruction_reports = destruction_reports.filter(destruction_report_date__lte=end_date)
        return sum(report.unusable_vials_destroyed or 0 for report in destruction_reports)

    def get_total_of_usable_vials(self, end_date=None):
        results = self.get_list_of_usable_vials(end_date)
        total_vials_in = 0
        total_doses_in = 0

        for result in results:
            if result["vials_in"]:
                total_vials_in += result["vials_in"]
            if result["doses_in"]:
                total_doses_in += result["doses_in"]
            if result["vials_out"]:
                total_vials_in -= result["vials_out"]
            if result["doses_out"]:
                total_doses_in -= result["doses_out"]

        return total_vials_in, total_doses_in

    def get_vials_received(self, end_date=None):
        results = self.get_list_of_vaccines_received(end_date)

        total_vials_in = 0

        for result in results:
            if result["vials_in"]:
                total_vials_in += result["vials_in"]

        return total_vials_in

    def get_total_of_unusable_vials(self, end_date=None):
        results = self.get_list_of_unusable_vials(end_date)

        total_vials_in = 0
        total_doses_in = 0

        for result in results:
            if result["vials_in"]:
                total_vials_in += result["vials_in"]
            if result["doses_in"]:
                total_doses_in += result["doses_in"]
            if result["vials_out"]:
                total_vials_in -= result["vials_out"]
            if result["doses_out"]:
                total_doses_in -= result["doses_out"]

        return total_vials_in, total_doses_in

    def get_total_of_earmarked(self, end_date=None):
        earmarked_list = self.get_list_of_earmarked(end_date)

        total_vials = 0
        total_doses = 0

        for entry in earmarked_list:
            if entry["vials_in"]:
                total_vials += entry["vials_in"]
            if entry["doses_in"]:
                total_doses += entry["doses_in"]
            if entry["vials_out"]:
                total_vials -= entry["vials_out"]
            if entry["doses_out"]:
                total_doses -= entry["doses_out"]

        return total_vials, total_doses

    def get_list_of_vaccines_received(self, end_date=None):
        """
        Vaccines received are only those linked to an arrival report. We exclude those found e.g. during physical inventory
        """
        # First find the corresponding VaccineRequestForms
        vrfs = VaccineRequestForm.objects.filter(
            campaign__country=self.vaccine_stock.country, vaccine_type=self.vaccine_stock.vaccine
        )
        if end_date:
            eligible_rounds = (
                Round.objects.filter(campaign=OuterRef("campaign"))
                .filter(
                    (
                        Q(campaign__separate_scopes_per_round=False)
                        & Q(campaign__scopes__vaccine=self.vaccine_stock.vaccine)
                    )
                    | (Q(campaign__separate_scopes_per_round=True) & Q(scopes__vaccine=self.vaccine_stock.vaccine))
                )
                .filter(ended_at__lte=end_date)
                .filter(id__in=OuterRef("rounds"))
            )
            vrfs = vrfs.filter(Exists(Subquery(eligible_rounds)))

        if not vrfs.exists():
            arrival_reports = []
        else:
            # Then find the corresponding VaccineArrivalReports
            arrival_reports = VaccineArrivalReport.objects.filter(request_form__in=vrfs)
            if end_date:
                arrival_reports = arrival_reports.filter(arrival_report_date__lte=end_date)
            if not arrival_reports.exists():
                arrival_reports = []
        results = []

        for report in arrival_reports:
            results.append(
                {
                    "date": report.arrival_report_date,
                    "action": "PO #" + report.po_number if report.po_number else "Stock Arrival",
                    "vials_in": report.vials_received or 0,
                    "doses_in": report.doses_received or 0,
                    "vials_out": None,
                    "doses_out": None,
                    "type": MovementTypeEnum.VACCINE_ARRIVAL_REPORT.value,
                }
            )
        return results

    def get_list_of_usable_vials(self, end_date=None):
        # First get vaccines received from arrival reports
        results = self.get_list_of_vaccines_received(end_date)

        # Add stock movements (used and missing vials)
        stock_movements = OutgoingStockMovement.objects.filter(vaccine_stock=self.vaccine_stock).order_by("report_date")
        if end_date:
            stock_movements = stock_movements.filter(report_date__lte=end_date)
        for movement in stock_movements:
            if movement.usable_vials_used > 0:
                results.append(
                    {
                        "date": movement.report_date,
                        "action": "Form A - Vials Used",
                        "vials_in": None,
                        "doses_in": None,
                        "vials_out": movement.usable_vials_used or 0,
                        "doses_out": (movement.usable_vials_used or 0) * self.get_doses_per_vial(),
                        "type": MovementTypeEnum.OUTGOING_STOCK_MOVEMENT.value,
                    }
                )

            if movement.missing_vials > 0:
                results.append(
                    {
                        "date": movement.report_date,
                        "action": "Form A - Missing Vials",
                        "vials_in": None,
                        "doses_in": None,
                        "vials_out": movement.missing_vials or 0,
                        "doses_out": (movement.missing_vials or 0) * self.get_doses_per_vial(),
                        "type": MovementTypeEnum.OUTGOING_STOCK_MOVEMENT.value,
                    }
                )

        # Add incident reports (IN movements then OUT movements)
        incident_reports = IncidentReport.objects.filter(vaccine_stock=self.vaccine_stock).order_by(
            "date_of_incident_report"
        )
        if end_date:
            incident_reports = incident_reports.filter(date_of_incident_report__lte=end_date)
        for report in incident_reports:
            if (
                report.usable_vials > 0
                and report.stock_correction == IncidentReport.StockCorrectionChoices.PHYSICAL_INVENTORY
            ):
                results.append(
                    {
                        "date": report.date_of_incident_report,
                        "action": report.stock_correction,
                        "vials_in": report.usable_vials or 0,
                        "doses_in": (report.usable_vials or 0) * self.get_doses_per_vial(),
                        "vials_out": None,
                        "doses_out": None,
                        "type": MovementTypeEnum.INCIDENT_REPORT.value,
                    }
                )
            if report.usable_vials > 0 and (
                report.stock_correction == IncidentReport.StockCorrectionChoices.LOSSES
                or report.stock_correction == IncidentReport.StockCorrectionChoices.RETURN
                or report.stock_correction == IncidentReport.StockCorrectionChoices.STEALING
                or report.stock_correction == IncidentReport.StockCorrectionChoices.BROKEN
            ):
                results.append(
                    {
                        "date": report.date_of_incident_report,
                        "action": report.stock_correction,
                        "vials_in": None,
                        "doses_in": None,
                        "vials_out": report.usable_vials or 0,
                        "doses_out": (report.usable_vials or 0) * self.get_doses_per_vial(),
                        "type": MovementTypeEnum.INCIDENT_REPORT.value,
                    }
                )
            if report.unusable_vials > 0 and (
                report.stock_correction == IncidentReport.StockCorrectionChoices.VACCINE_EXPIRED
                or report.stock_correction == IncidentReport.StockCorrectionChoices.VVM_REACHED_DISCARD_POINT
                or report.stock_correction == IncidentReport.StockCorrectionChoices.UNREADABLE_LABEL
            ):
                results.append(
                    {
                        "date": report.date_of_incident_report,
                        "action": report.stock_correction,
                        "vials_in": None,
                        "doses_in": None,
                        "vials_out": report.unusable_vials or 0,
                        "doses_out": (report.unusable_vials or 0) * self.get_doses_per_vial(),
                        "type": MovementTypeEnum.INCIDENT_REPORT.value,
                    }
                )

        earmarked_stocks = self.earmarked_stocks
        if end_date:
            earmarked_stocks = earmarked_stocks.filter(created_at__lte=end_date)

        for stock in earmarked_stocks:
            if stock.earmarked_stock_type == EarmarkedStock.EarmarkedStockChoices.CREATED:
                results.append(
                    {
                        "date": stock.created_at.date(),
                        "action": f"Earmarked created for {stock.campaign.obr_name} Round {stock.round.number}",
                        "vials_in": None,
                        "doses_in": None,
                        "vials_out": stock.vials_earmarked,
                        "doses_out": stock.doses_earmarked,
                        "type": "earmarked_stock__created",
                    }
                )
            elif stock.earmarked_stock_type == EarmarkedStock.EarmarkedStockChoices.RETURNED:
                results.append(
                    {
                        "date": stock.created_at.date(),
                        "action": f"Earmarked returned for {stock.campaign.obr_name} Round {stock.round.number}",
                        "vials_in": stock.vials_earmarked,
                        "doses_in": stock.doses_earmarked,
                        "vials_out": None,
                        "doses_out": None,
                        "type": "earmarked_stock__returned",
                    }
                )

        return results

    def get_list_of_used_vials(self, end_date=None):
        # Used vials are those related to formA outgoing movements. Vials with e.g expired date become unusable, but have not been used
        outgoing_movements = OutgoingStockMovement.objects.filter(vaccine_stock=self.vaccine_stock)
        if end_date:
            outgoing_movements = outgoing_movements.filter(report_date__lte=end_date)
        results = []
        for movement in outgoing_movements:
            if movement.usable_vials_used > 0:
                results.append(
                    {
                        "date": movement.report_date,
                        "action": "Form A - Vials Used",
                        "vials_out": None,
                        "doses_out": None,
                        "vials_in": movement.usable_vials_used or 0,
                        "doses_in": (movement.usable_vials_used or 0) * self.get_doses_per_vial(),
                        "type": MovementTypeEnum.OUTGOING_STOCK_MOVEMENT.value,
                    }
                )
        return results

    def get_list_of_unusable_vials(self, end_date=None):
        # First get the used vials
        results = self.get_list_of_used_vials(end_date)

        # Get all IncidentReports and Destruction reports for the VaccineStock
        incident_reports = IncidentReport.objects.filter(vaccine_stock=self.vaccine_stock)
        if end_date:
            incident_reports = incident_reports.filter(date_of_incident_report__lte=end_date)

        destruction_reports = DestructionReport.objects.filter(vaccine_stock=self.vaccine_stock).order_by(
            "destruction_report_date"
        )
        if end_date:
            destruction_reports = destruction_reports.filter(destruction_report_date__lte=end_date)

        for report in destruction_reports:
            results.append(
                {
                    "date": report.destruction_report_date,
                    "action": (f"{report.action}" if len(report.action) > 0 else f"Destruction report"),
                    "vials_in": None,
                    "doses_in": None,
                    "vials_out": report.unusable_vials_destroyed or 0,
                    "doses_out": (report.unusable_vials_destroyed or 0) * self.get_doses_per_vial(),
                    "type": MovementTypeEnum.DESTRUCTION_REPORT.value,
                }
            )

        # Add unusable vials from IncidentReports
        for report in incident_reports:
            if report.unusable_vials > 0 and (
                report.stock_correction == IncidentReport.StockCorrectionChoices.PHYSICAL_INVENTORY
                or report.stock_correction == IncidentReport.StockCorrectionChoices.VACCINE_EXPIRED
                or report.stock_correction == IncidentReport.StockCorrectionChoices.VVM_REACHED_DISCARD_POINT
                or report.stock_correction == IncidentReport.StockCorrectionChoices.UNREADABLE_LABEL
                or report.stock_correction == IncidentReport.StockCorrectionChoices.BROKEN
            ):
                results.append(
                    {
                        "date": report.date_of_incident_report,
                        "action": report.stock_correction,  # for every field FOO that has choices set, the object will have a get_FOO_display() method
                        "vials_in": report.unusable_vials or 0,
                        "doses_in": (report.unusable_vials or 0) * self.get_doses_per_vial(),
                        "vials_out": None,
                        "doses_out": None,
                        "type": MovementTypeEnum.INCIDENT_REPORT.value,
                    }
                )

        # Add earmarked stock movements of type USED
        earmarked_stocks = self.earmarked_stocks.filter(
            vaccine_stock=self.vaccine_stock, earmarked_stock_type=EarmarkedStock.EarmarkedStockChoices.USED
        )

        if end_date:
            earmarked_stocks = earmarked_stocks.filter(created_at__date__lte=end_date)

        for stock in earmarked_stocks:
            if stock.earmarked_stock_type == EarmarkedStock.EarmarkedStockChoices.USED:
                results.append(
                    {
                        "date": stock.created_at.date(),
                        "action": f"Earmarked stock used for {stock.campaign.obr_name} Round {stock.round.number}",
                        "vials_in": stock.vials_earmarked,
                        "doses_in": stock.doses_earmarked,
                        "vials_out": None,
                        "doses_out": None,
                        "type": "earmarked_stock__used",
                    }
                )

        return results

    def get_list_of_earmarked(self, end_date=None):
        earmarked_movements = self.earmarked_stocks
        if end_date:
            earmarked_movements = earmarked_movements.filter(created_at__lte=end_date)
        movements = EarmarkedStockSerializer(earmarked_movements, many=True).data
        results = []
        for movement in movements:
            movement_type = movement["earmarked_stock_type"]
            if (
                movement_type == EarmarkedStock.EarmarkedStockChoices.USED
                or movement_type == EarmarkedStock.EarmarkedStockChoices.RETURNED
            ):
                results.append(
                    {
                        "date": movement["created_at"],
                        "action": f"Earmarked stock used for {movement['campaign']} Round {movement['round_number']}",
                        "vials_out": movement["vials_earmarked"],
                        "doses_out": movement["doses_earmarked"],
                        "vials_in": None,
                        "doses_in": None,
                        "type": f"earmarked_stock__{movement_type}",
                    }
                )
            else:
                results.append(
                    {
                        "date": movement["created_at"],
                        "action": f"Earmarked stock used for {movement['campaign']} Round {movement['round_number']}",
                        "vials_in": movement["vials_earmarked"],
                        "doses_in": movement["doses_earmarked"],
                        "vials_out": None,
                        "doses_out": None,
                        "type": f"earmarked_stock__{movement_type}",
                    }
                )
<<<<<<< HEAD
=======
        return results
>>>>>>> 89384154


class VaccineStockListSerializer(serializers.ListSerializer):
    @staticmethod
    def calculate_for_instance(instance):
        instance.calculator = VaccineStockCalculator(instance)

    def to_representation(self, data):
        """
        List of object instances -> List of dicts of primitive datatypes.
        """
        # Calculate once for each instance
        for instance in data:
            self.calculate_for_instance(instance)
        return [VaccineStockSerializer(instance).data for instance in data]


class VaccineStockSerializer(serializers.ModelSerializer):
    country_name = serializers.CharField(source="country.name")
    country_id = serializers.IntegerField(source="country.id")
    vaccine_type = serializers.CharField(source="vaccine")
    vials_received = serializers.SerializerMethodField()
    vials_used = serializers.SerializerMethodField()
    stock_of_usable_vials = serializers.SerializerMethodField()
    stock_of_unusable_vials = serializers.SerializerMethodField()
    vials_destroyed = serializers.SerializerMethodField()

    class Meta:
        model = VaccineStock
        fields = [
            "id",
            "country_name",
            "country_id",
            "vaccine_type",
            "vials_received",
            "vials_used",
            "stock_of_usable_vials",
            "stock_of_unusable_vials",
            "vials_destroyed",
        ]
        list_serializer_class = VaccineStockListSerializer

    def get_vials_received(self, obj):
        return obj.calculator.get_vials_received()

    def get_vials_used(self, obj):
        return obj.calculator.get_vials_used()

    def get_stock_of_usable_vials(self, obj):
        return obj.calculator.get_total_of_usable_vials()[0]

    def get_stock_of_unusable_vials(self, obj):
        return obj.calculator.get_total_of_unusable_vials()[0]

    def get_vials_destroyed(self, obj):
        return obj.calculator.get_vials_destroyed()


class VaccineStockCreateSerializer(serializers.ModelSerializer):
    class Meta:
        model = VaccineStock
        fields = ["country", "vaccine"]

    def create(self, validated_data):
        validated_data["account"] = self.context["request"].user.iaso_profile.account

        return VaccineStock.objects.create(**validated_data)


class VaccineStockManagementReadWritePerm(GenericReadWritePerm):
    read_perm = permission.POLIO_VACCINE_STOCK_MANAGEMENT_READ
    write_perm = permission.POLIO_VACCINE_STOCK_MANAGEMENT_WRITE


class StockManagementCustomFilter(filters.BaseFilterBackend):
    def filter_queryset(self, request, queryset, _view):
        country_id = request.GET.get("country_id")
        vaccine_type = request.GET.get("vaccine_type")
        country_blocks = request.GET.get("country_blocks", None)

        if country_id:
            queryset = queryset.filter(country_id__in=country_id.split(","))
        if vaccine_type:
            queryset = queryset.filter(vaccine=vaccine_type)
        if country_blocks:
            try:
                queryset = queryset.filter(country__groups__in=country_blocks.split(","))
            except:
                pass

        current_order = request.GET.get("order")

        if current_order:
            if current_order == "country_name":
                queryset = queryset.order_by("country__name")
            elif current_order == "-country_name":
                queryset = queryset.order_by("-country__name")
            elif current_order == "vaccine_type":
                queryset = queryset.order_by("vaccine")
            elif current_order == "-vaccine_type":
                queryset = queryset.order_by("-vaccine")

        return queryset


class VaccineStockSubitemBase(ModelViewSet):
    allowed_methods = ["get", "post", "head", "options", "patch", "delete"]
    permission_classes = [VaccineStockManagementReadWritePerm]
    model_class = None

    @swagger_auto_schema(
        manual_parameters=[vaccine_stock_id_param],
    )
    def list(self, request, *args, **kwargs):
        return super().list(request, *args, **kwargs)

    def get_queryset(self):
        vaccine_stock_id = self.request.query_params.get("vaccine_stock")
        order = self.request.query_params.get("order")

        if self.model_class is None:
            raise NotImplementedError("model_class must be defined")

        queryset = self.model_class.objects.filter(vaccine_stock__account=self.request.user.iaso_profile.account)

        if vaccine_stock_id is not None:
            queryset = queryset.filter(vaccine_stock=vaccine_stock_id)

        if order:
            queryset = queryset.order_by(order)

        return queryset


class VaccineStockSubitemEdit(VaccineStockSubitemBase):
    def create(self, request, *args, **kwargs):
        serializer = self.get_serializer(data=request.data)
        serializer.is_valid(raise_exception=True)

        # Extract campaign data
        campaign_obr_name = serializer.validated_data.get("campaign").get("obr_name")
        round_number = serializer.validated_data.get("round").get("number")

        # Get campaign and round objects
        campaign = Campaign.objects.get(obr_name=campaign_obr_name, account=request.user.iaso_profile.account)
        _round = campaign.rounds.get(number=round_number)

        # Update validated data
        serializer.validated_data["campaign"] = campaign
        serializer.validated_data["round"] = _round

        self.perform_create(serializer)
        headers = self.get_success_headers(serializer.data)
        return Response(serializer.data, status=status.HTTP_201_CREATED, headers=headers)


class OutgoingStockMovementSerializer(serializers.ModelSerializer):
    campaign = serializers.CharField(source="campaign.obr_name")
    document = serializers.FileField(required=False)
    round_number = serializers.SerializerMethodField()

    class Meta:
        model = OutgoingStockMovement
        fields = [
            "id",
            "campaign",
            "vaccine_stock",
            "report_date",
            "form_a_reception_date",
            "usable_vials_used",
            "lot_numbers",
            "missing_vials",
            "document",
            "comment",
            "round",
            "round_number",
        ]

    def get_round_number(self, obj):
        return obj.round.number if obj.round else None

    def extract_campaign_data(self, validated_data):
        campaign_data = validated_data.pop("campaign", None)
        if campaign_data:
            campaign_obr_name = campaign_data.get("obr_name")
            campaign = Campaign.objects.get(
                obr_name=campaign_obr_name, account=self.context["request"].user.iaso_profile.account
            )
            return campaign
        return None

    def create(self, validated_data):
        campaign = self.extract_campaign_data(validated_data)
        if campaign:
            validated_data["campaign"] = campaign
        return OutgoingStockMovement.objects.create(**validated_data)

    def update(self, instance, validated_data):
        campaign = self.extract_campaign_data(validated_data)
        if campaign:
            instance.campaign = campaign
        return super().update(instance, validated_data)


class OutgoingStockMovementViewSet(VaccineStockSubitemBase):
    serializer_class = OutgoingStockMovementSerializer
    model_class = OutgoingStockMovement

    def create(self, request, *args, **kwargs):
        response = super().create(request, *args, **kwargs)

        # When Form A is created, find if there is a matching earmarked stock
        # and create a new earmarked stock of type USED with the same values
        if response.status_code == 201:
            movement = OutgoingStockMovement.objects.get(id=response.data["id"])
            total_vials_usable = EarmarkedStock.get_available_vials_count(movement.vaccine_stock, movement.round)

            vials_earmarked_used = min(total_vials_usable, movement.usable_vials_used)
            doses_earmarked_used = vials_earmarked_used * DOSES_PER_VIAL[movement.vaccine_stock.vaccine]

            if vials_earmarked_used > 0:
                EarmarkedStock.objects.create(
                    vaccine_stock=movement.vaccine_stock,
                    campaign=movement.campaign,
                    round=movement.round,
                    earmarked_stock_type=EarmarkedStock.EarmarkedStockChoices.USED,
                    vials_earmarked=vials_earmarked_used,
                    doses_earmarked=doses_earmarked_used,
                    comment="Created from Form A submission",
                )

        return response


class IncidentReportSerializer(serializers.ModelSerializer):
    document = serializers.FileField(required=False)

    class Meta:
        model = IncidentReport
        fields = "__all__"


class IncidentReportViewSet(VaccineStockSubitemBase):
    serializer_class = IncidentReportSerializer
    model_class = IncidentReport


class DestructionReportSerializer(serializers.ModelSerializer):
    document = serializers.FileField(required=False)

    class Meta:
        model = DestructionReport
        fields = "__all__"


class DestructionReportViewSet(VaccineStockSubitemBase):
    serializer_class = DestructionReportSerializer
    model_class = DestructionReport


class EarmarkedStockSerializer(serializers.ModelSerializer):
    campaign = serializers.CharField(source="campaign.obr_name")
    round_number = serializers.IntegerField(source="round.number")

    class Meta:
        model = EarmarkedStock
        fields = [
            "id",
            "vaccine_stock",
            "campaign",
            "round_number",
            "earmarked_stock_type",
            "vials_earmarked",
            "doses_earmarked",
            "comment",
            "created_at",
            "updated_at",
        ]

    def get_doses_earmarked(self, obj):
        return obj.vials_earmarked * DOSES_PER_VIAL[obj.vaccine_stock.vaccine]

    def extract_campaign_data(self, validated_data):
        campaign_data = validated_data.pop("campaign", None)
        if campaign_data:
            campaign_obr_name = campaign_data.get("obr_name")
            campaign = Campaign.objects.get(
                obr_name=campaign_obr_name, account=self.context["request"].user.iaso_profile.account
            )
            return campaign
        return None


class EarmarkedStockViewSet(VaccineStockSubitemEdit):
    serializer_class = EarmarkedStockSerializer
    model_class = EarmarkedStock


class VaccineStockManagementViewSet(ModelViewSet):
    """
    ViewSet for managing Vaccine Stock data.

    This ViewSet provides actions to retrieve and manage stock information
    for vaccines, including summaries of usable and unusable vials, and
    detailed movements such as arrivals, destructions, and incidents.

    Available endpoints :

    GET /api/polio/vaccine/vaccine_stock/
    Return a list of summary informations for a VaccineStock. (Used by the Vaccine Stock list view)

    POST /api/polio/vaccine/vaccine_stock/
    Add a new VaccineStock.

    GET /api/polio/vaccine/vaccine_stock/{id}/
    Return a specific item from the previous list.

    DELETE /api/polio/vaccine/vaccine_stock/{id}/
    Delete a vaccine stock. All related OutgoingMovements, IncidentReports and Destructions will also be deleted.

    GET /api/polio/vaccine/vaccine_stock/{id}/summary/
    Return a summary of vaccine stock for a given VaccineStock ID (Used on detail page)

    GET /api/polio/vaccine/vaccine_stock/{id}/usable_vials/
    Return a detailed list of movements for usable vials associated with a given VaccineStock ID.

    GET /api/polio/vaccine/vaccine_stock/{id}/unusable_vials/
    Return a detailed list of movements for unusable vials associated with a given VaccineStock ID.



    """

    permission_classes = [VaccineStockManagementReadWritePerm]
    serializer_class = VaccineStockSerializer
    http_method_names = ["get", "head", "options", "post", "delete"]

    model = VaccineStock

    filter_backends = [SearchFilter, StockManagementCustomFilter]
    search_fields = ["vaccine", "country__name"]

    # We need to override this method to add the calculator on the instance
    def retrieve(self, request, *args, **kwargs):
        instance = self.get_object()
        if isinstance(instance, VaccineStock):
            instance.calculator = VaccineStockCalculator(instance)
        else:
            return Response({"error": "VaccineStock not found"}, status=status.HTTP_404_NOT_FOUND)
        serializer = self.get_serializer(instance)
        return Response(serializer.data)

    def create(self, request):
        """
        Add a new VaccineStock.

        This endpoint is used to add a new VaccineStock to the database.
        The request body should include the country ID and vaccine type.
        """
        serializer = VaccineStockCreateSerializer(data=request.data, context={"request": request})
        if serializer.is_valid():
            serializer.save()
            return Response(serializer.data, status=status.HTTP_201_CREATED)
        else:
            return Response({"error": serializer.errors}, status=status.HTTP_400_BAD_REQUEST)

    @action(detail=True, methods=["get"])
    def summary(self, request, pk=None):
        """
        Retrieve a summary of vaccine stock for a given VaccineStock ID.

        The summary includes the country name, vaccine type, total usable and unusable vials,
        and corresponding doses.
        """
        if pk is None:
            return Response({"error": "No VaccineStock ID provided"}, status=status.HTTP_400_BAD_REQUEST)

        try:
            vaccine_stock = self.get_queryset().get(id=pk)
        except VaccineStock.DoesNotExist:
            return Response({"error": "VaccineStock not found for "}, status=status.HTTP_404_NOT_FOUND)

        calculator = VaccineStockCalculator(vaccine_stock)

        total_usable_vials, total_usable_doses = calculator.get_total_of_usable_vials()
        total_unusable_vials, total_unusable_doses = calculator.get_total_of_unusable_vials()
        total_earmarked_vials, total_earmarked_doses = calculator.get_total_of_earmarked()

        summary_data = {
            "country_id": vaccine_stock.country.id,
            "country_name": vaccine_stock.country.name,
            "vaccine_type": vaccine_stock.vaccine,
            "total_usable_vials": total_usable_vials,
            "total_unusable_vials": total_unusable_vials,
            "total_usable_doses": total_usable_doses,
            "total_earmarked_vials": total_earmarked_vials,
            "total_earmarked_doses": total_earmarked_doses,
            "total_unusable_doses": total_unusable_doses,
        }

        return Response(summary_data, status=status.HTTP_200_OK)

    @action(detail=True, methods=["get"])
    def usable_vials(self, request, pk=None):
        """
        Retrieve a detailed list of movements for usable vials associated with a given VaccineStock ID.

        This includes information on stock arrivals, destructions, incidents, and outgoing stock movements.
        Each movement is timestamped and includes the number of vials and doses affected.
        """
        if pk is None:
            return Response({"error": "No VaccineStock ID provided"}, status=status.HTTP_400_BAD_REQUEST)

        try:
            vaccine_stock = self.get_queryset().get(id=pk)
        except VaccineStock.DoesNotExist:
            return Response({"error": "VaccineStock not found"}, status=status.HTTP_404_NOT_FOUND)

        end_date = request.query_params.get("end_date", None)
        if end_date:
            parsed_end_date = parse_date(end_date)
            if not parsed_end_date:
                raise ValidationError("The 'end_date' query parameter is not a valid date.")

        calc = VaccineStockCalculator(vaccine_stock)
        results = calc.get_list_of_usable_vials(end_date)
        results = self._sort_results(request, results)

        paginator = Paginator()
        page = paginator.paginate_queryset(results, request)
        if page is not None:
            return paginator.get_paginated_response(page)
        return Response({"results": results})

    @action(detail=True, methods=["get"])
    def get_unusable_vials(self, request, pk=None):
        """
        Retrieve a detailed list of movements for unusable vials associated with a given VaccineStock ID.

        This includes information on outgoing stock movements and incident reports
        that resulted in unusable vials, with each movement timestamped and including
        the number of vials and doses affected.
        """
        if pk is None:
            return Response({"error": "No VaccineStock ID provided"}, status=status.HTTP_400_BAD_REQUEST)

        try:
            vaccine_stock = self.get_queryset().get(id=pk)
        except VaccineStock.DoesNotExist:
            return Response({"error": "VaccineStock not found"}, status=status.HTTP_404_NOT_FOUND)

        end_date = request.query_params.get("end_date", None)
        if end_date:
            parsed_end_date = parse_date(end_date)
            if not parsed_end_date:
                raise ValidationError("The 'end_date' query parameter is not a valid date.")

        calc = VaccineStockCalculator(vaccine_stock)
        results = calc.get_list_of_unusable_vials(end_date)
        results = self._sort_results(request, results)

        paginator = Paginator()
        page = paginator.paginate_queryset(results, request)
        if page is not None:
            return paginator.get_paginated_response(page)
        return Response({"results": results})

    @action(detail=True, methods=["get"])
    def get_earmarked_stock(self, request, pk=None):
        """
        Retrieve a detailed list of movements for earmarked stock associated with a given VaccineStock ID.

        """
        if pk is None:
            return Response({"error": "No VaccineStock ID provided"}, status=status.HTTP_400_BAD_REQUEST)

        try:
            vaccine_stock = self.get_queryset().get(id=pk)
        except VaccineStock.DoesNotExist:
            return Response({"error": "VaccineStock not found"}, status=status.HTTP_404_NOT_FOUND)

        end_date = request.query_params.get("end_date", None)
        if end_date:
            parsed_end_date = parse_date(end_date)
            if not parsed_end_date:
                raise ValidationError("The 'end_date' query parameter is not a valid date.")

        calc = VaccineStockCalculator(vaccine_stock)
        results = calc.get_list_of_earmarked(end_date)
        results = self._sort_results(request, results)

        paginator = Paginator()
        page = paginator.paginate_queryset(results, request)
        if page is not None:
            return paginator.get_paginated_response(page)
        return Response({"results": results})

    def get_serializer_class(self):
        if self.action == "create":
            return VaccineStockCreateSerializer
        else:
            return VaccineStockSerializer

    def get_queryset(self):
        """
        Get the queryset for VaccineStock objects.

        The queryset is filtered by the account of the logged-in user and includes
        related destruction reports, incident reports, and outgoing stock movements.
        It is ordered by the VaccineStock ID.
        """

        accessible_org_units = OrgUnit.objects.filter_for_user_and_app_id(
            self.request.user, self.request.query_params.get("app_id")
        )
        accessible_org_units_ids = accessible_org_units.values_list("id", flat=True)

        return (
            VaccineStock.objects.filter(
                account=self.request.user.iaso_profile.account, country__id__in=accessible_org_units_ids
            )
            .prefetch_related("destructionreport_set", "incidentreport_set", "outgoingstockmovement_set")
            .distinct()
            .order_by("id")
        )

    def _sort_results(self, request: Request, results: list[dict]) -> list[dict]:
        order = request.query_params.get(OrderingFilter.ordering_param)
        reverse = False

        if order and order.startswith("-"):
            reverse = True
            order = order.removeprefix("-")

        valid_order_keys_and_defaults = {
            "date": datetime.datetime.min,
            "action": "",
            "vials_in": 0,
            "vials_out": 0,
            "doses_in": 0,
            "doses_out": 0,
        }

        if order not in valid_order_keys_and_defaults.keys():
            return sorted(results, key=lambda d: d["date"])

        return sorted(results, key=lambda d: d[order] or valid_order_keys_and_defaults[order], reverse=reverse)<|MERGE_RESOLUTION|>--- conflicted
+++ resolved
@@ -443,10 +443,7 @@
                         "type": f"earmarked_stock__{movement_type}",
                     }
                 )
-<<<<<<< HEAD
-=======
         return results
->>>>>>> 89384154
 
 
 class VaccineStockListSerializer(serializers.ListSerializer):
