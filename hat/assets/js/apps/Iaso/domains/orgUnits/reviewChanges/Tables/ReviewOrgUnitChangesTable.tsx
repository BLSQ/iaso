<<<<<<< HEAD
import React, { FunctionComponent, ReactElement, useMemo } from 'react';
=======
import React, {
    FunctionComponent,
    ReactElement,
    useMemo,
    useState,
} from 'react';
import EditIcon from '@mui/icons-material/Settings';
>>>>>>> 0d521ea8
import { Box } from '@mui/material';
import { Column, textPlaceholder, useSafeIntl } from 'bluesquare-components';

import Color from 'color';
import { BreakWordCell } from '../../../../components/Cells/BreakWordCell';
import { DateTimeCell } from '../../../../components/Cells/DateTimeCell';
import { UserCell } from '../../../../components/Cells/UserCell';
import { TableWithDeepLink } from '../../../../components/tables/TableWithDeepLink';
import { baseUrls } from '../../../../constants/urls';
import { ColumnCell } from '../../../../types/general';
<<<<<<< HEAD
import { useCurrentUser } from '../../../../utils/usersUtils';
import { LinkToOrgUnit } from '../../components/LinkToOrgUnit';
import { colorCodes } from '../Components/ReviewOrgUnitChangesInfos';
import { PAYMENTS_MODULE } from '../constants';
=======
import { useTableSelection } from '../../../../utils/table';
import { LinkToOrgUnit } from '../../components/LinkToOrgUnit';
import { MultiActionsDialog } from '../Components/MultiActionsDialog';
import { colorCodes } from '../Components/ReviewOrgUnitChangesInfos';
>>>>>>> 0d521ea8
import { IconButton } from '../details';
import MESSAGES from '../messages';
import {
    ApproveOrgUnitParams,
    ChangeRequestValidationStatus,
    OrgUnitChangeRequest,
    OrgUnitChangeRequestsPaginated,
} from '../types';

const getIsSelectionDisabled = (ou: OrgUnitChangeRequest) =>
    ou.status !== 'new';

const useColumns = (): Column[] => {
    const { formatMessage } = useSafeIntl();
    const currentUser = useCurrentUser();
    const { modules } = currentUser.account;

    return useMemo(() => {
        const columns = [
            {
                Header: 'id',
                id: 'id',
                accessor: 'id',
                width: 30,
            },
            {
                Header: formatMessage(MESSAGES.projects),
                id: 'projects',
                accessor: 'projects',
                sortable: false,
                Cell: ({
                    row: { original: changeRequest },
                }: ColumnCell<OrgUnitChangeRequest>): ReactElement | string => {
                    const { projects } = changeRequest;
                    return projects.length > 0
                        ? projects.map(project => project.name).join(', ')
                        : textPlaceholder;
                },
            },
            {
                Header: formatMessage(MESSAGES.name),
                id: 'org_unit__name',
                accessor: 'org_unit_name',
                Cell: ({
                    row: { original },
                }: ColumnCell<OrgUnitChangeRequest>): ReactElement => {
                    if (original.org_unit_name) {
                        return (
                            <LinkToOrgUnit
                                orgUnit={{
                                    id: original.org_unit_id,
                                    name: original.org_unit_name,
                                }}
                            />
                        );
                    }
                    return <>{formatMessage(MESSAGES.newOrgUnit)}</>;
                },
            },
            {
                Header: formatMessage(MESSAGES.parent),
                id: 'org_unit__parent__name',
                accessor: 'org_unit_parent_name',
                Cell: settings => {
                    const parentId = settings.row.original?.org_unit_parent_id;
                    const parentName =
                        settings.row.original?.org_unit_parent_name;
                    return parentId && parentName ? (
                        <LinkToOrgUnit
                            orgUnit={{
                                id: parentId,
                                name: parentName,
                            }}
                        />
                    ) : (
                        textPlaceholder
                    );
                },
            },
            {
                Header: formatMessage(MESSAGES.orgUnitsType),
                id: 'org_unit__org_unit_type__name',
                accessor: 'org_unit_type_name',
            },
            {
                Header: formatMessage(MESSAGES.status),
                id: 'status',
                accessor: 'status',
                Cell: ({
                    value: status,
                }: {
                    value: ChangeRequestValidationStatus;
                }): ReactElement | string => {
                    return status && MESSAGES[status] ? (
                        <Box sx={{ color: `${colorCodes[status]}.main` }}>
                            {formatMessage(MESSAGES[status])}
                        </Box>
                    ) : (
                        textPlaceholder
                    );
                },
            },
            {
                Header: formatMessage(MESSAGES.created_at),
                id: 'created_at',
                accessor: 'created_at',
                Cell: DateTimeCell,
            },
            {
                Header: formatMessage(MESSAGES.created_by),
                id: 'created_by__username',
                accessor: 'created_by',
                Cell: UserCell,
            },
            {
                Header: formatMessage(MESSAGES.paymentStatus),
                id: 'payment_status',
                accessor: 'payment_status',
                Cell: BreakWordCell,
            },
            {
                Header: formatMessage(MESSAGES.updated_at),
                id: 'updated_at',
                accessor: 'updated_at',
                Cell: DateTimeCell,
            },
            {
                Header: formatMessage(MESSAGES.updated_by),
                id: 'updated_by__username',
                accessor: 'updated_by',
                Cell: UserCell,
            },
            {
                Header: formatMessage(MESSAGES.actions),
                id: 'actions',
                accessor: 'actions',
                sortable: false,
                Cell: ({
                    row: { original: changeRequest },
                }: ColumnCell<OrgUnitChangeRequest>): ReactElement => {
                    return (
                        <IconButton
                            changeRequestId={changeRequest.id}
                            status={changeRequest.status}
                        />
                    );
                },
            },
        ];

        // Remove payment status column when the current account has no payments module
        if (!modules.includes(PAYMENTS_MODULE)) {
            return columns.filter(column => column.id !== 'payment_status');
        }

        return columns;
    }, [formatMessage, modules]);
};

const getRowProps = (row: { original: OrgUnitChangeRequest }) => {
    if (
        row.original.org_unit_validation_status === 'NEW' &&
        row.original.status === 'new'
    ) {
        return {
            'data-test': 'new-org-unit-row',
            sx: {
                backgroundColor: theme =>
                    `${Color(theme.palette.yellow.main).fade(0.5)} !important`,
            },
        };
    }
    return {
        'data-test': 'change-request-row',
    };
};

export type SelectedChangeRequest = {
    id: number;
    index: number;
};

type Props = {
    data: OrgUnitChangeRequestsPaginated | undefined;
    isFetching: boolean;
    params: ApproveOrgUnitParams;
};
export const baseUrl = baseUrls.orgUnitsChangeRequest;
export const ReviewOrgUnitChangesTable: FunctionComponent<Props> = ({
    data,
    isFetching,
    params,
}) => {
    const columns = useColumns();

    const { selection, handleTableSelection, handleUnselectAll } =
        useTableSelection<OrgUnitChangeRequest>(data?.select_all_count ?? 0);

    const [multiActionPopupOpen, setMultiActionPopupOpen] =
        useState<boolean>(false);
    const { formatMessage } = useSafeIntl();

    const selectionActions = useMemo(
        () => [
            {
                icon: <EditIcon />,
                label: formatMessage(MESSAGES.multiSelectionAction),
                onClick: () => setMultiActionPopupOpen(true),
                disabled:
                    multiActionPopupOpen ||
                    (selection.selectedItems.length === 0 &&
                        !selection.selectAll),
            },
        ],
        [
            formatMessage,
            multiActionPopupOpen,
            selection.selectAll,
            selection.selectedItems.length,
        ],
    );
    return (
        <>
            <MultiActionsDialog
                open={multiActionPopupOpen}
                closeDialog={() => setMultiActionPopupOpen(false)}
                selection={selection}
                resetSelection={handleUnselectAll}
            />
            <TableWithDeepLink
                marginTop={false}
                data={data?.results ?? []}
                pages={data?.pages ?? 1}
                defaultSorted={[{ id: 'updated_at', desc: true }]}
                columns={columns}
                count={data?.count ?? 0}
                baseUrl={baseUrl}
                countOnTop
                params={params}
                rowProps={getRowProps}
                extraProps={{ loading: isFetching }}
                multiSelect={Boolean(
                    data?.select_all_count && data?.select_all_count > 0,
                )}
                selection={selection}
                selectionActions={selectionActions}
                selectAllCount={data?.select_all_count ?? 0}
                getIsSelectionDisabled={getIsSelectionDisabled}
                setTableSelection={(selectionType, items) =>
                    handleTableSelection(
                        selectionType,
                        items,
                        data?.select_all_count,
                    )
                }
            />
        </>
    );
};<|MERGE_RESOLUTION|>--- conflicted
+++ resolved
@@ -1,6 +1,3 @@
-<<<<<<< HEAD
-import React, { FunctionComponent, ReactElement, useMemo } from 'react';
-=======
 import React, {
     FunctionComponent,
     ReactElement,
@@ -8,7 +5,6 @@
     useState,
 } from 'react';
 import EditIcon from '@mui/icons-material/Settings';
->>>>>>> 0d521ea8
 import { Box } from '@mui/material';
 import { Column, textPlaceholder, useSafeIntl } from 'bluesquare-components';
 
@@ -19,17 +15,12 @@
 import { TableWithDeepLink } from '../../../../components/tables/TableWithDeepLink';
 import { baseUrls } from '../../../../constants/urls';
 import { ColumnCell } from '../../../../types/general';
-<<<<<<< HEAD
+import { useTableSelection } from '../../../../utils/table';
 import { useCurrentUser } from '../../../../utils/usersUtils';
-import { LinkToOrgUnit } from '../../components/LinkToOrgUnit';
-import { colorCodes } from '../Components/ReviewOrgUnitChangesInfos';
-import { PAYMENTS_MODULE } from '../constants';
-=======
-import { useTableSelection } from '../../../../utils/table';
 import { LinkToOrgUnit } from '../../components/LinkToOrgUnit';
 import { MultiActionsDialog } from '../Components/MultiActionsDialog';
 import { colorCodes } from '../Components/ReviewOrgUnitChangesInfos';
->>>>>>> 0d521ea8
+import { PAYMENTS_MODULE } from '../constants';
 import { IconButton } from '../details';
 import MESSAGES from '../messages';
 import {
