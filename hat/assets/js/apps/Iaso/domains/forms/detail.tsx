--- conflicted
+++ resolved
@@ -20,11 +20,7 @@
 } from 'react';
 import { useQueryClient } from 'react-query';
 import TopBar from '../../components/nav/TopBarComponent';
-<<<<<<< HEAD
-import { dispatcher } from '../../components/snackBars/EventDispatcher';
-=======
 import { openSnackBar } from '../../components/snackBars/EventDispatcher';
->>>>>>> d1266f61
 import { succesfullSnackBar } from '../../constants/snackBars';
 import { baseUrls } from '../../constants/urls';
 import { useFormState } from '../../hooks/form.js';
@@ -158,11 +154,7 @@
         let savedFormData;
         try {
             savedFormData = await saveForm;
-<<<<<<< HEAD
-            dispatcher.dispatch('snackbar', succesfullSnackBar());
-=======
             openSnackBar(succesfullSnackBar());
->>>>>>> d1266f61
             if (!isUpdate) {
                 redirectToReplace(baseUrls.formDetail, {
                     formId: savedFormData.id,
