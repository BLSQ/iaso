/* eslint-disable camelcase */
import * as yup from 'yup';
import moment from 'moment';
import { useSafeIntl } from 'bluesquare-components';
import MESSAGES from '../constants/messages';
import { dateFormat } from '../components/campaignCalendar/constants';

const getRounds = context => {
    return context?.from[context.from.length - 1]?.value?.rounds || [];
};

yup.addMethod(
    yup.date,
    'isValidRoundStartDate',
    function isValidRoundStartDate(formatMessage) {
        return this.test('isValidRoundStartDate', '', (value, context) => {
            const rounds = getRounds(context);
            const { path, createError, parent } = context;
            const newStartDate = moment(value);
            const endDate =
                parent.ended_at && moment(parent.ended_at, dateFormat);
            const previousNumber = parent.number - 1;

            let errorMessage;

            if (endDate?.isSameOrBefore(newStartDate)) {
                errorMessage = formatMessage(MESSAGES.startDateAfterEndDate);
            } else if (previousNumber >= 0) {
                const previousRound = rounds.find(
                    r => r.number === previousNumber,
                );
                if (previousRound) {
                    const previousEndDate = moment(
                        previousRound.ended_at,
                        dateFormat,
                    );
                    if (previousEndDate?.isSameOrAfter(newStartDate)) {
                        errorMessage = formatMessage(
                            MESSAGES.startDateBeforePreviousEndDate,
                        );
                    }
                }
            }
            if (errorMessage) {
                return createError({
                    path,
                    message: errorMessage,
                });
            }
            return true;
        });
    },
);
yup.addMethod(
    yup.date,
    'isValidRoundEndDate',
    function isValidRoundEndDate(formatMessage) {
        return this.test('isValidRoundEndDate', '', (value, context) => {
            const rounds = getRounds(context);
            const { path, createError, parent } = context;
            const newEndDate = moment(value);
            const nextNumber = parent.number + 1;
            const startDate =
                parent.started_at && moment(parent.started_at, dateFormat);

            let errorMessage;

            if (startDate?.isSameOrAfter(newEndDate)) {
                errorMessage = formatMessage(MESSAGES.endDateBeforeStartDate);
            } else if (newEndDate.isValid() && nextNumber >= 0) {
                const nextRound = rounds.find(r => r.number === nextNumber);
                if (nextRound) {
                    const nextEndDate = moment(nextRound.ended_at, dateFormat);
                    if (nextEndDate?.isSameOrBefore(newEndDate)) {
                        errorMessage = formatMessage(
                            MESSAGES.endDateAfterNextStartDate,
                        );
                    }
                }
            }
            if (errorMessage) {
                return createError({
                    path,
                    message: errorMessage,
                });
            }
            return true;
        });
    },
);

yup.addMethod(
    yup.date,
    'hasVialsFieldAndDestuctionDate',
    function hasVialsFieldAndDestuctionDate(formatMessage) {
        return this.test(
            'hasVialsFieldAndDestuctionDate',
            '',
            (value, context) => {
                const { path, createError, parent } = context;
                const vialsDestroyed = parent.vials_destroyed;
                if (!value && vialsDestroyed) {
                    return createError({
                        path,
                        message: formatMessage(
                            MESSAGES.destructionDateAndVialsDestroyed,
                        ),
                    });
                }
                return true;
            },
        );
    },
);
yup.addMethod(
    yup.number,
    'hasDestuctionDateAndVialsField',
    function hasDestuctionDateAndVialsField(formatMessage) {
        return this.test(
            'hasDestuctionDateAndVialsField',
            '',
            (value, context) => {
                const { path, createError, parent } = context;
                const destructionDate = parent.date_destruction;
                if (!value && destructionDate) {
                    return createError({
                        path,
                        message: formatMessage(
                            MESSAGES.destructionDateAndVialsDestroyed,
                        ),
                    });
                }
                return true;
            },
        );
    },
);

yup.addMethod(
    yup.number,
    'hasAllFormAFieldsNumber',
    function hasAllFormAFieldsNumber(formatMessage) {
        return this.test('hasAllFormAFieldsNumber', '', (value, context) => {
            const { path, createError, parent } = context;
            const {
                forma_reception,
                forma_missing_vials,
                forma_usable_vials,
                forma_unusable_vials,
                forma_date,
            } = parent;
            if (
                !value &&
                (forma_unusable_vials ||
                    forma_usable_vials ||
                    forma_missing_vials ||
                    forma_reception ||
                    forma_date)
            ) {
                return createError({
                    path,
                    message: formatMessage(MESSAGES.formaFieldsTogether),
                });
            }
            return true;
        });
    },
);
yup.addMethod(
    yup.date,
    'hasAllFormAFieldsDate',
    function hasAllFormAFieldsDate(formatMessage) {
        return this.test('hasAllFormAFieldsDate', '', (value, context) => {
            const { path, createError, parent } = context;
            const {
                forma_reception,
                forma_missing_vials,
                forma_usable_vials,
                forma_unusable_vials,
                forma_date,
            } = parent;
            if (
                !value &&
                (forma_unusable_vials ||
                    forma_usable_vials ||
                    forma_missing_vials ||
                    forma_reception ||
                    forma_date)
            ) {
                return createError({
                    path,
                    message: formatMessage(MESSAGES.formaFieldsTogether),
                });
            }
            return true;
        });
    },
);
yup.addMethod(
    yup.date,
    'hasAllShipmentFieldsDate',
    function hasAllShipmentFieldsDate(formatMessage) {
        return this.test('hasAllShipmentFieldsDate', '', (value, context) => {
            const { path, createError, parent } = context;
            const {
                date_reception,
                estimated_arrival_date,
                reception_pre_alert,
                vials_received,
                po_numbers,
                vaccine_name,
            } = parent;
            if (
                !value &&
                (vaccine_name ||
                    po_numbers ||
                    vials_received ||
                    reception_pre_alert ||
                    estimated_arrival_date ||
                    date_reception)
            ) {
                return createError({
                    path,
                    message: formatMessage(MESSAGES.shipmentFieldsTogether),
                });
            }
            return true;
        });
    },
);
yup.addMethod(
    yup.number,
    'hasAllShipmentFieldsNumber',
    function hasAllShipmentFieldsNumber(formatMessage) {
        return this.test('hasAllShipmentFieldsNumber', '', (value, context) => {
            const { path, createError, parent } = context;
            const {
                date_reception,
                estimated_arrival_date,
                reception_pre_alert,
                vials_received,
                po_numbers,
                vaccine_name,
            } = parent;
            if (
                !value &&
                (vaccine_name ||
                    po_numbers ||
                    vials_received ||
                    reception_pre_alert ||
                    estimated_arrival_date ||
                    date_reception)
            ) {
                return createError({
                    path,
                    message: formatMessage(MESSAGES.shipmentFieldsTogether),
                });
            }
            return true;
        });
    },
);
yup.addMethod(
    yup.string,
    'shipmentCommentsCheck',
    function shipmentCommentsCheck(formatMessage) {
        return this.test('shipmentCommentsCheck', '', (value, context) => {
            const { path, createError, parent } = context;
            const {
                date_reception,
                estimated_arrival_date,
                reception_pre_alert,
                vials_received,
                po_numbers,
                vaccine_name,
            } = parent;
            if (
                value &&
                (!vaccine_name ||
                    !po_numbers ||
                    !vials_received ||
                    !reception_pre_alert ||
                    !estimated_arrival_date ||
                    !date_reception)
            ) {
                return createError({
                    path,
                    message: formatMessage(MESSAGES.shipmentFieldsTogether),
                });
            }
            return true;
        });
    },
);

yup.addMethod(
    yup.string,
    'hasAllShipmentFieldsString',
    function hasAllShipmentFieldsString(formatMessage) {
        return this.test('hasAllShipmentFieldsString', '', (value, context) => {
            const { path, createError, parent } = context;
            const {
                date_reception,
                estimated_arrival_date,
                reception_pre_alert,
                vials_received,
                po_numbers,
                vaccine_name,
            } = parent;
            if (
                !value &&
                (vaccine_name ||
                    po_numbers ||
                    vials_received ||
                    reception_pre_alert ||
                    estimated_arrival_date ||
                    date_reception)
            ) {
                return createError({
                    path,
                    message: formatMessage(MESSAGES.shipmentFieldsTogether),
                });
            }
            return true;
        });
    },
);

const useShipmentShape = () => {
    const { formatMessage } = useSafeIntl();
    return yup.object().shape({
        vaccine_name: yup
            .string() // TODO restrict string value to vaccines
            .trim()
            .hasAllShipmentFieldsString(formatMessage),
        po_numbers: yup
            .number()
            .nullable()
            .integer()
            .min(0)
            .typeError(formatMessage(MESSAGES.positiveNumber))
            .hasAllShipmentFieldsNumber(formatMessage),
        vials_received: yup
            .number()
            .nullable()
            .integer()
            .min(0)
            .typeError(formatMessage(MESSAGES.positiveNumber))
            .hasAllShipmentFieldsNumber(formatMessage),
        reception_pre_alert: yup
            .date()
            .nullable()
            .typeError(formatMessage(MESSAGES.invalidDate))
            .hasAllShipmentFieldsDate(formatMessage),
        estimated_arrival_date: yup
            .date()
            .nullable()
            .typeError(formatMessage(MESSAGES.invalidDate))
            .hasAllShipmentFieldsDate(formatMessage),
        date_reception: yup
            .date()
            .nullable()
            .typeError(formatMessage(MESSAGES.invalidDate))
            .hasAllShipmentFieldsDate(formatMessage),
        comment: yup.string().nullable().shipmentCommentsCheck(formatMessage),
    });
};

const useVaccineShape = () => {
    const { formatMessage } = useSafeIntl();
    return yup.object().shape({
        name: yup.string().trim().required(), // TODO restrict string value to vaccines
        wastage_ratio_forecast: yup
            .number()
            .nullable()
            .min(0)
            .typeError(formatMessage(MESSAGES.positiveNumber)),
        doses_per_vial: yup
            .number()
            .nullable()
            .integer()
            .min(0)
            .typeError(formatMessage(MESSAGES.positiveNumber)),
    });
};

const useRoundShape = () => {
    const { formatMessage } = useSafeIntl();
    const shipment = useShipmentShape();
    const vaccine = useVaccineShape();

    return yup.object().shape({
        number: yup.number().integer().min(0),
        started_at: yup
            .date()
            .typeError(formatMessage(MESSAGES.invalidDate))
            .nullable()
            .required(formatMessage(MESSAGES.fieldRequired))
            .isValidRoundStartDate(formatMessage),
        ended_at: yup
            .date()
            .typeError(formatMessage(MESSAGES.invalidDate))
            .nullable()
            .required(formatMessage(MESSAGES.fieldRequired))
            .isValidRoundEndDate(formatMessage),
        mop_up_started_at: yup
            .date()
            .typeError(formatMessage(MESSAGES.invalidDate))
            .nullable(),
        mop_up_ended_at: yup
            .date()
            .typeError(formatMessage(MESSAGES.invalidDate))
            .nullable()
            .min(
                yup.ref('mop_up_started_at'),
                formatMessage(MESSAGES.endDateBeforeStartDate),
            ),
        im_started_at: yup
            .date()
            .typeError(formatMessage(MESSAGES.invalidDate))
            .nullable(),
        im_ended_at: yup
            .date()
            .typeError(formatMessage(MESSAGES.invalidDate))
            .nullable()
            .min(
                yup.ref('im_started_at'),
                formatMessage(MESSAGES.endDateBeforeStartDate),
            ),
        lqas_started_at: yup
            .date()
            .typeError(formatMessage(MESSAGES.invalidDate))
            .nullable(),
        lqas_ended_at: yup
            .date()
            .typeError(formatMessage(MESSAGES.invalidDate))
            .nullable()
            .min(
                yup.ref('lqas_started_at'),
                formatMessage(MESSAGES.endDateBeforeStartDate),
            ),
        target_population: yup.number().nullable().min(0).integer(),
        cost: yup.number().nullable().min(0).integer(),
        lqas_district_passing: yup
            .number()
            .nullable()
            .integer()
            .min(0)
            .typeError(formatMessage(MESSAGES.positiveInteger)),
        lqas_district_failing: yup
            .number()
            .nullable()
            .integer()
            .min(0)
            .typeError(formatMessage(MESSAGES.positiveNumber)),
        im_percentage_children_missed_in_household: yup
            .number()
            .nullable()
            .min(0)
            .typeError(formatMessage(MESSAGES.positiveNumber)),
        im_percentage_children_missed_out_household: yup
            .number()
            .nullable()
            .min(0)
            .typeError(formatMessage(MESSAGES.positiveNumber)),
        im_percentage_children_missed_in_plus_out_household: yup
            .number()
            .nullable()
            .min(0)
            .typeError(formatMessage(MESSAGES.positiveNumber)),
        awareness_of_campaign_planning: yup
            .number()
            .nullable()
            .min(0)
            .typeError(formatMessage(MESSAGES.positiveNumber)),
        forma_unusable_vials: yup
            .number()
            .integer()
            .nullable()
            .min(0)
            .typeError(formatMessage(MESSAGES.positiveNumber))
            .hasAllFormAFieldsNumber(formatMessage),
        forma_usable_vials: yup
            .number()
            .integer()
            .nullable()
            .min(0)
            .typeError(formatMessage(MESSAGES.positiveNumber))
            .hasAllFormAFieldsNumber(formatMessage),
        forma_missing_vials: yup
            .number()
            .integer()
            .nullable()
            .min(0)
            .typeError(formatMessage(MESSAGES.positiveNumber))
            .hasAllFormAFieldsNumber(formatMessage),
        reporting_delays_hc_to_district: yup
            .number()
            .integer()
            .nullable()
            .min(0)
            .typeError(formatMessage(MESSAGES.positiveNumber)),
        reporting_delays_region_to_national: yup
            .number()
            .integer()
            .nullable()
            .min(0)
            .typeError(formatMessage(MESSAGES.positiveNumber)),
        reporting_delays_district_to_region: yup
            .number()
            .integer()
            .nullable()
            .min(0)
            .typeError(formatMessage(MESSAGES.positiveNumber)),
        vials_destroyed: yup
            .number()
            .integer()
            .nullable()
            .min(0)
            .typeError(formatMessage(MESSAGES.positiveNumber))
            .hasDestuctionDateAndVialsField(formatMessage),
        forma_reception: yup
            .date()
            .typeError(formatMessage(MESSAGES.invalidDate))
            .nullable()
            .hasAllFormAFieldsDate(formatMessage),
        forma_date: yup
            .date()
            .typeError(formatMessage(MESSAGES.invalidDate))
<<<<<<< HEAD
            .nullable()
            .hasAllFormAFieldsDate(formatMessage),
=======
            .nullable(),
>>>>>>> 515121b6
        forma_comment: yup.string().nullable(),
        date_destruction: yup
            .date()
            .typeError(formatMessage(MESSAGES.invalidDate))
            .nullable()
            .hasVialsFieldAndDestuctionDate(formatMessage),
        date_signed_vrf_received: yup
            .date()
            .typeError(formatMessage(MESSAGES.invalidDate))
            .nullable(),
        shipments: yup.array(shipment).nullable(),
        vaccines: yup.array(vaccine).nullable(),
    });
};

export const useFormValidator = () => {
    const { formatMessage } = useSafeIntl();
    // eslint-disable-next-line camelcase
    const round_shape = useRoundShape();

    return yup.object().shape({
        epid: yup.string().nullable(),
        obr_name: yup.string().trim().required(),
        grouped_campaigns: yup.array(yup.number()).nullable(),
        description: yup.string().nullable(),
        onset_at: yup.date().nullable(),
        three_level_call_at: yup.date().nullable(),

        cvdpv_notified_at: yup.date().nullable(),
        cvdpv2_notified_at: yup.date().nullable(),

        pv_notified_at: yup.date().nullable(),
        pv2_notified_at: yup.date().nullable(),

        detection_first_draft_submitted_at: yup.date().nullable(),
        detection_rrt_oprtt_approval_at: yup.date().nullable(),

        investigation_at: yup.date().nullable(),
        risk_assessment_first_draft_submitted_at: yup.date().nullable(),
        risk_assessment_rrt_oprtt_approval_at: yup.date().nullable(),
        ag_nopv_group_met_at: yup.date().nullable(),
        dg_authorized_at: yup.date().nullable(),

        spreadsheet_url: yup.string().url().nullable(),

        eomg: yup.date().nullable(),
        budget_submitted_at: yup.date().nullable(),
        district_count: yup
            .number()
            .nullable()
            .positive()
            .integer()
            .typeError(formatMessage(MESSAGES.positiveInteger)),
        no_regret_fund_amount: yup
            .number()
            .nullable()
            .positive()
            .integer()
            .typeError(formatMessage(MESSAGES.positiveInteger)),
        rounds: yup.array(round_shape).nullable(),
    });
};<|MERGE_RESOLUTION|>--- conflicted
+++ resolved
@@ -527,12 +527,7 @@
         forma_date: yup
             .date()
             .typeError(formatMessage(MESSAGES.invalidDate))
-<<<<<<< HEAD
-            .nullable()
-            .hasAllFormAFieldsDate(formatMessage),
-=======
             .nullable(),
->>>>>>> 515121b6
         forma_comment: yup.string().nullable(),
         date_destruction: yup
             .date()
