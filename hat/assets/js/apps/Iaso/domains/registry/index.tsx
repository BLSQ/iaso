--- conflicted
+++ resolved
@@ -3,54 +3,31 @@
 import {
     LoadingSpinner,
     commonStyles,
+    useRedirectTo,
     useSafeIntl,
-    useRedirectTo,
 } from 'bluesquare-components';
 import { orderBy } from 'lodash';
-<<<<<<< HEAD
 import React, { FunctionComponent, useMemo, useState } from 'react';
-import { useDispatch } from 'react-redux';
-=======
-import React, { FunctionComponent, useCallback, useMemo } from 'react';
->>>>>>> 413ffb2c
 import TopBar from '../../components/nav/TopBarComponent';
-import MESSAGES from './messages';
 import { getOtChipColors } from '../../constants/chipColors';
 import { baseUrls } from '../../constants/urls';
+import { useParamsObject } from '../../routing/hooks/useParamsObject';
+import { SxStyles } from '../../types/general';
+import { OrgUnitTreeviewModal } from '../orgUnits/components/TreeView/OrgUnitTreeviewModal';
+import { OrgUnitBreadcrumbs } from '../orgUnits/components/breadcrumbs/OrgUnitBreadcrumbs';
+import { OrgUnit } from '../orgUnits/types/orgUnit';
+import { Instances } from './components/Instances';
+import { OrgUnitPaper } from './components/OrgUnitPaper';
+import { Placeholder } from './components/Placeholder';
+import { SelectedOrgUnit } from './components/selectedOrgUnit';
 import {
     useGetOrgUnit,
     useGetOrgUnitListChildren,
     useGetOrgUnitsMapChildren,
 } from './hooks/useGetOrgUnit';
-import { Instances } from './components/Instances';
-import { OrgUnitPaper } from './components/OrgUnitPaper';
+import MESSAGES from './messages';
+import { RegistryParams } from './types';
 import { OrgunitTypeRegistry } from './types/orgunitTypes';
-<<<<<<< HEAD
-
-import { RegistryParams } from './types';
-
-import { redirectTo, redirectToReplace } from '../../routing/actions';
-import { SxStyles } from '../../types/general';
-import { OrgUnitTreeviewModal } from '../orgUnits/components/TreeView/OrgUnitTreeviewModal';
-import { OrgUnitBreadcrumbs } from '../orgUnits/components/breadcrumbs/OrgUnitBreadcrumbs';
-import { OrgUnit } from '../orgUnits/types/orgUnit';
-import { Placeholder } from './components/Placeholder';
-import { SelectedOrgUnit } from './components/selectedOrgUnit';
-
-type Router = {
-    goBack: () => void;
-    params: RegistryParams;
-};
-type Props = {
-    router: Router;
-};
-=======
-import { RegistryDetailParams } from './types';
-import { OrgUnitTreeviewModal } from '../orgUnits/components/TreeView/OrgUnitTreeviewModal';
-import { OrgUnitBreadcrumbs } from '../orgUnits/components/breadcrumbs/OrgUnitBreadcrumbs';
-import { OrgUnit } from '../orgUnits/types/orgUnit';
-import { useParamsObject } from '../../routing/hooks/useParamsObject';
->>>>>>> 413ffb2c
 
 const styles: SxStyles = {
     breadCrumbContainer: {
@@ -64,26 +41,15 @@
         display: 'inline-block',
     },
 };
-
 const useStyles = makeStyles(theme => ({
     ...commonStyles(theme),
 }));
 
-<<<<<<< HEAD
-export const Registry: FunctionComponent<Props> = ({ router }) => {
-    const {
-        params: { orgUnitId, orgUnitChildrenId },
-        params,
-    } = router;
-    const dispatch = useDispatch();
-
-=======
 export const Registry: FunctionComponent = () => {
->>>>>>> 413ffb2c
     const classes: Record<string, string> = useStyles();
-    const params = useParamsObject(baseUrls.registry) as RegistryDetailParams;
+    const params = useParamsObject(baseUrls.registry) as RegistryParams;
     const redirectTo = useRedirectTo();
-    const { orgUnitId } = params;
+    const { orgUnitId, orgUnitChildrenId } = params;
     const { formatMessage } = useSafeIntl();
 
     const { data: orgUnit, isFetching } = useGetOrgUnit(orgUnitId);
@@ -118,7 +84,6 @@
         return orderBy(options, [f => f.depth], ['asc']);
     }, [orgUnit, orgUnitMapChildren]);
 
-<<<<<<< HEAD
     const handleOrgUnitChange = (newOrgUnit: OrgUnit) => {
         if (newOrgUnit) {
             const newParams = {
@@ -128,9 +93,10 @@
             delete newParams.orgUnitChildrenId;
             delete newParams.submissionId;
             setSelectedChildrenId(undefined);
-            dispatch(redirectTo(`/${baseUrls.registry}`, newParams));
+            redirectTo(`/${baseUrls.registry}`, newParams);
         }
     };
+
     const handleChildrenChange = (newChildren: OrgUnit) => {
         const newParams = {
             ...params,
@@ -143,23 +109,9 @@
             delete newParams.orgUnitChildrenId;
         }
         delete newParams.submissionId;
-        dispatch(redirectToReplace(`/${baseUrls.registry}`, newParams));
+        redirectTo(`/${baseUrls.registry}`, newParams);
     };
-=======
-    const handleOrgUnitChange = useCallback(
-        (newOrgUnit: OrgUnit) => {
-            if (newOrgUnit) {
-                const newParams = {
-                    ...params,
-                    orgUnitId: `${newOrgUnit.id}`,
-                };
-                redirectTo(`/${baseUrls.registry}`, newParams);
-            }
-        },
-        [params, redirectTo],
-    );
-
->>>>>>> 413ffb2c
+
     return (
         <>
             <TopBar
