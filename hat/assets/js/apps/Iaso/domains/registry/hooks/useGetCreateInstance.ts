--- conflicted
+++ resolved
@@ -1,8 +1,4 @@
-<<<<<<< HEAD
-import { dispatcher } from '../../../components/snackBars/EventDispatcher';
-=======
 import { openSnackBar } from '../../../components/snackBars/EventDispatcher';
->>>>>>> d1266f61
 import { errorSnackBar } from '../../../constants/snackBars';
 import { postRequest } from '../../../libs/Api';
 
@@ -27,14 +23,7 @@
                     window.location.href = res.edit_url;
                 })
                 .catch(err => {
-<<<<<<< HEAD
-                    dispatcher.dispatch(
-                        'snackbar',
-                        errorSnackBar('fetchEnketoError', null, err),
-                    );
-=======
                     openSnackBar(errorSnackBar('fetchEnketoError', null, err));
->>>>>>> d1266f61
                 });
         }
     };
