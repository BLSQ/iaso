import copy
from typing import Any, List, Optional, Union

from django.conf import settings
from django.contrib.auth import login, models, update_session_auth_hash
from django.contrib.auth.models import Permission, User
from django.contrib.auth.tokens import PasswordResetTokenGenerator
from django.core.exceptions import BadRequest, ObjectDoesNotExist
from django.core.mail import send_mail
from django.core.paginator import Paginator
from django.db.models import Q, QuerySet
from django.http import HttpResponse, JsonResponse, StreamingHttpResponse
from django.shortcuts import get_object_or_404
from django.template import Context, Template
from django.urls import reverse
from django.utils.encoding import force_bytes
from django.utils.http import urlsafe_base64_encode
from django.utils.translation import gettext as _
from phonenumber_field.phonenumber import PhoneNumber
from rest_framework import permissions, status, viewsets
from rest_framework.exceptions import PermissionDenied, ValidationError
from rest_framework.response import Response

from hat.api.export_utils import Echo, generate_xlsx, iter_items
from hat.audit.models import PROFILE_API
from hat.menupermissions import models as permission
from hat.menupermissions.models import CustomPermissionSupport
from iaso.api.common import CONTENT_TYPE_CSV, CONTENT_TYPE_XLSX, FileFormatEnum
from iaso.api.profiles.audit import ProfileAuditLogger
from iaso.api.profiles.bulk_create_users import BULK_CREATE_USER_COLUMNS_LIST
from iaso.models import OrgUnit, Profile, Project, TenantUser, UserRole
from iaso.utils import is_mobile_request
from iaso.utils.module_permissions import account_module_permissions

PK_ME = "me"


class HasProfilePermission(permissions.BasePermission):
    def has_permission(self, request, view):
        pk = view.kwargs.get("pk")
        if view.action in ("retrieve", "partial_update") and pk == PK_ME:
            return True
        if request.user.has_perm(permission.USERS_ADMIN):
            return True
        if request.user.has_perm(permission.USERS_MANAGED):
            return self.has_permission_over_user(request, pk)

        return request.method == "GET"

    # We could `return False` instead of raising exceptions,
    # but it's better to be explicit about why the permission was denied.
    @staticmethod
    def has_permission_over_user(request, pk):
        if request.method == "GET":
            return True

        if not pk:
            new_user_org_units = request.data.get("org_units", [])
            if len(new_user_org_units) == 0:
                raise PermissionDenied(
                    f"User with '{permission.USERS_MANAGED}' can not create a new user without a location."
                )

        if pk == request.user.id:
            raise PermissionDenied(f"User with '{permission.USERS_MANAGED}' cannot edit their own permissions.")

        org_units = OrgUnit.objects.hierarchy(request.user.iaso_profile.org_units.all()).values_list("id", flat=True)

        if org_units and pk and len(org_units) > 0:
            profile = get_object_or_404(Profile.objects.filter(account=request.user.iaso_profile.account), pk=pk)
            user_managed_org_units = profile.org_units.filter(id__in=org_units).all()
            if not user_managed_org_units or len(user_managed_org_units) == 0:
                raise PermissionDenied(
                    "The user we are trying to modify is not part of any OrgUnit " "managed by the current user"
                )
        return True


def get_filtered_profiles(
    queryset: QuerySet[Profile],
    user: Optional[User],
    search: Optional[str] = None,
    perms: Optional[List[str]] = None,
    location: Optional[str] = None,
    org_unit_type: Optional[str] = None,
    parent_ou: Optional[bool] = False,
    children_ou: Optional[bool] = False,
    projects: Optional[List[int]] = None,
    user_roles: Optional[List[int]] = None,
    teams: Optional[List[int]] = None,
    managed_users_only: Optional[bool] = False,
    ids: Optional[str] = None,
) -> QuerySet[Profile]:
    original_queryset = queryset
    if search:
        queryset = queryset.filter(
            Q(user__username__icontains=search)
            | Q(user__first_name__icontains=search)
            | Q(user__last_name__icontains=search)
        ).distinct()

    if perms:
        queryset = queryset.filter(user__user_permissions__codename__in=perms).distinct()

    if location:
        queryset = queryset.filter(
            user__iaso_profile__org_units__pk=location,
        ).distinct()

    parent: Optional[OrgUnit] = None
    if parent_ou and location or children_ou and location:
        ou = get_object_or_404(OrgUnit, pk=location)
        if parent_ou and ou.parent is not None:
            parent = ou.parent

        if parent_ou and not children_ou:
            queryset_current = original_queryset.filter(user__iaso_profile__org_units__pk=location)

            if not parent:
                queryset = queryset_current

            else:
                queryset = (
                    original_queryset.filter(
                        user__iaso_profile__org_units__pk=parent.id,
                    )
                ) | queryset_current

                queryset = queryset.distinct()

        if children_ou and not parent_ou:
            queryset_current = original_queryset.filter(user__iaso_profile__org_units__pk=location)
            children_ous = OrgUnit.objects.filter(parent__pk=location)
            queryset = (
                original_queryset.filter(user__iaso_profile__org_units__in=[ou.pk for ou in children_ous])
                | queryset_current
            )

        if parent_ou and children_ou:
            if not parent:
                queryset_parent = original_queryset.filter(user__iaso_profile__org_units__pk=location)
            else:
                queryset_parent = original_queryset.filter(
                    user__iaso_profile__org_units__pk=parent.pk,
                )

            queryset_current = original_queryset.filter(user__iaso_profile__org_units__pk=location)

            children_ous = OrgUnit.objects.filter(parent__pk=location)
            queryset_children = original_queryset.filter(
                user__iaso_profile__org_units__in=children_ous.values_list("id", flat=True)
            )

            queryset = queryset_current | queryset_parent | queryset_children

    if org_unit_type:
        if org_unit_type == "unassigned":
            queryset = queryset.filter(user__iaso_profile__org_units__org_unit_type__pk=None).distinct()
        else:
            queryset = queryset.filter(user__iaso_profile__org_units__org_unit_type__pk=org_unit_type).distinct()

    if projects:
        queryset = queryset.filter(user__iaso_profile__projects__pk__in=projects)

    if user_roles:
        queryset = queryset.filter(user__iaso_profile__user_roles__pk__in=user_roles)

    if teams:
        queryset = queryset.filter(user__teams__id__in=teams).distinct()

    if ids:
        queryset = queryset.filter(user__id__in=ids.split(","))
    if managed_users_only:
        if not user:
            raise Exception("User cannot be 'None' when filtering on managed users only")
        if user.has_perm(permission.USERS_ADMIN):
            queryset = queryset  # no filter needed
        elif user.has_perm(permission.USERS_MANAGED):
            managed_org_units = OrgUnit.objects.hierarchy(user.iaso_profile.org_units.all()).values_list(
                "id", flat=True
            )
            if managed_org_units and len(managed_org_units) > 0:
                queryset = queryset.filter(user__iaso_profile__org_units__id__in=managed_org_units)
            queryset = queryset.exclude(user=user)
        else:
            queryset = Profile.objects.none()
    return queryset


class ProfileError(ValidationError):
    field = None

    def __init__(self, field=None, detail=None, code=None):
        super().__init__(detail, code)
        self.field = field


class ProfilesViewSet(viewsets.ViewSet):
    f"""Profiles API

    This API is restricted to authenticated users having the "{permission.USERS_ADMIN}" or "{permission.USERS_MANAGED}"
    permission for write permission.
    Read access is accessible to any authenticated users as it necessary to list profile or display a particular one in
    the interface.

    Any logged user can also edit his profile to set his language.


    GET /api/profiles/
    GET /api/profiles/me => current user
    GET /api/profiles/<id>
    POST /api/profiles/
    PATCH /api/profiles/me => current user, can only set language field
    PATCH /api/profiles/<id>
    DELETE /api/profiles/<id>
    """

    # FIXME : replace by a model viewset

    permission_classes = [permissions.IsAuthenticated, HasProfilePermission]

    def get_queryset(self):
        account = self.request.user.iaso_profile.account
        return Profile.objects.filter(account=account)

    def list(self, request):
        limit = request.GET.get("limit", None)
        page_offset = request.GET.get("page", 1)
        orders = request.GET.get("order", "user__username").split(",")
        ids = request.GET.get("ids", None)
        search = request.GET.get("search", None)
        perms = request.GET.get("permissions", None)
        if perms:
            perms = perms.split(",")
        location = request.GET.get("location", None)
        org_unit_type = request.GET.get("orgUnitTypes", None)
        parent_ou = request.GET.get("ouParent", None) == "true"
        children_ou = request.GET.get("ouChildren", None) == "true"
        projects = request.GET.get("projects", None)
        if projects:
            projects = projects.split(",")
        user_roles = request.GET.get("userRoles", None)
        if user_roles:
            user_roles = user_roles.split(",")
        managed_users_only = request.GET.get("managedUsersOnly", None) == "true"
        teams = request.GET.get("teams", None)
        if teams:
            teams = teams.split(",")
        managed_users_only = request.GET.get("managedUsersOnly", None) == "true"
        queryset = get_filtered_profiles(
            queryset=self.get_queryset(),
            user=request.user,
            search=search,
            perms=perms,
            location=location,
            org_unit_type=org_unit_type,
            parent_ou=parent_ou,
            children_ou=children_ou,
            projects=projects,
            user_roles=user_roles,
            teams=teams,
            managed_users_only=managed_users_only,
            ids=ids,
        )

        queryset = queryset.prefetch_related(
            "user",
            "user_roles",
            "org_units",
            "org_units__version",
            "org_units__version__data_source",
            "org_units__parent",
            "org_units__parent__parent",
            "org_units__parent__parent__parent",
            "org_units__org_unit_type",
            "org_units__parent__org_unit_type",
            "org_units__parent__parent__org_unit_type",
            "projects",
        )
        if request.GET.get("csv"):
            return self.list_export(queryset=queryset, file_format=FileFormatEnum.CSV)
        if request.GET.get("xlsx"):
            return self.list_export(queryset=queryset, file_format=FileFormatEnum.XLSX)

        if limit:
            queryset = queryset.order_by(*orders)
            limit = int(limit)
            page_offset = int(page_offset)
            paginator = Paginator(queryset, limit)
            res = {"count": paginator.count}
            if page_offset > paginator.num_pages:
                page_offset = paginator.num_pages
            page = paginator.page(page_offset)

            res["profiles"] = map(lambda x: x.as_dict(small=True), page.object_list)
            res["has_next"] = page.has_next()
            res["has_previous"] = page.has_previous()
            res["page"] = page_offset
            res["pages"] = paginator.num_pages
            res["limit"] = limit
            return Response(res)
        else:
            return Response({"profiles": [profile.as_short_dict() for profile in queryset]})

    @staticmethod
    def list_export(
        queryset: "QuerySet[Profile]", file_format: FileFormatEnum
    ) -> Union[HttpResponse, StreamingHttpResponse]:
        columns = [{"title": column} for column in BULK_CREATE_USER_COLUMNS_LIST]

        def get_row(profile: Profile, **_) -> List[Any]:
            org_units = profile.org_units.all().order_by("id")

            return [
                profile.user.username,
                "",  # Password is left empty on purpose.
                profile.user.email,
                profile.user.first_name,
                profile.user.last_name,
                ",".join(str(item.pk) for item in org_units),
                ",".join(item.source_ref for item in org_units if item.source_ref),
                profile.language,
                profile.dhis2_id,
                profile.organization,
                ",".join(item.codename for item in profile.user.user_permissions.all()),
                ",".join(
                    item.group.name.removeprefix(f"{profile.account.pk}_")
                    for item in profile.user_roles.all().order_by("id")
                ),
                ",".join(str(item.name) for item in profile.projects.all().order_by("id")),
                (f"'{profile.phone_number}'" if profile.phone_number else None),
            ]

        filename = "users"
        response: Union[HttpResponse, StreamingHttpResponse]
        queryset = queryset.order_by("id")

        if file_format == FileFormatEnum.XLSX:
            filename = filename + ".xlsx"
            response = HttpResponse(
                generate_xlsx("Users", columns, queryset, get_row),
                content_type=CONTENT_TYPE_XLSX,
            )
        elif file_format == FileFormatEnum.CSV:
            filename = f"{filename}.csv"
            response = StreamingHttpResponse(
                streaming_content=(iter_items(queryset, Echo(), columns, get_row)), content_type=CONTENT_TYPE_CSV
            )
        else:
            raise ValueError(f"Unknown file format requested: {file_format}")

        response["Content-Disposition"] = "attachment; filename=%s" % filename
        return response

    def retrieve(self, request, *args, **kwargs):
        pk = kwargs.get("pk")
        if pk == PK_ME:
            # if the user is a main_user, login as an account user
<<<<<<< HEAD
            # TODO: remember the last account_user
=======
            # TODO: This is not a clean side-effect and should be improved.
>>>>>>> 6c4358c3
            if request.user.tenant_users.exists():
                account_user = request.user.tenant_users.first().account_user
                account_user.backend = "django.contrib.auth.backends.ModelBackend"
                login(request, account_user)

            try:
                profile = request.user.iaso_profile
                return Response(profile.as_dict())
            except Profile.DoesNotExist:
                return Response(
                    {
                        "first_name": request.user.first_name,
                        "user_name": request.user.username,
                        "last_name": request.user.last_name,
                        "email": request.user.email,
                        "user_id": request.user.id,
                        "projects": [],
                        "is_staff": request.user.is_staff,
                        "is_superuser": request.user.is_superuser,
                        "account": None,
                    }
                )
        else:
            profile = get_object_or_404(self.get_queryset(), pk=pk)
            return Response(profile.as_dict())

    def partial_update(self, request, pk=None):
        if pk == PK_ME:
            return self.update_user_own_profile(request)

        profile = get_object_or_404(self.get_queryset(), id=pk)
        user = profile.user
        # profile.account is safe to use because we never update it through the API
        current_account = user.iaso_profile.account
        audit_logger = ProfileAuditLogger()
        old_data = audit_logger.serialize_instance(profile)
        source = f"{PROFILE_API}_mobile" if is_mobile_request(request) else PROFILE_API
        # Validation
        try:
            self.validate_user(request, user)
            user_permissions = self.validate_user_permissions(request, current_account)
            org_units = self.validate_org_units(request, profile)
            user_roles_data = self.validate_user_roles(request)
            projects = self.validate_projects(request, profile)
        except ProfileError as error:
            return JsonResponse(
                {"errorKey": error.field, "errorMessage": error.detail},
                status=status.HTTP_400_BAD_REQUEST,
            )

        profile = self.update_user_profile(
            request=request,
            profile=profile,
            user=user,
            user_permissions=user_permissions,
            org_units=org_units,
            user_roles=user_roles_data["user_roles"],
            user_roles_groups=user_roles_data["groups"],
            projects=projects,
        )

        audit_logger.log_modification(
            instance=profile, old_data_dump=old_data, request_user=request.user, source=source
        )

        return Response(profile.as_dict())

    def validate_user(self, request, user):
        username = request.data.get("user_name")
        if not username:
            raise ProfileError(field="user_name", detail=_("Nom d'utilisateur requis"))

        existing_user = User.objects.filter(username__iexact=username).filter(~Q(pk=user.id))
        if existing_user:
            # Prevent from username change with existing username
            raise ProfileError(field="user_name", detail=_("Nom d'utilisateur existant"))

    def validate_user_permissions(self, request, current_account):
        user_permissions = []
        module_permissions = self.module_permissions(current_account)
        for permission_codename in request.data.get("user_permissions", []):
            if permission_codename in module_permissions:
                CustomPermissionSupport.assert_right_to_assign(request.user, permission_codename)
                user_permissions.append(get_object_or_404(Permission, codename=permission_codename))
        return user_permissions

    def validate_org_units(self, request, profile):
        result = []
        org_units = request.data.get("org_units", [])
        # Using list to get the value before we clear the list right after
        existing_org_units = list(profile.org_units.values_list("id", flat=True))
        managed_org_units = None
        if request.user.has_perm(permission.USERS_MANAGED):
            managed_org_units = OrgUnit.objects.hierarchy(request.user.iaso_profile.org_units.all()).values_list(
                "id", flat=True
            )
        for org_unit in org_units:
            org_unit_id = org_unit.get("id")
            if (
                managed_org_units
                and len(managed_org_units) > 0
                and org_unit_id not in managed_org_units
                and org_unit_id not in existing_org_units
                and not request.user.is_superuser
            ):
                raise PermissionDenied(
                    f"User with {permission.USERS_MANAGED} cannot assign an OrgUnit outside of their own health "
                    f"pyramid. Trying to assign {org_unit_id}."
                )
            org_unit_item = get_object_or_404(OrgUnit, pk=org_unit_id)
            result.append(org_unit_item)
        return result

    def validate_user_roles(self, request):
        result = {"groups": [], "user_roles": []}
        user_roles = request.data.get("user_roles", [])
        # Get the current connected user
        current_profile = request.user.iaso_profile
        for user_role_id in user_roles:
            # Get only a user role linked to the account's user
            user_role_item = get_object_or_404(UserRole, pk=user_role_id, account=current_profile.account)
            user_group_item = get_object_or_404(models.Group, pk=user_role_item.group_id)
            for p in user_group_item.permissions.all():
                CustomPermissionSupport.assert_right_to_assign(request.user, p.codename)
            result["groups"].append(user_group_item)
            result["user_roles"].append(user_role_item)
        return result

    def validate_projects(self, request, profile):
        result = []
        request_user = request.user
        projects = request.data.get("projects", None)
        if projects is not None:
            if not request_user.has_perm(permission.USERS_ADMIN):
                raise PermissionDenied(
                    f"User with permission {permission.USERS_MANAGED} cannot change project attributions"
                )
        # This is bit ugly, but it's to maintain the fetaure's behaviour after adding the check in the permission
        if projects is None:
            projects = []
        for project in projects:
            item = get_object_or_404(Project, pk=project)
            if profile.account_id != item.account_id:
                raise BadRequest
            result.append(item)
        return result

    @staticmethod
    def update_user_own_profile(request):
        audit_logger = ProfileAuditLogger()
        # allow user to change his own language
        profile = request.user.iaso_profile
        old_data = audit_logger.serialize_instance(profile)
        if "home_page" in request.data:
            profile.home_page = request.data["home_page"]
        if "language" in request.data:
            profile.language = request.data["language"]
        profile.save()
        source = f"{PROFILE_API}_mobile_me" if is_mobile_request(request) else f"{PROFILE_API}_me"
        audit_logger.log_modification(
            instance=profile, old_data_dump=old_data, request_user=request.user, source=source
        )
        return Response(profile.as_dict())

    def update_user_profile(
        self, request, profile, user, user_roles, user_roles_groups, projects, org_units, user_permissions
    ):
        username = request.data.get("user_name")
        user.first_name = request.data.get("first_name", "")
        user.last_name = request.data.get("last_name", "")
        user.username = username
        user.email = request.data.get("email", "")
        user.groups.set(user_roles_groups)
        user.save()
        user.user_permissions.set(user_permissions)

        self.update_password(user, request)

        phone_number = self.extract_phone_number(request)

        if phone_number is not None:
            profile.phone_number = phone_number

        profile.language = request.data.get("language", "")
        profile.organization = request.data.get("organization", None)
        profile.home_page = request.data.get("home_page", "")
        profile.dhis2_id = request.data.get("dhis2_id", "")
        if profile.dhis2_id == "":
            profile.dhis2_id = None

        profile.user_roles.set(user_roles)
        profile.projects.set(projects)
        profile.org_units.set(org_units)
        profile.save()
        return profile

    @staticmethod
    def module_permissions(current_account):
        # Get all modules linked to the current account
        account_modules = current_account.modules if current_account.modules else []
        # Get and return all permissions linked to the modules
        return account_module_permissions(account_modules)

    @staticmethod
    def extract_phone_number(request):
        phone_number = request.data.get("phone_number", None)
        country_code = request.data.get("country_code", None)
        number = None

        if (phone_number is not None and country_code is None) or (country_code is not None and phone_number is None):
            raise ProfileError(
                field="phone_number",
                detail=_("Both phone number and country code must be provided"),
            )

        if phone_number and country_code:
            number = PhoneNumber.from_string(phone_number, region=country_code.upper())
            if number and number.is_valid():
                return number
            else:
                raise ProfileError(
                    field="phone_number",
                    detail=_("Invalid phone number"),
                )

    @staticmethod
    def update_password(user, request):
        password = request.data.get("password", "")
        if password != "":
            user.set_password(password)
            user.save()
        if password and request.user == user:
            # update session hash if you changed your own password, so you don't get logged out
            # https://docs.djangoproject.com/en/3.2/topics/auth/default/#session-invalidation-on-password-change
            update_session_auth_hash(request, user)

    def send_email_invitation(self, profile, email_subject, email_message, email_html_message):
        domain = settings.DNS_DOMAIN
        token_generator = PasswordResetTokenGenerator()
        token = token_generator.make_token(profile.user)

        uid = urlsafe_base64_encode(force_bytes(profile.user.pk))
        create_password_path = reverse("reset_password_confirmation", kwargs={"uidb64": uid, "token": token})

        protocol = "https" if self.request.is_secure() else "http"
        email_message_text = email_message.format(
            userName=profile.user.username,
            url=f"{protocol}://{domain}{create_password_path}",
            protocol=protocol,
            domain=domain,
            account_name=profile.account.name,
        )

        email_subject_text = email_subject.format(domain=f"{domain}")
        html_email_template = Template(email_html_message)
        html_email_context = Context(
            {
                "protocol": protocol,
                "domain": domain,
                "account_name": profile.account.name,
                "userName": profile.user.username,
                "url": f"{protocol}://{domain}{create_password_path}",
            }
        )

        rendered_html_email = html_email_template.render(html_email_context)

        send_mail(
            email_subject_text,
            email_message_text,
            settings.DEFAULT_FROM_EMAIL,
            [profile.user.email],
            html_message=rendered_html_email,
        )

    @staticmethod
    def get_message_by_language(self, language="en"):
        return self.CREATE_PASSWORD_MESSAGE_FR if language == "fr" else self.CREATE_PASSWORD_MESSAGE_EN

    @staticmethod
    def get_html_message_by_language(self, language="en"):
        return self.CREATE_PASSWORD_HTML_MESSAGE_FR if language == "fr" else self.CREATE_PASSWORD_HTML_MESSAGE_EN

    @staticmethod
    def get_subject_by_language(self, language="en"):
        return self.EMAIL_SUBJECT_FR if language == "fr" else self.EMAIL_SUBJECT_EN

    def create(self, request):
        current_profile = request.user.iaso_profile
        current_account = current_profile.account

        username = request.data.get("user_name")
        password = request.data.get("password", "")
        send_email_invitation = request.data.get("send_email_invitation")

        if not username:
            return JsonResponse({"errorKey": "user_name", "errorMessage": _("Nom d'utilisateur requis")}, status=400)
        else:
            existing_user = User.objects.filter(username__iexact=username)
            if existing_user:
                return JsonResponse(
                    {"errorKey": "user_name", "errorMessage": _("Nom d'utilisateur existant")}, status=400
                )
        if not password and not send_email_invitation:
            return JsonResponse({"errorKey": "password", "errorMessage": _("Mot de passe requis")}, status=400)
        main_user = None
        try:
            existing_user = User.objects.get(username__iexact=username)
            user_in_same_account = False
            try:
                if existing_user.iaso_profile and existing_user.iaso_profile.account == current_account:
                    user_in_same_account = True
            except User.iaso_profile.RelatedObjectDoesNotExist:
                # User doesn't have an iaso_profile, so they're not in the same account
                pass

            if user_in_same_account:
                return JsonResponse(
                    {"errorKey": "user_name", "errorMessage": _("Nom d'utilisateur existant")}, status=400
                )
            else:
                # TODO: invitation
                # TODO what if already main user?
                old_username = username
                username = f"{username}_{current_account.name.lower().replace(' ', '_')}"

                # duplicate existing_user into main user and account user
                main_user = copy.copy(existing_user)

                existing_user.username = f"{old_username}_{'unknown' if not hasattr(existing_user, 'iaso_profile') else existing_user.iaso_profile.account.name.lower().replace(' ', '_')}"
                existing_user.set_unusable_password()
                existing_user.save()

                main_user.pk = None
                main_user.save()

                TenantUser.objects.create(main_user=main_user, account_user=existing_user)
        except User.DoesNotExist:
            pass  # no existing user, simply create a new user

        user = User()
        user.first_name = request.data.get("first_name", "")
        user.last_name = request.data.get("last_name", "")
        user.username = username
        user.email = request.data.get("email", "")
        permissions = request.data.get("user_permissions", [])

        modules_permissions = self.module_permissions(current_account)

        if password != "":
            user.set_password(password)
        user.save()

        if main_user:
            TenantUser.objects.create(main_user=main_user, account_user=user)

        for permission_codename in permissions:
            if permission_codename in modules_permissions:
                permission = get_object_or_404(Permission, codename=permission_codename)
                user.user_permissions.add(permission)
        if permissions != []:
            user.save()

        # Create an Iaso profile for the new user and attach it to the same account
        # as the currently authenticated user
        user.profile = Profile.objects.create(
            user=user,
            account=current_account,
            language=request.data.get("language", ""),
            home_page=request.data.get("home_page", ""),
            organization=request.data.get("organization", None),
        )

        org_units = request.data.get("org_units", [])
        profile = get_object_or_404(Profile, id=user.profile.pk)
        profile.org_units.clear()
        for org_unit in org_units:
            org_unit_item = get_object_or_404(OrgUnit, pk=org_unit.get("id"))
            profile.org_units.add(org_unit_item)

        # link the profile to user roles
        user_roles = request.data.get("user_roles", [])
        for user_role_id in user_roles:
            # Get only a user role linked to the account's user
            user_role_item = get_object_or_404(UserRole, pk=user_role_id, account=current_account)
            user_group_item = get_object_or_404(models.Group, pk=user_role_item.group.id)
            profile.user.groups.add(user_group_item)
            profile.user_roles.add(user_role_item)

        projects = request.data.get("projects", [])
        profile.projects.clear()
        for project in projects:
            item = get_object_or_404(Project, pk=project)
            if profile.account_id != item.account_id:
                return JsonResponse({"errorKey": "projects", "errorMessage": _("Unauthorized")}, status=400)
            profile.projects.add(item)
        dhis2_id = request.data.get("dhis2_id", None)
        if dhis2_id == "":
            dhis2_id = None
        profile.dhis2_id = dhis2_id

        phone_number = self.extract_phone_number(request)
        if phone_number is not None:
            profile.phone_number = phone_number

        profile.save()
        audit_logger = ProfileAuditLogger()
        source = f"{PROFILE_API}_mobile" if is_mobile_request(request) else PROFILE_API
        audit_logger.log_modification(instance=profile, old_data_dump=None, request_user=request.user, source=source)

        # send an email invitation to new user when the send_email_invitation checkbox has been checked
        # and the email adresse has been given
        if send_email_invitation and profile.user.email:
            email_subject = self.get_subject_by_language(self, request.data.get("language"))
            email_message = self.get_message_by_language(self, request.data.get("language"))
            email_html_message = self.get_html_message_by_language(self, request.data.get("language"))
            self.send_email_invitation(profile, email_subject, email_message, email_html_message)

        return Response(user.profile.as_dict())

    def delete(self, request, pk=None):
        profile = get_object_or_404(self.get_queryset(), id=pk)
        user = profile.user
        # TODO log after actual deletion
        audit_logger = ProfileAuditLogger()
        source = f"{PROFILE_API}_mobile" if is_mobile_request(request) else PROFILE_API
        audit_logger.log_hard_deletion(instance=profile, request_user=request.user, source=source)
        user.delete()
        profile.delete()
        return Response(True)

    CREATE_PASSWORD_MESSAGE_EN = """Hello,

You have been invited to access IASO - {protocol}://{domain}.

Username: {userName} 

Please click on the link below to create your password:

{url}

If clicking the link above doesn't work, please copy and paste the URL in a new browser
window instead.

If you did not request an account on {account_name}, you can ignore this e-mail - no password will be created.

Sincerely,
The {domain} Team.
    """

    CREATE_PASSWORD_HTML_MESSAGE_EN = """<p>Hello,<br><br>

You have been invited to access IASO - <a href="{{protocol}}://{{domain}}" target="_blank">{{account_name}}</a>.<br><br>

Username: <strong>{{userName}}</strong><br><br>

Please click on the link below to create your password:<br><br>

<a href="{{url}}" target="_blank">{{url}}</a><br><br>

If clicking the link above doesn't work, please copy and paste the URL in a new browser<br>
window instead.<br><br>

If you did not request an account on {{account_name}}, you can ignore this e-mail - no password will be created.<br><br>

Sincerely,<br>
The {{domain}} Team.</p>
    """

    CREATE_PASSWORD_MESSAGE_FR = """Bonjour, 

Vous avez été invité à accéder à l'IASO - {protocol}://{domain}.

Nom d'utilisateur: {userName}

Pour configurer un mot de passe pour votre compte, merci de cliquer sur le lien ci-dessous :

{url}

Si le lien ne fonctionne pas, merci de copier et coller l'URL dans une nouvelle fenêtre de votre navigateur.

Si vous n'avez pas demandé de compte sur {account_name}, vous pouvez ignorer cet e-mail - aucun mot de passe ne sera créé.

Cordialement,
L'équipe {domain}.
    """

    CREATE_PASSWORD_HTML_MESSAGE_FR = """<p>Bonjour,<br><br>

Vous avez été invité à accéder à l'IASO - <a href="{{protocol}}://{{domain}}" target="_blank">{{account_name}}</a>.<br><br>

Nom d'utilisateur: <strong>{{userName}}</strong><br><br>

Pour configurer un mot de passe pour votre compte, merci de cliquer sur le lien ci-dessous :<br><br>

<a href="{{url}}" target="_blank">{{url}}</a><br><br>

Si le lien ne fonctionne pas, merci de copier et coller l'URL dans une nouvelle fenêtre de votre navigateur.<br><br>

Si vous n'avez pas demandé de compte sur {{account_name}}, vous pouvez ignorer cet e-mail - aucun mot de passe ne sera créé.<br><br>

Cordialement,<br>
L'équipe {{domain}}.</p>
    """

    EMAIL_SUBJECT_FR = "Configurer un mot de passe pour votre nouveau compte sur {domain}"
    EMAIL_SUBJECT_EN = "Set up a password for your new account on {domain}"<|MERGE_RESOLUTION|>--- conflicted
+++ resolved
@@ -356,11 +356,7 @@
         pk = kwargs.get("pk")
         if pk == PK_ME:
             # if the user is a main_user, login as an account user
-<<<<<<< HEAD
-            # TODO: remember the last account_user
-=======
             # TODO: This is not a clean side-effect and should be improved.
->>>>>>> 6c4358c3
             if request.user.tenant_users.exists():
                 account_user = request.user.tenant_users.first().account_user
                 account_user.backend = "django.contrib.auth.backends.ModelBackend"
