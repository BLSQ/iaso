import csv
import functools
import json
import datetime as dt
from datetime import timedelta, datetime, date
import string
from datetime import timedelta, datetime
import logging
from typing import Any, Dict, List, Optional
from collections import defaultdict
from functools import lru_cache
from logging import getLogger
from io import BytesIO
from tempfile import NamedTemporaryFile

import openpyxl
from django.core.files import File
from django.core.cache import cache
from django.core.exceptions import ObjectDoesNotExist
from django.core.mail import EmailMultiAlternatives
from django.core.mail import send_mail
from django.db.models import Q, Max, Min
from django.db.models import Value, TextField, UUIDField
from django.contrib.auth.models import User
from django.db.models.expressions import RawSQL
from django.http import HttpResponse
from django.http import JsonResponse
from django.http.response import HttpResponseBadRequest
from django.shortcuts import get_object_or_404
from django.utils.timezone import now, make_aware
from django_filters.rest_framework import DjangoFilterBackend  # type: ignore
from django.template.loader import render_to_string
from gspread.utils import extract_id_from_url  # type: ignore
from openpyxl.writer.excel import save_virtual_workbook

from hat.settings import DEFAULT_FROM_EMAIL
from rest_framework import routers, filters, viewsets, serializers, permissions, status
from rest_framework.decorators import action
from rest_framework.request import Request
from rest_framework.response import Response
from django.conf import settings
from hat.api.token_authentication import generate_auto_authentication_link
from iaso.api.common import ModelViewSet, DeletionFilterBackend, CONTENT_TYPE_XLSX, CONTENT_TYPE_CSV
from iaso.models import OrgUnit
from iaso.models.microplanning import Team
from iaso.models.org_unit import OrgUnitType
from plugins.polio.serializers import (
    OrgUnitSerializer,
    CampaignSerializer,
    PreparednessPreviewSerializer,
    LineListImportSerializer,
    AnonymousCampaignSerializer,
    SmallCampaignSerializer,
    get_current_preparedness,
    CampaignGroupSerializer,
    serialize_campaign,
    log_campaign_modification,
)
from plugins.polio.serializers import (
    CountryUsersGroupSerializer,
)
from plugins.polio.serializers import SurgePreviewSerializer, CampaignPreparednessSpreadsheetSerializer
from .forma import (
    FormAStocksViewSetV2,
    make_orgunits_cache,
    find_orgunit_in_cache,
)
from .helpers import get_url_content
from .models import (
    Campaign,
    Config,
    LineListImport,
    SpreadSheetImport,
    Round,
    CampaignGroup,
    CampaignScope,
    RoundScope,
)
from .models import CountryUsersGroup
from .preparedness.calculator import preparedness_summary
from .preparedness.parser import get_preparedness
from .export_utils import generate_xlsx_campaigns_calendar, xlsx_file_name

logger = getLogger(__name__)

CACHE_VERSION = 7


class CustomFilterBackend(filters.BaseFilterBackend):
    def filter_queryset(self, request, queryset, view):
        search = request.query_params.get("search")
        if search:
            country_types = OrgUnitType.objects.countries().only("id")
            org_units = OrgUnit.objects.filter(
                name__icontains=search, org_unit_type__in=country_types, path__isnull=False
            ).only("id")

            query = Q(obr_name__icontains=search) | Q(epid__icontains=search)
            if len(org_units) > 0:
                query.add(
                    Q(initial_org_unit__path__descendants=OrgUnit.objects.query_for_related_org_units(org_units)), Q.OR
                )

            return queryset.filter(query)

        return queryset


class PolioOrgunitViewSet(ModelViewSet):
    """Org units API for Polio

    This API is use by polio plugin to fetch country related to an org unit. Read only

    GET /api/polio/orgunits
    """

    results_key = "results"
    permission_classes = [permissions.IsAuthenticated]
    remove_results_key_if_paginated = True
    http_method_names = ["get"]

    def get_serializer_class(self):
        return OrgUnitSerializer

    def get_queryset(self):
        return OrgUnit.objects.filter_for_user_and_app_id(self.request.user, self.request.query_params.get("app_id"))


class CampaignViewSet(ModelViewSet):
    results_key = "campaigns"
    remove_results_key_if_paginated = True
    filter_backends = [
        filters.OrderingFilter,
        DjangoFilterBackend,
        CustomFilterBackend,
        DeletionFilterBackend,
    ]

    ordering_fields = [
        "obr_name",
        "cvdpv2_notified_at",
        "detection_status",
        "first_round_started_at",
        "last_round_started_at",
        "country__name",
    ]
    filterset_fields = {
        "country__name": ["exact"],
        "country__id": ["in"],
        "grouped_campaigns__id": ["in", "exact"],
        "obr_name": ["exact", "contains"],
        "cvdpv2_notified_at": ["gte", "lte", "range"],
        "created_at": ["gte", "lte", "range"],
        "rounds__started_at": ["gte", "lte", "range"],
    }

    # We allow anonymous read access for the embeddable calendar map view
    # in this case we use a restricted serializer with less field
    # notably not the url that we want to remain private.
    permission_classes = [permissions.IsAuthenticatedOrReadOnly]

    def get_serializer_class(self):
        if self.request.user.is_authenticated:
            return CampaignSerializer
        else:
            return AnonymousCampaignSerializer

    def filter_queryset(self, queryset):
        queryset = super().filter_queryset(queryset)
        if self.action in ("update", "partial_update", "retrieve", "destroy"):
            return queryset
        campaign_type = self.request.query_params.get("campaign_type")
        campaign_groups = self.request.query_params.get("campaign_groups")
        show_test = self.request.query_params.get("show_test", "false")
        campaigns = queryset
        if show_test == "false":
            campaigns = campaigns.filter(is_test=False)
        campaigns.prefetch_related("rounds", "group", "grouped_campaigns")
        if campaign_type == "preventive":
            campaigns = campaigns.filter(is_preventive=True)
        if campaign_type == "test":
            campaigns = campaigns.filter(is_test=True)
        if campaign_type == "regular":
            campaigns = campaigns.filter(is_preventive=False).filter(is_test=False)
        if campaign_groups:
            campaigns = campaigns.filter(grouped_campaigns__in=campaign_groups.split(","))

        return campaigns.distinct()

    def get_queryset(self):
        user = self.request.user
        campaigns = Campaign.objects.all()

        # used for Ordering
        campaigns = campaigns.annotate(last_round_started_at=Max("rounds__started_at"))
        campaigns = campaigns.annotate(first_round_started_at=Min("rounds__started_at"))

        campaigns = campaigns.filter_for_user(user)
        if not self.request.user.is_authenticated:
            # For this endpoint since it's available anonymously we allow all user to list the campaigns
            # and to additionally filter on the account_id
            # In the future we may want to make the account_id parameter mandatory.
            account_id = self.request.query_params.get("account_id", None)
            if account_id is not None:
                campaigns = campaigns.filter(account_id=account_id)

        return campaigns

    @action(methods=["POST"], detail=False, serializer_class=PreparednessPreviewSerializer)
    def preview_preparedness(self, request, **kwargs):
        serializer = PreparednessPreviewSerializer(data=request.data)
        serializer.is_valid(raise_exception=True)
        return Response(serializer.data)

    @action(methods=["GET"], detail=True, serializer_class=serializers.Serializer)
    def preparedness(self, request, **kwargs):
        campaign = self.get_object()
        roundNumber = request.query_params.get("round", "")
        return Response(get_current_preparedness(campaign, roundNumber))

    @action(methods=["GET"], detail=False, serializer_class=None)
    def create_calendar_xlsx_sheet(self, request, **kwargs):
        current_date = request.query_params.get("currentDate")
        current_year = self.get_year(current_date)

        params = request.query_params
        calendar_data = self.get_calendar_data(current_year, params)
        filename = xlsx_file_name("calendar", params)
        xlsx_file = generate_xlsx_campaigns_calendar(filename, calendar_data)

        response = HttpResponse(
            save_virtual_workbook(xlsx_file),
            content_type=CONTENT_TYPE_XLSX,
        )
        response["Content-Disposition"] = "attachment; filename=%s" % filename + ".xlsx"
        return response

    @staticmethod
    def get_year(current_date):
        if current_date is not None:
            current_date = dt.datetime.strptime(current_date, "%Y-%m-%d")
            current_date = current_date.date()
            return current_date.year
        else:
            today = dt.date.today()
            return today.year

    def get_calendar_data(self: Any, year: int, params: Any) -> Any:
        """
        Returns filtered rounds from database

            parameters:
                self: a self
                year (int): a year int
                params(dictionary): a params dictionary
            returns:
                rounds (array of dictionary): a rounds of array of dictionaries
        """
        countries = params.get("countries") if params.get("countries") is not None else None
        campaign_groups = params.get("campaignGroups") if params.get("campaignGroups") is not None else None
        campaign_type = params.get("campaignType") if params.get("campaignType") is not None else None
        order_by = params.get("order") if params.get("order") is not None else None
        search = params.get("search")
        rounds = Round.objects.filter(started_at__year=year)
        # Test campaigns should not appear in the xlsx calendar
        rounds = rounds.filter(campaign__is_test=False)
        if countries:
            rounds = rounds.filter(campaign__country_id__in=countries.split(","))
        if campaign_groups:
            rounds = rounds.filter(campaign__group_id__in=campaign_groups.split(","))
        if campaign_type == "preventive":
            rounds = rounds.filter(campaign__is_preventive=True)
        if campaign_type == "regular":
            rounds = rounds.filter(campaign__is_preventive=False).filter(campaign__is_test=False)
        if search:
            rounds = rounds.filter(Q(campaign__obr_name__icontains=search) | Q(campaign__epid__icontains=search))

        return self.loop_on_rounds(self, rounds)

    @staticmethod
    def loop_on_rounds(self: Any, rounds: Any) -> list:
        """
        Returns formatted rounds

            parameters:
                self (CampaignViewSet): a self CampaignViewSet
                rounds(rounds queryset): rounds queryset
            returns:
                rounds (list): list of rounds
        """
        data_row: list = []
        for round in rounds:
            if round.campaign is not None:
                if round.campaign.country is not None:
                    if not any(d["country_id"] == round.campaign.country.id for d in data_row):
                        row = {"country_id": round.campaign.country.id, "country_name": round.campaign.country.name}
                        month = round.started_at.month
                        row["rounds"] = {}
                        row["rounds"][str(month)] = []
                        row["rounds"][str(month)].append(self.get_round(round))
                        data_row.append(row)
                    else:
                        row = [sub for sub in data_row if sub["country_id"] == round.campaign.country.id][0]
                        row_index = data_row.index(row)
                        if row is not None:
                            month = round.started_at.month
                            if str(month) in data_row[row_index]["rounds"]:
                                data_row[row_index]["rounds"][str(month)].append(self.get_round(round))
                            else:
                                data_row[row_index]["rounds"][str(month)] = []
                                data_row[row_index]["rounds"][str(month)].append(self.get_round(round))

        return data_row

    @staticmethod
    def get_round(round):
        started_at = dt.datetime.strftime(round.started_at, "%Y-%m-%d") if round.started_at is not None else None
        ended_at = dt.datetime.strftime(round.ended_at, "%Y-%m-%d") if round.ended_at is not None else None
        obr_name = round.campaign.obr_name if round.campaign.obr_name is not None else ""
        vacine = round.campaign.vacine if round.campaign.vacine is not None else ""
        round_number = round.number if round.number is not None else ""
        return {
            "started_at": started_at,
            "ended_at": ended_at,
            "obr_name": obr_name,
            "vacine": vacine,
            "round_number": round_number,
        }

    @action(methods=["POST"], detail=True, serializer_class=CampaignPreparednessSpreadsheetSerializer)
    def create_preparedness_sheet(self, request: Request, pk=None, **kwargs):
        data = request.data
        data["campaign"] = pk
        serializer = CampaignPreparednessSpreadsheetSerializer(data=data)
        serializer.is_valid(raise_exception=True)
        serializer.save()
        return Response(serializer.data)

    @action(methods=["POST"], detail=False, serializer_class=SurgePreviewSerializer)
    def preview_surge(self, request, **kwargs):
        serializer = SurgePreviewSerializer(data=request.data)
        serializer.is_valid(raise_exception=True)
        return Response(serializer.data)

    NEW_CAMPAIGN_MESSAGE = """Dear GPEI coordinator – {country_name}

This is an automated email.

Following the newly confirmed virus {virus_type} reported from {initial_orgunit_name} with date of onset/sample collection {onset_date}. \
A new outbreak {obr_name} has been created on the timeline tracker, to visualize the campaign visit: {url_campaign}

Some campaign details are missing at this stage. It is important to update the outbreak response information on this link {url}, \
to ensure optimal coordination of activities. The information should be updated at least weekly. Details for log in will be provided.

For more follow up: contact RRT team.

Timeline tracker Automated message
    """

    @action(methods=["POST"], detail=True, serializer_class=serializers.Serializer)
    def send_notification_email(self, request, pk, **kwargs):
        campaign = get_object_or_404(Campaign, pk=pk)
        old_campaign_dump = serialize_campaign(campaign)
        country = campaign.country

        domain = settings.DNS_DOMAIN
        from_email = settings.DEFAULT_FROM_EMAIL

        if campaign.creation_email_send_at:
            raise serializers.ValidationError("Notification Email already sent")
        if not (campaign.obr_name and campaign.virus and country and campaign.onset_at):
            raise serializers.ValidationError("Missing information on the campaign")

        email_text = self.NEW_CAMPAIGN_MESSAGE.format(
            country_name=country.name,
            obr_name=campaign.obr_name,
            virus_type=campaign.virus,
            onset_date=campaign.onset_at,
            initial_orgunit_name=campaign.initial_org_unit.name
            + (", " + campaign.initial_org_unit.parent.name if campaign.initial_org_unit.parent else ""),
            url=f"https://{domain}/dashboard/polio/list",
            url_campaign=f"https://{domain}/dashboard/polio/list/campaignId/{campaign.id}",
        )

        try:
            cug = CountryUsersGroup.objects.get(country=country)
        except CountryUsersGroup.DoesNotExist:
            raise serializers.ValidationError(
                f"Country {country.name} is not configured, please go to Configuration page"
            )
        users = cug.users.all()
        emails = [user.email for user in users if user.email]
        if not emails:
            raise serializers.ValidationError(f"No recipients have been configured on the country")

        send_mail(
            "New Campaign {}".format(campaign.obr_name),
            email_text,
            from_email,
            emails,
        )
        campaign.creation_email_send_at = now()
        campaign.save()
        request_user = self.request.user
        log_campaign_modification(campaign, old_campaign_dump, request_user)

        return Response({"message": "email sent"})

    @action(methods=["PATCH"], detail=False)
    def restore_deleted_campaigns(self, request):
        campaign = get_object_or_404(Campaign, pk=request.data["id"])
        if campaign.deleted_at is not None:
            campaign.deleted_at = None
            campaign.save()
            return Response(campaign.id, status=status.HTTP_200_OK)
        else:
            return Response("Campaign already active.", status=status.HTTP_400_BAD_REQUEST)

    @action(
        methods=["GET", "HEAD"],  # type: ignore # HEAD is missing in djangorestframework-stubs
        detail=False,
        url_path="merged_shapes.geojson",
    )
    def shapes(self, request):
        """GeoJson, one geojson per campaign

        We use the django annotate feature to make a raw Postgis request that will generate the shape on the
        postgresql server which is faster.
        Campaign with and without scope per round are handled separately"""
        # FIXME: The cache ignore all the filter parameter which will return wrong result if used
        key_name = "{0}-geo_shapes".format(request.user.id)

        # use the same filter logic and rule as for anonymous or not
        campaigns = self.filter_queryset(self.get_queryset())
        # Remove deleted campaigns
        campaigns = campaigns.filter(deleted_at=None)

        # Determine last modification date to see if we invalidate the cache
        last_campaign_updated = campaigns.order_by("updated_at").last()
        last_roundscope_org_unit_updated = (
            OrgUnit.objects.order_by("updated_at").filter(groups__roundScope__round__campaign__in=campaigns).last()
        )
        last_org_unit_updated = (
            OrgUnit.objects.order_by("updated_at").filter(groups__campaignScope__campaign__in=campaigns).last()
        )

        update_dates = [
            last_org_unit_updated.updated_at if last_campaign_updated else None,
            last_roundscope_org_unit_updated.updated_at if last_roundscope_org_unit_updated else None,
            last_campaign_updated.updated_at if last_campaign_updated else None,
        ]
        cached_response = self.return_cached_response_if_valid(key_name, update_dates)
        if cached_response:
            return cached_response

        round_scope_queryset = campaigns.filter(separate_scopes_per_round=True).annotate(
            geom=RawSQL(
                """select st_asgeojson(st_simplify(st_union(st_buffer(iaso_orgunit.simplified_geom::geometry, 0)), 0.01)::geography)
from iaso_orgunit
right join iaso_group_org_units ON iaso_group_org_units.orgunit_id = iaso_orgunit.id
right join polio_roundscope ON iaso_group_org_units.group_id =  polio_roundscope.group_id
right join polio_round ON polio_round.id = polio_roundscope.round_id
where polio_round.campaign_id = polio_campaign.id""",
                [],
            )
        )
        # For campaign scope
        campain_scope_queryset = campaigns.filter(separate_scopes_per_round=False).annotate(
            geom=RawSQL(
                """select st_asgeojson(st_simplify(st_union(st_buffer(iaso_orgunit.simplified_geom::geometry, 0)), 0.01)::geography)
from iaso_orgunit
right join iaso_group_org_units ON iaso_group_org_units.orgunit_id = iaso_orgunit.id
right join polio_campaignscope ON iaso_group_org_units.group_id =  polio_campaignscope.group_id
where polio_campaignscope.campaign_id = polio_campaign.id""",
                [],
            )
        )

        features = []
        for queryset in (round_scope_queryset, campain_scope_queryset):
            for c in queryset:
                if c.geom:
                    s = SmallCampaignSerializer(c)
                    feature = {"type": "Feature", "geometry": json.loads(c.geom), "properties": s.data}
                    features.append(feature)
        res = {"type": "FeatureCollection", "features": features, "cache_creation_date": datetime.utcnow().timestamp()}

        cache.set(key_name, json.dumps(res), 3600 * 24, version=CACHE_VERSION)
        return JsonResponse(res)

    @staticmethod
    def return_cached_response_if_valid(cache_key, update_dates):
        cached_response = cache.get(cache_key, version=CACHE_VERSION)
        if not cached_response:
            return None
        parsed_cache_response = json.loads(cached_response)
        cache_creation_date = make_aware(datetime.utcfromtimestamp(parsed_cache_response["cache_creation_date"]))
        for update_date in update_dates:
            if update_date and update_date > cache_creation_date:
                return None
        return JsonResponse(json.loads(cached_response))

    @action(
        methods=["GET", "HEAD"],  # type: ignore # HEAD is missing in djangorestframework-stubs
        detail=False,
        url_path="v2/merged_shapes.geojson",
    )
    def shapes_v2(self, request):
        # FIXME: The cache ignore all the filter parameter which will return wrong result if used
        key_name = "{0}-geo_shapes_v2".format(request.user.id)

        campaigns = self.filter_queryset(self.get_queryset())
        # Remove deleted campaigns
        campaigns = campaigns.filter(deleted_at=None)

        last_campaign_updated = campaigns.order_by("updated_at").last()
        last_roundscope_org_unit_updated = (
            OrgUnit.objects.order_by("updated_at").filter(groups__roundScope__round__campaign__in=campaigns).last()
        )
        last_org_unit_updated = (
            OrgUnit.objects.order_by("updated_at").filter(groups__campaignScope__campaign__in=campaigns).last()
        )

        update_dates = [
            last_org_unit_updated.updated_at if last_campaign_updated else None,
            last_roundscope_org_unit_updated.updated_at if last_roundscope_org_unit_updated else None,
            last_campaign_updated.updated_at if last_campaign_updated else None,
        ]
        cached_response = self.return_cached_response_if_valid(key_name, update_dates)
        if cached_response:
            return cached_response

        campaign_scopes = CampaignScope.objects.filter(campaign__in=campaigns.filter(separate_scopes_per_round=False))
        campaign_scopes = campaign_scopes.prefetch_related("campaign")
        campaign_scopes = campaign_scopes.prefetch_related("campaign__country")

        # noinspection SqlResolve
        campaign_scopes = campaign_scopes.annotate(
            geom=RawSQL(
                """SELECT st_asgeojson(st_simplify(st_union(st_buffer(iaso_orgunit.simplified_geom::geometry, 0)), 0.01)::geography)
from iaso_orgunit right join iaso_group_org_units ON iaso_group_org_units.orgunit_id = iaso_orgunit.id
where group_id = polio_campaignscope.group_id""",
                [],
            )
        )
        # Check if the campaigns have been updated since the response has been cached
        features = []
        scope: CampaignScope
        for scope in campaign_scopes:
            if scope.geom:
                feature = {
                    "type": "Feature",
                    "geometry": json.loads(scope.geom),
                    "properties": {
                        "obr_name": scope.campaign.obr_name,
                        "id": str(scope.campaign.id),
                        "vaccine": scope.vaccine,
                        "scope_key": f"campaignScope-{scope.id}",
                        "top_level_org_unit_name": scope.campaign.country.name,
                    },
                }
                features.append(feature)

        round_scopes = RoundScope.objects.filter(round__campaign__in=campaigns.filter(separate_scopes_per_round=True))
        round_scopes = round_scopes.prefetch_related("round__campaign")
        round_scopes = round_scopes.prefetch_related("round__campaign__country")
        # noinspection SqlResolve
        round_scopes = round_scopes.annotate(
            geom=RawSQL(
                """select st_asgeojson(st_simplify(st_union(st_buffer(iaso_orgunit.simplified_geom::geometry, 0)), 0.01)::geography)
from iaso_orgunit right join iaso_group_org_units ON iaso_group_org_units.orgunit_id = iaso_orgunit.id
where group_id = polio_roundscope.group_id""",
                [],
            )
        )

        for scope in round_scopes:
            scope: RoundScope
            if scope.geom:
                feature = {
                    "type": "Feature",
                    "geometry": json.loads(scope.geom),
                    "properties": {
                        "obr_name": scope.round.campaign.obr_name,
                        "id": str(scope.round.campaign.id),
                        "vaccine": scope.vaccine,
                        "scope_key": f"roundScope-{scope.id}",
                        "top_level_org_unit_name": scope.round.campaign.country.name,
                        "round_number": scope.round.number,
                    },
                }
                features.append(feature)

        res = {"type": "FeatureCollection", "features": features, "cache_creation_date": datetime.utcnow().timestamp()}

        cache.set(key_name, json.dumps(res), 3600 * 24, version=CACHE_VERSION)
        return JsonResponse(res)


class CountryUsersGroupViewSet(ModelViewSet):
    serializer_class = CountryUsersGroupSerializer
    results_key = "country_users_group"
    http_method_names = ["get", "put"]
    filter_backends = [filters.OrderingFilter]
    ordering_fields = ["country__name", "language"]

    def get_queryset(self):
        countries = OrgUnit.objects.filter_for_user_and_app_id(self.request.user).filter(
            org_unit_type__category="COUNTRY"
        )
        for country in countries:
            cug, created = CountryUsersGroup.objects.get_or_create(
                country=country
            )  # ensuring that such a model always exist
            if created:
                print(f"created {cug}")
        return CountryUsersGroup.objects.filter(country__in=countries)


class LineListImportViewSet(ModelViewSet):
    serializer_class = LineListImportSerializer
    results_key = "imports"

    def get_queryset(self):
        return LineListImport.objects.all()


DAYS_EVOLUTION = [
    # day before, target in percent
    (1, 90),
    (3, 85),
    (7, 80),
    (14, 60),
    (21, 40),
    (28, 20),
]


def score_for_x_day_before(ssi_for_campaign, ref_date: date, n_day: int):
    day = ref_date - timedelta(days=n_day)
    try:
        ssi = ssi_for_campaign.filter(created_at__date=day).last()
    except SpreadSheetImport.DoesNotExist:
        return None, day, None
    try:
        preparedness = get_preparedness(ssi.cached_spreadsheet)
        summary = preparedness_summary(preparedness)
        score = summary["overall_status_score"]
    except Exception as e:
        return None, day, None
    return ssi.created_at, day, score


def history_for_campaign(ssi_qs, round: Round):
    ref_date = round.started_at
    if not ref_date:
        return {"error": f"Please configure a start date for the round {round}"}
    r = []
    for n_day, target in DAYS_EVOLUTION:
        sync_time, day, score = score_for_x_day_before(ssi_qs, ref_date, n_day)
        r.append(
            {
                "days_before": n_day,
                "expected_score": target,
                "preparedness_score": score,
                "date": day,
                "sync_time": sync_time,
            }
        )
    return r


def _make_prep(c: Campaign, round: Round):
    url = round.preparedness_spreadsheet_url
    if not url:
        return None
    campaign_prep = {
        "campaign_id": c.id,
        "campaign_obr_name": c.obr_name,
        "indicators": {},
        "round": f"Round{round.number}",
        "round_id": round.id,
        "round_start": round.started_at,
        "round_end": round.ended_at,
    }
    try:
        spread_id = extract_id_from_url(url)
        ssi_qs = SpreadSheetImport.objects.filter(spread_id=spread_id)

        if not ssi_qs:
            # No import yet
            campaign_prep["status"] = "not_sync"
            campaign_prep["details"] = "This spreadsheet has not been synchronised yet"
            return campaign_prep
        # FIXME: what if ssi_qs.last() is None?
        campaign_prep["date"] = ssi_qs.last().created_at  # type: ignore
        cs = ssi_qs.last().cached_spreadsheet  # type: ignore
        last_p = get_preparedness(cs)
        campaign_prep.update(preparedness_summary(last_p))
        if round.number != last_p["national"]["round"]:
            logger.info(f"Round mismatch on {c} {round}")

        campaign_prep["history"] = history_for_campaign(ssi_qs, round)
    except Exception as e:  # FIXME: too broad Exception
        campaign_prep["status"] = "error"
        campaign_prep["details"] = str(e)
        logger.exception(e)
    return campaign_prep


class PreparednessDashboardViewSet(viewsets.ViewSet):
    def list(self, request):

        r = []
        qs = Campaign.objects.all()
        if request.query_params.get("campaign"):
            qs = qs.filter(obr_name=request.query_params.get("campaign"))

        for c in qs:
            for round in c.rounds.all():
                p = _make_prep(c, round)
                if p:
                    r.append(p)
        return Response(r)


def _build_district_cache(districts_qs):
    district_dict = defaultdict(list)
    for f in districts_qs:
        district_dict[f.name.lower()].append(f)
        if f.aliases:
            for alias in f.aliases:
                district_dict[alias.lower()].append(f)
    return district_dict


class IMStatsViewSet(viewsets.ViewSet):
    """
           Endpoint used to transform IM (independent monitoring) data from existing ODK forms stored in ONA. Very custom to the polio project.

    sample Config:

    configs = [
           {
               "keys": {"roundNumber": "roundNumber",
                       "Response": "Response",
                },
               "prefix": "OHH",
               "url": 'https://brol.com/api/v1/data/5888',
               "login": "qmsdkljf",
               "password": "qmsdlfj"
           },
           {
               "keys": {'roundNumber': "roundNumber",
                       "Response": "Response",
                },
               "prefix": "HH",
               "url":  'https://brol.com/api/v1/data/5887',
               "login": "qmsldkjf",
               "password": "qsdfmlkj"
           }
       ]
    """

    def list(self, request):

        requested_country = request.GET.get("country_id", None)
        no_cache = request.GET.get("no_cache", "false") == "true"

        if requested_country is None:
            return HttpResponseBadRequest

        requested_country = int(requested_country)

        campaigns = Campaign.objects.filter(country_id=requested_country).filter(is_test=False)

        if campaigns:
            latest_campaign_update = campaigns.latest("updated_at").updated_at
        else:
            latest_campaign_update = None

        stats_types = request.GET.get("type", "HH,OHH")

        im_request_type = stats_types

        if stats_types == "HH,OHH":
            im_request_type = ""

        cached_response = cache.get(
            "{0}-{1}-IM{2}".format(request.user.id, request.query_params["country_id"], im_request_type),
            version=CACHE_VERSION,
        )

        if not request.user.is_anonymous and cached_response and not no_cache:
            response = json.loads(cached_response)
            cached_date = make_aware(datetime.utcfromtimestamp(response["cache_creation_date"]))

            if latest_campaign_update and cached_date > latest_campaign_update:
                return JsonResponse(response)

        stats_types = stats_types.split(",")
        config = get_object_or_404(Config, slug="im-config")
        skipped_forms_list = []
        no_round_count = 0
        unknown_round = 0
        skipped_forms = {"count": 0, "no_round": 0, "unknown_round": unknown_round, "forms_id": skipped_forms_list}
        find_lqas_im_campaign_cached = lru_cache(maxsize=None)(find_lqas_im_campaign)
        form_count = 0
        fully_mapped_form_count = 0
        base_stats = lambda: {"total_child_fmd": 0, "total_child_checked": 0, "total_sites_visited": 0}
        make_round_stats = lambda: {
            "number": -1,
            "data": defaultdict(base_stats),
            "nfm_stats": defaultdict(int),
            "nfm_abs_stats": defaultdict(int),
        }
        campaign_stats = defaultdict(
            lambda: {
                "rounds": defaultdict(make_round_stats),
                "districts_not_found": [],
                "has_scope": False,
                # Submission where it says a certain round but the date place it in another round
                "bad_round_number": 0,
            }
        )
        day_country_not_found = defaultdict(lambda: defaultdict(int))
        form_campaign_not_found_count = 0
        nfm_reason_keys = [
            "Tot_child_Absent_HH",
            "Tot_child_NC_HH",
            "Tot_child_NotVisited_HH",
            "Tot_child_NotRevisited_HH",
            "Tot_child_Asleep_HH",
            "Tot_child_Others_HH",
            "Tot_child_VaccinatedRoutine",
        ]
        nfm_reason_abs_keys = [
            "Tot_child_Abs_Parent_Absent",
            "Tot_child_Abs_Social_event",
            "Tot_child_Abs_Travelling",
            "Tot_child_Abs_Play_areas",
            "Tot_child_Abs_School",
            "Tot_child_Abs_Market",
            "Tot_child_Abs_Other",
            "Tot_child_Abs_Farm",
        ]
        # Ugly fix to exclude forms known to have data so terrible it breaks the results
        excluded_forms = [
            "2399548d-545e-4182-a3a0-54da841bc179",
            "59ca0419-798d-40ca-b690-460063329938",
            "ec93a59a-b354-4f9d-8240-f2a05c24479e",
        ]

        if request.user.iaso_profile.org_units.count() == 0:
            authorized_countries = OrgUnit.objects.filter(org_unit_type_id__category="COUNTRY")
        else:
            authorized_countries = request.user.iaso_profile.org_units.filter(org_unit_type_id__category="COUNTRY")

        for country_config in config.content:
            if country_config["country_id"] != requested_country:
                continue
            country = OrgUnit.objects.get(id=country_config["country_id"])
            if country not in authorized_countries:
                continue

            districts_qs = (
                OrgUnit.objects.hierarchy(country)
                .filter(org_unit_type_id__category="DISTRICT")
                .only("name", "id", "parent", "aliases")
                .prefetch_related("parent")
            )
            district_dict = _build_district_cache(districts_qs)
            forms = get_url_content(country_config["url"], country_config["login"], country_config["password"])
            debug_response = set()
            for form in forms:
                form_count += 1
                total_sites_visited = 0
                total_Child_FMD = 0
                total_Child_Checked = 0
                nfm_counts_dict = defaultdict(int)
                nfm_abs_counts_dict = defaultdict(int)
                done_something = False
                if isinstance(form, str):
                    print("wrong form format:", form, "in", country.name)
                    continue
                try:
                    round_number = form.get("roundNumber", None)
                    if round_number is None:
                        round_number = form.get("HH", [{}])[0]["HH/roundNumber"]
                    if round_number.upper() == "MOPUP":
                        continue
                except KeyError:
                    skipped_forms_list.append({form["_id"]: {"round": None, "date": form.get("date_monitored", None)}})
                    no_round_count += 1
                    continue
                if round_number[-1].isdigit():
                    round_number = round_number[-1]
                else:
                    skipped_forms_list.append(
                        {form["_id"]: {"round": form["roundNumber"], "date": form.get("date_monitored", None)}}
                    )
                    unknown_round += 1
                    continue
                if form.get("HH", None) and (form.get("_uuid", None) not in excluded_forms):
                    if "HH" in stats_types:
                        for kid in form.get("HH", []):
                            total_sites_visited += 1
                            Child_FMD = kid.get("HH/U5_Vac_FM_HH", 0)
                            Child_Checked = kid.get("HH/Total_U5_Present_HH", 0)
                            total_Child_FMD += int(Child_FMD)
                            total_Child_Checked += int(Child_Checked)
                            for reason in nfm_reason_keys:
                                nfm_counts_dict[reason] = nfm_counts_dict[reason] + int(
                                    kid.get("HH/group1/" + reason, "0")
                                )
                            for reason_abs in nfm_reason_abs_keys:
                                nfm_abs_counts_dict[reason_abs] = nfm_abs_counts_dict[reason_abs] + int(
                                    kid.get("HH/group2/" + reason_abs, "0")
                                )
                            done_something = True
                else:
                    if "OHH" in stats_types and form.get("_uuid", None) not in excluded_forms:
                        for kid in form.get("OHH", []):
                            total_sites_visited += 1
                            Child_FMD = kid.get("OHH/Child_FMD", 0)
                            Child_Checked = kid.get("OHH/Child_Checked", 0)
                            total_Child_FMD += int(Child_FMD)
                            total_Child_Checked += int(Child_Checked)
                            done_something = True
                if not done_something:
                    continue
                today_string = form.get("today", None)
                if today_string:
                    today = datetime.strptime(today_string, "%Y-%m-%d").date()
                else:
                    today = None
                campaign = find_lqas_im_campaign_cached(campaigns, today, country, round_number, "im")
                if not campaign:
                    campaign = find_lqas_im_campaign_cached(campaigns, today, country, None, "im")
                    if campaign:
                        campaign_name = campaign.obr_name
                        campaign_stats[campaign_name]["bad_round_number"] += 1
                region_name = form.get("Region")
                district_name = form.get("District", None)
                if not district_name:
                    district_name = form.get("district", None)
                if form.get("Response", None) and campaign:
                    debug_response.add((campaign.obr_name, form["Response"]))
                if campaign:
                    campaign_name = campaign.obr_name
                    # FIXME: We refetch the whole list for all submission this is probably a cause of slowness
                    scope = campaign.get_districts_for_round_number(round_number).values_list("id", flat=True)
                    campaign_stats[campaign_name]["has_scope"] = len(scope) > 0
                    district = find_district(district_name, region_name, district_dict)
                    if not district:
                        district_long_name = "%s - %s" % (district_name, region_name)
                        if district_long_name not in campaign_stats[campaign_name]["districts_not_found"]:
                            campaign_stats[campaign_name]["districts_not_found"].append(district_long_name)
                    # Sending district info if it exists and either the district is in scope or there's no scope (in which case we send all ifo for all distrcits found)
                    if district is not None and (district.id in scope or len(scope) == 0):
                        campaign_stats[campaign_name]["country_id"] = country.id
                        campaign_stats[campaign_name]["country_name"] = country.name
                        campaign_stats[campaign_name]["campaign"] = campaign
                        round_stats = campaign_stats[campaign_name]["rounds"][round_number]
                        round_stats["number"] = int(round_number)

                        for key in nfm_counts_dict:
                            round_stats["nfm_stats"][key] = round_stats["nfm_stats"][key] + nfm_counts_dict[key]

                        for key_abs in nfm_abs_counts_dict:
                            round_stats["nfm_abs_stats"][key_abs] = (
                                round_stats["nfm_abs_stats"][key_abs] + nfm_abs_counts_dict[key_abs]
                            )
                        d = round_stats["data"][district_name]
                        d["total_child_fmd"] = d["total_child_fmd"] + total_Child_FMD
                        d["total_child_checked"] = d["total_child_checked"] + total_Child_Checked
                        d["total_sites_visited"] = d["total_sites_visited"] + total_sites_visited
                        d["district"] = district.id
                        d["region_name"] = district.parent.name
                        fully_mapped_form_count += 1

                else:
                    day_country_not_found[country.name][today_string] += 1
                    form_campaign_not_found_count += 1
        skipped_forms.update(
            {"count": len(skipped_forms_list), "no_round": no_round_count, "unknown_round": unknown_round}
        )
        for campaign_stat in campaign_stats.values():
            # Ensure round that might not have data are present.
            campaign_stat_campaign = campaign_stat.get("campaign", None)
            if campaign_stat_campaign:
                for round in campaign_stat["campaign"].rounds.all():
                    # this actually make an entry thanks to the defaultdict
                    # noinspection PyStatementEffect
                    campaign_stat["rounds"][str(round.number)]
                del campaign_stat["campaign"]
            for round_number, round in campaign_stat["rounds"].items():
                round["number"] = int(round_number)
            campaign_stat["rounds"] = list(campaign_stat["rounds"].values())

        response = {
            "stats": campaign_stats,
            "form_campaign_not_found_count": form_campaign_not_found_count,
            "day_country_not_found": day_country_not_found,
            "form_count": form_count,
            "fully_mapped_form_count": fully_mapped_form_count,
            "skipped_forms": skipped_forms,
            "cache_creation_date": datetime.utcnow().timestamp(),
        }

        if not request.user.is_anonymous:
            cache.set(
                "{0}-{1}-IM{2}".format(request.user.id, request.query_params["country_id"], im_request_type),
                json.dumps(response),
                3600,
                version=CACHE_VERSION,
            )

        return JsonResponse(response, safe=False)


def lqasim_day_in_round(current_round, today, kind, campaign, country):
    lqas_im_start = kind + "_started_at"
    lqas_im_end = kind + "_ended_at"
    reference_start_date = current_round.started_at
    reference_end_date = current_round.ended_at
    if current_round.get_item_by_key(lqas_im_start):
        # What if IM start date is after round end date?
        reference_start_date = current_round.get_item_by_key(lqas_im_start)
    if current_round.get_item_by_key(lqas_im_end):
        reference_end_date = current_round.get_item_by_key(lqas_im_end)
    if not reference_end_date and not reference_start_date:
        return False
    # Temporary answer to question above
    if reference_end_date <= reference_start_date:
        reference_end_date = reference_start_date + timedelta(days=+10)
    if campaign.country_id == country.id and reference_start_date <= today <= reference_end_date:
        return True
    return False


def find_lqas_im_campaign(campaigns, today, country, round_number: Optional[int], kind):
    if not today:
        return None
    for campaign in campaigns:
        if round_number is not None:
            try:
                current_round = campaign.rounds.get(number=round_number)
            except Round.DoesNotExist:
                continue
            if lqasim_day_in_round(current_round, today, kind, campaign, country):
                return campaign
        else:
            for current_round in campaign.rounds.all():
                if lqasim_day_in_round(current_round, today, kind, campaign, country):
                    return campaign

    return None


def find_campaign_on_day(campaigns, day):
    for c in campaigns:
        if not c.start_date:
            continue
        start_date = c.start_date
        end_date = c.end_date
        if not end_date or end_date < c.last_start_date:
            end_date = c.last_start_date + timedelta(days=+28)
        else:
            end_date = end_date + timedelta(days=+10)
        if start_date <= day < end_date:
            return c


def convert_dicts_to_table(list_of_dicts):
    keys = set()
    for d in list_of_dicts:
        keys.update(set(d.keys()))
    keys = list(keys)
    keys.sort()
    values = [keys]

    for d in list_of_dicts:
        l = []
        for k in keys:
            l.append(d.get(k, None))
        values.append(l)

    return values


def handle_ona_request_with_key(request, key):
    as_csv = request.GET.get("format", None) == "csv"
    config = get_object_or_404(Config, slug=key)
    res = []
    failure_count = 0
    campaigns = Campaign.objects.all().filter(deleted_at=None)

    form_count = 0
    find_campaign_on_day_cached = functools.lru_cache(None)(find_campaign_on_day)
    stats = {
        "7days": {"ok": defaultdict(lambda: 0), "failure": defaultdict(lambda: 0)},
        "alltime": {"ok": defaultdict(lambda: 0), "failure": defaultdict(lambda: 0)},
    }
    for config in config.content:
        forms = get_url_content(
            url=config["url"], login=config["login"], password=config["password"], minutes=config.get("minutes", 60)
        )
        country = OrgUnit.objects.get(id=config["country_id"])
        facilities = (
            OrgUnit.objects.hierarchy(country)
            .filter(org_unit_type_id__category="HF")
            .only("name", "id", "parent", "aliases")
            .prefetch_related("parent")
        )
        cache = make_orgunits_cache(facilities)
        # Add fields to speed up detection of campaign day
        campaign_qs = campaigns.filter(country_id=country.id).annotate(
            last_start_date=Max("rounds__started_at"),
            start_date=Min("rounds__started_at"),
            end_date=Max("rounds__ended_at"),
        )

        for form in forms:
            try:
                today_string = form["today"]
                today = datetime.strptime(today_string, "%Y-%m-%d").date()
                campaign = find_campaign_on_day_cached(campaign_qs, today)
                district_name = form.get("District", None)
                if not district_name:
                    district_name = form.get("district", "")
                facility_name = form.get("facility", None)
                # some form version for Senegal had their facility column as Facility with an uppercase.
                if not facility_name:
                    facility_name = form.get("Facility", "")

                if facility_name:
                    facility = find_orgunit_in_cache(cache, facility_name, district_name)
                    form["facility_id"] = facility.id if facility else None
                else:
                    form["facility_id"] = None

                form["country"] = country.name

                if campaign:
                    form["campaign_id"] = campaign.id
                    form["epid"] = campaign.epid
                    form["obr"] = campaign.obr_name
                else:
                    form["campaign_id"] = None
                    form["epid"] = None
                    form["obr"] = None

                res.append(form)
                form_count += 1

                success = form["facility_id"] != None and form["campaign_id"] != None
                stats_key = "ok" if success else "failure"
                stats["alltime"][stats_key][country.name] = stats["alltime"][stats_key][country.name] + 1
                if (datetime.utcnow().date() - today).days <= 7:
                    stats["7days"][stats_key][country.name] = stats["7days"][stats_key][country.name] + 1
            except Exception as e:
                logger.exception(f"failed parsing of {form}", exc_info=e)
                failure_count += 1
    print("parsed:", len(res), "failed:", failure_count)
    res = convert_dicts_to_table(res)

    if len(stats["7days"]["failure"]) > 1:  # let's send an email if there are recent failures
        email_text = "Forms not appearing in %s for the last 7 days \n" % key.upper()
        config = get_object_or_404(Config, slug="refresh_error_mailing_list")
        mails = config.content["mails"].split(",")  # format should be: {"mails": "a@a.b,b@b.a"}
        for country in stats["7days"]["failure"]:
            new_line = "\n%d\t%s" % (stats["7days"]["failure"][country], country)
            email_text += new_line
        email_text += "\n\nForms correctly handled in %s for the last 7 days\n" % key.upper()
        for country in stats["7days"]["ok"]:
            new_line = "\n%d\t%s" % (stats["7days"]["ok"][country], country)
            email_text += new_line
        send_mail(
            "Recent errors for %s" % (key.upper(),),
            email_text,
            settings.DEFAULT_FROM_EMAIL,
            mails,
        )
    if as_csv:
        response = HttpResponse(content_type=CONTENT_TYPE_CSV)
        writer = csv.writer(response)
        i = 1
        for item in res:
            writer.writerow(item)
        return response
    else:
        return JsonResponse(res, safe=False)


class VaccineStocksViewSet(viewsets.ViewSet):
    """
    Endpoint used to transform Vaccine Stocks data from existing ODK forms stored in ONA.
    sample config: [{"url": "https://afro.who.int/api/v1/data/yyy", "login": "d", "country": "hyrule", "password": "zeldarules", "country_id": 2115781}]
    """

    def list(self, request):
        return handle_ona_request_with_key(request, "vaccines")


class FormAStocksViewSet(viewsets.ViewSet):
    """
    Endpoint used to transform Vaccine Stocks data from existing ODK forms stored in ONA.
    sample config: [{"url": "https://afro.who.int/api/v1/data/yyy", "login": "d", "country": "hyrule", "password": "zeldarules", "country_id": 2115781}]
    """

    def list(self, request):
        return handle_ona_request_with_key(request, "forma")


def org_unit_as_array(o):
    res = [o.campaign_id, o.campaign_obr, o.id, o.name, o.org_unit_type.name]

    parent = o
    for i in range(4):
        if parent:
            parent = parent.parent
        if parent:
            res.extend([parent.id, parent.name])
        else:
            res.extend((None, None))
    return res


class OrgUnitsPerCampaignViewset(viewsets.ViewSet):
    def list(self, request):
        org_unit_type = request.GET.get("org_unit_type_id", None)
        as_csv = request.GET.get("format", None) == "csv"
        campaigns = Campaign.objects.all()
        queryset = OrgUnit.objects.none()

        for campaign in campaigns:
            districts = campaign.get_all_districts()

            if districts:
                all_facilities = OrgUnit.objects.hierarchy(districts)
                if org_unit_type:
                    all_facilities = all_facilities.filter(org_unit_type_id=org_unit_type)
                all_facilities = (
                    all_facilities.prefetch_related("parent")
                    .prefetch_related("parent__parent")
                    .prefetch_related("parent__parent__parent")
                    .prefetch_related("parent__parent__parent__parent")
                )
                all_facilities = all_facilities.annotate(campaign_id=Value(campaign.id, UUIDField()))
                all_facilities = all_facilities.annotate(campaign_obr=Value(campaign.obr_name, TextField()))
                queryset = queryset.union(all_facilities)

        headers = [
            "campaign_id",
            "campaign_obr",
            "org_unit_id",
            "org_unit_name",
            "type",
            "parent1_id",
            "parent1_name",
            "parent2_id",
            "parent2_name",
            "parent3_id",
            "parent3_name",
            "parent4_id",
            "parent4_name",
        ]
        res = [headers]
        res.extend([org_unit_as_array(o) for o in queryset])
        if as_csv:
            response = HttpResponse(content_type=CONTENT_TYPE_CSV)
            writer = csv.writer(response)
            for item in res:
                writer.writerow(item)
            return response
        else:
            return JsonResponse(res, safe=False)


def find_district(district_name, region_name, district_dict):
    district_name_lower = district_name.lower() if district_name else None
    district_list = district_dict.get(district_name_lower)
    if district_list and len(district_list) == 1:
        return district_list[0]
    elif district_list and len(district_list) > 1:
        for di in district_list:
            if di.parent.name.lower() == region_name.lower() or (
                di.parent.aliases and region_name in di.parent.aliases
            ):
                return di
    return None


# Checking for each district for each campaign if LQAS data is not disqualified. If it isn't we add the reasons no finger mark to the count
def add_nfm_stats_for_rounds(campaign_stats, nfm_stats, kind: str):
    assert kind in ["nfm_stats", "nfm_abs_stats"]
    for campaign, stats in campaign_stats.items():
        for round_number, round_stats in stats["rounds"].items():
            for district, district_stats in round_stats["data"].items():
                if district_stats["total_child_checked"] == 60:
                    for reason, count in nfm_stats[campaign][round_number][district].items():
                        round_stats[kind][reason] += count
    return campaign_stats


def format_caregiver_stats(campaign_stats):
    for campaign in campaign_stats.values():
        for round_stats in campaign["rounds"].values():
            for district in round_stats["data"].values():
                all_care_givers_stats = district["care_giver_stats"]
                sorted_care_givers_stats = {
                    key: all_care_givers_stats[key]
                    for key in sorted(all_care_givers_stats, key=all_care_givers_stats.get, reverse=True)
                }
                if "caregivers_informed" not in sorted_care_givers_stats.keys():
                    continue
                total_informed = sorted_care_givers_stats.pop("caregivers_informed")
                best_result_key = next(iter(sorted_care_givers_stats))
                best_result = sorted_care_givers_stats[best_result_key]
                caregivers_dict = defaultdict(float)
                caregivers_dict["caregivers_informed"] = total_informed
                for reason, count in sorted_care_givers_stats.items():
                    if count == best_result:
                        caregivers_dict[reason] = count
                ratio = (100 * best_result) / total_informed
                caregivers_dict["ratio"] = ratio
                children_checked = district["total_child_checked"]
                caregivers_informed_ratio = (100 * total_informed) / children_checked
                caregivers_dict["caregivers_informed_ratio"] = caregivers_informed_ratio
                district["care_giver_stats"] = caregivers_dict


class LQASStatsViewSet(viewsets.ViewSet):
    """
    Endpoint used to transform IM (independent monitoring) data from existing ODK forms stored in ONA.
    """

    def list(self, request):
        no_cache = request.GET.get("no_cache", "false") == "true"
        requested_country = request.GET.get("country_id", None)
        if requested_country is None:
            return HttpResponseBadRequest
        requested_country = int(requested_country)

        campaigns = Campaign.objects.filter(country_id=requested_country).filter(is_test=False)
        if campaigns:
            latest_campaign_update = campaigns.latest("updated_at").updated_at
        else:
            latest_campaign_update = None

        cached_response = cache.get(
            "{0}-{1}-LQAS".format(request.user.id, request.query_params["country_id"]), version=CACHE_VERSION
        )

        if not request.user.is_anonymous and cached_response and not no_cache:
            response = json.loads(cached_response)
            cached_date = make_aware(datetime.utcfromtimestamp(response["cache_creation_date"]))
            if latest_campaign_update and cached_date > latest_campaign_update:
                return JsonResponse(response)

        config = get_object_or_404(Config, slug="lqas-config")
        skipped_forms_list = []
        no_round_count = 0
        unknown_round = 0
        skipped_forms = {"count": 0, "no_round": 0, "unknown_round": unknown_round, "forms_id": skipped_forms_list}

        find_lqas_im_campaign_cached = lru_cache(maxsize=None)(find_lqas_im_campaign)

        base_stats = lambda: {
            "total_child_fmd": 0,
            "total_child_checked": 0,
            "care_giver_stats": defaultdict(float),
            "total_sites_visited": 0,
        }
        round_stats = lambda: {
            "number": -1,
            "data": defaultdict(base_stats),
            "nfm_stats": defaultdict(int),
            "nfm_abs_stats": defaultdict(int),
        }
        campaign_stats = defaultdict(
            lambda: {
                "rounds": defaultdict(round_stats),
                "districts_not_found": [],
                "has_scope": False,
                # Submission where it says a certain round but the date place it in another round
                "bad_round_number": 0,
            }
        )

        # Storing all "reasons no finger mark" for each campaign in this dict
        # Campaign -> Round -> District -> reason -> count
        nfm_reasons_per_district_per_campaign = defaultdict(
            lambda: defaultdict(lambda: defaultdict(lambda: defaultdict(int)))
        )
        # Same with reasons for absence
        nfm_abs_reasons_per_district_per_campaign = defaultdict(
            lambda: defaultdict(lambda: defaultdict(lambda: defaultdict(int)))
        )
        form_count = 0
        form_campaign_not_found_count = 0
        day_country_not_found = defaultdict(lambda: defaultdict(int))
        caregiver_source_info_keys = [
            "TV",
            "Radio",
            "Others",
            "Gong_gong",
            "Mob_VanPA",
            "H2H_Mobilizer",
            "IEC_Materials",
            "Volunteers",
            "Health_worker",
            "Opinion_leader",
            "Com_Info_centre",
            "Religious_leader",
            "MobileMessaging_SocialMedia",
        ]
        if request.user.iaso_profile.org_units.count() == 0:
            authorized_countries = OrgUnit.objects.filter(org_unit_type_id__category="COUNTRY")
        else:
            authorized_countries = request.user.iaso_profile.org_units.filter(org_unit_type_id__category="COUNTRY")
        for country_config in config.content:
            country = OrgUnit.objects.get(id=country_config["country_id"])

            if country not in authorized_countries:
                continue

            if country.id != requested_country:
                continue

            districts_qs = (
                OrgUnit.objects.hierarchy(country)
                .filter(org_unit_type_id__category="DISTRICT")
                .only("name", "id", "parent", "aliases")
                .prefetch_related("parent")
            )
            district_dict = _build_district_cache(districts_qs)

            forms = get_url_content(
                url=country_config["url"],
                login=country_config["login"],
                password=country_config["password"],
                minutes=country_config.get("minutes", 60 * 24 * 10),
            )
            debug_response = set()

            for form in forms:
                if "roundNumber" not in form:
                    skipped_forms_list.append({form["_id"]: {"round": None, "date": form.get("Date_of_LQAS", None)}})
                    no_round_count += 1
                    continue
                round_number_key = form["roundNumber"]
                if round_number_key.upper() == "MOPUP":
                    continue
                if round_number_key[-1].isdigit():
                    round_number = round_number_key[-1]
                else:
                    skipped_forms_list.append(
                        {form["_id"]: {"round": form["roundNumber"], "date": form.get("Date_of_LQAS", None)}}
                    )
                    unknown_round += 1
                    continue
                form_count += 1
                try:
                    today_string = form["today"]
                    today = datetime.strptime(today_string, "%Y-%m-%d").date()
                except KeyError:
                    skipped_forms_list.append(
                        {form["_id"]: {"round": form["roundNumber"], "date": form.get("Date_of_LQAS", None)}}
                    )
                    continue

                campaign = find_lqas_im_campaign_cached(campaigns, today, country, round_number, "lqas")

                if not campaign:
                    campaign = find_lqas_im_campaign_cached(campaigns, today, country, None, "lqas")
                    if campaign:
                        campaign_name = campaign.obr_name
                        campaign_stats[campaign_name]["bad_round_number"] += 1

                if not campaign:
                    day_country_not_found[country.name][today_string] += 1
                    form_campaign_not_found_count += 1
                    continue
                if form.get("Response", None) and campaign:
                    debug_response.add((campaign.obr_name, form["Response"]))
                campaign_name = campaign.obr_name
                total_sites_visited = 0
                total_Child_FMD = 0
                total_Child_Checked = 0
                caregiver_counts_dict = defaultdict(int)
                district_name = form.get("District", None)
                if not district_name:
                    district_name = form.get("district", None)
                region_name = form.get("Region")

                HH_COUNT = form.get("Count_HH", None)
                if HH_COUNT is None:
                    print("missing HH_COUNT", form)

                for HH in form.get("Count_HH", []):
                    total_sites_visited += 1
                    # check finger
                    Child_FMD = HH.get("Count_HH/FM_Child", 0)
                    Child_Checked = HH.get("Count_HH/Child_Checked", None)
                    if not Child_Checked:
                        Child_Checked = HH.get("Count_HH/Children_seen", 0)
                    if Child_FMD == "Y":
                        total_Child_FMD += 1
                    else:
                        reason = HH.get("Count_HH/Reason_Not_FM")
                        if reason and campaign and round_number:
                            nfm_reasons_per_district_per_campaign[campaign_name][round_number][district_name][
                                reason
                            ] += 1

                        if reason == "childabsent" and round_number:
                            reason_abs = HH.get("Count_HH/Reason_ABS_NFM", "unknown")
                            nfm_abs_reasons_per_district_per_campaign[campaign_name][round_number][district_name][
                                reason_abs
                            ] += 1
                    total_Child_Checked += int(Child_Checked)
                    # gather caregiver stats
                    caregiver_informed = HH.get("Count_HH/Care_Giver_Informed_SIA", 0)
                    caregiver_source_info = HH.get("Count_HH/Caregiver_Source_Info", None)
                    if caregiver_informed == "Y":
                        caregiver_counts_dict["caregivers_informed"] += 1

                    if isinstance(caregiver_source_info, str):
                        source_keys = caregiver_source_info.split()
                        for source_key in source_keys:
                            caregiver_counts_dict[source_key] += 1
                    else:
                        for source_info_key in caregiver_source_info_keys:
                            source_info = HH.get("Count_HH/Caregiver_Source_Info/" + source_info_key)
                            if source_info == "True":
                                caregiver_counts_dict[source_info_key] += 1
                # FIXME: We refetch the whole list for all submission this is probably a cause of slowness
                scope = campaign.get_districts_for_round_number(round_number).values_list("id", flat=True)
                campaign_stats[campaign_name]["has_scope"] = len(scope) > 0
                district = find_district(district_name, region_name, district_dict)
                if not district:
                    district_long_name = "%s - %s" % (district_name, region_name)

                    if district_long_name not in campaign_stats[campaign_name]["districts_not_found"]:
                        campaign_stats[campaign_name]["districts_not_found"].append(district_long_name)
                # Sending district info if it exists and either the district is in scope or there's no scope (in which case we send all info for all distrcits found)
                if district is not None and (district.id in scope or len(scope) == 0):
                    campaign_stats[campaign_name]["country_id"] = country.id
                    campaign_stats[campaign_name]["country_name"] = country.name
                    campaign_stats[campaign_name]["campaign"] = campaign
                    d = campaign_stats[campaign_name]["rounds"][round_number]["data"][district_name]

                    for key in caregiver_counts_dict:
                        d["care_giver_stats"][key] += caregiver_counts_dict[key]

                    d["total_child_fmd"] = d["total_child_fmd"] + total_Child_FMD
                    d["total_child_checked"] = (
                        d["total_child_checked"] + total_sites_visited
                    )  # ChildCehck always zero in Mali?
                    d["total_sites_visited"] = d["total_sites_visited"] + total_sites_visited
                    d["district"] = district.id
                    d["region_name"] = district.parent.name
        add_nfm_stats_for_rounds(campaign_stats, nfm_reasons_per_district_per_campaign, "nfm_stats")
        add_nfm_stats_for_rounds(campaign_stats, nfm_abs_reasons_per_district_per_campaign, "nfm_abs_stats")
        format_caregiver_stats(campaign_stats)

        skipped_forms.update(
            {"count": len(skipped_forms_list), "no_round": no_round_count, "unknown_round": unknown_round}
        )
        for campaign_stat in campaign_stats.values():
            # Ensure round that might not have data are present.
            campaign_stat_campaign = campaign_stat.get("campaign", None)
            if campaign_stat_campaign:
                for round in campaign_stat["campaign"].rounds.all():
                    # this actually make an entry thanks to the defaultdict
                    # noinspection PyStatementEffect
                    campaign_stat["rounds"][str(round.number)]
                del campaign_stat["campaign"]
            for round_number, round in campaign_stat["rounds"].items():
                round["number"] = int(round_number)
            campaign_stat["rounds"] = list(campaign_stat["rounds"].values())

        response = {
            "stats": campaign_stats,
            "form_count": form_count,
            "form_campaign_not_found_count": form_campaign_not_found_count,
            "day_country_not_found": day_country_not_found,
            "skipped_forms": skipped_forms,
            "cache_creation_date": datetime.utcnow().timestamp(),
        }

        if not request.user.is_anonymous:
            cache.set(
                "{0}-{1}-LQAS".format(request.user.id, request.query_params["country_id"]),
                json.dumps(response),
                3600,
                version=CACHE_VERSION,
            )
        return JsonResponse(response, safe=False)


class CampaignGroupSearchFilterBackend(filters.BaseFilterBackend):
    def filter_queryset(self, request, queryset, view):
        search = request.query_params.get("search")

        if search:
            queryset = queryset.filter(Q(campaigns__obr_name__icontains=search) | Q(name__icontains=search)).distinct()
        return queryset


class CampaignGroupViewSet(ModelViewSet):
    results_key = "results"
    queryset = CampaignGroup.objects.all()
    serializer_class = CampaignGroupSerializer

    # We allow anonymous read access for the embeddable calendar map view
    # in this case we use a restricted serializer with less field
    # notably not the url that we want to remain private.
    permission_classes = [permissions.IsAuthenticatedOrReadOnly]

    filter_backends = [
        filters.OrderingFilter,
        DjangoFilterBackend,
        CampaignGroupSearchFilterBackend,
        DeletionFilterBackend,
    ]
    ordering_fields = ["id", "name", "created_at", "updated_at"]
    filterset_fields = {
        "name": ["icontains"],
    }


<<<<<<< HEAD
class HasPoliobudgetPermission(permissions.BasePermission):
    def has_permission(self, request, view) -> bool:
        if not request.user.has_perm("menupermissions.iaso_polio_budget"):
            return False
        return True


def email_subject(event_type: str, campaign_name: str) -> str:
    email_subject_template = "New {} for {}"
    return email_subject_template.format(event_type, campaign_name)


def event_creation_email(
    event_type: str, first_name: str, last_name: str, comment: str, file: str, links: str, link: str, dns_domain: str
) -> str:
    email_template = """%s by %s %s.

Comment: %s

Files: %s

Links: %s

------------

you can access the history of this budget here: %s

------------    
This is an automated email from %s
"""
    return email_template % (event_type, first_name, last_name, comment, file, links, link, dns_domain)


def creation_email_with_two_links(
    event_type: str,
    first_name: str,
    last_name: str,
    comment: Optional[str],
    files: str,
    links: Optional[str],
    validation_link: str,
    rejection_link: str,
    dns_domain: str,
) -> str:
    email_template = """%s by %s %s.

Comment: %s

Files:  %s

Links: %s

------------

you can validate the budget here: %s

you can reject and add a comment here : %s

------------    
This is an automated email from %s
"""
    return email_template % (
        event_type,
        first_name,
        last_name,
        comment,
        files,
        links,
        validation_link,
        rejection_link,
        dns_domain,
    )


def budget_approval_email_subject(campaign_name: str) -> str:
    email_subject_validation_template = "APPROVED: Budget For Campaign {}"
    return email_subject_validation_template.format(campaign_name)


def budget_approval_email(campaign_name: str, link: str, dns_domain: str) -> str:
    email_template = """
            
                    The budget for campaign {0} has been approved.
                    Click here to see the details :
                    {1}
            
                    ------------
                    This is an automated email from {2}
                    """
    return email_template.format(campaign_name, link, dns_domain)


def send_approval_budget_mail(event: BudgetEvent) -> None:
    mails_list = list()
    events = BudgetEvent.objects.filter(campaign=event.campaign)
    link_to_send = "https://%s/dashboard/polio/budget/details/campaignId/%s/campaignName/%s/country/%d" % (
        settings.DNS_DOMAIN,
        event.campaign.id,
        event.campaign.obr_name,
        # FIXME: check if the country might be None
        event.campaign.country.id,  # type: ignore
    )
    subject = budget_approval_email_subject(event.campaign.obr_name)
    for e in events:
        teams = e.target_teams.all()
        for team in teams:
            for user in team.users.all():
                if user.email not in mails_list:
                    mails_list.append(user.email)
                    text_content = budget_approval_email(
                        event.campaign.obr_name,
                        generate_auto_authentication_link(link_to_send, user),
                        settings.DNS_DOMAIN,
                    )

                    msg = EmailMultiAlternatives(subject, text_content, DEFAULT_FROM_EMAIL, [user.email])
                    html_content = render_to_string(
                        "budget_approved_email.html",
                        {
                            "campaign": event.campaign.obr_name,
                            "LANGUAGE_CODE": user.iaso_profile.language,
                            "sender": settings.DNS_DOMAIN,
                            "link": generate_auto_authentication_link(link_to_send, user),
                        },
                    )
                    msg.attach_alternative(html_content, "text/html")
                    msg.send(fail_silently=False)


def send_approvers_email(
    user: User,
    author_team: Team,
    event: BudgetEvent,
    event_type: str,
    approval_link: str,
    rejection_link: str,
    files_info: Optional[List[Dict[str, Any]]],
    links_string: Optional[str],
) -> None:
    # if user is in other approval team, send the mail with the fat buttons
    subject = email_subject(event_type, event.campaign.obr_name)
    from_email = settings.DEFAULT_FROM_EMAIL
    files_string = "None"
    if files_info:
        files_string = ",\n ".join([f["path"] for f in files_info])
    links = None
    if links_string:
        links = links_string.split(",")
    auto_authentication_approval_link = generate_auto_authentication_link(approval_link, user)
    auto_authentication_rejection_link = generate_auto_authentication_link(rejection_link, user)
    text_content = creation_email_with_two_links(
        event.type,
        event.author.first_name,
        event.author.last_name,
        event.comment,
        files_string,
        links_string,
        auto_authentication_approval_link,
        auto_authentication_rejection_link,
        settings.DNS_DOMAIN,
    )
    msg = EmailMultiAlternatives(subject, text_content, from_email, [user.email])
    html_content = render_to_string(
        "validation_email.html",
        {
            "LANGUAGE_CODE": user.iaso_profile.language,
            "campaign": event.campaign.obr_name,
            "comment": event.comment,
            "author_first_name": event.author.first_name,
            "author_last_name": event.author.last_name,
            "validation_link": auto_authentication_approval_link,
            "rejection_link": auto_authentication_rejection_link,
            "team": author_team.name,
            "sender": settings.DNS_DOMAIN,
            "event_type": event_type,
            "files": files_info,
            "links": links,
        },
    )
    msg.attach_alternative(html_content, "text/html")
    msg.send(fail_silently=False)


def send_approval_confirmation_to_users(event: BudgetEvent) -> None:
    # modify campaign.budget_status instead of event.status
    event.status = "validated"
    event.save()
    send_approval_budget_mail(event)


def is_budget_approved(user: User, event: BudgetEvent) -> bool:
    val_teams = (
        Team.objects.filter(name__icontains="approval")
        .filter(project__account=user.iaso_profile.account)
        .filter(deleted_at=None)
    )
    validation_count = 0
    for val_team in val_teams:
        for user in val_team.users.all():
            try:
                count = BudgetEvent.objects.filter(author=user, campaign=event.campaign, type="validation").count()
                if count > 0:
                    validation_count += 1
                    break
            except ObjectDoesNotExist:
                pass
    if validation_count == val_teams.count():
        return True
    return False


def format_file_link(event_file: BudgetFiles) -> Dict[str, str]:
    serialized_file = BudgetFilesSerializer(event_file).data
    return {"path": serialized_file["file"], "name": event_file.file.name}


def make_budget_event_file_links(event: BudgetEvent) -> Optional[List[Dict[str, str]]]:
    event_files = event.event_files.all()
    if not event_files:
        return None
    return [format_file_link(f) for f in event_files]


class RecipientFilterBackend(filters.BaseFilterBackend):
    def filter_queryset(self, request, queryset, view):
        recipient = request.query_params.get("recipient")
        if recipient:
            queryset = queryset.filter(target_teams__in=[int(recipient)])
        return queryset


class BudgetEventTypeFilterBackend(filters.BaseFilterBackend):
    def filter_queryset(self, request, queryset, view):
        type = request.query_params.get("type", "all")
        if type == "all":
            return queryset
        else:
            return queryset.filter(type=type)


class SenderTeamFilterBackend(filters.BaseFilterBackend):
    def filter_queryset(self, request, queryset, view):
        sender_team_id = request.query_params.get("senderTeam")
        if sender_team_id:
            try:
                sender_team = Team.objects.get(id=int(sender_team_id))
                queryset = queryset.filter(author__in=list(sender_team.users.all()))
            except:
                logging.debug("No team found for id ", sender_team_id)

        return queryset


class BudgetEventViewset(ModelViewSet):
    result_key = "results"
    remove_results_key_if_paginated = True
    serializer_class = BudgetEventSerializer
    permission_classes = [permissions.IsAuthenticated, HasPoliobudgetPermission]
    filter_backends = [
        filters.OrderingFilter,
        DjangoFilterBackend,
        BudgetEventTypeFilterBackend,
        RecipientFilterBackend,
        SenderTeamFilterBackend,
    ]
    ordering_fields = [
        "created_at",
        "updated_at",
        "type",
        "author",
    ]

    def get_serializer_class(self):
        return BudgetEventSerializer

    def get_queryset(self):
        user = self.request.user
        queryset = BudgetEvent.objects.filter(author__iaso_profile__account=self.request.user.iaso_profile.account)
        show_non_internals = Q(internal=False)
        show_internals = Q(internal=True) & (Q(author=user) | Q(target_teams__users=user))
        queryset = queryset.filter(show_internals | show_non_internals)
        show_deleted = self.request.query_params.get("show_deleted")
        if show_deleted == "false":
            queryset = queryset.filter(deleted_at=None)
        campaign_id = self.request.query_params.get("campaign_id")
        if campaign_id is not None:
            queryset = queryset.filter(campaign_id=campaign_id)
        return queryset.distinct()

    def perform_create(self, serializer):
        # block event creation if user is not part of a team
        if not self.request.user.iaso_profile.has_a_team():
            raise serializers.ValidationError({"general": ["userWithoutTeam"]})
        event = serializer.save(author=self.request.user)
        serializer = BudgetEventSerializer(event, many=False)
        return Response(serializer.data)

    @action(methods=["PUT"], detail=False, serializer_class=BudgetEventSerializer)
    def confirm_budget(self, request):
        if request.method == "PUT":
            event_pk = request.data["event"]
            event = BudgetEvent.objects.get(pk=event_pk)
            if not event.author.iaso_profile.has_a_team():
                raise serializers.ValidationError({"general": ["userWithoutTeam"]})
            event.is_finalized = True if request.data["is_finalized"] else False
            event.save()
            files_string = "None"
            files_info = make_budget_event_file_links(event)
            if files_info:
                files_string = ",\n ".join([f["path"] for f in files_info])

            current_user = self.request.user
            event_type = "approval" if event.type == "validation" else event.type

            if event.is_finalized and not event.is_email_sent:
                recipients = set()
                for team in event.target_teams.all():
                    for user in team.users.all():
                        if user.email:
                            recipients.add(user)

                link_to_send = "https://%s/dashboard/polio/budget/details/campaignId/%s/campaignName/%s/country/%d" % (
                    settings.DNS_DOMAIN,
                    event.campaign.id,
                    event.campaign.obr_name,
                    event.campaign.country.id,
                )
                approval_link = link_to_send + "/action/confirmApproval"
                rejection_link = link_to_send + "/action/addComment"
                # If other approval teams still have to approve the budget, notify their members with html email
                if event_type == "approval" and not is_budget_approved(current_user, event):
                    # We're assuming a user can only be in one approval team
                    author_team = event.author.teams.filter(name__icontains="approval").filter(deleted_at=None).first()
                    # if not author_team:
                    #     raise serializers.ValidationError({"general":"userWithoutTeam"})
                    other_approval_teams = (
                        Team.objects.filter(name__icontains="approval")
                        .exclude(id=author_team.id)
                        .filter(deleted_at=None)
                    )
                    approvers = other_approval_teams.values("users")

                    for approver in approvers:
                        user = User.objects.get(id=approver["users"])
                        send_approvers_email(
                            user, author_team, event, event_type, approval_link, rejection_link, files_info, event.links
                        )
                        # TODO check that this works
                        recipients.discard(user)
                # Send email with link to all approvers if event is a submission
                elif event_type == "submission" or event_type == "transmission":
                    author_team = event.author.teams.filter(name__icontains="approval").filter(deleted_at=None).first()
                    if not author_team:
                        author_team = event.author.teams.first()
                    # if not author_team:
                    #     raise serializers.ValidationError({"general":"userWithoutTeam"})
                    approval_teams = Team.objects.filter(name__icontains="approval").filter(deleted_at=None)
                    approvers = approval_teams.values("users")
                    for approver in approvers:
                        user = User.objects.get(id=approver["users"])
                        send_approvers_email(
                            user, author_team, event, event_type, approval_link, rejection_link, files_info, event.links
                        )
                        recipients.discard(user)
                for user in recipients:
                    subject = email_subject(event_type, event.campaign.obr_name)
                    text_content = event_creation_email(
                        event.type,
                        event.author.first_name,
                        event.author.last_name,
                        event.comment,
                        files_string,
                        event.links,
                        generate_auto_authentication_link(link_to_send, user),
                        settings.DNS_DOMAIN,
                    )
                    msg = EmailMultiAlternatives(subject, text_content, DEFAULT_FROM_EMAIL, [user.email])
                    links = event.links
                    if links:
                        links = links.split(",")
                    html_content = render_to_string(
                        "event_created_email.html",
                        {
                            "campaign": event.campaign.obr_name,
                            "LANGUAGE_CODE": user.iaso_profile.language,
                            "sender": settings.DNS_DOMAIN,
                            "link": generate_auto_authentication_link(link_to_send, user),
                            "first_name": event.author.first_name,
                            "last_name": event.author.last_name,
                            "comment": event.comment,
                            "event_type": event_type,
                            "files": files_info,
                            "links": links,
                        },
                    )
                    msg.attach_alternative(html_content, "text/html")
                    msg.send(fail_silently=False)

                event.is_email_sent = True
                event.save()
                # If the budget is approved as a results of the events creation, send the confirmation email as well
                if event_type == "approval" and is_budget_approved(current_user, event):
                    send_approval_confirmation_to_users(event)
            serializer = BudgetEventSerializer(event, many=False)
            return Response(serializer.data)

        event = BudgetEvent.objects.none()
        serializer = BudgetEventSerializer(event, many=False)
        return Response(serializer.data)

    def team_budget_validation(self, request):
        pass


class BudgetFilesViewset(ModelViewSet):
    results_key = "results"
    serializer_class = BudgetFilesSerializer
    remove_results_key_if_paginated = True
    permission_classes = [HasPoliobudgetPermission]

    def get_serializer_class(self):
        return BudgetFilesSerializer

    def get_queryset(self):
        queryset = BudgetFiles.objects.filter(
            event__author__iaso_profile__account=self.request.user.iaso_profile.account
        )
        event_id = self.request.query_params.get("event_id")
        if event_id is not None:
            queryset = queryset.filter(event_id=event_id)
        return queryset

    def create(self, request, *args, **kwargs):
        event = request.data["event"]
        event = get_object_or_404(BudgetEvent, id=event)
        for file in request.FILES.items():
            budget_file = BudgetFiles.objects.create(file=File(file[1]), event=event)
            budget_file.save()

        files = BudgetFiles.objects.filter(event__author__iaso_profile__account=self.request.user.iaso_profile.account)
        serializer = BudgetFilesSerializer(files, many=True)
        return Response(serializer.data)


# class CampaignFormTemplateViewSet(ModelViewSet):
#     # FIXME make sure once campaigns are multi tenancy proof that forms are accessible only if the user has access to the campaign
#     results_key = "results"
#     serializer_class = CampaignFormTemplateSerializer
#     remove_results_key_if_paginated = True
#
#     def get_queryset(self):
#         queryset = CampaignFormTemplate.objects.filter(account=self.request.user.iaso_profile.account)
#         return queryset
#
#     def create(self, request, *args, **kwargs):
#         name = request.data["name"]
#         account = request.user.iaso_profile.account
#         form_template = request.data["form_template"]
#
#         return super().create(request, name, account, form_template)


=======
>>>>>>> 3fb09ecb
router = routers.SimpleRouter()
router.register(r"polio/orgunits", PolioOrgunitViewSet, basename="PolioOrgunit")
router.register(r"polio/campaigns", CampaignViewSet, basename="Campaign")
from .budget.api import BudgetCampaignViewSet, BudgetStepViewSet, WorkflowViewSet

router.register(r"polio/budget", BudgetCampaignViewSet, basename="BudgetCampaign")
router.register(r"polio/budgetsteps", BudgetStepViewSet, basename="BudgetStep")
router.register(r"polio/workflow", WorkflowViewSet, basename="BudgetWorkflow")
router.register(r"polio/campaignsgroup", CampaignGroupViewSet, basename="campaigngroup")
router.register(r"polio/preparedness_dashboard", PreparednessDashboardViewSet, basename="preparedness_dashboard")
router.register(r"polio/imstats", IMStatsViewSet, basename="imstats")
router.register(r"polio/lqasstats", LQASStatsViewSet, basename="lqasstats")
router.register(r"polio/vaccines", VaccineStocksViewSet, basename="vaccines")
router.register(r"polio/forma", FormAStocksViewSet, basename="forma")
router.register(r"polio/v2/forma", FormAStocksViewSetV2, basename="forma")
router.register(r"polio/countryusersgroup", CountryUsersGroupViewSet, basename="countryusersgroup")
router.register(r"polio/linelistimport", LineListImportViewSet, basename="linelistimport")
router.register(r"polio/orgunitspercampaign", OrgUnitsPerCampaignViewset, basename="orgunitspercampaign")<|MERGE_RESOLUTION|>--- conflicted
+++ resolved
@@ -1632,471 +1632,6 @@
     }
 
 
-<<<<<<< HEAD
-class HasPoliobudgetPermission(permissions.BasePermission):
-    def has_permission(self, request, view) -> bool:
-        if not request.user.has_perm("menupermissions.iaso_polio_budget"):
-            return False
-        return True
-
-
-def email_subject(event_type: str, campaign_name: str) -> str:
-    email_subject_template = "New {} for {}"
-    return email_subject_template.format(event_type, campaign_name)
-
-
-def event_creation_email(
-    event_type: str, first_name: str, last_name: str, comment: str, file: str, links: str, link: str, dns_domain: str
-) -> str:
-    email_template = """%s by %s %s.
-
-Comment: %s
-
-Files: %s
-
-Links: %s
-
-------------
-
-you can access the history of this budget here: %s
-
-------------    
-This is an automated email from %s
-"""
-    return email_template % (event_type, first_name, last_name, comment, file, links, link, dns_domain)
-
-
-def creation_email_with_two_links(
-    event_type: str,
-    first_name: str,
-    last_name: str,
-    comment: Optional[str],
-    files: str,
-    links: Optional[str],
-    validation_link: str,
-    rejection_link: str,
-    dns_domain: str,
-) -> str:
-    email_template = """%s by %s %s.
-
-Comment: %s
-
-Files:  %s
-
-Links: %s
-
-------------
-
-you can validate the budget here: %s
-
-you can reject and add a comment here : %s
-
-------------    
-This is an automated email from %s
-"""
-    return email_template % (
-        event_type,
-        first_name,
-        last_name,
-        comment,
-        files,
-        links,
-        validation_link,
-        rejection_link,
-        dns_domain,
-    )
-
-
-def budget_approval_email_subject(campaign_name: str) -> str:
-    email_subject_validation_template = "APPROVED: Budget For Campaign {}"
-    return email_subject_validation_template.format(campaign_name)
-
-
-def budget_approval_email(campaign_name: str, link: str, dns_domain: str) -> str:
-    email_template = """
-            
-                    The budget for campaign {0} has been approved.
-                    Click here to see the details :
-                    {1}
-            
-                    ------------
-                    This is an automated email from {2}
-                    """
-    return email_template.format(campaign_name, link, dns_domain)
-
-
-def send_approval_budget_mail(event: BudgetEvent) -> None:
-    mails_list = list()
-    events = BudgetEvent.objects.filter(campaign=event.campaign)
-    link_to_send = "https://%s/dashboard/polio/budget/details/campaignId/%s/campaignName/%s/country/%d" % (
-        settings.DNS_DOMAIN,
-        event.campaign.id,
-        event.campaign.obr_name,
-        # FIXME: check if the country might be None
-        event.campaign.country.id,  # type: ignore
-    )
-    subject = budget_approval_email_subject(event.campaign.obr_name)
-    for e in events:
-        teams = e.target_teams.all()
-        for team in teams:
-            for user in team.users.all():
-                if user.email not in mails_list:
-                    mails_list.append(user.email)
-                    text_content = budget_approval_email(
-                        event.campaign.obr_name,
-                        generate_auto_authentication_link(link_to_send, user),
-                        settings.DNS_DOMAIN,
-                    )
-
-                    msg = EmailMultiAlternatives(subject, text_content, DEFAULT_FROM_EMAIL, [user.email])
-                    html_content = render_to_string(
-                        "budget_approved_email.html",
-                        {
-                            "campaign": event.campaign.obr_name,
-                            "LANGUAGE_CODE": user.iaso_profile.language,
-                            "sender": settings.DNS_DOMAIN,
-                            "link": generate_auto_authentication_link(link_to_send, user),
-                        },
-                    )
-                    msg.attach_alternative(html_content, "text/html")
-                    msg.send(fail_silently=False)
-
-
-def send_approvers_email(
-    user: User,
-    author_team: Team,
-    event: BudgetEvent,
-    event_type: str,
-    approval_link: str,
-    rejection_link: str,
-    files_info: Optional[List[Dict[str, Any]]],
-    links_string: Optional[str],
-) -> None:
-    # if user is in other approval team, send the mail with the fat buttons
-    subject = email_subject(event_type, event.campaign.obr_name)
-    from_email = settings.DEFAULT_FROM_EMAIL
-    files_string = "None"
-    if files_info:
-        files_string = ",\n ".join([f["path"] for f in files_info])
-    links = None
-    if links_string:
-        links = links_string.split(",")
-    auto_authentication_approval_link = generate_auto_authentication_link(approval_link, user)
-    auto_authentication_rejection_link = generate_auto_authentication_link(rejection_link, user)
-    text_content = creation_email_with_two_links(
-        event.type,
-        event.author.first_name,
-        event.author.last_name,
-        event.comment,
-        files_string,
-        links_string,
-        auto_authentication_approval_link,
-        auto_authentication_rejection_link,
-        settings.DNS_DOMAIN,
-    )
-    msg = EmailMultiAlternatives(subject, text_content, from_email, [user.email])
-    html_content = render_to_string(
-        "validation_email.html",
-        {
-            "LANGUAGE_CODE": user.iaso_profile.language,
-            "campaign": event.campaign.obr_name,
-            "comment": event.comment,
-            "author_first_name": event.author.first_name,
-            "author_last_name": event.author.last_name,
-            "validation_link": auto_authentication_approval_link,
-            "rejection_link": auto_authentication_rejection_link,
-            "team": author_team.name,
-            "sender": settings.DNS_DOMAIN,
-            "event_type": event_type,
-            "files": files_info,
-            "links": links,
-        },
-    )
-    msg.attach_alternative(html_content, "text/html")
-    msg.send(fail_silently=False)
-
-
-def send_approval_confirmation_to_users(event: BudgetEvent) -> None:
-    # modify campaign.budget_status instead of event.status
-    event.status = "validated"
-    event.save()
-    send_approval_budget_mail(event)
-
-
-def is_budget_approved(user: User, event: BudgetEvent) -> bool:
-    val_teams = (
-        Team.objects.filter(name__icontains="approval")
-        .filter(project__account=user.iaso_profile.account)
-        .filter(deleted_at=None)
-    )
-    validation_count = 0
-    for val_team in val_teams:
-        for user in val_team.users.all():
-            try:
-                count = BudgetEvent.objects.filter(author=user, campaign=event.campaign, type="validation").count()
-                if count > 0:
-                    validation_count += 1
-                    break
-            except ObjectDoesNotExist:
-                pass
-    if validation_count == val_teams.count():
-        return True
-    return False
-
-
-def format_file_link(event_file: BudgetFiles) -> Dict[str, str]:
-    serialized_file = BudgetFilesSerializer(event_file).data
-    return {"path": serialized_file["file"], "name": event_file.file.name}
-
-
-def make_budget_event_file_links(event: BudgetEvent) -> Optional[List[Dict[str, str]]]:
-    event_files = event.event_files.all()
-    if not event_files:
-        return None
-    return [format_file_link(f) for f in event_files]
-
-
-class RecipientFilterBackend(filters.BaseFilterBackend):
-    def filter_queryset(self, request, queryset, view):
-        recipient = request.query_params.get("recipient")
-        if recipient:
-            queryset = queryset.filter(target_teams__in=[int(recipient)])
-        return queryset
-
-
-class BudgetEventTypeFilterBackend(filters.BaseFilterBackend):
-    def filter_queryset(self, request, queryset, view):
-        type = request.query_params.get("type", "all")
-        if type == "all":
-            return queryset
-        else:
-            return queryset.filter(type=type)
-
-
-class SenderTeamFilterBackend(filters.BaseFilterBackend):
-    def filter_queryset(self, request, queryset, view):
-        sender_team_id = request.query_params.get("senderTeam")
-        if sender_team_id:
-            try:
-                sender_team = Team.objects.get(id=int(sender_team_id))
-                queryset = queryset.filter(author__in=list(sender_team.users.all()))
-            except:
-                logging.debug("No team found for id ", sender_team_id)
-
-        return queryset
-
-
-class BudgetEventViewset(ModelViewSet):
-    result_key = "results"
-    remove_results_key_if_paginated = True
-    serializer_class = BudgetEventSerializer
-    permission_classes = [permissions.IsAuthenticated, HasPoliobudgetPermission]
-    filter_backends = [
-        filters.OrderingFilter,
-        DjangoFilterBackend,
-        BudgetEventTypeFilterBackend,
-        RecipientFilterBackend,
-        SenderTeamFilterBackend,
-    ]
-    ordering_fields = [
-        "created_at",
-        "updated_at",
-        "type",
-        "author",
-    ]
-
-    def get_serializer_class(self):
-        return BudgetEventSerializer
-
-    def get_queryset(self):
-        user = self.request.user
-        queryset = BudgetEvent.objects.filter(author__iaso_profile__account=self.request.user.iaso_profile.account)
-        show_non_internals = Q(internal=False)
-        show_internals = Q(internal=True) & (Q(author=user) | Q(target_teams__users=user))
-        queryset = queryset.filter(show_internals | show_non_internals)
-        show_deleted = self.request.query_params.get("show_deleted")
-        if show_deleted == "false":
-            queryset = queryset.filter(deleted_at=None)
-        campaign_id = self.request.query_params.get("campaign_id")
-        if campaign_id is not None:
-            queryset = queryset.filter(campaign_id=campaign_id)
-        return queryset.distinct()
-
-    def perform_create(self, serializer):
-        # block event creation if user is not part of a team
-        if not self.request.user.iaso_profile.has_a_team():
-            raise serializers.ValidationError({"general": ["userWithoutTeam"]})
-        event = serializer.save(author=self.request.user)
-        serializer = BudgetEventSerializer(event, many=False)
-        return Response(serializer.data)
-
-    @action(methods=["PUT"], detail=False, serializer_class=BudgetEventSerializer)
-    def confirm_budget(self, request):
-        if request.method == "PUT":
-            event_pk = request.data["event"]
-            event = BudgetEvent.objects.get(pk=event_pk)
-            if not event.author.iaso_profile.has_a_team():
-                raise serializers.ValidationError({"general": ["userWithoutTeam"]})
-            event.is_finalized = True if request.data["is_finalized"] else False
-            event.save()
-            files_string = "None"
-            files_info = make_budget_event_file_links(event)
-            if files_info:
-                files_string = ",\n ".join([f["path"] for f in files_info])
-
-            current_user = self.request.user
-            event_type = "approval" if event.type == "validation" else event.type
-
-            if event.is_finalized and not event.is_email_sent:
-                recipients = set()
-                for team in event.target_teams.all():
-                    for user in team.users.all():
-                        if user.email:
-                            recipients.add(user)
-
-                link_to_send = "https://%s/dashboard/polio/budget/details/campaignId/%s/campaignName/%s/country/%d" % (
-                    settings.DNS_DOMAIN,
-                    event.campaign.id,
-                    event.campaign.obr_name,
-                    event.campaign.country.id,
-                )
-                approval_link = link_to_send + "/action/confirmApproval"
-                rejection_link = link_to_send + "/action/addComment"
-                # If other approval teams still have to approve the budget, notify their members with html email
-                if event_type == "approval" and not is_budget_approved(current_user, event):
-                    # We're assuming a user can only be in one approval team
-                    author_team = event.author.teams.filter(name__icontains="approval").filter(deleted_at=None).first()
-                    # if not author_team:
-                    #     raise serializers.ValidationError({"general":"userWithoutTeam"})
-                    other_approval_teams = (
-                        Team.objects.filter(name__icontains="approval")
-                        .exclude(id=author_team.id)
-                        .filter(deleted_at=None)
-                    )
-                    approvers = other_approval_teams.values("users")
-
-                    for approver in approvers:
-                        user = User.objects.get(id=approver["users"])
-                        send_approvers_email(
-                            user, author_team, event, event_type, approval_link, rejection_link, files_info, event.links
-                        )
-                        # TODO check that this works
-                        recipients.discard(user)
-                # Send email with link to all approvers if event is a submission
-                elif event_type == "submission" or event_type == "transmission":
-                    author_team = event.author.teams.filter(name__icontains="approval").filter(deleted_at=None).first()
-                    if not author_team:
-                        author_team = event.author.teams.first()
-                    # if not author_team:
-                    #     raise serializers.ValidationError({"general":"userWithoutTeam"})
-                    approval_teams = Team.objects.filter(name__icontains="approval").filter(deleted_at=None)
-                    approvers = approval_teams.values("users")
-                    for approver in approvers:
-                        user = User.objects.get(id=approver["users"])
-                        send_approvers_email(
-                            user, author_team, event, event_type, approval_link, rejection_link, files_info, event.links
-                        )
-                        recipients.discard(user)
-                for user in recipients:
-                    subject = email_subject(event_type, event.campaign.obr_name)
-                    text_content = event_creation_email(
-                        event.type,
-                        event.author.first_name,
-                        event.author.last_name,
-                        event.comment,
-                        files_string,
-                        event.links,
-                        generate_auto_authentication_link(link_to_send, user),
-                        settings.DNS_DOMAIN,
-                    )
-                    msg = EmailMultiAlternatives(subject, text_content, DEFAULT_FROM_EMAIL, [user.email])
-                    links = event.links
-                    if links:
-                        links = links.split(",")
-                    html_content = render_to_string(
-                        "event_created_email.html",
-                        {
-                            "campaign": event.campaign.obr_name,
-                            "LANGUAGE_CODE": user.iaso_profile.language,
-                            "sender": settings.DNS_DOMAIN,
-                            "link": generate_auto_authentication_link(link_to_send, user),
-                            "first_name": event.author.first_name,
-                            "last_name": event.author.last_name,
-                            "comment": event.comment,
-                            "event_type": event_type,
-                            "files": files_info,
-                            "links": links,
-                        },
-                    )
-                    msg.attach_alternative(html_content, "text/html")
-                    msg.send(fail_silently=False)
-
-                event.is_email_sent = True
-                event.save()
-                # If the budget is approved as a results of the events creation, send the confirmation email as well
-                if event_type == "approval" and is_budget_approved(current_user, event):
-                    send_approval_confirmation_to_users(event)
-            serializer = BudgetEventSerializer(event, many=False)
-            return Response(serializer.data)
-
-        event = BudgetEvent.objects.none()
-        serializer = BudgetEventSerializer(event, many=False)
-        return Response(serializer.data)
-
-    def team_budget_validation(self, request):
-        pass
-
-
-class BudgetFilesViewset(ModelViewSet):
-    results_key = "results"
-    serializer_class = BudgetFilesSerializer
-    remove_results_key_if_paginated = True
-    permission_classes = [HasPoliobudgetPermission]
-
-    def get_serializer_class(self):
-        return BudgetFilesSerializer
-
-    def get_queryset(self):
-        queryset = BudgetFiles.objects.filter(
-            event__author__iaso_profile__account=self.request.user.iaso_profile.account
-        )
-        event_id = self.request.query_params.get("event_id")
-        if event_id is not None:
-            queryset = queryset.filter(event_id=event_id)
-        return queryset
-
-    def create(self, request, *args, **kwargs):
-        event = request.data["event"]
-        event = get_object_or_404(BudgetEvent, id=event)
-        for file in request.FILES.items():
-            budget_file = BudgetFiles.objects.create(file=File(file[1]), event=event)
-            budget_file.save()
-
-        files = BudgetFiles.objects.filter(event__author__iaso_profile__account=self.request.user.iaso_profile.account)
-        serializer = BudgetFilesSerializer(files, many=True)
-        return Response(serializer.data)
-
-
-# class CampaignFormTemplateViewSet(ModelViewSet):
-#     # FIXME make sure once campaigns are multi tenancy proof that forms are accessible only if the user has access to the campaign
-#     results_key = "results"
-#     serializer_class = CampaignFormTemplateSerializer
-#     remove_results_key_if_paginated = True
-#
-#     def get_queryset(self):
-#         queryset = CampaignFormTemplate.objects.filter(account=self.request.user.iaso_profile.account)
-#         return queryset
-#
-#     def create(self, request, *args, **kwargs):
-#         name = request.data["name"]
-#         account = request.user.iaso_profile.account
-#         form_template = request.data["form_template"]
-#
-#         return super().create(request, name, account, form_template)
-
-
-=======
->>>>>>> 3fb09ecb
 router = routers.SimpleRouter()
 router.register(r"polio/orgunits", PolioOrgunitViewSet, basename="PolioOrgunit")
 router.register(r"polio/campaigns", CampaignViewSet, basename="Campaign")
