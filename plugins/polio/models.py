from datetime import date
import datetime
import json
from typing import Union
from uuid import uuid4

import django.db.models.manager
from django.contrib.auth.models import User, AnonymousUser
from django.core.serializers.json import DjangoJSONEncoder
from django.db import models
from django.db.models import Count, Q
from django.db.models.expressions import RawSQL
from django.utils.translation import gettext as _
from gspread.utils import extract_id_from_url  # type: ignore

from iaso.models import Group, OrgUnit
from iaso.models.microplanning import Team
from iaso.utils.models.soft_deletable import SoftDeletableModel
from plugins.polio.preparedness.parser import open_sheet_by_url
from plugins.polio.preparedness.spread_cache import CachedSpread

# noinspection PyUnresolvedReferences
from .budget.models import BudgetStep, BudgetStepFile

VIRUSES = [
    ("PV1", _("PV1")),
    ("PV2", _("PV2")),
    ("PV3", _("PV3")),
    ("cVDPV2", _("cVDPV2")),
    ("WPV1", _("WPV1")),
]

VACCINES = [
    ("mOPV2", _("mOPV2")),
    ("nOPV2", _("nOPV2")),
    ("bOPV", _("bOPV")),
]

LANGUAGES = [
    ("FR", "Français"),
    ("EN", "English"),
    ("PT", "Português"),
]

RESPONSIBLES = [
    ("WHO", _("WHO")),
    ("UNICEF", _("UNICEF")),
    ("NAT", _("National")),
    ("MOH", _("MOH")),
    ("PROV", _("PROVINCE")),
    ("DIST", _("District")),
]

STATUS = [
    ("PENDING", _("Pending")),
    ("ONGOING", _("Ongoing")),
    ("FINISHED", _("Finished")),
]

RA_BUDGET_STATUSES = [
    ("APPROVED", _("Approved")),
    ("TO_SUBMIT", _("To Submit")),
    ("SUBMITTED", _("Submitted")),
    ("REVIEWED", _("Reviewed by RRT")),
]

PREPAREDNESS_SYNC_STATUS = [
    ("QUEUED", _("Queued")),
    ("ONGOING", _("Ongoing")),
    ("FAILURE", _("Failed")),
    ("FINISHED", _("Finished")),
]

PAYMENT = [("DIRECT", _("Direct")), ("DFC", _("DFC")), ("MOBILE_PAYMENT", _("Mobile Payment"))]


class DelayReasons(models.TextChoices):
    INITIAL_DATA = "INITIAL_DATA", _("initial_data")
    ENCODING_ERROR = "ENCODING_ERROR", _("encoding_error")
    PUBLIC_HOLIDAY = "PUBLIC_HOLIDAY", _("public_holday")
    OTHER_ACTIVITIES = "OTHER_ACTIVITIES", _("other_activities")
    MOH_DECISION = "MOH_DECISION", _("moh_decision")
    CAMPAIGN_SYNCHRONIZATION = "CAMPAIGN_SYNCHRONIZATION", _("campaign_synchronization")
    PREPAREDNESS_LEVEL_NOT_REACHED = "PREPAREDNESS_LEVEL_NOT_REACHED", _("preparedness_level_not_reached")
    FUNDS_NOT_RECEIVED_OPS_LEVEL = "FUNDS_NOT_RECEIVED_OPS_LEVEL", _("funds_not_received_ops_level")
    FUNDS_NOT_ARRIVED_IN_COUNTRY = "FUNDS_NOT_ARRIVED_IN_COUNTRY", _("funds_not_arrived_in_country")
    VACCINES_NOT_DELIVERED_OPS_LEVEL = "VACCINES_NOT_DELIVERED_OPS_LEVEL", _("vaccines_not_delivered_ops_level")
    VACCINES_NOT_ARRIVED_IN_COUNTRY = "VACCINES_NOT_ARRIVED_IN_COUNTRY", _("vaccines_not_arrived_in_country")
    SECURITY_CONTEXT = "SECURITY_CONTEXT", _("security_context")


def make_group_round_scope():
    return Group.objects.create(name="hidden roundScope")


class RoundScope(models.Model):
    "Scope (selection of orgunit) for a round and vaccines"

    group = models.OneToOneField(
        Group, on_delete=models.CASCADE, related_name="roundScope", default=make_group_round_scope
    )
    round = models.ForeignKey("Round", on_delete=models.CASCADE, related_name="scopes")

    vaccine = models.CharField(max_length=5, choices=VACCINES)

    class Meta:
        unique_together = [("round", "vaccine")]
        ordering = ["round", "vaccine"]


def make_group_campaign_scope():
    return Group.objects.create(name="hidden campaignScope")


class CampaignScope(models.Model):
    """Scope (selection of orgunit) for a campaign and vaccines"""

    group = models.OneToOneField(
        Group, on_delete=models.CASCADE, related_name="campaignScope", default=make_group_campaign_scope
    )
    campaign = models.ForeignKey("Campaign", on_delete=models.CASCADE, related_name="scopes")
    vaccine = models.CharField(max_length=5, choices=VACCINES)

    class Meta:
        unique_together = [("campaign", "vaccine")]
        ordering = ["campaign", "vaccine"]


class Destruction(models.Model):
    vials_destroyed = models.IntegerField(null=True, blank=True)
    date_report_received = models.DateField(null=True, blank=True)
    date_report = models.DateField(null=True, blank=True)
    comment = models.TextField(null=True, blank=True)
    round = models.ForeignKey("Round", related_name="destructions", on_delete=models.CASCADE, null=True)


class Shipment(models.Model):
    vaccine_name = models.CharField(max_length=5, choices=VACCINES)
    po_numbers = models.IntegerField(null=True, blank=True)
    vials_received = models.IntegerField(null=True, blank=True)
    estimated_arrival_date = models.DateField(null=True, blank=True)
    reception_pre_alert = models.DateField(null=True, blank=True)
    date_reception = models.DateField(null=True, blank=True)
    comment = models.TextField(null=True, blank=True)
    round = models.ForeignKey("Round", related_name="shipments", on_delete=models.CASCADE, null=True)


class RoundVaccine(models.Model):
    class Meta:
        unique_together = [("name", "round")]
        ordering = ["name"]

    name = models.CharField(max_length=5, choices=VACCINES)
    round = models.ForeignKey("Round", on_delete=models.CASCADE, related_name="vaccines", null=True, blank=True)
    doses_per_vial = models.IntegerField(null=True, blank=True)
    wastage_ratio_forecast = models.DecimalField(max_digits=5, decimal_places=2, null=True, blank=True)


class RoundDateHistoryEntryQuerySet(models.QuerySet):
    def filter_for_user(self, user: Union[User, AnonymousUser]):
        from plugins.polio.models import Campaign

        campaigns = Campaign.objects.filter_for_user(user)  # type: ignore
        return self.filter(round__campaign__in=campaigns)


class RoundDateHistoryEntry(models.Model):
    objects = RoundDateHistoryEntryQuerySet.as_manager()
    previous_started_at = models.DateField(null=True, blank=True)
    previous_ended_at = models.DateField(null=True, blank=True)
    started_at = models.DateField(null=True, blank=True)
    ended_at = models.DateField(null=True, blank=True)
    reason = models.CharField(null=True, blank=True, choices=DelayReasons.choices, max_length=200)
    round = models.ForeignKey("Round", on_delete=models.CASCADE, related_name="datelogs", null=True, blank=True)
    modified_by = models.ForeignKey("auth.User", on_delete=models.PROTECT, null=True, blank=True)
    created_at = models.DateTimeField(auto_now_add=True)


class Round(models.Model):
    class Meta:
        ordering = ["number", "started_at"]

    # With the current situation/UI, all rounds must have a start date. However, there might be legacy campaigns/rounds
    # floating around in production, and therefore consumer code must assume that this field might be NULL
    started_at = models.DateField(null=True, blank=True)
    number = models.IntegerField(null=True, blank=True)
    campaign = models.ForeignKey("Campaign", related_name="rounds", on_delete=models.PROTECT, null=True)
    # With the current situation/UI, all rounds must have an end date. However, there might be legacy campaigns/rounds
    # floating around in production, and therefore consumer code must assume that this field might be NULL
    ended_at = models.DateField(null=True, blank=True)

    mop_up_started_at = models.DateField(null=True, blank=True)
    mop_up_ended_at = models.DateField(null=True, blank=True)
    im_started_at = models.DateField(null=True, blank=True)
    im_ended_at = models.DateField(null=True, blank=True)
    lqas_started_at = models.DateField(null=True, blank=True)
    lqas_ended_at = models.DateField(null=True, blank=True)
    target_population = models.IntegerField(null=True, blank=True)
    doses_requested = models.IntegerField(null=True, blank=True)
    cost = models.DecimalField(max_digits=10, decimal_places=2, default=0.0, null=True, blank=True)
    im_percentage_children_missed_in_household = models.DecimalField(
        max_digits=10, decimal_places=2, null=True, blank=True
    )
    im_percentage_children_missed_out_household = models.DecimalField(
        max_digits=10, decimal_places=2, null=True, blank=True
    )
    im_percentage_children_missed_in_plus_out_household = models.DecimalField(
        max_digits=10, decimal_places=2, null=True, blank=True
    )
    awareness_of_campaign_planning = models.DecimalField(max_digits=10, decimal_places=2, null=True, blank=True)
    main_awareness_problem = models.CharField(max_length=255, null=True, blank=True)
    lqas_district_passing = models.IntegerField(null=True, blank=True)
    lqas_district_failing = models.IntegerField(null=True, blank=True)

    # Preparedness
    preparedness_spreadsheet_url = models.URLField(null=True, blank=True)
    preparedness_sync_status = models.CharField(max_length=10, default="FINISHED", choices=PREPAREDNESS_SYNC_STATUS)
    # Vaccine management
    date_signed_vrf_received = models.DateField(null=True, blank=True)
    date_destruction = models.DateField(null=True, blank=True)
    vials_destroyed = models.IntegerField(null=True, blank=True)
    reporting_delays_hc_to_district = models.IntegerField(null=True, blank=True)
    reporting_delays_district_to_region = models.IntegerField(null=True, blank=True)
    reporting_delays_region_to_national = models.IntegerField(null=True, blank=True)
    forma_reception = models.DateField(null=True, blank=True)
    forma_missing_vials = models.IntegerField(null=True, blank=True)
    forma_usable_vials = models.IntegerField(null=True, blank=True)
    forma_unusable_vials = models.IntegerField(null=True, blank=True)
    forma_date = models.DateField(null=True, blank=True)
    forma_comment = models.TextField(blank=True, null=True)
    percentage_covered_target_population = models.IntegerField(null=True, blank=True)
    # End of vaccine management

    def get_item_by_key(self, key):
        return getattr(self, key)

    @staticmethod
    def is_round_over(round):
        if not round.ended_at:
            return False
        return round.ended_at < date.today()

    def vaccine_names(self):
        # only take into account scope which have orgunit attached
        campaign = self.campaign
        if campaign.separate_scopes_per_round:
            return ", ".join(
                scope.vaccine
                for scope in self.scopes.annotate(orgunits_count=Count("group__org_units")).filter(
                    orgunits_count__gte=1
                )
            )
        else:
            return ",".join(
                scope.vaccine
                for scope in campaign.scopes.annotate(orgunits_count=Count("group__org_units")).filter(
                    orgunits_count__gte=1
                )
            )

    @property
    def districts_count_calculated(self):
        return self.campaign.get_districts_for_round(self).count()


class CampaignQuerySet(models.QuerySet):
    def filter_for_user(self, user: Union[User, AnonymousUser]):
        qs = self
        if user.is_authenticated:
            # Authenticated users only get campaigns linked to their account
            qs = qs.filter(account=user.iaso_profile.account)

            # Restrict Campaign to the OrgUnit on the country he can access
            if user.iaso_profile.org_units.count():
                org_units = OrgUnit.objects.hierarchy(user.iaso_profile.org_units.all())
                qs = qs.filter(Q(country__in=org_units) | Q(initial_org_unit__in=org_units))
        return qs


# workaround for MyPy detection
CampaignManager = models.Manager.from_queryset(CampaignQuerySet)


class Campaign(SoftDeletableModel):
    class Meta:
        ordering = ["obr_name"]

    objects = CampaignManager()
    scopes: "django.db.models.manager.RelatedManager[CampaignScope]"
    rounds: "django.db.models.manager.RelatedManager[Round]"
    id = models.UUIDField(default=uuid4, primary_key=True, editable=False)
    account = models.ForeignKey("iaso.account", on_delete=models.CASCADE, related_name="campaigns")
    epid = models.CharField(default=None, max_length=255, null=True, blank=True)
    obr_name = models.CharField(max_length=255, unique=True)
    is_preventive = models.BooleanField(default=False, help_text="Preventive campaign")
    # campaign used for training and testing purpose
    is_test = models.BooleanField(default=False)
    created_at = models.DateTimeField(auto_now_add=True)
    updated_at = models.DateTimeField(auto_now=True)

    gpei_coordinator = models.CharField(max_length=255, null=True, blank=True)
    gpei_email = models.EmailField(max_length=254, null=True, blank=True)
    description = models.TextField(null=True, blank=True)
    separate_scopes_per_round = models.BooleanField(default=False)
    initial_org_unit = models.ForeignKey(
        "iaso.orgunit", null=True, blank=True, on_delete=models.SET_NULL, related_name="campaigns"
    )

    enable_send_weekly_email = models.BooleanField(
        default=False, help_text="Activate the sending of a reminder email every week."
    )

    country = models.ForeignKey(
        "iaso.orgunit",
        null=True,
        blank=True,
        on_delete=models.SET_NULL,
        related_name="campaigns_country",
        help_text="Country for campaign, set automatically from initial_org_unit",
    )
    # We use a geojson and not a geom because we have a feature per vaccine x round (if separate scope per round)
    # It is a feature collection. Basic info about the campaign are in the properties
    geojson = models.JSONField(
        null=True,
        editable=False,
        blank=True,
        help_text="GeoJson representing the scope of the campaign",
        encoder=DjangoJSONEncoder,
    )

    creation_email_send_at = models.DateTimeField(
        null=True, blank=True, help_text="When and if we sent an email for creation"
    )

    # Campaign group
    group = models.ForeignKey(
        Group,
        null=True,
        blank=True,
        on_delete=models.SET_NULL,
        related_name="campaigns",
        default=None,
        limit_choices_to={"domain": "POLIO"},
    )

    onset_at = models.DateField(
        null=True,
        help_text=_("When the campaign starts"),
        blank=True,
    )

    outbreak_declaration_date = models.DateField(
        null=True,
        blank=True,
        verbose_name=_("Outbreak declaration date"),
    )

    # Deprecated
    cvdpv_notified_at = models.DateField(
        null=True,
        blank=True,
        verbose_name=_("cVDPV Notification"),
    )
    # This is considered The "first" date
    cvdpv2_notified_at = models.DateField(
        null=True,
        blank=True,
        verbose_name=_("cVDPV2 Notification"),
    )

    pv_notified_at = models.DateField(
        null=True,
        blank=True,
        verbose_name=_("PV Notification"),
    )

    pv2_notified_at = models.DateField(
        null=True,
        blank=True,
        verbose_name=_("PV2 Notification"),
    )

    virus = models.CharField(max_length=6, choices=VIRUSES, null=True, blank=True)
    # Deprecated. replaced by the vaccines property
    vacine = models.CharField(max_length=5, choices=VACCINES, null=True, blank=True)

    # Detection
    detection_status = models.CharField(default="PENDING", max_length=10, choices=STATUS)
    detection_responsible = models.CharField(max_length=10, choices=RESPONSIBLES, null=True, blank=True)
    detection_first_draft_submitted_at = models.DateField(
        null=True,
        blank=True,
        verbose_name=_("1st Draft Submission"),
    )
    # Deprecated
    detection_rrt_oprtt_approval_at = models.DateField(
        null=True,
        blank=True,
        verbose_name=_("RRT/OPRTT Approval"),
    )

    # Risk Assessment
    risk_assessment_status = models.CharField(max_length=10, choices=RA_BUDGET_STATUSES, null=True, blank=True)
    risk_assessment_responsible = models.CharField(max_length=10, choices=RESPONSIBLES, null=True, blank=True)
    investigation_at = models.DateField(
        null=True,
        blank=True,
        verbose_name=_("Field Investigation Date"),
    )
    risk_assessment_first_draft_submitted_at = models.DateField(
        null=True,
        blank=True,
        verbose_name=_("1st Draft Submission"),
    )
    risk_assessment_rrt_oprtt_approval_at = models.DateField(
        null=True,
        blank=True,
        verbose_name=_("RRT/OPRTT Approval"),
    )
    ag_nopv_group_met_at = models.DateField(
        null=True,
        blank=True,
        verbose_name=_("AG/nOPV Group"),
    )
    dg_authorized_at = models.DateField(
        null=True,
        blank=True,
        verbose_name=_("DG Authorization"),
    )
    verification_score = models.IntegerField(null=True, blank=True)
    # DEPRECATED -> Moved to round.
    doses_requested = models.IntegerField(null=True, blank=True)
    # END OF Risk assessment field
    # Preparedness DEPRECATED -> Moved to round
    preperadness_spreadsheet_url = models.URLField(null=True, blank=True)
    # DEPRECATED -> Moved to round.
    preperadness_sync_status = models.CharField(max_length=10, default="FINISHED", choices=PREPAREDNESS_SYNC_STATUS)
    # Budget
    budget_status = models.CharField(max_length=100, null=True, blank=True)
    # Deprecated
    budget_responsible = models.CharField(max_length=10, choices=RESPONSIBLES, null=True, blank=True)

    # Deprecated
    last_budget_event = models.ForeignKey(
        "BudgetEvent", null=True, blank=True, on_delete=models.SET_NULL, related_name="lastbudgetevent"
    )

    # For budget workflow
    budget_current_state_key = models.CharField(max_length=100, default="-")
    budget_current_state_label = models.CharField(max_length=100, null=True, blank=True)

    # Budget tab
    # These fields can be either filled manually or via the budget workflow when a step is done.
    ra_completed_at_WFEDITABLE = models.DateField(null=True, blank=True)
    who_sent_budget_at_WFEDITABLE = models.DateField(null=True, blank=True)
    unicef_sent_budget_at_WFEDITABLE = models.DateField(null=True, blank=True)
    gpei_consolidated_budgets_at_WFEDITABLE = models.DateField(null=True, blank=True)
    submitted_to_rrt_at_WFEDITABLE = models.DateField(null=True, blank=True)
    feedback_sent_to_gpei_at_WFEDITABLE = models.DateField(null=True, blank=True)
    re_submitted_to_rrt_at_WFEDITABLE = models.DateField(null=True, blank=True)
    submitted_to_orpg_operations1_at_WFEDITABLE = models.DateField(null=True, blank=True)
    feedback_sent_to_rrt1_at_WFEDITABLE = models.DateField(null=True, blank=True)
    re_submitted_to_orpg_operations1_at_WFEDITABLE = models.DateField(null=True, blank=True)
    submitted_to_orpg_wider_at_WFEDITABLE = models.DateField(null=True, blank=True)
    submitted_to_orpg_operations2_at_WFEDITABLE = models.DateField(null=True, blank=True)
    feedback_sent_to_rrt2_at_WFEDITABLE = models.DateField(null=True, blank=True)
    re_submitted_to_orpg_operations2_at_WFEDITABLE = models.DateField(null=True, blank=True)
    submitted_for_approval_at_WFEDITABLE = models.DateField(null=True, blank=True)
    feedback_sent_to_orpg_operations_unicef_at_WFEDITABLE = models.DateField(null=True, blank=True)
    feedback_sent_to_orpg_operations_who_at_WFEDITABLE = models.DateField(null=True, blank=True)
    approved_by_who_at_WFEDITABLE = models.DateField(null=True, blank=True)
    approved_by_unicef_at_WFEDITABLE = models.DateField(null=True, blank=True)
    approved_at_WFEDITABLE = models.DateField(null=True, blank=True)
    approval_confirmed_at_WFEDITABLE = models.DateField(null=True, blank=True)
    # LEGACY deprecated fields
    budget_requested_at_WFEDITABLE_old = models.DateField(null=True, blank=True)
    feedback_sent_to_rrt3_at_WFEDITABLE_old = models.DateField(null=True, blank=True)
    re_submitted_to_orpg_at_WFEDITABLE_old = models.DateField(null=True, blank=True)
    # END Deprecated

    # Fund release part of the budget form. Will be migrated to workflow fields later.
    who_disbursed_to_co_at = models.DateField(
        null=True,
        blank=True,
        verbose_name=_("Disbursed to CO (WHO)"),
    )

    who_disbursed_to_moh_at = models.DateField(
        null=True,
        blank=True,
        verbose_name=_("Disbursed to MOH (WHO)"),
    )

    unicef_disbursed_to_co_at = models.DateField(
        null=True,
        blank=True,
        verbose_name=_("Disbursed to CO (UNICEF)"),
    )

    unicef_disbursed_to_moh_at = models.DateField(
        null=True,
        blank=True,
        verbose_name=_("Disbursed to MOH (UNICEF)"),
    )

    # DEPRECATED was removed in PR POLIO-614
    eomg = models.DateField(
        null=True,
        blank=True,
        verbose_name=_("EOMG"),
    )
    no_regret_fund_amount = models.DecimalField(
        max_digits=10,
        decimal_places=2,
        null=True,
        blank=True,
    )
    payment_mode = models.CharField(max_length=30, choices=PAYMENT, null=True, blank=True)
    # DEPRECATED. moved to Rounds
    round_one = models.OneToOneField(
        Round, on_delete=models.PROTECT, related_name="campaign_round_one", null=True, blank=True
    )
    # DEPRECATED
    round_two = models.OneToOneField(
        Round, on_delete=models.PROTECT, related_name="campaign_round_two", null=True, blank=True
    )

    # Additional fields
    district_count = models.IntegerField(null=True, blank=True)
    # budget form, DEPRECATED
    budget_rrt_oprtt_approval_at = models.DateField(
        null=True,
        blank=True,
        verbose_name=_("Budget Approval"),
    )
    # budget form, DEPRECATED.
    budget_submitted_at = models.DateField(
        null=True,
        blank=True,
        verbose_name=_("Budget Submission"),
    )
    ## End of budget form

    def __str__(self):
        return f"{self.epid} {self.obr_name}"

    def get_item_by_key(self, key):
        return getattr(self, key)

    def get_districts_for_round_number(self, round_number):
        if self.separate_scopes_per_round:
            return (
                OrgUnit.objects.filter(groups__roundScope__round__number=round_number)
                .filter(groups__roundScope__round__campaign=self)
                .distinct()
            )
        return self.get_campaign_scope_districts()

    def get_districts_for_round(self, round):
        if self.separate_scopes_per_round:
            districts = (
                OrgUnit.objects.filter(groups__roundScope__round=round).filter(validation_status="VALID").distinct()
            )
        else:
            districts = self.get_campaign_scope_districts()
        return districts

    def get_campaign_scope_districts(self):
        # Get districts on campaign scope, make only sense if separate_scopes_per_round=True
        return OrgUnit.objects.filter(groups__campaignScope__campaign=self).filter(validation_status="VALID")

    def get_all_districts(self):
        """District from all round merged as one"""
        if self.separate_scopes_per_round:
            return (
                OrgUnit.objects.filter(groups__roundScope__round__campaign=self)
                .filter(validation_status="VALID")
                .distinct()
            )
        return self.get_campaign_scope_districts()

<<<<<<< HEAD
=======
    def last_surge(self):
        spreadsheet_url = self.surge_spreadsheet_url
        ssi = SpreadSheetImport.last_for_url(spreadsheet_url)
        if not ssi:
            return None
        cs = ssi.cached_spreadsheet

        surge_country_name = self.country_name_in_surge_spreadsheet
        if not surge_country_name:
            return None
        response = surge_indicator_for_country(cs, surge_country_name)
        response["created_at"] = ssi.created_at
        return response

    # Returning date.min if ended_at has no value so the method can be used with `sorted`
    def get_last_round_end_date(self):
        sorted_rounds = sorted(
            list(self.rounds.all()),
            key=lambda round: round.ended_at if round.ended_at else date.min,
            reverse=True,
        )
        return sorted_rounds[0].ended_at if sorted_rounds[0].ended_at else date.min

    def is_started(self, reference_date=None):
        if reference_date is None:
            reference_date = datetime.datetime.now()
        started_rounds = self.rounds.filter(started_at__lte=reference_date)
        return started_rounds.count() > 0

    def find_rounds_with_date(self, date_type="start", round_number=None):
        rounds = self.rounds.all()
        if round_number is not None:
            rounds = rounds.filter(number=round_number)
        if date_type == "start":
            return rounds.exclude(started_at=None).order_by("-started_at")
        if date_type == "end":
            return rounds.exclude(ended_at=None).order_by("-ended_at")

    def find_last_round_with_date(self, date_type="start", round_number=None):
        return self.find_rounds_with_date(date_type, round_number).first()

>>>>>>> c7057d4a
    def save(self, *args, **kwargs):
        if self.initial_org_unit is not None:
            try:
                country = self.initial_org_unit.ancestors().filter(org_unit_type__category="COUNTRY").first()
                self.country = country
            except OrgUnit.DoesNotExist:
                pass

        super().save(*args, **kwargs)

    @property
    def vaccines(self):
        # only take into account scope which have orgunit attached
        if self.separate_scopes_per_round:
            vaccines = set()
            for round in self.rounds.all():
                for scope in round.scopes.annotate(orgunits_count=Count("group__org_units")).filter(
                    orgunits_count__gte=1
                ):
                    vaccines.add(scope.vaccine)
            return ", ".join(list(vaccines))
        else:
            return ",".join(
                scope.vaccine
                for scope in self.scopes.annotate(orgunits_count=Count("group__org_units")).filter(
                    orgunits_count__gte=1
                )
            )

    def get_round_one(self):
        try:
            round = self.rounds.get(number=1)
            return round
        except Round.DoesNotExist:
            return None

    def get_round_two(self):
        try:
            round = self.rounds.get(number=2)
            return round
        except Round.DoesNotExist:
            return None

    def update_geojson_field(self):
        "Update the geojson field on the campaign DO NOT TRIGGER the save() you have to do it manually"
        campaign = self
        features = []
        if not self.separate_scopes_per_round:
            campaign_scopes = self.scopes

            # noinspection SqlResolve
            campaign_scopes = campaign_scopes.annotate(
                geom=RawSQL(
                    """SELECT st_asgeojson(st_simplify(st_union(st_buffer(iaso_orgunit.simplified_geom::geometry, 0)), 0.01)::geography)
    from iaso_orgunit right join iaso_group_org_units ON iaso_group_org_units.orgunit_id = iaso_orgunit.id
    where group_id = polio_campaignscope.group_id""",
                    [],
                )
            )

            for scope in campaign_scopes:
                if scope.geom:
                    feature = {
                        "type": "Feature",
                        "geometry": json.loads(scope.geom),
                        "properties": {
                            "obr_name": campaign.obr_name,
                            "id": str(campaign.id),
                            "vaccine": scope.vaccine,
                            "scope_key": f"campaignScope-{scope.id}",
                            "top_level_org_unit_name": scope.campaign.country.name,
                        },
                    }
                    features.append(feature)
        else:
            round_scopes = RoundScope.objects.filter(round__campaign=campaign)
            round_scopes = round_scopes.prefetch_related("round")
            # noinspection SqlResolve
            round_scopes = round_scopes.annotate(
                geom=RawSQL(
                    """select st_asgeojson(st_simplify(st_union(st_buffer(iaso_orgunit.simplified_geom::geometry, 0)), 0.01)::geography)
    from iaso_orgunit right join iaso_group_org_units ON iaso_group_org_units.orgunit_id = iaso_orgunit.id
    where group_id = polio_roundscope.group_id""",
                    [],
                )
            )

            for scope in round_scopes:
                if scope.geom:
                    feature = {
                        "type": "Feature",
                        "geometry": json.loads(scope.geom),
                        "properties": {
                            "obr_name": campaign.obr_name,
                            "id": str(campaign.id),
                            "vaccine": scope.vaccine,
                            "scope_key": f"roundScope-{scope.id}",
                            "top_level_org_unit_name": campaign.country.name,
                            "round_number": scope.round.number,
                        },
                    }
                    features.append(feature)

        self.geojson = features


# Deprecated
class Preparedness(models.Model):
    id = models.UUIDField(default=uuid4, primary_key=True, editable=False)
    campaign = models.ForeignKey(Campaign, on_delete=models.CASCADE)
    spreadsheet_url = models.URLField()

    national_score = models.DecimalField(max_digits=10, decimal_places=2, verbose_name=_("National Score"))
    regional_score = models.DecimalField(max_digits=10, decimal_places=2, verbose_name=_("Regional Score"))
    district_score = models.DecimalField(max_digits=10, decimal_places=2, verbose_name=_("District Score"))

    payload = models.JSONField()

    created_at = models.DateTimeField(auto_now_add=True, db_index=True)

    def __str__(self) -> str:
        return f"{self.campaign} - {self.created_at}"


class Config(models.Model):
    slug = models.SlugField(unique=True)
    content = models.JSONField()
    created_at = models.DateTimeField(auto_now_add=True, db_index=True)
    updated_at = models.DateTimeField(auto_now=True)
    users = models.ManyToManyField(User, related_name="polioconfigs", blank=True)

    def __str__(self):
        return self.slug


class CountryUsersGroup(models.Model):
    users = models.ManyToManyField(User, blank=True)
    country = models.OneToOneField(OrgUnit, on_delete=models.CASCADE)
    language = models.CharField(max_length=32, choices=LANGUAGES, default="EN")
    created_at = models.DateTimeField(auto_now_add=True, db_index=True)
    updated_at = models.DateTimeField(auto_now=True)
    # used for workflow
    teams = models.ManyToManyField(Team, help_text="Teams used by the country", blank=True)

    def __str__(self):
        return str(self.country)


class LineListImport(models.Model):
    file = models.FileField(upload_to="uploads/linelist/% Y/% m/% d/")
    import_result = models.JSONField()
    created_at = models.DateTimeField(auto_now_add=True, db_index=True)
    updated_at = models.DateTimeField(auto_now=True)
    created_by = models.ForeignKey(User, null=True, blank=True, on_delete=models.SET_NULL)


class URLCache(models.Model):
    url = models.URLField(unique=True)
    content = models.TextField()
    created_at = models.DateTimeField(auto_now_add=True, db_index=True)
    updated_at = models.DateTimeField(auto_now=True)
    created_by = models.ForeignKey(User, null=True, blank=True, on_delete=models.SET_NULL)

    def __str__(self):
        return self.url


class SpreadSheetImport(models.Model):
    """A copy of a Google Spreadsheet in the DB, in JSON format

    This allows us to separate the parsing of the datasheet from its retrieval
    and to keep a history.
    """

    created_at = models.DateTimeField(auto_now_add=True, db_index=True)
    url = models.URLField()
    content = models.JSONField()
    spread_id = models.CharField(max_length=60, db_index=True)

    @staticmethod
    def create_for_url(spreadsheet_url: str):
        spread = open_sheet_by_url(spreadsheet_url)
        cached_spread = CachedSpread.from_spread(spread)
        return SpreadSheetImport.objects.create(content=cached_spread.c, url=spreadsheet_url, spread_id=spread.id)

    @property
    def cached_spreadsheet(self):
        return CachedSpread(self.content)

    @staticmethod
    def last_for_url(spreadsheet_url: str):
        if not spreadsheet_url:
            return None
        spread_id = extract_id_from_url(spreadsheet_url)

        ssis = SpreadSheetImport.objects.filter(spread_id=spread_id)

        if not ssis:
            # No import yet
            return None
        return ssis.latest("created_at")


class CampaignGroup(SoftDeletableModel):
    def __str__(self):
        return f"{self.name} {','.join(str(c) for c in self.campaigns.all())}"

    created_at = models.DateTimeField(auto_now_add=True)
    updated_at = models.DateTimeField(auto_now=True)
    name = models.CharField(max_length=200)
    campaigns = models.ManyToManyField(Campaign, related_name="grouped_campaigns")


# Deprecated
class BudgetEvent(SoftDeletableModel):
    TYPES = (
        ("submission", "Budget Submission"),
        ("comments", "Comments"),
        ("validation", "Approval"),
        ("request", "Request"),
        ("feedback", "Feedback"),
        ("review", "Review"),
        ("transmission", "Transmission"),
    )

    STATUS = (("validation_ongoing", "Validation Ongoing"), ("validated", "Validated"))

    campaign = models.ForeignKey(Campaign, on_delete=models.PROTECT, related_name="budget_events")
    type = models.CharField(choices=TYPES, max_length=200)
    author = models.ForeignKey(User, blank=False, null=False, on_delete=models.PROTECT)
    internal = models.BooleanField(default=False)
    target_teams = models.ManyToManyField(Team)
    created_at = models.DateTimeField(auto_now_add=True)
    updated_at = models.DateTimeField(auto_now=True)
    status = models.CharField(choices=STATUS, max_length=200, null=True, default="validation_ongoing")
    cc_emails = models.CharField(max_length=200, blank=True, null=True)
    comment = models.TextField(blank=True, null=True)
    links = models.TextField(blank=True, null=True)
    is_finalized = models.BooleanField(default=False)
    is_email_sent = models.BooleanField(default=False)
    amount = models.DecimalField(blank=True, null=True, decimal_places=2, max_digits=14)

    def __str__(self):
        return str(self.campaign)

    def save(self, *args, **kwargs):
        super(BudgetEvent, self).save(*args, **kwargs)
        if self.campaign.last_budget_event is None:
            self.campaign.last_budget_event = self
        elif self.campaign.last_budget_event.created_at < self.created_at:
            self.campaign.last_budget_event = self
        self.campaign.save()


# Deprecated
class BudgetFiles(models.Model):
    event = models.ForeignKey(BudgetEvent, on_delete=models.PROTECT, related_name="event_files")
    file = models.FileField()
    created_at = models.DateTimeField(auto_now_add=True)
    updated_at = models.DateTimeField(auto_now=True)

    class Meta:
        verbose_name = "Budget File"
        verbose_name_plural = "Budget Files"

    def __str__(self):
        return str(self.event)<|MERGE_RESOLUTION|>--- conflicted
+++ resolved
@@ -579,22 +579,6 @@
             )
         return self.get_campaign_scope_districts()
 
-<<<<<<< HEAD
-=======
-    def last_surge(self):
-        spreadsheet_url = self.surge_spreadsheet_url
-        ssi = SpreadSheetImport.last_for_url(spreadsheet_url)
-        if not ssi:
-            return None
-        cs = ssi.cached_spreadsheet
-
-        surge_country_name = self.country_name_in_surge_spreadsheet
-        if not surge_country_name:
-            return None
-        response = surge_indicator_for_country(cs, surge_country_name)
-        response["created_at"] = ssi.created_at
-        return response
-
     # Returning date.min if ended_at has no value so the method can be used with `sorted`
     def get_last_round_end_date(self):
         sorted_rounds = sorted(
@@ -622,7 +606,6 @@
     def find_last_round_with_date(self, date_type="start", round_number=None):
         return self.find_rounds_with_date(date_type, round_number).first()
 
->>>>>>> c7057d4a
     def save(self, *args, **kwargs):
         if self.initial_org_unit is not None:
             try:
