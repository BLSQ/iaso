--- conflicted
+++ resolved
@@ -1017,7 +1017,6 @@
         id: 'iaso.polio.label.campaignType',
         defaultMessage: 'Campaign type',
     },
-<<<<<<< HEAD
     lqasImDateTooltip: {
         id: 'iaso.polio.tooltip.label.lqasImDate',
         defaultMessage:
@@ -1026,7 +1025,6 @@
     noDateFound: {
         id: 'iaso.polio.placeholder.noDateFound',
         defaultMessage: 'No date found',
-=======
     preparednessIntro: {
         id: 'iaso.polio.preparednessIntro',
         defaultMessage:
@@ -1035,7 +1033,6 @@
     preparednessRoundStarted: {
         id: 'iaso.polio.preparednessRoundStarted',
         defaultMessage: "Preparedness can't be edited if round already started",
->>>>>>> 2ced2343
     },
 });
 
