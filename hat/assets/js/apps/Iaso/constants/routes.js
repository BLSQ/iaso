/* eslint-disable react/jsx-props-no-spreading */
import React from 'react';
import Forms from '../domains/forms';
import FormDetail from '../domains/forms/detail';
import FormsStats from '../domains/forms/stats';
import { OrgUnits } from '../domains/orgUnits/index.tsx';
import { Links } from '../domains/links';
import Runs from '../domains/links/Runs';
import OrgUnitDetail from '../domains/orgUnits/details';
import Completeness from '../domains/completeness';
import Instances from '../domains/instances';
import CompareSubmissions from '../domains/instances/compare/index.tsx';
import InstanceDetail from '../domains/instances/details.tsx';
import Mappings from '../domains/mappings';
import MappingDetails from '../domains/mappings/details';
import { Users } from '../domains/users/index.tsx';
import { UserRoles } from '../domains/userRoles/index.tsx';
import { Projects } from '../domains/projects/index.tsx';
import DataSources from '../domains/dataSources';
import Tasks from '../domains/tasks';
import Devices from '../domains/devices';
import { CompletenessStats } from '../domains/completenessStats/index.tsx';
import Groups from '../domains/orgUnits/groups';
import Types from '../domains/orgUnits/orgUnitTypes/index.tsx';
import { Beneficiaries } from '../domains/entities/index.tsx';
import { Details as BeneficiaryDetail } from '../domains/entities/details.tsx';
import { EntityTypes } from '../domains/entities/entityTypes/index.tsx';
import PageError from '../components/errors/PageError';
import { baseUrls } from './urls';
import { capitalize } from '../utils/index';
import { linksFiltersWithPrefix, orgUnitFiltersWithPrefix } from './filters';
import Pages from '../domains/pages';
import { Planning } from '../domains/plannings/index.tsx';
import { Teams } from '../domains/teams/index.tsx';
import { Storages } from '../domains/storages/index.tsx';
import { Workflows } from '../domains/workflows/index.tsx';
import { Details as WorkflowDetails } from '../domains/workflows/details.tsx';
import { Details as StorageDetails } from '../domains/storages/details.tsx';
import { Assignments } from '../domains/assignments/index.tsx';
import { CompareInstanceLogs } from '../domains/instances/compare/components/CompareInstanceLogs.tsx';
import { Registry } from '../domains/registry/index.tsx';
import { Details as RegistryDetail } from '../domains/registry/details.tsx';
import { SHOW_PAGES } from '../utils/featureFlags';
import { paginationPathParams } from '../routing/common.ts';
import { Duplicates } from '../domains/entities/duplicates/list/Duplicates.tsx';
import { DuplicateDetails } from '../domains/entities/duplicates/details/DuplicateDetails.tsx';
import { VisitDetails } from '../domains/entities/components/VisitDetails.tsx';

const paginationPathParamsWithPrefix = prefix =>
    paginationPathParams.map(p => ({
        ...p,
        key: `${prefix}${capitalize(p.key, true)}`,
    }));

const orgUnitsFiltersPathParamsWithPrefix = (prefix, withChildren) =>
    orgUnitFiltersWithPrefix(prefix, withChildren).map(f => ({
        isRequired: false,
        key: f.urlKey,
    }));

const linksFiltersPathParamsWithPrefix = prefix =>
    linksFiltersWithPrefix(prefix).map(f => ({
        isRequired: false,
        key: f.urlKey,
    }));

export const getPath = path => {
    let url = `/${path.baseUrl}`;
    path.params.forEach(p => {
        if (p.isRequired) {
            url += `/${p.key}/:${p.key}`;
        } else {
            url += `(/${p.key}/:${p.key})`;
        }
    });
    return url;
};

export const formsPath = {
    baseUrl: baseUrls.forms,
    permissions: ['iaso_forms', 'iaso_submissions'],
    params: [
        {
            isRequired: false,
            key: 'accountId',
        },
        ...paginationPathParams,
        {
            isRequired: false,
            key: 'search',
        },
        {
            isRequired: false,
            key: 'searchActive',
        },
        {
            isRequired: false,
            key: 'showDeleted',
        },
        {
            isRequired: false,
            key: 'planning',
        },
    ],
    component: props => <Forms {...props} />,
    isRootUrl: true,
};

export const pagesPath = {
    baseUrl: baseUrls.pages,
    permissions: ['iaso_pages'],
    featureFlag: SHOW_PAGES,
    params: [
        {
            isRequired: false,
            key: 'accountId',
        },
        ...paginationPathParams,
    ],
    component: props => <Pages {...props} />,
};

export const formDetailPath = {
    baseUrl: baseUrls.formDetail,
    permissions: ['iaso_forms', 'iaso_submissions'],
    component: props => <FormDetail {...props} />,
    params: [
        {
            isRequired: false,
            key: 'accountId',
        },
        {
            isRequired: true,
            key: 'formId',
        },
        {
            isRequired: false,
            key: 'tab',
        },
        ...paginationPathParams,
        ...paginationPathParamsWithPrefix('attachments'),
    ],
};

export const formsStatsPath = {
    baseUrl: baseUrls.formsStats,
    permissions: ['iaso_forms'],
    component: () => <FormsStats />,
    params: [
        {
            isRequired: false,
            key: 'accountId',
        },
    ],
};

export const instancesPath = {
    baseUrl: baseUrls.instances,
    permissions: ['iaso_submissions'],
    component: props => <Instances {...props} />,
    params: [
        {
            isRequired: false,
            key: 'accountId',
        },
        {
            isRequired: false,
            key: 'formIds',
        },
        ...paginationPathParams,
        {
            isRequired: false,
            key: 'periodType',
        },
        {
            isRequired: false,
            key: 'dateFrom',
        },
        {
            isRequired: false,
            key: 'dateTo',
        },
        {
            isRequired: false,
            key: 'startPeriod',
        },
        {
            isRequired: false,
            key: 'endPeriod',
        },
        {
            isRequired: false,
            key: 'status',
        },
        {
            isRequired: false,
            key: 'levels',
        },
        {
            isRequired: false,
            key: 'orgUnitTypeId',
        },
        {
            isRequired: false,
            key: 'withLocation',
        },
        {
            isRequired: false,
            key: 'deviceId',
        },
        {
            isRequired: false,
            key: 'deviceOwnershipId',
        },
        {
            isRequired: false,
            key: 'tab',
        },
        {
            isRequired: false,
            key: 'columns',
        },
        {
            isRequired: false,
            key: 'search',
        },
        {
            isRequired: false,
            key: 'showDeleted',
        },
        {
            isRequired: false,
            key: 'mapResults',
        },
        {
            isRequired: false,
            key: 'filePage',
        },
        {
            isRequired: false,
            key: 'fileRowsPerPage',
        },
        {
            isRequired: false,
            key: 'fieldsSearch',
        },
        {
            isRequired: false,
            key: 'planningIds',
        },
    ],
};

export const instanceDetailPath = {
    baseUrl: baseUrls.instanceDetail,
    permissions: ['iaso_submissions'],
    component: props => <InstanceDetail {...props} />,
    params: [
        {
            isRequired: false,
            key: 'accountId',
        },
        {
            isRequired: true,
            key: 'instanceId',
        },
        {
            isRequired: false,
            key: 'referenceFormId',
        },
    ],
};

export const compareInstanceLogsPath = {
    baseUrl: baseUrls.compareInstanceLogs,
    permissions: ['iaso_submissions'],
    component: props => <CompareInstanceLogs {...props} />,
    params: [
        {
            isRequired: false,
            key: 'accountId',
        },
        {
            isRequired: true,
            key: 'instanceIds',
        },
        {
            isRequired: false,
            key: 'logA',
        },
        {
            isRequired: false,
            key: 'logB',
        },
    ],
};

export const compareInstancesPath = {
    baseUrl: baseUrls.compareInstances,
    permissions: ['iaso_submissions'],
    component: props => <CompareSubmissions {...props} />,
    params: [
        {
            isRequired: false,
            key: 'accountId',
        },
        {
            isRequired: true,
            key: 'instanceIds',
        },
    ],
};

export const mappingsPath = {
    baseUrl: baseUrls.mappings,
    permissions: ['iaso_mappings'],
    component: props => <Mappings {...props} />,
    params: [
        {
            isRequired: false,
            key: 'accountId',
        },
        {
            isRequired: false,
            key: 'formId',
        },
        ...paginationPathParams.map(p => ({
            ...p,
            isRequired: true,
        })),
    ],
};

export const mappingDetailPath = {
    baseUrl: baseUrls.mappingDetail,
    permissions: ['iaso_mappings'],
    component: props => <MappingDetails {...props} />,
    params: [
        {
            isRequired: false,
            key: 'accountId',
        },
        {
            isRequired: true,
            key: 'mappingVersionId',
        },
        {
            isRequired: false,
            key: 'questionName',
        },
    ],
};

export const orgUnitsPath = {
    baseUrl: baseUrls.orgUnits,
    permissions: ['iaso_org_units'],
    component: props => <OrgUnits {...props} />,
    params: [
        {
            isRequired: false,
            key: 'accountId',
        },
        {
            isRequired: true,
            key: 'locationLimit',
        },
        ...paginationPathParams.map(p => ({
            ...p,
            isRequired: true,
        })),
        {
            isRequired: false,
            key: 'tab',
        },
        {
            isRequired: false,
            key: 'searchTabIndex',
        },
        {
            isRequired: false,
            key: 'searchActive',
        },
        {
            isRequired: false,
            key: 'searches',
        },
    ],
};

export const orgUnitsDetailsPath = {
    baseUrl: baseUrls.orgUnitDetails,
    permissions: ['iaso_org_units'],
    component: props => <OrgUnitDetail {...props} />,
    params: [
        {
            isRequired: false,
            key: 'accountId',
        },
        {
            isRequired: true,
            key: 'orgUnitId',
        },
        {
            isRequired: false,
            key: 'levels',
        },
        ...paginationPathParams,
        {
            isRequired: false,
            key: 'logsOrder',
        },
        {
            isRequired: false,
            key: 'tab',
        },
        {
            isRequired: false,
            key: 'formId',
        },
        {
            isRequired: false,
            key: 'referenceFormId',
        },
        {
            isRequired: false,
            key: 'instanceId',
        },
        ...orgUnitsFiltersPathParamsWithPrefix('childrenParams', true),
        ...paginationPathParamsWithPrefix('childrenParams'),
        ...linksFiltersPathParamsWithPrefix('linksParams'),
        ...paginationPathParamsWithPrefix('linksParams'),
        ...paginationPathParamsWithPrefix('formsParams'),
        ...paginationPathParamsWithPrefix('logsParams'),
    ],
};

export const registryPath = {
    baseUrl: baseUrls.registry,
    permissions: ['iaso_registry'],
    component: props => <Registry {...props} />,
    params: [
        {
            isRequired: false,
            key: 'accountId',
        },
    ],
};
export const registryDetailPath = {
    baseUrl: baseUrls.registryDetail,
    permissions: ['iaso_registry'],
    component: props => <RegistryDetail {...props} />,
    params: [
        {
            isRequired: false,
            key: 'accountId',
        },
        {
            isRequired: true,
            key: 'orgUnitId',
        },
        {
            isRequired: false,
            key: 'formIds',
        },
        {
            isRequired: false,
            key: 'columns',
        },
        {
            isRequired: false,
            key: 'tab',
        },
        {
            isRequired: false,
            key: 'orgUnitListTab',
        },
        {
            isRequired: false,
            key: 'submissionId',
        },
        {
            isRequired: false,
            key: 'missingSubmissionVisible',
        },
        {
            isRequired: false,
            key: 'showTooltip',
        },
        {
            isRequired: false,
            key: 'isFullScreen',
        },
        ...paginationPathParams,
        ...paginationPathParamsWithPrefix('orgUnitList'),
        ...paginationPathParamsWithPrefix('missingSubmissions'),
    ],
};

export const linksPath = {
    baseUrl: baseUrls.links,
    permissions: ['iaso_links'],
    component: props => <Links {...props} />,
    params: [
        {
            isRequired: false,
            key: 'accountId',
        },
        {
            isRequired: false,
            key: 'search',
        },
        {
            isRequired: false,
            key: 'origin',
        },
        {
            isRequired: false,
            key: 'originVersion',
        },
        {
            isRequired: false,
            key: 'destination',
        },
        {
            isRequired: false,
            key: 'destinationVersion',
        },
        {
            isRequired: false,
            key: 'validated',
        },
        {
            isRequired: false,
            key: 'validatorId',
        },
        {
            isRequired: false,
            key: 'orgUnitTypeId',
        },
        {
            isRequired: false,
            key: 'algorithmId',
        },
        {
            isRequired: false,
            key: 'algorithmRunId',
        },
        {
            isRequired: false,
            key: 'score',
        },
        ...paginationPathParams,
        {
            isRequired: false,
            key: 'searchActive',
        },
        {
            isRequired: false,
            key: 'validation_status',
        },
    ],
};

export const algosPath = {
    baseUrl: baseUrls.algos,
    permissions: ['iaso_links'],
    component: props => <Runs {...props} />,
    params: [
        {
            isRequired: false,
            key: 'accountId',
        },
        {
            isRequired: false,
            key: 'algorithmId',
        },
        {
            isRequired: false,
            key: 'origin',
        },
        {
            isRequired: false,
            key: 'originVersion',
        },
        {
            isRequired: false,
            key: 'destination',
        },
        {
            isRequired: false,
            key: 'destinationVersion',
        },
        {
            isRequired: false,
            key: 'launcher',
        },
        ...paginationPathParams,
        {
            isRequired: false,
            key: 'searchActive',
        },
    ],
};

export const completenessPath = {
    baseUrl: baseUrls.completeness,
    permissions: ['iaso_completeness'],
    component: props => <Completeness {...props} />,
    params: [
        {
            isRequired: false,
            key: 'accountId',
        },
    ],
};

export const completenessStatsPath = {
    baseUrl: baseUrls.completenessStats,
    permissions: ['iaso_completeness_stats'],
    component: props => <CompletenessStats {...props} />,
    params: [
        {
            isRequired: false,
            key: 'accountId',
        },
        ...paginationPathParams,
        {
            isRequired: false,
            key: 'orgUnitId',
        },
        {
            isRequired: false,
            key: 'formId',
        },
        {
            isRequired: false,
            key: 'orgUnitTypeIds',
        },
        {
            isRequired: false,
            key: 'period',
        },
        {
            isRequired: false,
            key: 'parentId',
        },
        {
            isRequired: false,
            key: 'planningId',
        },
        {
            isRequired: false,
            key: 'groupId',
        },
        {
            isRequired: false,
            key: 'orgunitValidationStatus',
        },
    ],
};

export const usersPath = {
    baseUrl: baseUrls.users,
    permissions: ['iaso_users'],
    component: props => <Users {...props} />,
    params: [
        {
            isRequired: false,
            key: 'accountId',
        },
        {
            isRequired: false,
            key: 'search',
        },
        {
            isRequired: false,
            key: 'permissions',
        },
        {
            isRequired: false,
            key: 'location',
        },
        {
            isRequired: false,
            key: 'orgUnitTypes',
        },
        {
            isRequired: false,
            key: 'ouParent',
        },
        {
            isRequired: false,
            key: 'ouChildren',
        },
        {
            isRequired: false,
<<<<<<< HEAD
            key: 'projectsIds',
=======
            key: 'userRoles',
>>>>>>> cba8af7b
        },
        ...paginationPathParams.map(p => ({
            ...p,
            isRequired: true,
        })),
    ],
};

export const userRolesPath = {
    baseUrl: baseUrls.userRoles,
    permissions: ['iaso_user_roles'],
    component: props => <UserRoles {...props} />,
    params: [
        {
            isRequired: false,
            key: 'accountId',
        },
        {
            isRequired: false,
            key: 'search',
        },
        paginationPathParams,
    ],
};

export const projectsPath = {
    baseUrl: baseUrls.projects,
    permissions: ['iaso_projects'],
    component: props => <Projects {...props} />,
    params: [
        {
            isRequired: false,
            key: 'accountId',
        },
        ...paginationPathParams,
    ],
};

export const dataSourcesPath = {
    baseUrl: baseUrls.sources,
    permissions: ['iaso_sources'],
    component: props => <DataSources {...props} />,
    params: [
        {
            isRequired: false,
            key: 'accountId',
        },
        ...paginationPathParams,
    ],
};

export const tasksPath = {
    baseUrl: baseUrls.tasks,
    permissions: ['iaso_data_tasks'],
    component: props => <Tasks {...props} />,
    params: [
        {
            isRequired: false,
            key: 'accountId',
        },
        ...paginationPathParams,
    ],
};

export const devicesPath = {
    baseUrl: baseUrls.devices,
    permissions: ['iaso_data_devices'],
    component: props => <Devices {...props} />,
    params: [
        {
            isRequired: false,
            key: 'accountId',
        },
        ...paginationPathParams,
    ],
};

export const groupsPath = {
    baseUrl: baseUrls.groups,
    permissions: ['iaso_org_unit_groups'],
    component: props => <Groups {...props} />,
    params: [
        {
            isRequired: false,
            key: 'accountId',
        },
        {
            isRequired: false,
            key: 'search',
        },
        ...paginationPathParams.map(p => ({
            ...p,
            isRequired: true,
        })),
    ],
};

export const orgUnitTypesPath = {
    baseUrl: baseUrls.orgUnitTypes,
    permissions: ['iaso_org_unit_types'],
    component: props => <Types {...props} />,
    params: [
        {
            isRequired: false,
            key: 'accountId',
        },
        {
            isRequired: false,
            key: 'search',
        },
        ...paginationPathParams.map(p => ({
            ...p,
            isRequired: true,
        })),
    ],
};
export const entitiesPath = {
    baseUrl: baseUrls.entities,
    permissions: ['iaso_entities'],
    component: props => <Beneficiaries {...props} />,
    params: [
        {
            isRequired: false,
            key: 'accountId',
        },
        {
            isRequired: false,
            key: 'tab',
        },
        {
            isRequired: false,
            key: 'search',
        },
        {
            isRequired: false,
            key: 'location',
        },
        {
            isRequired: false,
            key: 'dateFrom',
        },
        {
            isRequired: false,
            key: 'dateTo',
        },
        {
            isRequired: false,
            key: 'submitterId',
        },
        {
            isRequired: false,
            key: 'submitterTeamId',
        },
        {
            isRequired: false,
            key: 'entityTypeIds',
        },
        ...paginationPathParams.map(p => ({
            ...p,
            isRequired: true,
        })),
    ],
};
export const entityDetailsPath = {
    baseUrl: baseUrls.entityDetails,
    permissions: ['iaso_entities'],
    component: props => <BeneficiaryDetail {...props} />,
    params: [
        {
            isRequired: false,
            key: 'accountId',
        },
        {
            isRequired: true,
            key: 'entityId',
        },
        ...paginationPathParams,
    ],
};

export const entitySubmissionDetailPath = {
    baseUrl: baseUrls.entitySubmissionDetail,
    permissions: ['iaso_entities'],
    component: props => <VisitDetails {...props} />,
    params: [
        {
            isRequired: false,
            key: 'accountId',
        },
        {
            isRequired: true,
            key: 'instanceId',
        },
        {
            isRequired: true,
            key: 'entityId',
        },
    ],
};

export const entityTypesPath = {
    baseUrl: baseUrls.entityTypes,
    permissions: ['iaso_entities'],
    component: props => <EntityTypes {...props} />,
    params: [
        {
            isRequired: false,
            key: 'accountId',
        },
        {
            isRequired: false,
            key: 'search',
        },
        ...paginationPathParams.map(p => ({
            ...p,
            isRequired: true,
        })),
    ],
};
export const entityDuplicatesPath = {
    baseUrl: baseUrls.entityDuplicates,
    permissions: [
        'iaso_entity_duplicates_read',
        'iaso_entity_duplicates_write',
    ],
    component: props => <Duplicates {...props} />,
    params: [
        {
            isRequired: false,
            key: 'accountId',
        },

        {
            isRequired: false,
            key: 'search',
        },
        {
            isRequired: false,
            key: 'algorithm',
        },
        {
            isRequired: false,
            key: 'similarity',
        },
        {
            isRequired: false,
            key: 'entity_type',
        },
        {
            isRequired: false,
            key: 'org_unit',
        },
        {
            isRequired: false,
            key: 'start_date',
        },
        {
            isRequired: false,
            key: 'end_date',
        },
        {
            isRequired: false,
            key: 'submitter',
        },
        {
            isRequired: false,
            key: 'submitter_team',
        },
        {
            isRequired: false,
            key: 'ignored',
        },
        {
            isRequired: false,
            key: 'merged',
        },

        {
            isRequired: false,
            key: 'fields',
        },
        {
            isRequired: false,
            key: 'form',
        },
        {
            isRequired: false,
            key: 'entity_id',
        },
        ...paginationPathParams.map(p => ({
            ...p,
            isRequired: true,
        })),
    ],
};
export const entityDuplicatesDetailsPath = {
    baseUrl: baseUrls.entityDuplicateDetails,
    permissions: [
        'iaso_entity_duplicates_read',
        'iaso_entity_duplicates_write',
    ],
    component: props => <DuplicateDetails {...props} />,
    params: [
        {
            isRequired: false,
            key: 'accountId',
        },
        // ...paginationPathParams.map(p => ({
        //     ...p,
        //     isRequired: true,
        // })),
        {
            isRequired: false,
            key: 'entities',
        },
    ],
};
export const planningPath = {
    baseUrl: baseUrls.planning,
    // FIXME use planning permissions when they exist
    permissions: ['iaso_planning'],
    component: props => <Planning {...props} />,
    params: [
        {
            isRequired: false,
            key: 'accountId',
        },
        {
            isRequired: false,
            key: 'search',
        },
        {
            isRequired: false,
            key: 'dateFrom',
        },
        {
            isRequired: false,
            key: 'dateTo',
        },
        {
            isRequired: false,
            key: 'publishingStatus',
        },
        ...paginationPathParams.map(p => ({
            ...p,
            isRequired: true,
        })),
    ],
};
export const assignmentsPath = {
    baseUrl: baseUrls.assignments,
    // FIXME use planning permissions when they exist
    permissions: ['iaso_planning'],
    component: props => <Assignments {...props} />,
    params: [
        {
            isRequired: false,
            key: 'accountId',
        },
        {
            isRequired: true,
            key: 'planningId',
        },
        {
            isRequired: false,
            key: 'team',
        },
        {
            isRequired: false,
            key: 'baseOrgunitType',
        },
        {
            isRequired: false,
            key: 'parentOrgunitType',
        },
        {
            isRequired: false,
            key: 'parentPicking',
        },
        {
            isRequired: false,
            key: 'tab',
        },
        {
            isRequired: false,
            key: 'order',
        },
        {
            isRequired: false,
            key: 'search',
        },
    ],
};
export const teamsPath = {
    baseUrl: baseUrls.teams,
    permissions: ['iaso_teams'],
    component: props => <Teams {...props} />,
    params: [
        {
            isRequired: false,
            key: 'accountId',
        },
        {
            isRequired: false,
            key: 'search',
        },
        ...paginationPathParams.map(p => ({
            ...p,
            isRequired: true,
        })),
    ],
};
export const storagesPath = {
    baseUrl: baseUrls.storages,
    permissions: ['iaso_storages'],
    component: props => <Storages {...props} />,
    params: [
        {
            isRequired: false,
            key: 'accountId',
        },
        {
            isRequired: false,
            key: 'search',
        },
        {
            isRequired: false,
            key: 'type',
        },
        {
            isRequired: false,
            key: 'status',
        },
        {
            isRequired: false,
            key: 'reason',
        },
        ...paginationPathParams.map(p => ({
            ...p,
            isRequired: true,
        })),
    ],
};
export const storageDetailPath = {
    baseUrl: baseUrls.storageDetail,
    permissions: ['iaso_storages'],
    component: props => <StorageDetails {...props} />,
    params: [
        {
            isRequired: false,
            key: 'accountId',
        },
        {
            isRequired: true,
            key: 'type',
        },
        {
            isRequired: true,
            key: 'storageId',
        },
        {
            isRequired: false,
            key: 'operationType',
        },
        {
            isRequired: false,
            key: 'performedAt',
        },
        ...paginationPathParams,
    ],
};
export const workflowsPath = {
    baseUrl: baseUrls.workflows,
    permissions: ['iaso_workflows'],
    component: props => <Workflows {...props} />,
    params: [
        {
            isRequired: false,
            key: 'accountId',
        },
        {
            isRequired: true,
            key: 'entityTypeId',
        },
        {
            isRequired: false,
            key: 'search',
        },
        {
            isRequired: false,
            key: 'status',
        },
        ...paginationPathParams.map(p => ({
            ...p,
            isRequired: true,
        })),
    ],
};
export const workflowsDetailPath = {
    baseUrl: baseUrls.workflowDetail,
    permissions: ['iaso_workflows'],
    component: props => <WorkflowDetails {...props} />,
    params: [
        {
            isRequired: false,
            key: 'accountId',
        },
        {
            isRequired: true,
            key: 'entityTypeId',
        },
        {
            isRequired: true,
            key: 'versionId',
        },
        // pagination to sort changes
        ...paginationPathParams,
    ],
};

export const page401 = {
    baseUrl: baseUrls.error401,
    component: () => <PageError errorCode="401" />,
    params: [],
};

export const page404 = {
    baseUrl: baseUrls.error404,
    component: () => <PageError errorCode="404" />,
    params: [],
};

export const page500 = {
    baseUrl: baseUrls.error500,
    component: () => <PageError errorCode="500" />,
    params: [],
};

export const routeConfigs = [
    formsPath,
    formDetailPath,
    formsStatsPath,
    mappingsPath,
    mappingDetailPath,
    instancesPath,
    instanceDetailPath,
    compareInstanceLogsPath,
    compareInstancesPath,
    orgUnitsPath,
    orgUnitsDetailsPath,
    linksPath,
    algosPath,
    completenessPath,
    completenessStatsPath,
    usersPath,
    userRolesPath,
    projectsPath,
    dataSourcesPath,
    tasksPath,
    devicesPath,
    groupsPath,
    orgUnitTypesPath,
    entityTypesPath,
    pagesPath,
    page401,
    page500,
    teamsPath,
    planningPath,
    assignmentsPath,
    entitiesPath,
    entityDetailsPath,
    entitySubmissionDetailPath,
    entityDuplicatesPath,
    entityDuplicatesDetailsPath,
    storagesPath,
    storageDetailPath,
    workflowsPath,
    workflowsDetailPath,
    registryPath,
    registryDetailPath,
];<|MERGE_RESOLUTION|>--- conflicted
+++ resolved
@@ -694,11 +694,11 @@
         },
         {
             isRequired: false,
-<<<<<<< HEAD
             key: 'projectsIds',
-=======
+        },
+        {
+            isRequired: false,
             key: 'userRoles',
->>>>>>> cba8af7b
         },
         ...paginationPathParams.map(p => ({
             ...p,
