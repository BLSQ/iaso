import React, { Component } from 'react';
import {
    Map,
    TileLayer,
    GeoJSON,
    ScaleControl,
    Tooltip,
    Pane,
} from 'react-leaflet';
import { connect } from 'react-redux';
import MarkerClusterGroup from 'react-leaflet-markercluster';
import isEqual from 'lodash/isEqual';

import { Grid, Divider, withStyles } from '@material-ui/core';

import PropTypes from 'prop-types';
import { injectIntl, commonStyles } from 'bluesquare-components';

import {
    ZoomControl,
    getLatLngBounds,
    getShapesBounds,
    colorClusterCustomMarker,
    circleColorMarkerOptions,
} from '../../../utils/mapUtils';

import { resetMapReducer } from '../../../redux/mapReducer';
import { setCurrentSubOrgUnit } from '../actions';

import TileSwitch from '../../../components/maps/tools/TileSwitchComponent';
import ClusterSwitch from '../../../components/maps/tools/ClusterSwitchComponent';
import MarkersListComponent from '../../../components/maps/markers/MarkersListComponent';
import ErrorPaperComponent from '../../../components/papers/ErrorPaperComponent';
import InnerDrawer from '../../../components/nav/InnerDrawer';
import OrgUnitPopupComponent from './OrgUnitPopupComponent';

import { fetchOrgUnitDetail } from '../../../utils/requests';
import { getChipColors } from '../../../constants/chipColors';
import { getColorsFromParams, decodeSearch } from '../utils';
import { waitFor } from '../../../utils';
import MESSAGES from '../messages';
import { OrgUnitsMapComments } from './orgUnitMap/OrgUnitsMapComments';
import { innerDrawerStyles } from '../../../components/nav/InnerDrawer/styles';

const boundsOptions = {
    padding: [50, 50],
};
const styles = theme => ({
    ...commonStyles(theme),
    ...innerDrawerStyles(theme),
    innerDrawerToolbar: {
        ...innerDrawerStyles(theme).innerDrawerToolbar,
        '& section': {
            width: '100%',
        },
    },
    commentContainer: {
        height: '60vh',
        overflowY: 'auto',
    },
});

const getFullOrgUnits = orgUnits => {
    let fullOrUnits = [];
    Object.values(orgUnits).forEach(searchOrgUnits => {
        fullOrUnits = fullOrUnits.concat(searchOrgUnits);
    });
    return fullOrUnits;
};

const getOrgUnitsBounds = orgUnits => {
    const orgUnitsLocations = getFullOrgUnits(orgUnits.locations);
    const locationsBounds =
        orgUnitsLocations.length > 0
            ? getLatLngBounds(orgUnitsLocations)
            : null;
    const shapeBounds =
        orgUnits.shapes.length > 0 ? getShapesBounds(orgUnits.shapes) : null;
    let bounds = null;
    if (locationsBounds && shapeBounds) {
        bounds = locationsBounds.extend(shapeBounds);
    } else if (locationsBounds) {
        bounds = locationsBounds;
    } else if (shapeBounds) {
        bounds = shapeBounds;
    }
    return bounds;
};
class OrgunitsMap extends Component {
    constructor(props) {
        super(props);
        this.state = {
            fittedToBounds: false,
        };
    }

    componentDidMount() {
        const { orgUnits } = this.props;
        this.checkFitToBounds(orgUnits);
        this.props.setCurrentSubOrgUnit(null);
    }

    shouldComponentUpdate(nextProps) {
        return (
            !isEqual(nextProps.orgUnits, this.props.orgUnits) ||
<<<<<<< HEAD
            !isEqual(
                getColorsFromParams(nextProps.params),
                getColorsFromParams(this.props.params),
            )
        );
    }

    async componentDidUpdate(prevProps) {
        await waitFor(500);
        const { orgUnits, orgUnitTypes } = this.props;
        const oldOrgUnitTypes = prevProps.orgUnitTypes;
        // creating panes if navigating using deep linking or reloading, as orgUnitTypes
        // are not available to componentDidMount in those cases
        if (!isEqual(oldOrgUnitTypes, orgUnitTypes)) {
            this.makePanes(orgUnitTypes);
        }
=======
            !isEqual(nextProps.orgUnitTypes, this.props.orgUnitTypes) ||
            !isEqual(getColorsFromParams(nextProps.params, this.props.params))
        );
    }

    componentDidUpdate() {
        const { orgUnits } = this.props;
>>>>>>> 073a5c3f
        this.checkFitToBounds(orgUnits);
    }

    componentWillUnmount() {
        this.props.resetMapReducer();
    }

    setFittedToBound() {
        this.setState({
            fittedToBounds: true,
        });
    }

    getSearchColor(currentSearchIndex) {
        const { params } = this.props;
        const searches = decodeSearch(params.searches);
        const currentSearch = searches[currentSearchIndex];
        let currentColor;
        if (currentSearch) {
            currentColor = currentSearch.color;
        }
        if (!currentColor) {
            currentColor = getChipColors(0);
        } else {
            currentColor = `#${currentColor}`;
        }
        return currentColor;
    }

    checkFitToBounds(orgUnits) {
        const { fittedToBounds } = this.state;
        if (
            !fittedToBounds &&
            (orgUnits.locations.length > 0 || orgUnits.shapes.length > 0)
        ) {
            this.setFittedToBound();
            this.fitToBounds();
        }
    }

    fetchDetail(orgUnit) {
        const { dispatch } = this.props;
        // Removed this as it seems useless and create UI bugs
        // this.props.setCurrentSubOrgUnit(null);
        fetchOrgUnitDetail(dispatch, orgUnit.id)
            .then(i => this.props.setCurrentSubOrgUnit(i))
            .catch(e => {
                console.warn('error fetching Org Unit Detail', e);
                this.props.setCurrentSubOrgUnit(null);
            });
    }

    fitToBounds() {
        const { orgUnits } = this.props;
        const bounds = getOrgUnitsBounds(orgUnits);
        if (bounds) {
            try {
                this.map.leafletElement.fitBounds(bounds, boundsOptions);
            } catch (e) {
                console.warn(e);
            }
        }
    }

    render() {
        const {
            orgUnits,
            currentTile,
            isClusterActive,
            intl: { formatMessage },
            classes,
<<<<<<< HEAD
=======
            setFiltersUpdated,
            orgUnitTypes,
>>>>>>> 073a5c3f
        } = this.props;
        const bounds = getOrgUnitsBounds(orgUnits);
        const orgUnitsTotal = getFullOrgUnits(orgUnits.locations);
        if (!bounds && orgUnitsTotal.length > 0) {
            return (
                <Grid container spacing={0}>
                    <Grid item xs={3} />
                    <Grid item xs={6}>
                        <ErrorPaperComponent
                            message={formatMessage(MESSAGES.missingGeolocation)}
                        />
                    </Grid>
                    <Grid item xs={3} />
                </Grid>
            );
        }
        if (this.map) {
            this.map.leafletElement.options.maxZoom = currentTile.maxZoom;
        }
        const getShape = ou => (
            <GeoJSON
                key={ou.id}
                style={() => ({
                    color: this.getSearchColor(ou.search_index),
                })}
                data={ou.geo_json}
                onClick={() => this.fetchDetail(ou)}
            >
                <OrgUnitPopupComponent />
                <Tooltip>{ou.name}</Tooltip>
            </GeoJSON>
        );
        return (
            <Grid container spacing={0}>
                <InnerDrawer
                    defaultActiveOption="comments"
                    withTopBorder
                    settingsOptionComponent={
                        <>
                            <TileSwitch />
                            <Divider />
                            <ClusterSwitch />
                            <Divider />
                        </>
                    }
                    commentsOptionComponent={
                        <OrgUnitsMapComments
                            className={classes.commentContainer}
                            maxPages={4}
                            getOrgUnitFromStore
                        />
                    }
                >
                    <Map
                        ref={ref => {
                            this.map = ref;
                        }}
                        scrollWheelZoom={false}
                        maxZoom={currentTile.maxZoom}
                        style={{ height: '100%' }}
                        zoom={13}
                        zoomControl={false}
                        zoomSnap={0.1}
                        keyboard={false}
                    >
                        <ScaleControl imperial={false} />
                        <ZoomControl
                            fitToBounds={() => {
                                return this.fitToBounds();
                            }}
                        />
                        <TileLayer
                            attribution={
                                currentTile.attribution
                                    ? currentTile.attribution
                                    : ''
                            }
                            url={currentTile.url}
                        />
                        {orgUnits.shapes
                            .filter(o => !o.org_unit_type_id)
                            .map(o => (
                                <Pane name="no-org-unit-type">
                                    {getShape(o)}
                                </Pane>
                            ))}
                        {orgUnitTypes.map(ot => (
                            <Pane
                                style={{ zIndex: 400 + (ot.depth || 1) }}
                                name={`org-type-${ot.id}}`}
                                key={ot.id}
                            >
                                {orgUnits.shapes
                                    .filter(o => o.org_unit_type_id === ot.id)
                                    .map(o => getShape(o))}
                            </Pane>
                        ))}
                        {isClusterActive &&
                            orgUnits.locations.map(
                                (orgUnitsBySearch, searchIndex) => {
                                    const color =
                                        this.getSearchColor(searchIndex);
                                    if (orgUnitsBySearch.length === 0)
                                        return null;
                                    return (
                                        <MarkerClusterGroup
                                            iconCreateFunction={cluster =>
                                                colorClusterCustomMarker(
                                                    cluster,
                                                    color,
                                                )
                                            }
                                            key={searchIndex}
                                            polygonOptions={{
                                                fillColor: color,
                                                color,
                                            }}
                                        >
                                            <Pane
                                                name="markers"
                                                style={{ zIndex: 699 }}
                                            >
                                                <MarkersListComponent
                                                    markerProps={() => ({
                                                        ...circleColorMarkerOptions(
                                                            color,
                                                        ),
                                                    })}
                                                    items={orgUnitsBySearch}
                                                    onMarkerClick={o =>
                                                        this.fetchDetail(o)
                                                    }
                                                    PopupComponent={
                                                        OrgUnitPopupComponent
                                                    }
                                                    tooltipProps={e => ({
                                                        children: [e.name],
                                                    })}
                                                    TooltipComponent={Tooltip}
                                                    isCircle
                                                />
                                            </Pane>
                                        </MarkerClusterGroup>
                                    );
                                },
                            )}
                        {!isClusterActive &&
                            orgUnits.locations.map(
                                (orgUnitsBySearch, searchIndex) => (
                                    <Pane
                                        name="markers"
                                        style={{ zIndex: 699 }}
                                    >
                                        <MarkersListComponent
                                            key={searchIndex}
                                            markerProps={() => ({
                                                ...circleColorMarkerOptions(
                                                    this.getSearchColor(
                                                        searchIndex,
                                                    ),
                                                ),
                                            })}
                                            items={orgUnitsBySearch}
                                            onMarkerClick={o =>
                                                this.fetchDetail(o)
                                            }
                                            PopupComponent={
                                                OrgUnitPopupComponent
                                            }
                                            tooltipProps={e => ({
                                                children: [e.name],
                                            })}
                                            TooltipComponent={Tooltip}
                                            isCircle
                                        />
                                    </Pane>
                                ),
                            )}
                    </Map>
                </InnerDrawer>
            </Grid>
        );
    }
}

OrgunitsMap.propTypes = {
    orgUnits: PropTypes.object.isRequired,
    currentTile: PropTypes.object.isRequired,
    resetMapReducer: PropTypes.func.isRequired,
    isClusterActive: PropTypes.bool.isRequired,
    intl: PropTypes.object.isRequired,
    setCurrentSubOrgUnit: PropTypes.func.isRequired,
    dispatch: PropTypes.func.isRequired,
    orgUnitTypes: PropTypes.array.isRequired,
    params: PropTypes.object.isRequired,
    classes: PropTypes.object.isRequired,
};

const MapStateToProps = state => ({
    currentTile: state.map.currentTile,
    isClusterActive: state.map.isClusterActive,
    orgUnits: state.orgUnits.orgUnitsLocations,
    orgUnitTypes: state.orgUnits.orgUnitTypes,
});

const MapDispatchToProps = dispatch => ({
    dispatch,
    resetMapReducer: currentTile => dispatch(resetMapReducer(currentTile)),
    setCurrentSubOrgUnit: i => dispatch(setCurrentSubOrgUnit(i)),
});

export default withStyles(styles)(
    connect(MapStateToProps, MapDispatchToProps)(injectIntl(OrgunitsMap)),
);<|MERGE_RESOLUTION|>--- conflicted
+++ resolved
@@ -103,7 +103,6 @@
     shouldComponentUpdate(nextProps) {
         return (
             !isEqual(nextProps.orgUnits, this.props.orgUnits) ||
-<<<<<<< HEAD
             !isEqual(
                 getColorsFromParams(nextProps.params),
                 getColorsFromParams(this.props.params),
@@ -113,22 +112,7 @@
 
     async componentDidUpdate(prevProps) {
         await waitFor(500);
-        const { orgUnits, orgUnitTypes } = this.props;
-        const oldOrgUnitTypes = prevProps.orgUnitTypes;
-        // creating panes if navigating using deep linking or reloading, as orgUnitTypes
-        // are not available to componentDidMount in those cases
-        if (!isEqual(oldOrgUnitTypes, orgUnitTypes)) {
-            this.makePanes(orgUnitTypes);
-        }
-=======
-            !isEqual(nextProps.orgUnitTypes, this.props.orgUnitTypes) ||
-            !isEqual(getColorsFromParams(nextProps.params, this.props.params))
-        );
-    }
-
-    componentDidUpdate() {
         const { orgUnits } = this.props;
->>>>>>> 073a5c3f
         this.checkFitToBounds(orgUnits);
     }
 
@@ -200,11 +184,6 @@
             isClusterActive,
             intl: { formatMessage },
             classes,
-<<<<<<< HEAD
-=======
-            setFiltersUpdated,
-            orgUnitTypes,
->>>>>>> 073a5c3f
         } = this.props;
         const bounds = getOrgUnitsBounds(orgUnits);
         const orgUnitsTotal = getFullOrgUnits(orgUnits.locations);
