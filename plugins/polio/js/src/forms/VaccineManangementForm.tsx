--- conflicted
+++ resolved
@@ -164,10 +164,6 @@
                     xs={12}
                     spacing={2}
                     justifyContent="flex-start"
-<<<<<<< HEAD
-                    alignItems="center"
-=======
->>>>>>> 97b589ea
                 >
                     <Grid item lg={3} md={6}>
                         <Field
