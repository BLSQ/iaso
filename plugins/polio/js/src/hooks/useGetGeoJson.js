--- conflicted
+++ resolved
@@ -13,7 +13,7 @@
         orgUnitTypeCategory: 'DISTRICT',
     };
     const provinceParam = {
-        orgUnitTypeCategory: "REGION",
+        orgUnitTypeCategory: 'REGION',
     };
     const params =
         orgUnitCategory === 'DISTRICT'
@@ -27,10 +27,6 @@
         undefined,
         {
             enabled: Boolean(country),
-<<<<<<< HEAD
-=======
-            refetchOnWindowFocus: false,
->>>>>>> 52e1ef5d
             staleTime: 1000 * 60 * 15, // in MS
             cacheTime: 1000 * 60 * 5,
         },
