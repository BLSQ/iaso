import React from 'react';
import DataSourceIcon from '@material-ui/icons/ListAltTwoTone';
import Link from '@material-ui/icons/Link';
import FormatListBulleted from '@material-ui/icons/FormatListBulleted';
import Input from '@material-ui/icons/Input';
import CompareArrows from '@material-ui/icons/CompareArrows';
import SupervisorAccount from '@material-ui/icons/SupervisorAccount';
import PhonelinkSetupIcon from '@material-ui/icons/PhonelinkSetup';
import DnsRoundedIcon from '@material-ui/icons/DnsRounded';
import DoneAll from '@material-ui/icons/DoneAll';
import Settings from '@material-ui/icons/Settings';
import GroupWork from '@material-ui/icons/GroupWork';
import CategoryIcon from '@material-ui/icons/Category';
import AssignmentRoundedIcon from '@material-ui/icons/AssignmentRounded';
import ImportantDevicesRoundedIcon from '@material-ui/icons/ImportantDevicesRounded';
import BookIcon from '@material-ui/icons/Book';
import AssessmentIcon from '@material-ui/icons/Assessment';
import EnityIcon from '@material-ui/icons/Domain';
import GroupIcon from '@material-ui/icons/Group';
import AssignmentIcon from '@material-ui/icons/Assignment';

import OrgUnitSvg from '../components/svg/OrgUnitSvgComponent';
import DHIS2Svg from '../components/svg/DHIS2SvgComponent';
import * as paths from './routes';
import {
    hasFeatureFlag,
    SHOW_PAGES,
    SHOW_DHIS2_LINK,
} from '../utils/featureFlags';
import { locationLimitMax } from '../domains/orgUnits/constants/orgUnitConstants';
import { getChipColors } from './chipColors';

import MESSAGES from './messages';

// !! remove permission property if the menu has a subMenu !!
const menuItems = defaultSourceId => [
    {
        label: MESSAGES.formsTitle,
        key: 'forms',
        icon: props => <DataSourceIcon {...props} />,
        subMenu: [
            {
                label: MESSAGES.list,
                permissions: paths.formsPath.permissions,
                key: 'list',
                icon: props => <FormatListBulleted {...props} />,
            },
            {
                label: MESSAGES.submissionsTitle,
                extraPath: `/tab/list/mapResults/${locationLimitMax}`,
                permissions: paths.instancesPath.permissions,
                key: 'submissions',
                icon: props => <Input {...props} />,
            },
            {
                label: MESSAGES.formsStats,
                permissions: paths.formsStatsPath.permissions,
                key: 'stats',
                icon: props => <AssessmentIcon {...props} />,
            },
            {
                label: MESSAGES.dhis2Mappings,
                permissions: paths.mappingsPath.permissions,
                key: 'mappings',
                icon: props => <DHIS2Svg {...props} />,
            },
            {
                label: MESSAGES.completeness,
                permissions: paths.completenessPath.permissions,
                key: 'completeness',
                icon: props => <DoneAll {...props} />,
            },
        ],
    },
    {
        label: MESSAGES.orgUnitsTitle,
        key: 'orgunits',
        icon: props => <OrgUnitSvg {...props} />,
        subMenu: [
            {
                label: MESSAGES.list,
                permissions: paths.orgUnitsPath.permissions,
                extraPath: `/locationLimit/${locationLimitMax}/order/id/pageSize/50/page/1/searchTabIndex/0/searches/[{"validation_status":"all","color":"${getChipColors(
                    0,
                ).replace('#', '')}"${
                    defaultSourceId ? `,"source":${defaultSourceId}` : ''
                }}]`,
                key: 'list',
                icon: props => <FormatListBulleted {...props} />,
            },
            {
                label: MESSAGES.groups,
                permissions: paths.groupsPath.permissions,
                key: 'groups',
                icon: props => <GroupWork {...props} />,
            },
            {
                label: MESSAGES.orgUnitType,
                permissions: paths.orgUnitTypesPath.permissions,
                key: 'types',
                icon: props => <CategoryIcon {...props} />,
            },
            {
                label: MESSAGES.dataSources,
                key: 'sources',
                icon: props => <DnsRoundedIcon {...props} />,
                subMenu: [
                    {
                        label: MESSAGES.list,
                        permissions: paths.dataSourcesPath.permissions,
                        key: 'list',
                        icon: props => <FormatListBulleted {...props} />,
                    },
                    {
                        label: MESSAGES.matching,
                        key: 'links',
                        icon: props => <Link {...props} />,
                        subMenu: [
                            {
                                label: MESSAGES.list,
                                permissions: paths.linksPath.permissions,
                                key: 'list',
                                icon: props => (
                                    <FormatListBulleted {...props} />
                                ),
                            },
                            {
                                label: MESSAGES.algorithmsRuns,
                                permissions: paths.algosPath.permissions,
                                key: 'runs',
                                icon: props => <CompareArrows {...props} />,
                            },
                        ],
                    },
                ],
            },
        ],
    },
    {
        label: MESSAGES.entitiesTitle,
        key: 'entities',
        icon: props => <EnityIcon {...props} />,
        subMenu: [
            {
                label: MESSAGES.list,
                permissions: paths.entitiesPath.permissions,
                key: 'list',
                icon: props => <FormatListBulleted {...props} />,
            },
            {
                label: MESSAGES.entityTypesTitle,
                permissions: paths.entitiesPath.permissions,
                key: 'types',
                icon: props => <CategoryIcon {...props} />,
            },
        ],
    },
    {
        label: MESSAGES.planning,
        key: 'planning',
        icon: props => <AssignmentIcon {...props} />,
        subMenu: [
            {
                label: MESSAGES.list,
                permissions: paths.planningPath.permissions,
                key: 'list',
                icon: props => <FormatListBulleted {...props} />,
            },
            {
<<<<<<< HEAD
                label: MESSAGES.teams,
                permissions: paths.teamsPath.permissions,
                key: 'teams',
                icon: props => <GroupIcon {...props} />,
=======
                label: MESSAGES.assignments,
                permissions: paths.assignmentsPath.permissions,
                key: 'assignments',
                icon: props => <AssignmentIndIcon {...props} />,
>>>>>>> beb96e59
            },
        ],
    },
    {
        label: MESSAGES.config,
        key: 'settings',
        icon: props => <Settings {...props} />,
        subMenu: [
            {
                label: MESSAGES.tasks,
                key: 'tasks',
                permissions: paths.tasksPath.permissions,
                icon: props => <AssignmentRoundedIcon {...props} />,
            },
            {
                label: MESSAGES.monitoring,
                key: 'devices',
                permissions: paths.devicesPath.permissions,
                icon: props => <ImportantDevicesRoundedIcon {...props} />,
            },
            {
                label: MESSAGES.projects,
                key: 'projects',
                permissions: paths.projectsPath.permissions,
                icon: props => <PhonelinkSetupIcon {...props} />,
            },
            {
                label: MESSAGES.users,
                key: 'users',
                permissions: paths.usersPath.permissions,
                icon: props => <SupervisorAccount {...props} />,
            },
            {
                label: MESSAGES.teams,
                permissions: paths.teamsPath.permissions,
                key: 'teams',
                icon: props => <GroupIcon {...props} />,
            },
        ],
    },
];

const getMenuItems = (currentUser, enabledPlugins, defaultSourceVersion) => {
    const pluginsMenu = enabledPlugins.map(plugin => plugin.menu).flat();
    const allBasicItems = [...menuItems(defaultSourceVersion?.source?.id)];
    // Find admin entry
    const admin = allBasicItems.find(item => item.key === 'settings');
    const basicItems = allBasicItems.filter(item => item.key !== 'settings');

    if (hasFeatureFlag(currentUser, SHOW_PAGES)) {
        basicItems.push({
            label: MESSAGES.pages,
            key: 'pages',
            icon: props => <BookIcon {...props} />,
            permissions: paths.pagesPath.permissions,
        });
    }
    if (
        hasFeatureFlag(currentUser, SHOW_DHIS2_LINK) &&
        currentUser?.account?.default_version?.data_source.url
    ) {
        basicItems.push({
            label: MESSAGES.dhis2,
            key: 'dhis2',
            url: currentUser.account.default_version.data_source.url,
            icon: props => <DHIS2Svg {...props} />,
        });
    }
    return [...basicItems, ...pluginsMenu, admin];
};

export default getMenuItems;<|MERGE_RESOLUTION|>--- conflicted
+++ resolved
@@ -166,19 +166,6 @@
                 key: 'list',
                 icon: props => <FormatListBulleted {...props} />,
             },
-            {
-<<<<<<< HEAD
-                label: MESSAGES.teams,
-                permissions: paths.teamsPath.permissions,
-                key: 'teams',
-                icon: props => <GroupIcon {...props} />,
-=======
-                label: MESSAGES.assignments,
-                permissions: paths.assignmentsPath.permissions,
-                key: 'assignments',
-                icon: props => <AssignmentIndIcon {...props} />,
->>>>>>> beb96e59
-            },
         ],
     },
     {
