import { Box, Grid } from '@mui/material';
import { makeStyles } from '@mui/styles';
import { IconButton, commonStyles, useSafeIntl } from 'bluesquare-components';
import React, { FunctionComponent, useCallback, useMemo } from 'react';

import moment from 'moment';
import { useDispatch } from 'react-redux';
import MESSAGES from '../../messages';

import { useGetEnketoUrl } from '../../hooks/useGetEnketoUrl';

import EnketoIcon from '../../../instances/components/EnketoIcon';

import { DisplayIfUserHasPerm } from '../../../../components/DisplayIfUserHasPerm';
import InputComponent from '../../../../components/forms/InputComponent';
import { baseUrls } from '../../../../constants/urls';
import { redirectToReplace } from '../../../../routing/actions';
import * as Permissions from '../../../../utils/permissions';
import { LinkToInstance } from '../../../instances/components/LinkToInstance';
import { Instance } from '../../../instances/types/instance';
import { OrgUnit } from '../../../orgUnits/types/orgUnit';
import { RegistryParams } from '../../types';

type Props = {
    orgUnit?: OrgUnit;
    currentInstance?: Instance;
    params: RegistryParams;
    instances: Instance[];
    isFetching: boolean;
};

const useStyles = makeStyles(theme => ({
    ...commonStyles(theme),
    subTitle: {
        fontSize: '1.15rem',
    },
    paperTitle: {
        padding: theme.spacing(2),
        display: 'flex',
    },
    paperTitleButtonContainer: {
        position: 'relative',
    },
    paperTitleButton: {
        position: 'absolute',
        right: -theme.spacing(1),
        top: -theme.spacing(1),
    },
}));

export const InstanceTitle: FunctionComponent<Props> = ({
    orgUnit,
    currentInstance,
    params,
    instances,
    isFetching,
}) => {
    const dispatch = useDispatch();
    const classes: Record<string, string> = useStyles();
    const { formatMessage } = useSafeIntl();
    const getEnketoUrl = useGetEnketoUrl(window.location.href, currentInstance);
    const currentInstanceId = useMemo(() => {
        return params.submissionId || orgUnit?.reference_instances?.[0]?.id;
    }, [params.submissionId, orgUnit]);

    const instancesOptions = useMemo(() => {
        return (instances || []).map(instance => {
            const isReferenceInstance = orgUnit?.reference_instances?.some(
                ref => ref.id === instance.id,
            );
            const label = `${instance.form_name} (${
                isReferenceInstance
                    ? `${formatMessage(MESSAGES.referenceInstance)} - `
                    : ''
            }${moment.unix(instance.created_at).format('LTS')})`;
            return {
                label,
                value: instance.id,
            };
        });
    }, [formatMessage, instances, orgUnit?.reference_instances]);

    const handleChange = useCallback(
        (_, submissionId) => {
            const newParams: RegistryParams = {
                ...params,
                submissionId,
            };
            dispatch(redirectToReplace(baseUrls.registry, newParams));
        },
        [params, dispatch],
    );
    return (
        <Grid container className={classes.paperTitle}>
            <Grid xs={8} item>
                <InputComponent
                    type="select"
                    disabled={isFetching}
                    keyValue="instance"
                    onChange={handleChange}
                    value={isFetching ? undefined : currentInstanceId}
                    label={MESSAGES.submission}
                    options={instancesOptions}
                    loading={isFetching}
                    clearable={false}
                    withMarginTop={false}
                />
            </Grid>
<<<<<<< HEAD
            {currentInstance &&
                userHasPermission(Permissions.REGISTRY_WRITE, currentUser) && (
                    <Grid
                        xs={4}
                        item
                        container
                        justifyContent="flex-end"
                        alignItems="center"
                        className={classes.paperTitleButtonContainer}
                    >
                        <Box className={classes.paperTitleButton}>
                            {userHasPermission(
                                Permissions.SUBMISSIONS_UPDATE,
                                currentUser,
                            ) && (
                                <IconButton
                                    onClick={() => getEnketoUrl()}
                                    overrideIcon={EnketoIcon}
                                    color="secondary"
                                    iconSize="small"
                                    size="small"
                                    tooltipMessage={MESSAGES.editOnEnketo}
                                />
                            )}
                            <LinkToInstance
                                instanceId={`${currentInstance.id}`}
                                useIcon
=======
            {currentInstance && (
                <Grid
                    xs={4}
                    item
                    container
                    justifyContent="flex-end"
                    alignItems="center"
                    className={classes.paperTitleButtonContainer}
                >
                    <Box className={classes.paperTitleButton}>
                        <DisplayIfUserHasPerm
                            permissions={[Permission.SUBMISSIONS_UPDATE]}
                        >
                            <IconButton
                                onClick={() => getEnketoUrl()}
                                overrideIcon={EnketoIcon}
>>>>>>> 4273d730
                                color="secondary"
                                iconSize="small"
                                size="small"
                            />
<<<<<<< HEAD
                        </Box>
                    </Grid>
                )}
=======
                        </DisplayIfUserHasPerm>
                        <LinkToInstance
                            instanceId={`${currentInstance.id}`}
                            useIcon
                            color="secondary"
                            iconSize="small"
                            size="small"
                        />
                    </Box>
                </Grid>
            )}
>>>>>>> 4273d730
        </Grid>
    );
};<|MERGE_RESOLUTION|>--- conflicted
+++ resolved
@@ -106,7 +106,6 @@
                     withMarginTop={false}
                 />
             </Grid>
-<<<<<<< HEAD
             {currentInstance &&
                 userHasPermission(Permissions.REGISTRY_WRITE, currentUser) && (
                     <Grid
@@ -134,45 +133,13 @@
                             <LinkToInstance
                                 instanceId={`${currentInstance.id}`}
                                 useIcon
-=======
-            {currentInstance && (
-                <Grid
-                    xs={4}
-                    item
-                    container
-                    justifyContent="flex-end"
-                    alignItems="center"
-                    className={classes.paperTitleButtonContainer}
-                >
-                    <Box className={classes.paperTitleButton}>
-                        <DisplayIfUserHasPerm
-                            permissions={[Permission.SUBMISSIONS_UPDATE]}
-                        >
-                            <IconButton
-                                onClick={() => getEnketoUrl()}
-                                overrideIcon={EnketoIcon}
->>>>>>> 4273d730
                                 color="secondary"
                                 iconSize="small"
                                 size="small"
                             />
-<<<<<<< HEAD
                         </Box>
                     </Grid>
                 )}
-=======
-                        </DisplayIfUserHasPerm>
-                        <LinkToInstance
-                            instanceId={`${currentInstance.id}`}
-                            useIcon
-                            color="secondary"
-                            iconSize="small"
-                            size="small"
-                        />
-                    </Box>
-                </Grid>
-            )}
->>>>>>> 4273d730
         </Grid>
     );
 };