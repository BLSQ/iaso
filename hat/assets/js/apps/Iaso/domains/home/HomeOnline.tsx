--- conflicted
+++ resolved
@@ -5,11 +5,7 @@
 import { Link } from 'react-router-dom';
 import { CurrentUserInfos } from '../../components/nav/CurrentUser';
 import { LogoutButton } from '../../components/nav/LogoutButton';
-<<<<<<< HEAD
-import { useStaticUrl } from '../../hooks/useStaticUrl';
-=======
 import { STATIC_URL } from '../../constants/urls';
->>>>>>> 94bcd4b7
 import iasoBg from '../../images/iaso-bg.jpg';
 import { useCurrentUser } from '../../utils/usersUtils';
 import { LogoSvg } from '../app/components/LogoSvg';
@@ -110,15 +106,10 @@
     const { toggleSidebar } = useSidebar();
     const homeButtons = useHomeButtons();
     const currentUser = useCurrentUser();
-    const bgStaticUrl = useStaticUrl();
     return (
         <Box
             className={classes.root}
-<<<<<<< HEAD
-            sx={{ backgroundImage: `url("${bgStaticUrl}${iasoBg}")` }}
-=======
             sx={{ backgroundImage: `url("${STATIC_URL}${iasoBg}")` }}
->>>>>>> 94bcd4b7
         >
             <Grid className={classes.topMenu} container spacing={2}>
                 <Grid container item xs={6} justifyContent="flex-start">
