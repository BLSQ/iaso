<<<<<<< HEAD
import React, { useEffect, useState } from 'react';
=======
import React, { useState } from 'react';
>>>>>>> 272c3d36
import { Box, Grid, makeStyles } from '@material-ui/core';
import { useDispatch, useSelector } from 'react-redux';

import PropTypes from 'prop-types';

import {
    AddButton as AddButtonComponent,
    commonStyles,
    LoadingSpinner,
    useSafeIntl,
} from 'bluesquare-components';
<<<<<<< HEAD
import {
    createInstance,
    resetInstances,
    setInstances,
    setInstancesFetching,
} from './actions';
=======
import { createInstance, setInstances } from './actions';
>>>>>>> 272c3d36
import { redirectToReplace } from '../../routing/actions';
import {
    fetchFormDetailsForInstance,
    fetchInstancesAsDict,
    fetchInstancesAsSmallDict,
    fetchPossibleFields,
} from './requests';

import {
    getEndpointUrl,
    getFilters,
    getInstancesFilesList,
    getSelectionActions,
} from './utils';

import { InstancesTopBar as TopBar } from './components/InstancesTopBar';
import DownloadButtonsComponent from '../../components/DownloadButtonsComponent';
import InstancesMap from './components/InstancesMapComponent';
import InstancesFilesList from './components/InstancesFilesListComponent';
import InstancesFiltersComponent from './components/InstancesFiltersComponent';
import CreateReAssignDialogComponent from './components/CreateReAssignDialogComponent';
import SingleTable from '../../components/tables/SingleTable';

import { baseUrls } from '../../constants/urls';

import MESSAGES from './messages';
import { useSnackQuery } from '../../libs/apiHooks';
import snackMessages from '../../components/snackBars/messages';
import { useQueryClient } from 'react-query';

const baseUrl = baseUrls.instances;

const useStyles = makeStyles(theme => ({
    ...commonStyles(theme),
    selectColmunsContainer: {
        paddingRight: theme.spacing(4),
        position: 'relative',
        top: -theme.spacing(2),
    },
}));

const Instances = ({ params }) => {
    const classes = useStyles();
    const { formatMessage } = useSafeIntl();
    const dispatch = useDispatch();
    const queryClient = useQueryClient();

    const reduxPage = useSelector(state => state.instances.instancesPage);

    const [tableColumns, setTableColumns] = useState([]);
    const [tab, setTab] = useState(params.tab ?? 'list');

    // Data for the map, only map tab
    const { data: instancesSmall, isLoading: loadingMap } = useSnackQuery(
        ['instances', 'small', params],
        () =>
            fetchInstancesAsSmallDict(getEndpointUrl(params, false, '', true)),
        snackMessages.fetchInstanceLocationError,
        { enabled: params.tab === 'map' },
    );

    const { isLoading: loadingList } = useSnackQuery(
        ['instances', params],
        () => fetchInstancesAsDict(getEndpointUrl(params)),
        snackMessages.fetchInstanceDictError,
        {
            // Temporary  solution till we port the table out of redux
            onSuccess: instancesData =>
                dispatch(
                    setInstances(
                        instancesData.instances,
                        true,
                        params,
                        instancesData.count,
                        instancesData.pages,
                    ),
                ),
        },
    );
    // Move to delete when we port dialog to react-query
    const refetchInstances = () => queryClient.invalidateQueries(['instances']);

    const formIds = params.formIds?.split(',');
    const formId = formIds?.length === 1 ? formIds[0] : undefined;

    const { data: formDetails } = useSnackQuery(
        ['formDetailsForInstance', formId],
        () => fetchFormDetailsForInstance(formId),
        undefined,
        { enabled: Boolean(formId) },
    );
    const labelKeys = formDetails?.label_keys ?? [];
    const formName = formDetails?.name ?? '';
    const periodType = formDetails?.period_type;

    const { data: possibleFields } = useSnackQuery(
        ['possibleFieldForForm', formId],
        () => fetchPossibleFields(formId),
        undefined,
        {
            enabled: Boolean(formId),
            select: response => response.possible_fields,
        },
    );

    const handleChangeTab = newTab => {
        const newParams = {
            ...params,
            tab: newTab,
        };
        dispatch(redirectToReplace(baseUrl, newParams));
        setTab(newTab);
    };

    const onSearch = newParams => {
        dispatch(redirectToReplace(baseUrl, newParams));
    };

    const fetching = loadingMap || loadingList;
    return (
        <section className={classes.relativeContainer}>
            <TopBar
                formName={formName}
                tab={tab}
                handleChangeTab={newTab => handleChangeTab(newTab)}
                params={params}
                periodType={periodType}
                setTableColumns={newCols => setTableColumns(newCols)}
                tableColumns={tableColumns}
                baseUrl={baseUrl}
                labelKeys={labelKeys}
                possibleFields={possibleFields}
            />

            {fetching && <LoadingSpinner />}
            <Box className={classes.containerFullHeightPadded}>
                <InstancesFiltersComponent
                    baseUrl={baseUrl}
                    params={params}
                    onSearch={onSearch}
                />
                {tab === 'list' && (
                    <Grid
                        container
                        spacing={0}
                        alignItems="center"
                        className={classes.marginTop}
                    >
                        <Grid xs={12} item className={classes.textAlignRight}>
                            {params.formIds?.split(',').length === 1 && (
                                <div className={classes.paddingBottomBig}>
                                    <CreateReAssignDialogComponent
                                        titleMessage={
                                            MESSAGES.instanceCreationDialogTitle
                                        }
                                        confirmMessage={
                                            MESSAGES.instanceCreateAction
                                        }
                                        formType={{
                                            periodType,
                                            id: params.formIds,
                                        }}
                                        onCreateOrReAssign={(
                                            currentForm,
                                            payload,
                                        ) =>
                                            dispatch(
                                                createInstance(
                                                    currentForm,
                                                    payload,
                                                ),
                                            )
                                        }
                                        renderTrigger={({ openDialog }) => (
                                            <AddButtonComponent
                                                onClick={openDialog}
                                            />
                                        )}
                                    />
                                    <DownloadButtonsComponent
                                        csvUrl={getEndpointUrl(
                                            params,
                                            true,
                                            'csv',
                                        )}
                                        xlsxUrl={getEndpointUrl(
                                            params,
                                            true,
                                            'xlsx',
                                        )}
                                    />
                                </div>
                            )}
                        </Grid>
                    </Grid>
                )}
                {tab === 'list' && tableColumns.length > 0 && (
                    <SingleTable
                        apiParams={{
                            ...params,
                        }}
                        setIsLoading={false}
                        baseUrl={baseUrl}
                        results={reduxPage}
                        endPointPath="instances"
                        dataKey="list"
                        columns={tableColumns}
                        defaultPageSize={20}
                        hideGpkg
                        exportButtons={false}
                        isFullHeight={false}
                        multiSelect
                        selectionActions={getSelectionActions(
                            formatMessage,
                            getFilters(params),
                            () => refetchInstances(),
                            params.showDeleted === 'true',
                            classes,
                        )}
                    />
                )}
                {tab === 'map' && (
                    <div className={classes.containerMarginNeg}>
                        <InstancesMap
                            instances={instancesSmall || []}
                            fetching={loadingMap}
                        />
                    </div>
                )}
                {tab === 'files' && (
                    <InstancesFilesList
                        files={getInstancesFilesList(instancesSmall || [])}
                    />
                )}
            </Box>
        </section>
    );
};

Instances.propTypes = {
    params: PropTypes.object.isRequired,
};

export default Instances;<|MERGE_RESOLUTION|>--- conflicted
+++ resolved
@@ -1,8 +1,4 @@
-<<<<<<< HEAD
-import React, { useEffect, useState } from 'react';
-=======
 import React, { useState } from 'react';
->>>>>>> 272c3d36
 import { Box, Grid, makeStyles } from '@material-ui/core';
 import { useDispatch, useSelector } from 'react-redux';
 
@@ -14,16 +10,9 @@
     LoadingSpinner,
     useSafeIntl,
 } from 'bluesquare-components';
-<<<<<<< HEAD
-import {
-    createInstance,
-    resetInstances,
-    setInstances,
-    setInstancesFetching,
-} from './actions';
-=======
+
+import { useQueryClient } from 'react-query';
 import { createInstance, setInstances } from './actions';
->>>>>>> 272c3d36
 import { redirectToReplace } from '../../routing/actions';
 import {
     fetchFormDetailsForInstance,
@@ -52,7 +41,6 @@
 import MESSAGES from './messages';
 import { useSnackQuery } from '../../libs/apiHooks';
 import snackMessages from '../../components/snackBars/messages';
-import { useQueryClient } from 'react-query';
 
 const baseUrl = baseUrls.instances;
 
@@ -173,7 +161,7 @@
                         className={classes.marginTop}
                     >
                         <Grid xs={12} item className={classes.textAlignRight}>
-                            {params.formIds?.split(',').length === 1 && (
+                            {formIds?.length === 1 && (
                                 <div className={classes.paddingBottomBig}>
                                     <CreateReAssignDialogComponent
                                         titleMessage={
