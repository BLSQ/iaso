--- conflicted
+++ resolved
@@ -10,23 +10,16 @@
 import { CreateEditPlanning } from './CreateEditPlanning/CreateEditPlanning';
 import DeleteDialog from '../../components/dialogs/DeleteDialogComponent';
 
-<<<<<<< HEAD
-import MESSAGES from './messages';
 
 import { PlanningApi } from './hooks/requests/useGetPlannings';
-
 const getAssignmentUrl = (planning: PlanningApi): string => {
     return `${baseUrls.assignments}/planningId/${planning.id}/team/${planning.team}`;
 };
-
-export const planningColumns = (formatMessage: IntlFormatMessage): Column[] => {
-=======
 export const planningColumns = (
     formatMessage: IntlFormatMessage,
     // eslint-disable-next-line no-unused-vars
     deletePlanning: (id: number) => void,
 ): Column[] => {
->>>>>>> 4443eaca
     return [
         {
             Header: 'Id',
