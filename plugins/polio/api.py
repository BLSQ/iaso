--- conflicted
+++ resolved
@@ -843,17 +843,16 @@
     return None
 
 
-<<<<<<< HEAD
-# BEURK
 # Checking for each district for each campaign if LQAS data is not disqualified. If it isn't we add the reasons no finger mark to the count
 def add_nfm_stats_for_round(campaign_stats, nfm_stats, round_number):
     for campaign, stats in campaign_stats.items():
         for district, district_stats in stats[round_number].items():
             if district_stats["total_child_checked"] == 60:
                 for reason, count in nfm_stats[campaign][round_number][district].items():
-                    stats["round_1_nfm_stats"][reason] = stats["round_1_nfm_stats"][reason] + count
+                    stats[round_number + "_nfm_stats"][reason] = stats[round_number + "_nfm_stats"][reason] + count
     return campaign_stats
-=======
+
+
 def format_caregiver_stats(campaign_stats, round_number):
     for campaign in campaign_stats.values():
         for district in campaign[round_number].values():
@@ -876,7 +875,6 @@
             caregivers_informed_ratio = (100 * total_informed) / children_checked
             caregivers_dict["caregivers_informed_ratio"] = caregivers_informed_ratio
             district["care_giver_stats"] = caregivers_dict
->>>>>>> a7ab95e9
 
 
 class LQASStatsViewSet(viewsets.ViewSet):
@@ -1048,13 +1046,10 @@
                     form_campaign_not_found_count += 1
                 form_count += 1
 
-<<<<<<< HEAD
         add_nfm_stats_for_round(campaign_stats, nfm_reasons_per_district_per_campaign, "round_1")
         add_nfm_stats_for_round(campaign_stats, nfm_reasons_per_district_per_campaign, "round_2")
-=======
         format_caregiver_stats(campaign_stats, "round_1")
         format_caregiver_stats(campaign_stats, "round_2")
->>>>>>> a7ab95e9
 
         response = {
             "stats": campaign_stats,
