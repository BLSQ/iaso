--- conflicted
+++ resolved
@@ -52,7 +52,6 @@
             label: formatMessage(MESSAGES.groups),
             value: FIELDS_TO_EXPORT.groups,
         },
-<<<<<<< HEAD
         {
             label: formatMessage(MESSAGES.openingDate),
             value: FIELDS_TO_EXPORT.openingDate,
@@ -60,12 +59,11 @@
         {
             label: formatMessage(MESSAGES.closingDate),
             value: FIELDS_TO_EXPORT.closedDate,
-=======
+        },
         { label: formatMessage(MESSAGES.name), value: FIELDS_TO_EXPORT.name },
         {
             label: formatMessage(MESSAGES.parent),
             value: FIELDS_TO_EXPORT.parent,
->>>>>>> 1420fde9
         },
     ];
 };
