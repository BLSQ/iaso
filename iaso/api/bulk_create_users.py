import csv
import io

import pandas as pd
from django.contrib.auth.models import User, Permission
from django.contrib.auth.password_validation import validate_password
from django.core import validators
from django.core.exceptions import ValidationError, ObjectDoesNotExist, MultipleObjectsReturned
from django.core.files.base import ContentFile
from django.db import IntegrityError, transaction
from rest_framework import serializers, permissions
from rest_framework.response import Response
from rest_framework.viewsets import ModelViewSet
from drf_yasg.utils import swagger_auto_schema, no_body
from rest_framework.decorators import action
from django.http import FileResponse

from iaso.models import BulkCreateUserCsvFile, Profile, OrgUnit, UserRole, Project


class BulkCreateUserSerializer(serializers.ModelSerializer):
    class Meta:
        model = BulkCreateUserCsvFile
        fields = ["file"]
        read_only_fields = ["created_by", "created_at", "account"]


class HasUserPermission(permissions.BasePermission):
    def has_permission(self, request, view):
        if not request.user.has_perm("menupermissions.iaso_users"):
            return False
        return True


class BulkCreateUserFromCsvViewSet(ModelViewSet):
    """Api endpoint to bulkcreate users and profiles from a CSV File.

    Mandatory columns are : ["username", "password", "email", "first_name", "last_name", "orgunit", "profile_language", "dhis2_id", "projects", "permissions", "user_roles", "projects"]

    Email, dhis2_id, permissions, profile_language and org_unit are not mandatory, but you must keep the columns.

    Sample csv input:

    username,password,email,first_name,last_name,orgunit,profile_language,permissions,dhis2_id,user_role,projects

    john,j0hnDoei5f@mous#,johndoe@bluesquarehub.com,John,D.,KINSHASA,fr,"iaso_submissions, iaso_forms",Enc73jC3, manager, "oms, RDC"

    You can add multiples permissions for the same user : "iaso_submissions, iaso_forms"
    You can add multiples org_units for the same user by ID or Name : "28334, Bas Uele, 9999"

    It's a better practice and less error-prone to use org_units IDs instead of names.


    The permissions are :

    "iaso_forms",

    "iaso_submissions",

    "iaso_mappings",

    "iaso_completeness",

    "iaso_org_units",

    "iaso_links",

    "iaso_users",

    "iaso_projects",

    "iaso_sources",

    "iaso_data_tasks",
    """

    result_key = "file"
    remove_results_key_if_paginated = True
    permission_classes = [HasUserPermission]

    def get_serializer_class(self):
        return BulkCreateUserSerializer

    def get_queryset(self):
        queryset = BulkCreateUserCsvFile.objects.none()

        return queryset

    @transaction.atomic
    def create(self, request, *args, **kwargs):
        user_created_count = 0
        columns_list = [
            "username",
            "password",
            "email",
            "first_name",
            "last_name",
            "orgunit",
            "profile_language",
            "dhis2_id",
            "permissions",
            "user_roles",
            "projects",
        ]
        if request.FILES:
            user_access_ou = OrgUnit.objects.filter_for_user_and_app_id(request.user, None)

            # Retrieve and check the validity and format of the CSV File
            try:
                user_csv = request.FILES["file"]
                user_csv_decoded = user_csv.read().decode("utf-8")
                csv_str = io.StringIO(user_csv_decoded)

                try:
                    delimiter = csv.Sniffer().sniff(user_csv_decoded).delimiter
                except csv.Error:
                    try:
                        delimiter = ";" if ";" in user_csv.decoded else ","
                    except Exception:
                        raise serializers.ValidationError({"error": "Error : CSV File incorrectly formatted."})

                reader = csv.reader(csv_str, delimiter=delimiter)
                pd.read_csv(io.BytesIO(csv_str.getvalue().encode()))
            except UnicodeDecodeError as e:
                raise serializers.ValidationError({"error": f"Operation aborted. Error: {e}"})
            except pd.errors.ParserError as e:
                raise serializers.ValidationError({"error": f"Invalid CSV File. Error: {e}"})
            csv_indexes = []
            file_instance = BulkCreateUserCsvFile.objects.create(
                file=user_csv, created_by=request.user, account=request.user.iaso_profile.account
            )
            file_instance.save()

<<<<<<< HEAD
            for i, row in enumerate(reader):
                if i > 0 and not set(columns_list).issubset(csv_indexes):
                    missing_elements = set(columns_list) - set(csv_indexes)
                    raise serializers.ValidationError(
                        {
                            "error": f"Something is wrong with your CSV File. Possibly missing {missing_elements} column(s)."
                        }
                    )
=======
            orgunits_hierarchy = OrgUnit.objects.hierarchy(user_access_ou)

            for row in reader:
>>>>>>> 03138f4c
                org_units_list = []
                user_roles_list = []
                projects_instance_list = []
                if i > 0:
                    email_address = True if row[csv_indexes.index("email")] else None
                    if email_address:
                        try:
                            validators.validate_email(row[csv_indexes.index("email")])
                        except ValidationError:
                            raise serializers.ValidationError(
                                {
                                    "error": "Operation aborted. Invalid Email at row : {0}. Fix the error and try "
                                    "again.".format(i)
                                }
                            )
                    try:
                        try:
                            user = User.objects.create(
                                username=row[csv_indexes.index("username")],
                                first_name=row[csv_indexes.index("first_name")],
                                last_name=row[csv_indexes.index("last_name")],
                                email=row[csv_indexes.index("email")],
                            )
                            validate_password(row[csv_indexes.index("password")], user)
                            user.set_password(row[csv_indexes.index("password")])
                            user.save()
                        except ValidationError as e:
                            raise serializers.ValidationError(
                                {"error": "Operation aborted. Error at row %d. %s" % (i + 1, "; ".join(e.messages))}
                            )
                    except IntegrityError:
                        raise serializers.ValidationError(
                            {
                                "error": "Operation aborted. Error at row {0} Account already exists : {1}. Fix the "
                                "error and try "
                                "again.".format(i, row[csv_indexes.index("username")])
                            }
                        )
                    org_units = row[csv_indexes.index("orgunit")]
                    if org_units:
                        org_units = org_units.split(",")
                        for ou in org_units:
                            ou = ou[1::] if ou[:1] == " " else ou
                            try:
                                if int(ou):
                                    try:
                                        ou = OrgUnit.objects.get(id=ou)
                                        if ou not in user_access_ou:
                                            raise serializers.ValidationError(
                                                {
                                                    "error": "Operation aborted. Invalid OrgUnit {0} at row : {1}. "
                                                    "You don't have access to this orgunit".format(ou, i + 1)
                                                }
                                            )
                                        org_units_list.append(ou)
                                    except ObjectDoesNotExist:
                                        raise serializers.ValidationError(
                                            {
                                                "error": "Operation aborted. Invalid OrgUnit {0} at row : {1}. "
                                                "Fix the error "
                                                "and try "
                                                "again.".format(ou, i + 1)
                                            }
                                        )
                            except ValueError:
                                try:
                                    org_unit = OrgUnit.objects.get(name=ou, pk__in=orgunits_hierarchy)
                                    if org_unit not in OrgUnit.objects.filter_for_user_and_app_id(request.user, None):
                                        raise serializers.ValidationError(
                                            {
                                                "error": "Operation aborted. Invalid OrgUnit {0} at row : {1}. "
                                                "You don't have access to this orgunit".format(ou, i + 1)
                                            }
                                        )
                                    org_units_list.append(org_unit)
                                except MultipleObjectsReturned:
                                    raise serializers.ValidationError(
                                        {
                                            "error": "Operation aborted. Multiple OrgUnits with the name: {0} at row : {1}."
                                            "Use Orgunit ID instead of name.".format(ou, i + 1)
                                        }
                                    )
                                except ObjectDoesNotExist:
                                    raise serializers.ValidationError(
                                        {
                                            "error": "Operation aborted. Invalid OrgUnit {0} at row : {1}. Fix "
                                            "the error "
                                            "and try "
                                            "again. Use Orgunit ID instead of name.".format(ou, i + 1)
                                        }
                                    )
                    profile = Profile.objects.create(account=request.user.iaso_profile.account, user=user)
                    # Using try except for dhis2_id in case users are being created with an older version of the template
                    try:
                        dhis2_id = row[csv_indexes.index("dhis2_id")]
                    except ValueError:
                        dhis2_id = None
                    if dhis2_id:
                        # check if a profile with the same dhis_id already exists
                        if Profile.objects.filter(dhis2_id=dhis2_id).count() > 0:
                            raise serializers.ValidationError(
                                {
                                    "error": f"Operation aborted. User with same dhis_2 id already exists at row : { i + 1}. Fix "
                                    "the error "
                                    "and try "
                                    "again"
                                }
                            )

                        profile.dhis2_id = dhis2_id
                    try:
                        user_roles = row[csv_indexes.index("user_roles")]
                    except (IndexError, ValueError):
                        user_roles = None
                    if user_roles:
                        user_roles = user_roles.split(",")
                        # check if the roles exists in the account of the request user
                        # and add it to user_roles_list
                        for role in user_roles:
                            if role != "":
                                role = role[1::] if role[:1] == " " else role
                                try:
                                    role_instance = UserRole.objects.get(
                                        account=request.user.iaso_profile.account, group__name=role
                                    )
                                    user_roles_list.append(role_instance)
                                except ObjectDoesNotExist:
                                    raise serializers.ValidationError(
                                        {
                                            "error": f"Error. User Role: {role}, at row {i + 1} does not exists: Fix "
                                            "the error and try again."
                                        }
                                    )
                    try:
                        projects = row[csv_indexes.index("projects")]
                    except (IndexError, ValueError):
                        projects = None
                    if projects:
                        projects = projects.split(",")
                        # check if the roles exists in the account of the request user
                        # and add it to user_roles_list
                        for project in projects:
                            if project != "":
                                project = project[1::] if project[:1] == " " else project
                                try:
                                    project_instance = Project.objects.get(
                                        account=request.user.iaso_profile.account, name=project
                                    )
                                    projects_instance_list.append(project_instance)
                                except ObjectDoesNotExist:
                                    raise serializers.ValidationError(
                                        {
                                            "error": f"Error. User Project: {project}, at row {i + 1} does not exists: Fix "
                                            "the error and try again."
                                        }
                                    )
                    try:
                        user_permissions = row[csv_indexes.index("permissions")].split(",")
                        for perm in user_permissions:
                            perm = perm[1::] if perm[:1] == " " else perm
                            if perm:
                                try:
                                    perm = Permission.objects.get(codename=perm)
                                    user.user_permissions.add(perm)
                                    user.save()
                                except ObjectDoesNotExist:
                                    raise serializers.ValidationError(
                                        {
                                            "error": "Operation aborted. Invalid permission {0} at row : {1}. Fix "
                                            "the error "
                                            "and try "
                                            "again".format(perm, i + 1)
                                        }
                                    )
                    except ValueError:
                        pass
                    if row[csv_indexes.index("profile_language")]:
                        language = row[csv_indexes.index("profile_language")].lower()
                        profile.language = language
                    else:
                        profile.language = "fr"
                    profile.org_units.set(org_units_list)
                    profile.user_roles.set(user_roles_list)
                    profile.projects.set(projects_instance_list)
                    csv_file = pd.read_csv(io.BytesIO(csv_str.getvalue().encode()))
                    csv_file.at[i - 1, "password"] = None
                    csv_file = csv_file.to_csv(path_or_buf=None, index=False)
                    content_file = ContentFile(csv_file.encode("utf-8"))
                    file_instance.file.save(f"{file_instance.id}.csv", content_file)
                    profile.save()
                    user_created_count += 1
                else:
                    csv_indexes = row
                i += 1
        response = {"Accounts created": user_created_count}
        return Response(response)

    @swagger_auto_schema(request_body=no_body)
    @action(detail=False, methods=["get"], url_path="getsample")
    def download_sample_csv(self, request):
        return FileResponse(open("iaso/api/fixtures/sample_bulk_user_creation.csv", "rb"))<|MERGE_RESOLUTION|>--- conflicted
+++ resolved
@@ -131,7 +131,6 @@
             )
             file_instance.save()
 
-<<<<<<< HEAD
             for i, row in enumerate(reader):
                 if i > 0 and not set(columns_list).issubset(csv_indexes):
                     missing_elements = set(columns_list) - set(csv_indexes)
@@ -140,11 +139,6 @@
                             "error": f"Something is wrong with your CSV File. Possibly missing {missing_elements} column(s)."
                         }
                     )
-=======
-            orgunits_hierarchy = OrgUnit.objects.hierarchy(user_access_ou)
-
-            for row in reader:
->>>>>>> 03138f4c
                 org_units_list = []
                 user_roles_list = []
                 projects_instance_list = []
