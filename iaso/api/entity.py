from django.core.paginator import Paginator
from django.db.models import Q
from django.shortcuts import get_object_or_404
from django_filters.rest_framework import DjangoFilterBackend
from rest_framework.decorators import action
from rest_framework.fields import DateTimeField
from rest_framework.response import Response

from iaso.api.common import TimestampField, ModelViewSet
from iaso.models import Entity, Instance, EntityType, Form, Account, entity

from django.http import JsonResponse, HttpResponse
from rest_framework import viewsets, permissions, filters
from rest_framework.request import Request
from rest_framework import serializers

import xlsxwriter


class EntityTypeSerializer(serializers.ModelSerializer):
    class Meta:
        model = EntityType
        fields = ["id", "name", "created_at", "updated_at", "reference_form", "entities_count", "account"]

    created_at = TimestampField(read_only=True)
    updated_at = TimestampField(read_only=True)
    entities_count = serializers.SerializerMethodField()

    @staticmethod
    def get_entities_count(obj: EntityType):
        return Entity.objects.filter(entity_type=obj.id).count()


class BeneficiarySerializer(serializers.ModelSerializer):
    class Meta:
        model = Entity
        depth = 1
        fields = [
            "id",
            "name",
            "uuid",
            "created_at",
            "updated_at",
            "attributes",
            "entity_type",
            "entity_type_name",
            "instances",
        ]

    entity_type_name = serializers.SerializerMethodField()
    attributes = serializers.SerializerMethodField()
    created_at = TimestampField(read_only=True)
    updated_at = TimestampField(read_only=True)

    def get_attributes(self, entity: Entity):
        if entity.attributes:
            return entity.attributes.as_full_model()
        return None

    @staticmethod
    def get_entity_type_name(obj: Entity):
        return obj.entity_type.name if obj.entity_type else None


class EntitySerializer(serializers.ModelSerializer):
    class Meta:
        model = Entity
        fields = [
            "id",
            "name",
            "uuid",
            "created_at",
            "updated_at",
            "attributes",
            "entity_type",
            "entity_type_name",
        ]

    entity_type_name = serializers.SerializerMethodField()
    created_at = TimestampField(read_only=True)
    updated_at = TimestampField(read_only=True)

    @staticmethod
    def get_entity_type_name(obj: Entity):
        return obj.entity_type.name if obj.entity_type else None


# To define
class HasEntityPermission(permissions.BasePermission):
    def has_permission(self, request: Request, view):
        if request.method == "POST":
            return True


class EntityTypeViewSet(ModelViewSet):
    results_key = "types"
    remove_results_key_if_paginated = True
    filter_backends = [filters.OrderingFilter, DjangoFilterBackend]

    def get_serializer_class(self):
        return EntityTypeSerializer

    def get_queryset(self):
        search = self.request.query_params.get("search", None)
        queryset = EntityType.objects.filter(account=self.request.user.iaso_profile.account)
        if search:
            queryset = queryset.filter(name__icontains=search)
        return queryset


class EntityFilterBackend(filters.BaseFilterBackend):
    def filter_queryset(self, request, queryset, view):
        query_param = request.query_params.get("deletion_status", "active")

        if query_param == "deleted":
            query = Q(deleted_at__isnull=False)
            return queryset.filter(query)

        if query_param == "active":
            query = Q(deleted_at__isnull=True)
            return queryset.filter(query)

        if query_param == "all":
            return queryset
        return queryset


class BeneficiaryFilterBackend(filters.BaseFilterBackend):
    def filter_queryset(self, request, queryset, view):
        query_param = request.query_params.get("deletion_status", "active")

        if query_param == "deleted":
            query = Q(deleted_at__isnull=False)
            return queryset.filter(query)

        if query_param == "active":
            query = Q(deleted_at__isnull=True)
            return queryset.filter(query)

        if query_param == "all":
            return queryset
        return queryset


class EntityViewSet(ModelViewSet):
    results_key = "entities"
    remove_results_key_if_paginated = True
    filter_backends = [filters.OrderingFilter, DjangoFilterBackend, EntityFilterBackend]

    def get_serializer_class(self):
        return EntitySerializer

    def get_queryset(self):
        search = self.request.query_params.get("search", None)
        entity_types__id = self.request.query_params.get("entity_types__ids", None)

        order = self.request.query_params.get("order", "updated_at").split(",")
        queryset = Entity.objects.filter(account=self.request.user.iaso_profile.account)
        if search:
            queryset = queryset.filter(name__icontains=search)
        if entity_types__id:
            entity_types__ids = entity_types__id.split(",")
            queryset = queryset.filter(entity_type__in=entity_types__ids)

        queryset = queryset.order_by(*order)
        return queryset

    def create(self, request, *args, **kwargs):
        data = request.data
        entity_type = get_object_or_404(EntityType, pk=int(data["entity_type"]))
        instance = get_object_or_404(Instance, uuid=data["attributes"])
        account = request.user.iaso_profile.account
        # Avoid duplicates
        if Entity.objects.filter(attributes=instance):
            raise serializers.ValidationError({"attributes": "Entity with this attribute already exists."})

        entity = Entity.objects.create(name=data["name"], entity_type=entity_type, attributes=instance, account=account)
        serializer = EntitySerializer(entity, many=False)
        return Response(serializer.data)

    @action(detail=False, methods=["POST", "GET"])
    def bulk_create(self, request, *args, **kwargs):
        created_entities = []
        data = request.data if isinstance(request.data, list) else [request.data]
        # allows multiple create
        if request.method == "POST":
            for entity in data:
                instance = get_object_or_404(Instance, uuid=entity["attributes"])
                # Avoid duplicates
                if Entity.objects.filter(attributes=instance):
                    raise serializers.ValidationError(
                        {"attributes": "Entity with the attribute '{0}' already exists.".format(entity["attributes"])}
                    )
                entity_type = get_object_or_404(EntityType, pk=int(entity["entity_type"]))
                account = request.user.iaso_profile.account
                Entity.objects.create(
                    name=entity["name"], entity_type=entity_type, attributes=instance, account=account
                )
                created_entities.append(entity)
            return JsonResponse(created_entities, safe=False)
        entities = Entity.objects.filter(account=request.user.iaso_profile.account)
        serializer = EntitySerializer(entities, many=True)
        return Response(serializer.data)

    # def export_beneficiary_as_csv_xls(self, beneficiary, param):

    #
    #     filename = "beneficiary" if int(param) else "beneficiaries"

    # @action(detail=False, methods=["GET"])
    # def get_beneficiary(self, request, *args, **kwargs):
    #     pk = request.GET.get("id", None)
    #     beneficiary = get_object_or_404(Entity, pk=pk, entity_type__name="beneficiary")
    #     serializer = BeneficiarySerializer(beneficiary, many=False)
    #     return Response(serializer.data)
    #
    # @action(detail=False, methods=["GET"])
    # def beneficiaries(self, request, *args, **kwargs):
    #     limit = request.GET.get("limit", None)
    #     page_offset = request.GET.get("page", 1)
    #     orders = request.GET.get("order", "updated_at").split(",")
    #     csv_format = request.GET.get("csv", None)
    #     xlsx_format = request.GET.get("xlsx", None)
    #
    #     beneficiaries = Entity.objects.filter(
    #         entity_type__name="beneficiary", account=request.user.iaso_profile.account
    #     )
    #
    #     if limit:
    #         limit = int(limit)
    #         page_offset = int(page_offset)
    #         paginator = Paginator(beneficiaries, limit)
    #         res = {"count": paginator.count}
    #         if page_offset > paginator.num_pages:
    #             page_offset = paginator.num_pages
    #         page = paginator.page(page_offset)
    #
    #         serializer = BeneficiarySerializer(beneficiaries, many=True)
    #
    #         def as_dict_formatter(x):
    #             dict = x.as_dict()
    #             dict["beneficiaries"] = serializer.data
    #             return dict
    #
    #         res["beneficiaries"] = map(as_dict_formatter, page.object_list)
    #         res["has_next"] = page.has_next()
    #         res["has_previous"] = page.has_previous()
    #         res["page"] = page_offset
    #         res["pages"] = paginator.num_pages
    #         res["limit"] = limit
    #         return Response(res)
    #
    #     serializer = BeneficiarySerializer(beneficiaries, many=True)
    #     return Response(serializer.data)


class BeneficiaryViewset(ModelViewSet):
    results_key = "beneficiary"
    remove_results_key_if_paginated = True
    filter_backends = [filters.OrderingFilter, DjangoFilterBackend, EntityFilterBackend]

    def get_serializer_class(self):
        return BeneficiarySerializer

    def get_queryset(self):
        search = self.request.query_params.get("search", None)
<<<<<<< HEAD
        org_unit_id = self.request.query_params.get("orgUnitId", None)
        date_from = self.request.query_params.get("dateFrom", None)
        date_to = self.request.query_params.get("dateTo", None)
=======
>>>>>>> 64cc71b0
        order = self.request.query_params.get("order", "updated_at").split(",")

        queryset = Entity.objects.filter(
            account=self.request.user.iaso_profile.account, entity_type__name="beneficiary"
        )
        if search:
            # TODO: extend search to attributes uuid, form name, ...
            queryset = queryset.filter(name__icontains=search)
<<<<<<< HEAD
        if org_unit_id:
            queryset = queryset.filter(attributes__org_unit__id=org_unit_id)
        if date_from:
            # TODO: see if we use created_at as reference date (or latest instance creation, update, ...)
            queryset = queryset.filter(created_at__gte=date_from)
        if date_to:
            queryset = queryset.filter(created_at__lte=date_to)

        # location
=======
>>>>>>> 64cc71b0

        queryset = queryset.order_by(*order)
        return queryset

    def list(self, request: Request, *args, **kwargs):
        csv_format = request.GET.get("csv", None)
        xlsx_format = request.GET.get("xlsx", None)

        if xlsx_format:
            beneficiaries = Entity.objects.filter(
                account=self.request.user.iaso_profile.account, entity_type__name="beneficiary"
            )

            workbook = xlsxwriter.Workbook("beneficiaries.xlsx")
            worksheet = workbook.add_worksheet()

            bold = workbook.add_format({"bold": True})

            worksheet.write("A1", "Name", bold)
            worksheet.write("A2", "Last Visit", bold)
            worksheet.write("A3", "Key Information", bold)

            beneficiaries_details_list = list()

            for b in beneficiaries:
                temp_list = []
                temp_list.append(b.attributes.as_dict())
                # must add value to the list in same order as the worksheet cells
                beneficiaries_details_list.append(temp_list)

            beneficiaries_details_list = tuple(beneficiaries_details_list)

            row = 1
            col = 0

            for i in range(len(beneficiaries_details_list)):
                worksheet.write(row, col+1, i)
                row += 1

            workbook.close()

            # Must Add the xlsx download response

            return HttpResponse(beneficiaries_details_list)

        if csv_format:
            pass


        return super().list(request, *args, **kwargs)
<|MERGE_RESOLUTION|>--- conflicted
+++ resolved
@@ -264,12 +264,9 @@
 
     def get_queryset(self):
         search = self.request.query_params.get("search", None)
-<<<<<<< HEAD
         org_unit_id = self.request.query_params.get("orgUnitId", None)
         date_from = self.request.query_params.get("dateFrom", None)
         date_to = self.request.query_params.get("dateTo", None)
-=======
->>>>>>> 64cc71b0
         order = self.request.query_params.get("order", "updated_at").split(",")
 
         queryset = Entity.objects.filter(
@@ -278,7 +275,6 @@
         if search:
             # TODO: extend search to attributes uuid, form name, ...
             queryset = queryset.filter(name__icontains=search)
-<<<<<<< HEAD
         if org_unit_id:
             queryset = queryset.filter(attributes__org_unit__id=org_unit_id)
         if date_from:
@@ -288,8 +284,6 @@
             queryset = queryset.filter(created_at__lte=date_to)
 
         # location
-=======
->>>>>>> 64cc71b0
 
         queryset = queryset.order_by(*order)
         return queryset
