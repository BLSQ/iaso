--- conflicted
+++ resolved
@@ -54,11 +54,8 @@
             // unusable_vials: formA?.unusable_vials,
             missing_vials: formA?.missing_vials,
             vaccine_stock: vaccineStockId,
-<<<<<<< HEAD
             document:formA?.document
-=======
             comment: formA?.comment ?? null,
->>>>>>> 1371d225
         },
         onSubmit: values => save(values),
         validationSchema,
@@ -131,7 +128,15 @@
                     />
                 </Box>
                 <Box mb={2}>
-<<<<<<< HEAD
+                    <Field
+                        label={formatMessage(MESSAGES.comment)}
+                        name="comment"
+                        multiline
+                        component={TextInput}
+                        shrinkLabel={false}
+                    />
+                </Box>
+                <Box mb={2}>
                     <FilesUpload
                         accept={acceptPDF}
                         files={formik.values.document ? [formik.values.document] : []}
@@ -147,14 +152,6 @@
                         placeholder={formatMessage(
                             MESSAGES.document,
                         )}
-=======
-                    <Field
-                        label={formatMessage(MESSAGES.comment)}
-                        name="comment"
-                        multiline
-                        component={TextInput}
-                        shrinkLabel={false}
->>>>>>> 1371d225
                     />
                 </Box>
             </ConfirmCancelModal>
