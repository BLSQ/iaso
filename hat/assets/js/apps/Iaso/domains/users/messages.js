--- conflicted
+++ resolved
@@ -284,11 +284,10 @@
         defaultMessage: 'Teams',
         id: 'iaso.label.teams',
     },
-<<<<<<< HEAD
     homePageInfos: {
         defaultMessage: 'Copy/paste the url after "dashboard/"',
         id: 'iaso.users.homePageInfos',
-=======
+    },
     iaso_org_unit_change_request: {
         id: 'iaso.permissions.iaso_org_unit_change_request',
         defaultMessage: 'Org unit change request - Read and Write',
@@ -296,7 +295,6 @@
     iaso_org_unit_change_request_approve: {
         id: 'iaso.permissions.iaso_org_unit_change_request_approve',
         defaultMessage: 'Org unit change request - Approve',
->>>>>>> 87da5006
     },
 });
 
