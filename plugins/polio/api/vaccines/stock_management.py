import datetime
import enum
<<<<<<< HEAD
from tempfile import NamedTemporaryFile
from django.db.models import OuterRef, Subquery, Exists, Q
from django.http import HttpResponse
from openpyxl import Workbook
=======
from django.db.models import OuterRef, Subquery, Exists, Q, Sum
>>>>>>> b682169b
from drf_yasg import openapi
from drf_yasg.utils import swagger_auto_schema
from plugins.polio.export_utils import (
    CALENDAR_COLUMN_FONT_SIZE,
    CALENDAR_COLUMNS_CELL_WIDTH,
    cell_border,
    cell_dimension_pattern_fill,
    font_alignment,
)
from rest_framework import filters, serializers, status
from rest_framework.decorators import action
from rest_framework.filters import OrderingFilter, SearchFilter
from rest_framework.request import Request
from rest_framework.response import Response
from rest_framework.exceptions import ValidationError
from django.utils.dateparse import parse_date
from hat.menupermissions import models as permission
from iaso.api.common import CONTENT_TYPE_XLSX, GenericReadWritePerm, ModelViewSet, Paginator
from iaso.models import OrgUnit
from plugins.polio.models import (
    DOSES_PER_VIAL,
    Campaign,
    DestructionReport,
    IncidentReport,
    OutgoingStockMovement,
    Round,
    VaccineArrivalReport,
    VaccineRequestForm,
    VaccineStock,
    EarmarkedStock,
)

vaccine_stock_id_param = openapi.Parameter(
    name="vaccine_stock",
    in_=openapi.IN_QUERY,
    description="The Vaccine Stock id related to the current object",
    type=openapi.TYPE_INTEGER,
    required=False,
)


class MovementTypeEnum(enum.Enum):
    DESTRUCTION_REPORT = "destruction_report"
    INCIDENT_REPORT = "incident_report"
    OUTGOING_STOCK_MOVEMENT = "outgoing_stock_movement"
    VACCINE_ARRIVAL_REPORT = "vaccine_arrival_report"


class VaccineStockCalculator:
    def __init__(self, vaccine_stock: VaccineStock):
        if not isinstance(vaccine_stock, VaccineStock):
            raise TypeError("vaccine_stock must be a VaccineStock object")

        self.vaccine_stock = vaccine_stock
        self.arrival_reports = VaccineArrivalReport.objects.filter(
            request_form__campaign__country=vaccine_stock.country, request_form__vaccine_type=vaccine_stock.vaccine
        )
        self.destruction_reports = DestructionReport.objects.filter(vaccine_stock=vaccine_stock).order_by(
            "destruction_report_date"
        )
        self.incident_reports = IncidentReport.objects.filter(vaccine_stock=vaccine_stock).order_by(
            "date_of_incident_report"
        )
        self.stock_movements = OutgoingStockMovement.objects.filter(vaccine_stock=vaccine_stock).order_by("report_date")
        self.earmarked_stocks = EarmarkedStock.objects.filter(vaccine_stock=vaccine_stock).order_by("created_at")

    def get_doses_per_vial(self):
        return DOSES_PER_VIAL[self.vaccine_stock.vaccine]

    def get_vials_used(self, end_date=None):
        results = self.get_list_of_used_vials(end_date)
        total = 0
        for result in results:
            total += result["vials_in"]

        return total

    def get_vials_destroyed(self, end_date=None):
        if not self.destruction_reports.exists():
            return 0
        destruction_reports = self.destruction_reports
        if end_date:
            destruction_reports = destruction_reports.filter(destruction_report_date__lte=end_date)
        return sum(report.unusable_vials_destroyed or 0 for report in destruction_reports)

    def get_total_of_usable_vials(self, end_date=None):
        results = self.get_list_of_usable_vials(end_date)
        total_vials_in = 0
        total_doses_in = 0

        for result in results:
            if result["vials_in"]:
                total_vials_in += result["vials_in"]
            if result["doses_in"]:
                total_doses_in += result["doses_in"]
            if result["vials_out"]:
                total_vials_in -= result["vials_out"]
            if result["doses_out"]:
                total_doses_in -= result["doses_out"]

        return total_vials_in, total_doses_in

    def get_vials_received(self, end_date=None):
        results = self.get_list_of_vaccines_received(end_date)

        total_vials_in = 0

        for result in results:
            if result["vials_in"]:
                total_vials_in += result["vials_in"]

        return total_vials_in

    def get_total_of_unusable_vials(self, end_date=None):
        results = self.get_list_of_unusable_vials(end_date)

        total_vials_in = 0
        total_doses_in = 0

        for result in results:
            if result["vials_in"]:
                total_vials_in += result["vials_in"]
            if result["doses_in"]:
                total_doses_in += result["doses_in"]
            if result["vials_out"]:
                total_vials_in -= result["vials_out"]
            if result["doses_out"]:
                total_doses_in -= result["doses_out"]

        return total_vials_in, total_doses_in

    def get_total_of_earmarked(self, end_date=None):
        earmarked_list = self.get_list_of_earmarked(end_date)

        total_vials = 0
        total_doses = 0

        for entry in earmarked_list:
            if entry["vials_in"]:
                total_vials += entry["vials_in"]
            if entry["doses_in"]:
                total_doses += entry["doses_in"]
            if entry["vials_out"]:
                total_vials -= entry["vials_out"]
            if entry["doses_out"]:
                total_doses -= entry["doses_out"]

        return total_vials, total_doses

    def get_list_of_vaccines_received(self, end_date=None):
        """
        Vaccines received are only those linked to an arrival report. We exclude those found e.g. during physical inventory
        """
        # First find the corresponding VaccineRequestForms
        vrfs = VaccineRequestForm.objects.filter(
            campaign__country=self.vaccine_stock.country, vaccine_type=self.vaccine_stock.vaccine
        )
        if end_date:
            eligible_rounds = (
                Round.objects.filter(campaign=OuterRef("campaign"))
                .filter(
                    (
                        Q(campaign__separate_scopes_per_round=False)
                        & Q(campaign__scopes__vaccine=self.vaccine_stock.vaccine)
                    )
                    | (Q(campaign__separate_scopes_per_round=True) & Q(scopes__vaccine=self.vaccine_stock.vaccine))
                )
                .filter(ended_at__lte=end_date)
                .filter(id__in=OuterRef("rounds"))
            )
            vrfs = vrfs.filter(Exists(Subquery(eligible_rounds)))

        if not vrfs.exists():
            arrival_reports = []
        else:
            # Then find the corresponding VaccineArrivalReports
            arrival_reports = VaccineArrivalReport.objects.filter(request_form__in=vrfs)
            if end_date:
                arrival_reports = arrival_reports.filter(arrival_report_date__lte=end_date)
            if not arrival_reports.exists():
                arrival_reports = []
        results = []

        for report in arrival_reports:
            results.append(
                {
                    "date": report.arrival_report_date,
                    "action": "PO #" + report.po_number if report.po_number else "Stock Arrival",
                    "vials_in": report.vials_received or 0,
                    "doses_in": report.doses_received or 0,
                    "vials_out": None,
                    "doses_out": None,
                    "type": MovementTypeEnum.VACCINE_ARRIVAL_REPORT.value,
                }
            )
        return results

    def get_list_of_usable_vials(self, end_date=None):
        # First get vaccines received from arrival reports
        results = self.get_list_of_vaccines_received(end_date)

        # Add stock movements (used and missing vials)
        stock_movements = OutgoingStockMovement.objects.filter(vaccine_stock=self.vaccine_stock).order_by("report_date")
        if end_date:
            stock_movements = stock_movements.filter(report_date__lte=end_date)
        for movement in stock_movements:
            if movement.earmarked_stocks.count() > 0:
                earmarked_stock_vials = movement.earmarked_stocks.aggregate(total=Sum("vials_earmarked"))["total"] or 0
                real_vials_used = movement.usable_vials_used - earmarked_stock_vials
                results.append(
                    {
                        "date": movement.report_date,
                        "action": f"Form A - Vials Used ({earmarked_stock_vials} vials from Earmarked, {real_vials_used} vials used from stock)",
                        "vials_in": None,
                        "doses_in": None,
                        "vials_out": real_vials_used or 0,
                        "doses_out": (real_vials_used or 0) * self.get_doses_per_vial(),
                        "type": MovementTypeEnum.OUTGOING_STOCK_MOVEMENT.value,
                    }
                )
            else:
                if movement.usable_vials_used > 0:
                    results.append(
                        {
                            "date": movement.report_date,
                            "action": "Form A - Vials Used",
                            "vials_in": None,
                            "doses_in": None,
                            "vials_out": movement.usable_vials_used or 0,
                            "doses_out": (movement.usable_vials_used or 0) * self.get_doses_per_vial(),
                            "type": MovementTypeEnum.OUTGOING_STOCK_MOVEMENT.value,
                        }
                    )

                if movement.missing_vials > 0:
                    results.append(
                        {
                            "date": movement.report_date,
                            "action": "Form A - Missing Vials",
                            "vials_in": None,
                            "doses_in": None,
                            "vials_out": movement.missing_vials or 0,
                            "doses_out": (movement.missing_vials or 0) * self.get_doses_per_vial(),
                            "type": MovementTypeEnum.OUTGOING_STOCK_MOVEMENT.value,
                        }
                    )

        # Add incident reports (IN movements then OUT movements)
        incident_reports = IncidentReport.objects.filter(vaccine_stock=self.vaccine_stock).order_by(
            "date_of_incident_report"
        )
        if end_date:
            incident_reports = incident_reports.filter(date_of_incident_report__lte=end_date)
        for report in incident_reports:
            if (
                report.usable_vials > 0
                and report.stock_correction == IncidentReport.StockCorrectionChoices.PHYSICAL_INVENTORY_ADD
            ):
                results.append(
                    {
                        "date": report.date_of_incident_report,
                        "action": report.stock_correction,
                        "vials_in": report.usable_vials or 0,
                        "doses_in": (report.usable_vials or 0) * self.get_doses_per_vial(),
                        "vials_out": None,
                        "doses_out": None,
                        "type": MovementTypeEnum.INCIDENT_REPORT.value,
                    }
                )
            if (
                report.usable_vials > 0
                and report.stock_correction == IncidentReport.StockCorrectionChoices.PHYSICAL_INVENTORY_REMOVE
            ):
                results.append(
                    {
                        "date": report.date_of_incident_report,
                        "action": report.stock_correction,
                        "vials_in": None,
                        "doses_in": None,
                        "vials_out": report.usable_vials or 0,
                        "doses_out": (report.usable_vials or 0) * self.get_doses_per_vial(),
                        "type": MovementTypeEnum.INCIDENT_REPORT.value,
                    }
                )
            if report.usable_vials > 0 and (
                report.stock_correction == IncidentReport.StockCorrectionChoices.LOSSES
                or report.stock_correction == IncidentReport.StockCorrectionChoices.RETURN
                or report.stock_correction == IncidentReport.StockCorrectionChoices.STEALING
                or report.stock_correction == IncidentReport.StockCorrectionChoices.BROKEN
            ):
                results.append(
                    {
                        "date": report.date_of_incident_report,
                        "action": report.stock_correction,
                        "vials_in": None,
                        "doses_in": None,
                        "vials_out": report.usable_vials or 0,
                        "doses_out": (report.usable_vials or 0) * self.get_doses_per_vial(),
                        "type": MovementTypeEnum.INCIDENT_REPORT.value,
                    }
                )
            if report.unusable_vials > 0 and (
                report.stock_correction == IncidentReport.StockCorrectionChoices.VACCINE_EXPIRED
                or report.stock_correction == IncidentReport.StockCorrectionChoices.VVM_REACHED_DISCARD_POINT
                or report.stock_correction == IncidentReport.StockCorrectionChoices.UNREADABLE_LABEL
            ):
                results.append(
                    {
                        "date": report.date_of_incident_report,
                        "action": report.stock_correction,
                        "vials_in": None,
                        "doses_in": None,
                        "vials_out": report.unusable_vials or 0,
                        "doses_out": (report.unusable_vials or 0) * self.get_doses_per_vial(),
                        "type": MovementTypeEnum.INCIDENT_REPORT.value,
                    }
                )

        earmarked_stocks = self.earmarked_stocks
        if end_date:
            earmarked_stocks = earmarked_stocks.filter(created_at__lte=end_date)

        for stock in earmarked_stocks:
            if stock.earmarked_stock_type == EarmarkedStock.EarmarkedStockChoices.CREATED:
                results.append(
                    {
                        "date": stock.created_at.date(),
                        "action": f"Earmarked created for {stock.campaign.obr_name} Round {stock.round.number}",
                        "vials_in": None,
                        "doses_in": None,
                        "vials_out": stock.vials_earmarked,
                        "doses_out": stock.doses_earmarked,
                        "type": "earmarked_stock__created",
                    }
                )
            elif stock.earmarked_stock_type == EarmarkedStock.EarmarkedStockChoices.RETURNED:
                results.append(
                    {
                        "date": stock.created_at.date(),
                        "action": f"Earmarked returned for {stock.campaign.obr_name} Round {stock.round.number}",
                        "vials_in": stock.vials_earmarked,
                        "doses_in": stock.doses_earmarked,
                        "vials_out": None,
                        "doses_out": None,
                        "type": "earmarked_stock__returned",
                    }
                )

        return results

    def get_list_of_used_vials(self, end_date=None):
        # Used vials are those related to formA outgoing movements. Vials with e.g expired date become unusable, but have not been used
        outgoing_movements = OutgoingStockMovement.objects.filter(vaccine_stock=self.vaccine_stock)
        if end_date:
            outgoing_movements = outgoing_movements.filter(report_date__lte=end_date)
        results = []
        for movement in outgoing_movements:
            if movement.usable_vials_used > 0:
                if movement.earmarked_stocks.count() > 0:
                    earmarked_stock_vials = (
                        movement.earmarked_stocks.aggregate(total=Sum("vials_earmarked"))["total"] or 0
                    )
                    desc_text = f"Form A - Vials Used ({earmarked_stock_vials} vials from Earmarked)"

                else:
                    desc_text = "Form A - Vials Used"

                results.append(
                    {
                        "date": movement.report_date,
                        "action": desc_text,
                        "vials_out": None,
                        "doses_out": None,
                        "vials_in": movement.usable_vials_used or 0,
                        "doses_in": (movement.usable_vials_used or 0) * self.get_doses_per_vial(),
                        "type": MovementTypeEnum.OUTGOING_STOCK_MOVEMENT.value,
                    }
                )
        return results

    def get_list_of_unusable_vials(self, end_date=None):
        # First get the used vials
        results = self.get_list_of_used_vials(end_date)

        # Get all IncidentReports and Destruction reports for the VaccineStock
        incident_reports = IncidentReport.objects.filter(vaccine_stock=self.vaccine_stock)
        if end_date:
            incident_reports = incident_reports.filter(date_of_incident_report__lte=end_date)

        destruction_reports = DestructionReport.objects.filter(vaccine_stock=self.vaccine_stock).order_by(
            "destruction_report_date"
        )
        if end_date:
            destruction_reports = destruction_reports.filter(destruction_report_date__lte=end_date)

        for report in destruction_reports:
            results.append(
                {
                    "date": report.destruction_report_date,
                    "action": (f"{report.action}" if len(report.action) > 0 else f"Destruction report"),
                    "vials_in": None,
                    "doses_in": None,
                    "vials_out": report.unusable_vials_destroyed or 0,
                    "doses_out": (report.unusable_vials_destroyed or 0) * self.get_doses_per_vial(),
                    "type": MovementTypeEnum.DESTRUCTION_REPORT.value,
                }
            )

        # Add unusable vials from IncidentReports
        for report in incident_reports:
            if report.unusable_vials > 0 and (
                report.stock_correction == IncidentReport.StockCorrectionChoices.PHYSICAL_INVENTORY_ADD
                or report.stock_correction == IncidentReport.StockCorrectionChoices.VACCINE_EXPIRED
                or report.stock_correction == IncidentReport.StockCorrectionChoices.VVM_REACHED_DISCARD_POINT
                or report.stock_correction == IncidentReport.StockCorrectionChoices.UNREADABLE_LABEL
                or report.stock_correction == IncidentReport.StockCorrectionChoices.BROKEN
            ):
                results.append(
                    {
                        "date": report.date_of_incident_report,
                        "action": report.stock_correction,  # for every field FOO that has choices set, the object will have a get_FOO_display() method
                        "vials_in": report.unusable_vials or 0,
                        "doses_in": (report.unusable_vials or 0) * self.get_doses_per_vial(),
                        "vials_out": None,
                        "doses_out": None,
                        "type": MovementTypeEnum.INCIDENT_REPORT.value,
                    }
                )
            if report.unusable_vials > 0 and (
                report.stock_correction == IncidentReport.StockCorrectionChoices.PHYSICAL_INVENTORY_REMOVE
            ):
                results.append(
                    {
                        "date": report.date_of_incident_report,
                        "action": report.stock_correction,  # for every field FOO that has choices set, the object will have a get_FOO_display() method
                        "vials_in": None,
                        "doses_in": None,
                        "vials_out": report.unusable_vials or 0,
                        "doses_out": (report.unusable_vials or 0) * self.get_doses_per_vial(),
                        "type": MovementTypeEnum.INCIDENT_REPORT.value,
                    }
                )

        # Add earmarked stock movements of type USED
        earmarked_stocks = self.earmarked_stocks.filter(
            vaccine_stock=self.vaccine_stock, earmarked_stock_type=EarmarkedStock.EarmarkedStockChoices.USED
        )

        if end_date:
            earmarked_stocks = earmarked_stocks.filter(created_at__date__lte=end_date)

        for stock in earmarked_stocks:
            if (
                stock.earmarked_stock_type == EarmarkedStock.EarmarkedStockChoices.USED and stock.form_a is None
            ):  # if FormA is not None, it's accounted by the FormA, no need to repeat
                results.append(
                    {
                        "date": stock.created_at.date(),
                        "action": f"Earmarked stock used for {stock.campaign.obr_name} Round {stock.round.number}",
                        "vials_in": stock.vials_earmarked,
                        "doses_in": stock.doses_earmarked,
                        "vials_out": None,
                        "doses_out": None,
                        "type": "earmarked_stock__used",
                    }
                )

        return results

    def get_list_of_earmarked(self, end_date=None):
        earmarked_movements = self.earmarked_stocks
        if end_date:
            earmarked_movements = earmarked_movements.filter(created_at__lte=end_date)

        results = []
        for movement in earmarked_movements:
            movement_type = movement.earmarked_stock_type
            if (
                movement_type == EarmarkedStock.EarmarkedStockChoices.USED
                or movement_type == EarmarkedStock.EarmarkedStockChoices.RETURNED
            ):
                if movement.form_a is not None:
                    action_text = f"Earmarked stock used for FormA ({movement.form_a})"
                else:
                    action_text = f"Earmarked stock used for {movement.campaign.obr_name} Round {movement.round.number}"

                results.append(
                    {
                        "date": movement.created_at,
                        "action": action_text,
                        "vials_out": movement.vials_earmarked,
                        "doses_out": movement.doses_earmarked,
                        "vials_in": None,
                        "doses_in": None,
                        "type": f"earmarked_stock__{movement_type}",
                    }
                )
            else:
                results.append(
                    {
                        "date": movement.created_at,
                        "action": f"Earmarked stock reserved for {movement.campaign.obr_name} Round {movement.round.number}",
                        "vials_in": movement.vials_earmarked,
                        "doses_in": movement.doses_earmarked,
                        "vials_out": None,
                        "doses_out": None,
                        "type": f"earmarked_stock__{movement_type}",
                    }
                )
        return results


class VaccineStockListSerializer(serializers.ListSerializer):
    @staticmethod
    def calculate_for_instance(instance):
        instance.calculator = VaccineStockCalculator(instance)

    def to_representation(self, data):
        """
        List of object instances -> List of dicts of primitive datatypes.
        """
        # Calculate once for each instance
        for instance in data:
            self.calculate_for_instance(instance)
        return [VaccineStockSerializer(instance).data for instance in data]


class VaccineStockSerializer(serializers.ModelSerializer):
    country_name = serializers.CharField(source="country.name")
    country_id = serializers.IntegerField(source="country.id")
    vaccine_type = serializers.CharField(source="vaccine")
    vials_received = serializers.SerializerMethodField()
    vials_used = serializers.SerializerMethodField()
    stock_of_usable_vials = serializers.SerializerMethodField()
    stock_of_unusable_vials = serializers.SerializerMethodField()
    vials_destroyed = serializers.SerializerMethodField()

    class Meta:
        model = VaccineStock
        fields = [
            "id",
            "country_name",
            "country_id",
            "vaccine_type",
            "vials_received",
            "vials_used",
            "stock_of_usable_vials",
            "stock_of_unusable_vials",
            "vials_destroyed",
        ]
        list_serializer_class = VaccineStockListSerializer

    def get_vials_received(self, obj):
        return obj.calculator.get_vials_received()

    def get_vials_used(self, obj):
        return obj.calculator.get_vials_used()

    def get_stock_of_usable_vials(self, obj):
        return obj.calculator.get_total_of_usable_vials()[0]

    def get_stock_of_unusable_vials(self, obj):
        return obj.calculator.get_total_of_unusable_vials()[0]

    def get_vials_destroyed(self, obj):
        return obj.calculator.get_vials_destroyed()


class VaccineStockCreateSerializer(serializers.ModelSerializer):
    class Meta:
        model = VaccineStock
        fields = ["country", "vaccine"]

    def create(self, validated_data):
        validated_data["account"] = self.context["request"].user.iaso_profile.account

        return VaccineStock.objects.create(**validated_data)


class VaccineStockManagementReadWritePerm(GenericReadWritePerm):
    read_perm = permission.POLIO_VACCINE_STOCK_MANAGEMENT_READ
    write_perm = permission.POLIO_VACCINE_STOCK_MANAGEMENT_WRITE


class StockManagementCustomFilter(filters.BaseFilterBackend):
    def filter_queryset(self, request, queryset, _view):
        country_id = request.GET.get("country_id")
        vaccine_type = request.GET.get("vaccine_type")
        country_blocks = request.GET.get("country_blocks", None)

        if country_id:
            queryset = queryset.filter(country_id__in=country_id.split(","))
        if vaccine_type:
            queryset = queryset.filter(vaccine=vaccine_type)
        if country_blocks:
            try:
                queryset = queryset.filter(country__groups__in=country_blocks.split(","))
            except:
                pass

        current_order = request.GET.get("order")

        if current_order:
            if current_order == "country_name":
                queryset = queryset.order_by("country__name")
            elif current_order == "-country_name":
                queryset = queryset.order_by("-country__name")
            elif current_order == "vaccine_type":
                queryset = queryset.order_by("vaccine")
            elif current_order == "-vaccine_type":
                queryset = queryset.order_by("-vaccine")

        return queryset


class VaccineStockSubitemBase(ModelViewSet):
    allowed_methods = ["get", "post", "head", "options", "patch", "delete"]
    permission_classes = [VaccineStockManagementReadWritePerm]
    model_class = None

    @swagger_auto_schema(
        manual_parameters=[vaccine_stock_id_param],
    )
    def list(self, request, *args, **kwargs):
        return super().list(request, *args, **kwargs)

    def get_queryset(self):
        vaccine_stock_id = self.request.query_params.get("vaccine_stock")
        order = self.request.query_params.get("order")

        if self.model_class is None:
            raise NotImplementedError("model_class must be defined")

        queryset = self.model_class.objects.filter(vaccine_stock__account=self.request.user.iaso_profile.account)

        if vaccine_stock_id is not None:
            queryset = queryset.filter(vaccine_stock=vaccine_stock_id)

        if order:
            queryset = queryset.order_by(order)

        return queryset


class VaccineStockSubitemEdit(VaccineStockSubitemBase):
    def create(self, request, *args, **kwargs):
        serializer = self.get_serializer(data=request.data)
        serializer.is_valid(raise_exception=True)

        # Extract campaign data
        campaign_obr_name = serializer.validated_data.get("campaign").get("obr_name")
        round_number = serializer.validated_data.get("round").get("number")

        # Get campaign and round objects
        campaign = Campaign.objects.get(obr_name=campaign_obr_name, account=request.user.iaso_profile.account)
        _round = campaign.rounds.get(number=round_number)

        # Update validated data
        serializer.validated_data["campaign"] = campaign
        serializer.validated_data["round"] = _round

        self.perform_create(serializer)
        headers = self.get_success_headers(serializer.data)
        return Response(serializer.data, status=status.HTTP_201_CREATED, headers=headers)

    def update(self, request, *args, **kwargs):
        instance = self.get_object()
        serializer = self.get_serializer(instance, data=request.data, partial=True)
        serializer.is_valid(raise_exception=True)

        # Extract campaign data
        campaign_obr_name = serializer.validated_data.get("campaign").get("obr_name")
        round_number = serializer.validated_data.get("round").get("number")

        # Get campaign and round objects
        campaign = Campaign.objects.get(obr_name=campaign_obr_name, account=request.user.iaso_profile.account)
        _round = campaign.rounds.get(number=round_number)

        serializer.validated_data["campaign"] = campaign
        serializer.validated_data["round"] = _round

        self.perform_update(serializer)
        return Response(serializer.data)


class OutgoingStockMovementSerializer(serializers.ModelSerializer):
    campaign = serializers.CharField(source="campaign.obr_name")
    document = serializers.FileField(required=False)
    round_number = serializers.SerializerMethodField()

    class Meta:
        model = OutgoingStockMovement
        fields = [
            "id",
            "campaign",
            "vaccine_stock",
            "report_date",
            "form_a_reception_date",
            "usable_vials_used",
            "lot_numbers",
            "missing_vials",
            "document",
            "comment",
            "round",
            "round_number",
        ]

    def get_round_number(self, obj):
        return obj.round.number if obj.round else None

    def extract_campaign_data(self, validated_data):
        campaign_data = validated_data.pop("campaign", None)
        if campaign_data:
            campaign_obr_name = campaign_data.get("obr_name")
            campaign = Campaign.objects.get(
                obr_name=campaign_obr_name, account=self.context["request"].user.iaso_profile.account
            )
            return campaign
        return None

    def create(self, validated_data):
        campaign = self.extract_campaign_data(validated_data)
        if campaign:
            validated_data["campaign"] = campaign
        return OutgoingStockMovement.objects.create(**validated_data)

    def update(self, instance, validated_data):
        campaign = self.extract_campaign_data(validated_data)
        if campaign:
            instance.campaign = campaign
        return super().update(instance, validated_data)


class OutgoingStockMovementViewSet(VaccineStockSubitemBase):
    serializer_class = OutgoingStockMovementSerializer
    model_class = OutgoingStockMovement

    def create(self, request, *args, **kwargs):
        response = super().create(request, *args, **kwargs)

        # When Form A is created, find if there is a matching earmarked stock
        # and create a new earmarked stock of type USED with the same values
        if response.status_code == 201:
            movement = OutgoingStockMovement.objects.get(id=response.data["id"])
            if movement and movement.round and movement.vaccine_stock:
                total_vials_usable = EarmarkedStock.get_available_vials_count(movement.vaccine_stock, movement.round)

                vials_earmarked_used = min(total_vials_usable, movement.usable_vials_used)
                doses_earmarked_used = vials_earmarked_used * DOSES_PER_VIAL[movement.vaccine_stock.vaccine]

                if vials_earmarked_used > 0:
                    EarmarkedStock.objects.create(
                        vaccine_stock=movement.vaccine_stock,
                        campaign=movement.campaign,
                        round=movement.round,
                        earmarked_stock_type=EarmarkedStock.EarmarkedStockChoices.USED,
                        vials_earmarked=vials_earmarked_used,
                        doses_earmarked=doses_earmarked_used,
                        comment="Created from Form A submission",
                        form_a=movement,
                    )

        return response


class IncidentReportSerializer(serializers.ModelSerializer):
    document = serializers.FileField(required=False)

    class Meta:
        model = IncidentReport
        fields = "__all__"


class IncidentReportViewSet(VaccineStockSubitemBase):
    serializer_class = IncidentReportSerializer
    model_class = IncidentReport


class DestructionReportSerializer(serializers.ModelSerializer):
    document = serializers.FileField(required=False)

    class Meta:
        model = DestructionReport
        fields = "__all__"


class DestructionReportViewSet(VaccineStockSubitemBase):
    serializer_class = DestructionReportSerializer
    model_class = DestructionReport


class EarmarkedStockSerializer(serializers.ModelSerializer):
    campaign = serializers.CharField(source="campaign.obr_name")
    round_number = serializers.IntegerField(source="round.number")

    class Meta:
        model = EarmarkedStock
        fields = [
            "id",
            "vaccine_stock",
            "campaign",
            "round_number",
            "form_a",
            "earmarked_stock_type",
            "vials_earmarked",
            "doses_earmarked",
            "comment",
            "created_at",
            "updated_at",
        ]

    def extract_campaign_data(self, validated_data):
        campaign_data = validated_data.pop("campaign", None)
        if campaign_data:
            campaign_obr_name = campaign_data.get("obr_name")
            campaign = Campaign.objects.get(
                obr_name=campaign_obr_name, account=self.context["request"].user.iaso_profile.account
            )
            return campaign
        return None


class EarmarkedStockViewSet(VaccineStockSubitemEdit):
    serializer_class = EarmarkedStockSerializer
    model_class = EarmarkedStock

    def get_queryset(self):
        return EarmarkedStock.objects.filter(
            vaccine_stock__account=self.request.user.iaso_profile.account
        ).select_related("vaccine_stock", "campaign", "round")


class VaccineStockManagementViewSet(ModelViewSet):
    """
    ViewSet for managing Vaccine Stock data.

    This ViewSet provides actions to retrieve and manage stock information
    for vaccines, including summaries of usable and unusable vials, and
    detailed movements such as arrivals, destructions, and incidents.

    Available endpoints :

    GET /api/polio/vaccine/vaccine_stock/
    Return a list of summary informations for a VaccineStock. (Used by the Vaccine Stock list view)

    POST /api/polio/vaccine/vaccine_stock/
    Add a new VaccineStock.

    GET /api/polio/vaccine/vaccine_stock/{id}/
    Return a specific item from the previous list.

    DELETE /api/polio/vaccine/vaccine_stock/{id}/
    Delete a vaccine stock. All related OutgoingMovements, IncidentReports and Destructions will also be deleted.

    GET /api/polio/vaccine/vaccine_stock/{id}/summary/
    Return a summary of vaccine stock for a given VaccineStock ID (Used on detail page)

    GET /api/polio/vaccine/vaccine_stock/{id}/usable_vials/
    Return a detailed list of movements for usable vials associated with a given VaccineStock ID.

    GET /api/polio/vaccine/vaccine_stock/{id}/unusable_vials/
    Return a detailed list of movements for unusable vials associated with a given VaccineStock ID.



    """

    permission_classes = [VaccineStockManagementReadWritePerm]
    serializer_class = VaccineStockSerializer
    http_method_names = ["get", "head", "options", "post", "delete"]

    model = VaccineStock

    filter_backends = [SearchFilter, StockManagementCustomFilter]
    search_fields = ["vaccine", "country__name"]

    # We need to override this method to add the calculator on the instance
    def retrieve(self, request, *args, **kwargs):
        instance = self.get_object()
        if isinstance(instance, VaccineStock):
            instance.calculator = VaccineStockCalculator(instance)
        else:
            return Response({"error": "VaccineStock not found"}, status=status.HTTP_404_NOT_FOUND)
        serializer = self.get_serializer(instance)
        return Response(serializer.data)

    def create(self, request):
        """
        Add a new VaccineStock.

        This endpoint is used to add a new VaccineStock to the database.
        The request body should include the country ID and vaccine type.
        """
        serializer = VaccineStockCreateSerializer(data=request.data, context={"request": request})
        if serializer.is_valid():
            serializer.save()
            return Response(serializer.data, status=status.HTTP_201_CREATED)
        else:
            return Response({"error": serializer.errors}, status=status.HTTP_400_BAD_REQUEST)

    @action(detail=True, methods=["get"])
    def summary(self, request, pk=None):
        """
        Retrieve a summary of vaccine stock for a given VaccineStock ID.

        The summary includes the country name, vaccine type, total usable and unusable vials,
        and corresponding doses.
        """
        if pk is None:
            return Response({"error": "No VaccineStock ID provided"}, status=status.HTTP_400_BAD_REQUEST)

        try:
            vaccine_stock = self.get_queryset().get(id=pk)
        except VaccineStock.DoesNotExist:
            return Response({"error": "VaccineStock not found for "}, status=status.HTTP_404_NOT_FOUND)

        calculator = VaccineStockCalculator(vaccine_stock)

        total_usable_vials, total_usable_doses = calculator.get_total_of_usable_vials()
        total_unusable_vials, total_unusable_doses = calculator.get_total_of_unusable_vials()
        total_earmarked_vials, total_earmarked_doses = calculator.get_total_of_earmarked()

        summary_data = {
            "country_id": vaccine_stock.country.id,
            "country_name": vaccine_stock.country.name,
            "vaccine_type": vaccine_stock.vaccine,
            "total_usable_vials": total_usable_vials,
            "total_unusable_vials": total_unusable_vials,
            "total_usable_doses": total_usable_doses,
            "total_earmarked_vials": total_earmarked_vials,
            "total_earmarked_doses": total_earmarked_doses,
            "total_unusable_doses": total_unusable_doses,
        }

        return Response(summary_data, status=status.HTTP_200_OK)

    @action(detail=True, methods=["get"])
    def usable_vials(self, request, pk=None):
        """
        Retrieve a detailed list of movements for usable vials associated with a given VaccineStock ID.

        This includes information on stock arrivals, destructions, incidents, and outgoing stock movements.
        Each movement is timestamped and includes the number of vials and doses affected.
        """
        if pk is None:
            return Response({"error": "No VaccineStock ID provided"}, status=status.HTTP_400_BAD_REQUEST)

        try:
            vaccine_stock = self.get_queryset().get(id=pk)
        except VaccineStock.DoesNotExist:
            return Response({"error": "VaccineStock not found"}, status=status.HTTP_404_NOT_FOUND)

        end_date = request.query_params.get("end_date", None)
        if end_date:
            parsed_end_date = parse_date(end_date)
            if not parsed_end_date:
                raise ValidationError("The 'end_date' query parameter is not a valid date.")

        calc = VaccineStockCalculator(vaccine_stock)
        results = calc.get_list_of_usable_vials(end_date)
        results = self._sort_results(request, results)

        export_xlsx = request.query_params.get("export_xlsx", False)

        if export_xlsx:
            filename = vaccine_stock.country.name + "-" + vaccine_stock.vaccine + "-stock_details"
            workbook = self.download_xlsx_summary(
                request,
                filename,
                results,
                lambda: calc.get_list_of_unusable_vials(end_date),
                "Usable",
            )
            with NamedTemporaryFile() as tmp:
                workbook.save(tmp.name)
                tmp.seek(0)
                stream = tmp.read()

            response = HttpResponse(stream, content_type=CONTENT_TYPE_XLSX)
            response["Content-Disposition"] = "attachment; filename=%s" % filename + ".xlsx"
            return response

        paginator = Paginator()
        page = paginator.paginate_queryset(results, request)
        if page is not None:
            return paginator.get_paginated_response(page)
        return Response({"results": results})

    @action(detail=True, methods=["get"])
    def get_unusable_vials(self, request, pk=None):
        """
        Retrieve a detailed list of movements for unusable vials associated with a given VaccineStock ID.

        This includes information on outgoing stock movements and incident reports
        that resulted in unusable vials, with each movement timestamped and including
        the number of vials and doses affected.
        """

        if pk is None:
            return Response({"error": "No VaccineStock ID provided"}, status=status.HTTP_400_BAD_REQUEST)

        try:
            vaccine_stock = self.get_queryset().get(id=pk)
        except VaccineStock.DoesNotExist:
            return Response({"error": "VaccineStock not found"}, status=status.HTTP_404_NOT_FOUND)

        end_date = request.query_params.get("end_date", None)
        if end_date:
            parsed_end_date = parse_date(end_date)
            if not parsed_end_date:
                raise ValidationError("The 'end_date' query parameter is not a valid date.")

        calc = VaccineStockCalculator(vaccine_stock)
        results = calc.get_list_of_unusable_vials(end_date)
        results = self._sort_results(request, results)

        export_xlsx = request.query_params.get("export_xlsx", False)

        if export_xlsx:
            filename = vaccine_stock.country.name + "-" + vaccine_stock.vaccine + "-stock_details"
            workbook = self.download_xlsx_summary(
                request,
                filename,
                results,
                lambda: calc.get_list_of_usable_vials(end_date),
                "unusable",
            )
            with NamedTemporaryFile() as tmp:
                workbook.save(tmp.name)
                tmp.seek(0)
                stream = tmp.read()

            response = HttpResponse(stream, content_type=CONTENT_TYPE_XLSX)
            response["Content-Disposition"] = "attachment; filename=%s" % filename + ".xlsx"
            return response

        paginator = Paginator()
        page = paginator.paginate_queryset(results, request)
        if page is not None:
            return paginator.get_paginated_response(page)
        return Response({"results": results})

    @action(detail=True, methods=["get"])
    def get_earmarked_stock(self, request, pk=None):
        """
        Retrieve a detailed list of movements for earmarked stock associated with a given VaccineStock ID.

        """
        if pk is None:
            raise ValidationError("No VaccineStock ID provided")

        try:
            vaccine_stock = self.get_queryset().get(id=pk)
        except VaccineStock.DoesNotExist:
            raise ValidationError(f"VaccineStock not found for id={pk}")

        end_date = request.query_params.get("end_date", None)
        if end_date:
            parsed_end_date = parse_date(end_date)
            if not parsed_end_date:
                raise ValidationError("The 'end_date' query parameter is not a valid date.")

        calc = VaccineStockCalculator(vaccine_stock)
        results = calc.get_list_of_earmarked(end_date)
        results = self._sort_results(request, results)

        paginator = Paginator()
        page = paginator.paginate_queryset(results, request)
        if page is not None:
            return paginator.get_paginated_response(page)
        return Response({"results": results})

    def get_serializer_class(self):
        if self.action == "create":
            return VaccineStockCreateSerializer
        else:
            return VaccineStockSerializer

    def download_xlsx_summary(self, request, filename, results, method, tab):
        workbook = Workbook()

        usable_vials_sheet = workbook.active
        usable_vials_sheet.title = tab
        unusable_vials_sheet = workbook.create_sheet("Unusable")

        usable_vials_results = method()
        usable_vials_results = self._sort_results(request, usable_vials_results)

        unusable_vials_results = results

        usable_vials_columns = [
            "Date",
            "Action Type",
            "Action",
            "Vials IN",
            "Vials OUT",
            "Doses IN",
            "Doses OUT",
        ]

        unsable_vials_columns = [
            "Date",
            "Action Type",
            "Action",
            "Vials IN",
            "Vials OUT",
        ]

        usable_vials_sheet.append(usable_vials_columns)
        unusable_vials_sheet.append(unsable_vials_columns)

        for entry in usable_vials_results:
            row = [
                entry["date"],
                entry["type"],
                entry["action"],
                entry["vials_in"] if entry["vials_in"] is not None else "",
                entry["vials_out"] if entry["vials_out"] is not None else "",
                entry["doses_in"] if entry["doses_in"] is not None else "",
                entry["doses_out"] if entry["doses_out"] is not None else "",
            ]
            usable_vials_sheet.append(row)

        for entry in unusable_vials_results:
            row = [
                entry["date"],
                entry["type"],
                entry["action"],
                entry["vials_in"] if entry["vials_in"] is not None else "",
                entry["vials_out"] if entry["vials_out"] is not None else "",
            ]
            unusable_vials_sheet.append(row)

        workbook.save(filename)
        return workbook

    def get_queryset(self):
        """
        Get the queryset for VaccineStock objects.

        The queryset is filtered by the account of the logged-in user and includes
        related destruction reports, incident reports, and outgoing stock movements.
        It is ordered by the VaccineStock ID.
        """

        accessible_org_units = OrgUnit.objects.filter_for_user_and_app_id(
            self.request.user, self.request.query_params.get("app_id")
        )
        accessible_org_units_ids = accessible_org_units.values_list("id", flat=True)

        return (
            VaccineStock.objects.filter(
                account=self.request.user.iaso_profile.account, country__id__in=accessible_org_units_ids
            )
            .prefetch_related("destructionreport_set", "incidentreport_set", "outgoingstockmovement_set")
            .distinct()
            .order_by("id")
        )

    def _sort_results(self, request: Request, results: list[dict]) -> list[dict]:
        order = request.query_params.get(OrderingFilter.ordering_param)
        reverse = False

        if order and order.startswith("-"):
            reverse = True
            order = order.removeprefix("-")

        valid_order_keys_and_defaults = {
            "date": datetime.datetime.min,
            "action": "",
            "vials_in": 0,
            "vials_out": 0,
            "doses_in": 0,
            "doses_out": 0,
        }

        if order not in valid_order_keys_and_defaults.keys():
            return sorted(results, key=lambda d: d["date"])

        return sorted(results, key=lambda d: d[order] or valid_order_keys_and_defaults[order], reverse=reverse)<|MERGE_RESOLUTION|>--- conflicted
+++ resolved
@@ -1,13 +1,9 @@
 import datetime
 import enum
-<<<<<<< HEAD
 from tempfile import NamedTemporaryFile
-from django.db.models import OuterRef, Subquery, Exists, Q
 from django.http import HttpResponse
 from openpyxl import Workbook
-=======
 from django.db.models import OuterRef, Subquery, Exists, Q, Sum
->>>>>>> b682169b
 from drf_yasg import openapi
 from drf_yasg.utils import swagger_auto_schema
 from plugins.polio.export_utils import (
