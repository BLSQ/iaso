--- conflicted
+++ resolved
@@ -620,11 +620,7 @@
         def get_reference_instance_ids(instances):
             if not instances.exists():
                 return ""
-<<<<<<< HEAD
-            return ",".join(sorted(str(instance.id) for instance in instances.all()))
-=======
             return ",".join(str(instance.id) for instance in instances.all().order_by("id"))
->>>>>>> cc4ce5da
 
         # Basic expected data
         expected_row_data = [
@@ -741,18 +737,7 @@
         expected_row_data = ["" if v is None else str(v) for v in expected_row_data]
         first_data_row = ["" if v is None else str(v) for v in first_data_row]
 
-<<<<<<< HEAD
-        # Sort instance IDs in both lists before comparison
-        for i, (expected, actual) in enumerate(zip(expected_row_data, first_data_row)):
-            if "," in expected and "," in actual:  # Check if this is a comma-separated list of IDs
-                expected_sorted = ",".join(sorted(expected.split(",")))
-                actual_sorted = ",".join(sorted(actual.split(",")))
-                self.assertEqual(expected_sorted, actual_sorted, f"Difference at index {i}")
-            else:
-                self.assertEqual(expected, actual, f"Difference at index {i}")
-=======
         self.assertEqual(first_data_row, expected_row_data)
->>>>>>> cc4ce5da
 
     def test_export_to_csv_with_new_change_request(self):
         """
