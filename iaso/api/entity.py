import csv
import datetime
import io

<<<<<<< HEAD
import xlsxwriter  # type: ignore
=======
import xlsxwriter
from django.core.paginator import Paginator
>>>>>>> 2b8583e7
from django.db.models import Q
from django.http import JsonResponse, HttpResponse
from django.shortcuts import get_object_or_404
from django_filters.rest_framework import DjangoFilterBackend  # type: ignore
from rest_framework import permissions, filters
from rest_framework import serializers
from rest_framework.decorators import action
from rest_framework.request import Request
from rest_framework.response import Response

from iaso.api.common import TimestampField, ModelViewSet, DeletionFilterBackend
from iaso.models import Entity, Instance, EntityType, FormVersion


class EntityTypeSerializer(serializers.ModelSerializer):
    class Meta:
        model = EntityType
        fields = [
            "id",
            "name",
            "created_at",
            "updated_at",
            "reference_form",
            "entities_count",
            "account",
            "fields_detail_info_view",
            "fields_list_view",
        ]

    created_at = TimestampField(read_only=True)
    updated_at = TimestampField(read_only=True)
    entities_count = serializers.SerializerMethodField()

    @staticmethod
    def get_entities_count(obj: EntityType):
        return Entity.objects.filter(entity_type=obj.id).count()


class EntitySerializer(serializers.ModelSerializer):
    class Meta:
        model = Entity
        fields = [
            "id",
            "name",
            "uuid",
            "created_at",
            "updated_at",
            "attributes",
            "entity_type",
            "entity_type_name",
            "instances",
            "submitter",
        ]

    entity_type_name = serializers.SerializerMethodField()
    attributes = serializers.SerializerMethodField()
    submitter = serializers.SerializerMethodField()

    def get_attributes(self, entity: Entity):
        if entity.attributes:
            return entity.attributes.as_full_model()
        return None

    def get_submitter(self, entity: Entity):
        try:
            submitter = entity.attributes.created_by.username
        except AttributeError:
            submitter = None
        return submitter

    @staticmethod
    def get_entity_type_name(obj: Entity):
        return obj.entity_type.name if obj.entity_type else None


class EntityTypeViewSet(ModelViewSet):
    results_key = "types"
    remove_results_key_if_paginated = True
    filter_backends = [filters.OrderingFilter, DjangoFilterBackend]

    def get_serializer_class(self):
        return EntityTypeSerializer

    def get_queryset(self):
        search = self.request.query_params.get("search", None)
        queryset = EntityType.objects.filter(account=self.request.user.iaso_profile.account)
        if search:
            queryset = queryset.filter(name__icontains=search)
        return queryset


def export_entity_as_xlsx(entities):
    mem_file = io.BytesIO()
    workbook = xlsxwriter.Workbook(mem_file)
    worksheet = workbook.add_worksheet("entity")
    worksheet.set_column(0, 100, 30)
    row_color = workbook.add_format({"bg_color": "#FFC7CE"})
    row = 0
    col = 0
    filename = ""
    for entity in entities:
        res = {"entity": EntitySerializer(entity, many=False).data}
        worksheet.set_row(row, cell_format=row_color)
        worksheet.write(row, col, f"{entity.name.upper()}:")
        row += 1
        for k, v in res["entity"].items():
            try:
                fields_list = entity.entity_type.fields_list_view
            except TypeError:
                raise serializers.ValidationError(
                    {"error": "You must provide a field view list in order to export the entities."}
                )
            if fields_list is not None:
                if k in fields_list or k == "attributes":
                    if k == "attributes":
                        for k_, v_ in res["entity"]["attributes"]["file_content"].items():
                            worksheet.write(row, col, k_)
                            worksheet.write(row + 1, col, v_)
                            col += 1
                    else:
                        worksheet.write(row, col, k)
                        worksheet.write(row + 1, col, v)
                        col += 1
        col = 0
        row += 2
        filename = entity.name
    filename = "EXPORT_ENTITIES.xlsx" if len(entities) > 1 else f"{filename.upper()}_ENTITY.xlsx"
    workbook.close()
    mem_file.seek(0)
    response = HttpResponse(mem_file, content_type="application/vnd.openxmlformats-officedocument.spreadsheetml.sheet")
    response["Content-Disposition"] = "attachment; filename=%s" % filename
    return response


def export_entity_as_csv(entities):
    header = []
    data = []
    filename = ""

    for entity in entities:
        res = {"entity": EntitySerializer(entity, many=False).data}
        benef_data = []
        for k, v in res["entity"].items():
            try:
                fields_list = entity.entity_type.fields_list_view
                for f in fields_list:
                    if f is None:
                        raise serializers.ValidationError(
                            {"error": "You must provide a field view list in order to export the entities."}
                        )
            except TypeError:
                raise serializers.ValidationError(
                    {"error": "You must provide a field view list in order to export the entities."}
                )
            if k in fields_list or k == "attributes":
                if k == "attributes":
                    for k_, v_ in res["entity"]["attributes"]["file_content"].items():
                        if k_ not in header:
                            header.append(k_)
                        benef_data.append(v_)
                else:
                    if k not in header:
                        header.append(k)
                    benef_data.append(v)
        data.append(benef_data)
        filename = entity.name
    filename = f"EXPORT_ENTITIES.csv" if len(entities) > 1 else f"{filename.upper()}_ENTITY.csv"

    response = HttpResponse(
        content_type="txt/csv",
        headers={"Content-Disposition": f"attachment; filename={filename}"},
    )

    writer = csv.writer(response)
    writer.writerow(header)
    writer.writerows(data)

    return response


class EntityViewSet(ModelViewSet):
    """Entity API

    list: /api/entity

    list entity by entity type: /api/entity/?entity_type_id=id

    details =/api/entity/<id>

    export entity list: /api/entity/?xlsx=true

    export entity by entity type: /api/entity/entity_type_id=id&?xlsx=true

    export entity submissions list: /api/entity/export_entity_submissions_list/?id=id

    **replace xlsx by csv to export as csv
    """

    results_key = "entities"
    remove_results_key_if_paginated = True
    filter_backends = [filters.OrderingFilter, DjangoFilterBackend, DeletionFilterBackend]

    def get_serializer_class(self):
        return EntitySerializer

    def get_queryset(self):
        search = self.request.query_params.get("search", None)
        org_unit_id = self.request.query_params.get("orgUnitId", None)
        date_from = self.request.query_params.get("dateFrom", None)
        date_to = self.request.query_params.get("dateTo", None)
        entity_type = self.request.query_params.get("entity_type", None)
        entity_type_id = self.request.query_params.get("entity_type_id", None)
        by_uuid = self.request.query_params.get("by_uuid", None)
        form_name = self.request.query_params.get("form_name", None)
        show_deleted = self.request.query_params.get("show_deleted", None)
        created_by_id = self.request.query_params.get("created_by_id", None)
        created_by_team_id = self.request.query_params.get("created_by_team_id", None)

        queryset = Entity.objects.filter(account=self.request.user.iaso_profile.account)
        if form_name:
            queryset = queryset.filter(attributes__form__name__icontains=form_name)
        if search:
            queryset = queryset.filter(name__icontains=search)
        if by_uuid:
            queryset = queryset.filter(uuid=by_uuid)
        if entity_type:
            queryset = queryset.filter(name=entity_type)
        if entity_type_id:
            queryset = queryset.filter(entity_type_id=entity_type_id)
        if org_unit_id:
            queryset = queryset.filter(attributes__org_unit__id=org_unit_id)
        if date_from:
            # TODO: see if we use created_at as reference date (or latest instance creation, update, ...)
            queryset = queryset.filter(created_at__gte=date_from)
        if date_to:
            queryset = queryset.filter(created_at__lte=date_to)
        if show_deleted:
            queryset = queryset.filter(deleted_at__isnull=True)
        if created_by_id:
            queryset = queryset.filter(attributes__created_by_id=created_by_id)
        if created_by_team_id:
            queryset = queryset.filter(attributes__created_by__teams__id=created_by_team_id)

        # location

        return queryset

    def create(self, request, *args, **kwargs):
        data = request.data
        entity_type = get_object_or_404(EntityType, pk=int(data["entity_type"]))
        instance = get_object_or_404(Instance, uuid=data["attributes"])
        account = request.user.iaso_profile.account
        # Avoid duplicates
        if Entity.objects.filter(attributes=instance):
            raise serializers.ValidationError({"attributes": "Entity with this attribute already exists."})

        entity = Entity.objects.create(name=data["name"], entity_type=entity_type, attributes=instance, account=account)
        serializer = EntitySerializer(entity, many=False)
        return Response(serializer.data)

    @action(detail=False, methods=["POST", "GET"])
    def bulk_create(self, request, *args, **kwargs):
        created_entities = []
        data = request.data if isinstance(request.data, list) else [request.data]
        # allows multiple create
        if request.method == "POST":
            for entity in data:
                instance = get_object_or_404(Instance, uuid=entity["attributes"])
                # Avoid duplicates
                if Entity.objects.filter(attributes=instance):
                    raise serializers.ValidationError(
                        {"attributes": "Entity with the attribute '{0}' already exists.".format(entity["attributes"])}
                    )
                entity_type = get_object_or_404(EntityType, pk=int(entity["entity_type"]))
                account = request.user.iaso_profile.account
                Entity.objects.create(
                    name=entity["name"], entity_type=entity_type, attributes=instance, account=account
                )
                created_entities.append(entity)
            return JsonResponse(created_entities, safe=False)
        entities = Entity.objects.filter(account=request.user.iaso_profile.account)
        serializer = EntitySerializer(entities, many=True)
        return Response(serializer.data)

    def list(self, request: Request, *args, **kwargs):
        queryset = self.filter_queryset(self.get_queryset())
        csv_format = request.GET.get("csv", None)
        xlsx_format = request.GET.get("xlsx", None)
        pk = request.query_params.get("id", None)
        account = self.request.user.iaso_profile.account
        entity_type_id = request.query_params.get("entity_type_id", None)
        limit = request.GET.get("limit", None)
        page_offset = request.GET.get("page", 1)

        if xlsx_format or csv_format:
            if pk:
                entities = Entity.objects.filter(account=account, entity_type_id=pk)
            else:
                entities = Entity.objects.filter(account=account)
            if xlsx_format:
                return export_entity_as_xlsx(entities)
            if csv_format:
                return export_entity_as_csv(entities)

        entities = queryset
        result_list = []
        columns_list = []
        form_key_list = []

        if entity_type_id is None:
            for entity in entities:
                entity_serialized = EntitySerializer(entity, many=False)
                file_content = entity_serialized.data.get("attributes").get("file_content")
                result = {
                    "id": entity.id,
                    "uuid": entity.uuid,
                    "name": file_content.get("name"),
                    "created_at": entity.created_at,
                    "updated_at": entity.updated_at,
                    "attributes": entity.attributes.pk,
                    "entity_type": entity.entity_type.name,
                }
                result_list.append(result)
        else:
            for entity in entities:
                etype_fields = entity.entity_type.fields_list_view
                entity_serialized = EntitySerializer(entity, many=False)
                file_content = entity_serialized.data.get("attributes").get("file_content")
                form_version = EntityType.objects.get(pk=entity_type_id).reference_form.latest_version
                form_descriptor = form_version.get_or_save_form_descriptor()
                for k in form_descriptor:
                    form_key_list.append(k)
                form_data_key = form_key_list[form_key_list.index("version") + 1]
                descriptor_list = form_descriptor[form_data_key]

                is_list = True
                previous_name = None

                # Get columns from xlsform file content
                for d in descriptor_list:
                    for k, v in d.items():
                        data_list = v
                        if k == "children":
                            while is_list:
                                for data in data_list:
                                    value_dict = {}
                                    for _k, _v in data.items():
                                        if (
                                            _k == "name"
                                            and _v in etype_fields
                                            or _k == "label"
                                            and previous_name is not None
                                            or _k == "type"
                                            and previous_name is not None
                                        ):
                                            value_dict[_k] = _v
                                            is_list = False
                                            previous_name = _v
                                        key_index = sorted(data.keys()).index(_k)
                                        if key_index < len(sorted(data.keys())) - 1:
                                            if sorted(data.keys())[key_index + 1] == "children":
                                                data_list = data["children"]
                                                is_list = True
                                        if _k == "children":
                                            data_list = _v
                                            is_list = True
                                    columns_list.append(value_dict)
                result = {}
                result["id"] = entity.pk
                result["uuid"] = entity.uuid
                result["entity_type_name"] = entity.entity_type.name
                result["created_at"] = entity.created_at
                result["updated_at"] = entity.updated_at
                # Get data from xlsform
                for k, v in file_content.items():
                    if k in list(entity.entity_type.fields_list_view):
                        result[k] = v
                result_list.append(result)

            # remove false doubles entries
            columns_list = [i for n, i in enumerate(columns_list) if i not in columns_list[n + 1 :]]
            # remove dictionaries with "name or label" as only key
            columns_list = [c for c in columns_list if len(c) > 2]

        if limit:
            limit = int(limit)
            page_offset = int(page_offset)
            paginator = Paginator(result_list, limit)
            res = {"count": paginator.count}
            if page_offset > paginator.num_pages:
                page_offset = paginator.num_pages
            page = paginator.page(page_offset)
            res["has_next"] = page.has_next()
            res["has_previous"] = page.has_previous()
            res["page"] = page_offset
            res["pages"] = paginator.num_pages
            res["limit"] = limit
            res["columns"] = (columns_list,)
            res["result"] = map(lambda x: x, page.object_list)
            return Response(res)
        response = {"columns": columns_list, "result": result_list}

        return Response(response)

    @action(detail=False, methods=["GET"])
    def export_entity_submissions_list(self, request):
        entity_id = request.GET.get("id", None)
        entity = get_object_or_404(Entity, pk=entity_id)
        instances = Instance.objects.filter(entity=entity)
        xlsx = request.GET.get("xlsx", None)
        csv_exp = request.GET.get("csv", None)
        fields = ["Submissions for the form", "Created", "Last Sync", "Org Unit", "Submitter", "Actions"]
        date = datetime.datetime.now().strftime("%Y-%m-%d")

        if xlsx:
            mem_file = io.BytesIO()
            workbook = xlsxwriter.Workbook(mem_file)
            worksheet = workbook.add_worksheet("entity")
            worksheet.set_column(0, 100, 30)
            row = 0
            col = 0

            for f in fields:
                worksheet.write(row, col, f)
                col += 1

            for i in instances:
                row += 1
                col = 0
                data = [
                    i.form.name,
                    i.created_at.strftime("%Y-%m-%d %H:%M:%S"),
                    i.updated_at.strftime("%Y-%m-%d %H:%M:%S"),
                    i.org_unit.name,
                    i.created_by.username,
                    "",
                ]
                for d in data:
                    worksheet.write(row, col, d)
                    col += 1
            filename = f"{entity}_details_list_{date}.xlsx"
            workbook.close()
            mem_file.seek(0)
            response = HttpResponse(
                mem_file, content_type="application/vnd.openxmlformats-officedocument.spreadsheetml.sheet"
            )
            response["Content-Disposition"] = "attachment; filename=%s" % filename
            return response

        if csv_exp:
            filename = f"{entity}_details_list_{date}.csv"
            response = HttpResponse(
                content_type="txt/csv",
                headers={"Content-Disposition": f"attachment; filename={filename}"},
            )

            writer = csv.writer(response)
            writer.writerow(fields)

            for i in instances:
                data_list = [
                    i.form.name,
                    i.created_at.strftime("%Y-%m-%d %H:%M:%S"),
                    i.updated_at.strftime("%Y-%m-%d %H:%M:%S"),
                    i.org_unit.name,
                    i.created_by.username,
                    "",
                ]
                writer.writerow(data_list)

            return response

        return super().list(request)<|MERGE_RESOLUTION|>--- conflicted
+++ resolved
@@ -2,12 +2,8 @@
 import datetime
 import io
 
-<<<<<<< HEAD
 import xlsxwriter  # type: ignore
-=======
-import xlsxwriter
 from django.core.paginator import Paginator
->>>>>>> 2b8583e7
 from django.db.models import Q
 from django.http import JsonResponse, HttpResponse
 from django.shortcuts import get_object_or_404
