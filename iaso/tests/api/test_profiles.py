--- conflicted
+++ resolved
@@ -227,22 +227,13 @@
             "phone_number\r\n"
         )
 
-<<<<<<< HEAD
         expected_csv += "janedoe,,,,,,,,,iaso_forms,,,\r\n"
-        expected_csv += f'johndoe,,,,,"{self.jedi_squad_1.pk},{self.jedi_council_corruscant.pk}",FooBarB4z00,,,,,,\r\n'
+        expected_csv += f'johndoe,,,,,"{self.jedi_squad_1.pk},{self.jedi_council_corruscant.pk}",{self.jedi_council_corruscant.source_ref},,,,,,\r\n'
         expected_csv += 'jim,,,,,,,,,"iaso_forms,iaso_users",,,\r\n'
         expected_csv += "jam,,,,,,,en,,iaso_users_managed,,,\r\n"
         expected_csv += "jom,,,,,,,fr,,,,,\r\n"
         expected_csv += f"jum,,,,,,,,,,,{self.project.id},\r\n"
-=======
-        expected_csv += "janedoe,,,,,,,,,iaso_forms,,\r\n"
-        expected_csv += f'johndoe,,,,,"{self.jedi_squad_1.pk},{self.jedi_council_corruscant.pk}",{self.jedi_council_corruscant.source_ref},,,,,\r\n'
-        expected_csv += 'jim,,,,,,,,,"iaso_forms,iaso_users",,\r\n'
-        expected_csv += "jam,,,,,,,en,,iaso_users_managed,,\r\n"
-        expected_csv += "jom,,,,,,,fr,,,,\r\n"
-        expected_csv += f"jum,,,,,,,,,,,{self.project.id}\r\n"
-        expected_csv += f"managedGeoLimit,,,,,{self.jedi_council_corruscant.id},{self.jedi_council_corruscant.source_ref},,,iaso_users_managed,,\r\n"
->>>>>>> b5428bd3
+        expected_csv += f"managedGeoLimit,,,,,{self.jedi_council_corruscant.id},{self.jedi_council_corruscant.source_ref},,,iaso_users_managed,,,\r\n"
 
         self.assertEqual(response_csv, expected_csv)
 
@@ -315,14 +306,9 @@
                     5: None,
                     6: "iaso_users_managed",
                 },
-<<<<<<< HEAD
-                "user_roles": {0: None, 1: None, 2: None, 3: None, 4: None, 5: None},
-                "projects": {0: None, 1: None, 2: None, 3: None, 4: None, 5: self.project.id},
-                "phone_number": {0: None, 1: None, 2: None, 3: None, 4: None, 5: None},
-=======
                 "user_roles": {0: None, 1: None, 2: None, 3: None, 4: None, 5: None, 6: None},
                 "projects": {0: None, 1: None, 2: None, 3: None, 4: None, 5: self.project.id, 6: None},
->>>>>>> b5428bd3
+                "phone_number": {0: None, 1: None, 2: None, 3: None, 4: None, 5: None, 6: None},
             },
         )
 
