--- conflicted
+++ resolved
@@ -148,21 +148,12 @@
                     }}
                     onChange={(_event, newtab) => setTab(newtab)}
                 >
-<<<<<<< HEAD
                     <Tab
                         classes={{
                             root: classes.tab,
                         }}
                         value="infos"
                         label={formatMessage(MESSAGES.infos)}
-=======
-                    <PermissionsSwitches
-                        isSuperUser={initialData?.is_superuser}
-                        currentUser={user}
-                        handleChange={permissions =>
-                            setFieldValue('user_permissions', permissions)
-                        }
->>>>>>> cba8af7b
                     />
                     <Tab
                         classes={{
@@ -199,7 +190,7 @@
                             isSuperUser={initialData?.is_superuser}
                             currentUser={user}
                             handleChange={permissions =>
-                                setFieldValue('permissions', permissions)
+                                setFieldValue('user_permissions', permissions)
                             }
                         />
                     </div>
