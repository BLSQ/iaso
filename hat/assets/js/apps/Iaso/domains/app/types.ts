import { ElementType, ReactNode } from 'react';
import { IntlMessage } from 'bluesquare-components';
import { Redirection, RouteCustom } from '../../routing/types';

export type MenuItem = {
    label: string | IntlMessage;
    permissions?: string[];
    key?: string;
    mapKey?: string;
    // eslint-disable-next-line no-unused-vars
    icon?: (props: Record<string, any>) => ReactNode;
    subMenu?: MenuItems;
    extraPath?: string;
    url?: string;
    // eslint-disable-next-line no-unused-vars
    isActive?: (pathname: string) => boolean;
    dev?: boolean;
};
export type MenuItems = MenuItem[];

export type Redirection = {
    path: string;
    // eslint-disable-next-line no-unused-vars
    component: (args: any) => ReactNode;
};

export type Plugin = {
    routes: RouteCustom[];
    redirections?: Redirection[];
    menu: MenuItem[];
    translations: Record<string, any>;
    homeUrl?: string;
    homeOnline?: ElementType;
    homeOffline?: ElementType;
    key?: string;
<<<<<<< HEAD
    baseUrls: Record<string, string>;
    paramsConfig: Record<string, string[]>;
=======
    redirections?: Redirection[];
>>>>>>> 2bea2c76
};

export type Plugins = {
    plugins: Plugin[];
};<|MERGE_RESOLUTION|>--- conflicted
+++ resolved
@@ -1,6 +1,9 @@
 import { ElementType, ReactNode } from 'react';
 import { IntlMessage } from 'bluesquare-components';
-import { Redirection, RouteCustom } from '../../routing/types';
+import {
+    Redirection as RoutingRedirection,
+    RouteCustom,
+} from '../../routing/types';
 
 export type MenuItem = {
     label: string | IntlMessage;
@@ -18,6 +21,7 @@
 };
 export type MenuItems = MenuItem[];
 
+// TODO deprecate or update to react-router 6
 export type Redirection = {
     path: string;
     // eslint-disable-next-line no-unused-vars
@@ -26,19 +30,15 @@
 
 export type Plugin = {
     routes: RouteCustom[];
-    redirections?: Redirection[];
     menu: MenuItem[];
     translations: Record<string, any>;
     homeUrl?: string;
     homeOnline?: ElementType;
     homeOffline?: ElementType;
     key?: string;
-<<<<<<< HEAD
     baseUrls: Record<string, string>;
     paramsConfig: Record<string, string[]>;
-=======
-    redirections?: Redirection[];
->>>>>>> 2bea2c76
+    redirections?: RoutingRedirection[];
 };
 
 export type Plugins = {
