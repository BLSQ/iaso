<<<<<<< HEAD
import React, { FunctionComponent, ReactNode, useState } from 'react';
=======
import React, {
    FunctionComponent,
    ReactChildren,
    ReactNode,
    useState,
} from 'react';
>>>>>>> d5010f71
import {
    Collapse,
    ListItem,
    ListItemText,
    Typography,
} from '@material-ui/core';
import ExpandLess from '@material-ui/icons/ExpandLess';
import ExpandMore from '@material-ui/icons/ExpandMore';

type Props = {
    openOnMount?: boolean;
<<<<<<< HEAD
    children: ReactNode;
    label: string;
    preventCollapse?: boolean;
    backgroundColor?: string;
=======
    children: ReactChildren | ReactNode;
    label: string;
    preventCollapse?: boolean;
    titleColor?:
        | 'initial'
        | 'primary'
        | 'secondary'
        | 'inherit'
        | 'textPrimary'
        | 'textSecondary'
        | 'error'
        | undefined;
    titleVariant?:
        | 'h1'
        | 'h2'
        | 'h3'
        | 'h4'
        | 'h5'
        | 'h6'
        | 'subtitle1'
        | 'subtitle2'
        | 'body1'
        | 'body2'
        | 'caption'
        | 'button'
        | 'overline'
        | 'srOnly'
        | 'inherit';
>>>>>>> d5010f71
};

export const ExpandableItem: FunctionComponent<Props> = ({
    openOnMount = false,
    children,
    label,
    preventCollapse = false,
<<<<<<< HEAD
    backgroundColor = 'transparent',
=======
    titleVariant = 'body1',
    titleColor = 'initial',
>>>>>>> d5010f71
}) => {
    const [open, setOpen] = useState<boolean>(openOnMount);
    return (
        <>
            <ListItem
                style={{ backgroundColor }}
                button
                onClick={() => {
                    setOpen(value => !value);
                }}
                disableRipple={preventCollapse}
            >
                <ListItemText>
                    <Typography variant={titleVariant} color={titleColor}>
                        {label}
                    </Typography>
                </ListItemText>
                {(open || preventCollapse) && <ExpandLess />}
                {!open && !preventCollapse && <ExpandMore />}
            </ListItem>
            <Collapse in={open || preventCollapse} timeout="auto" unmountOnExit>
                {children}
            </Collapse>
        </>
    );
};<|MERGE_RESOLUTION|>--- conflicted
+++ resolved
@@ -1,13 +1,9 @@
-<<<<<<< HEAD
-import React, { FunctionComponent, ReactNode, useState } from 'react';
-=======
 import React, {
     FunctionComponent,
     ReactChildren,
     ReactNode,
     useState,
 } from 'react';
->>>>>>> d5010f71
 import {
     Collapse,
     ListItem,
@@ -19,12 +15,6 @@
 
 type Props = {
     openOnMount?: boolean;
-<<<<<<< HEAD
-    children: ReactNode;
-    label: string;
-    preventCollapse?: boolean;
-    backgroundColor?: string;
-=======
     children: ReactChildren | ReactNode;
     label: string;
     preventCollapse?: boolean;
@@ -53,7 +43,6 @@
         | 'overline'
         | 'srOnly'
         | 'inherit';
->>>>>>> d5010f71
 };
 
 export const ExpandableItem: FunctionComponent<Props> = ({
@@ -61,12 +50,8 @@
     children,
     label,
     preventCollapse = false,
-<<<<<<< HEAD
-    backgroundColor = 'transparent',
-=======
     titleVariant = 'body1',
     titleColor = 'initial',
->>>>>>> d5010f71
 }) => {
     const [open, setOpen] = useState<boolean>(openOnMount);
     return (
