/* eslint-disable camelcase */
import React, { useCallback, useEffect, useMemo, useState } from 'react';
import PropTypes from 'prop-types';
import {
    IconButton as IconButtonComponent,
    useSafeIntl,
    useSkipEffectOnMount,
} from 'bluesquare-components';
import { withRouter } from 'react-router';
import { useDispatch } from 'react-redux';
import { push } from 'react-router-redux';
import { Box } from '@material-ui/core';
import AddIcon from '@material-ui/icons/Add';
import DownloadIcon from '@material-ui/icons/GetApp';
import CloudUploadIcon from '@material-ui/icons/CloudUpload';
import TopBar from 'Iaso/components/nav/TopBarComponent';
import { getApiParamDateString } from 'Iaso/utils/dates.ts';
import { TableWithDeepLink } from 'Iaso/components/tables/TableWithDeepLink';
import { PolioCreateEditDialog as CreateEditDialog } from '../components/CreateEditDialog';
import { PageAction } from '../components/Buttons/PageAction';
import { PageActions } from '../components/Buttons/PageActions';
import { DeleteConfirmDialog } from '../components/DeleteConfirmDialog';
import { useGetCampaigns } from '../hooks/useGetCampaigns';
import { useRemoveCampaign } from '../hooks/useRemoveCampaign';
import { useStyles } from '../styles/theme';
import MESSAGES from '../constants/messages';

import ImportLineListDialog from '../components/ImportLineListDialog';
import { genUrl } from '../utils/routing';
import { convertObjectToString } from '../utils';
import { DASHBOARD_BASE_URL } from '../constants/routes';

const DEFAULT_PAGE_SIZE = 40;
const DEFAULT_PAGE = 1;
const DEFAULT_ORDER = '-cvdpv2_notified_at';

const Dashboard = ({ router }) => {
    const { params } = router;
    const dispatch = useDispatch();
    const { formatMessage } = useSafeIntl();

    const [isCreateEditDialogOpen, setIsCreateEditDialogOpen] = useState(false);
    const [isConfirmDeleteDialogOpen, setIsConfirmDeleteDialogOpen] =
        useState(false);
    const [selectedCampaignId, setSelectedCampaignId] = useState();
    const classes = useStyles();

    // Add the defaults. put in a memo for comparison.
    // Need a better way to handle default in the routing
    const tableParams = useMemo(() => {
        return {
            order: params?.order ?? DEFAULT_ORDER,
            pageSize: params?.pageSize ?? DEFAULT_PAGE_SIZE,
            page: params?.page ?? DEFAULT_PAGE,
            countries: params.countries,
            search: params.search,
            r1StartFrom: getApiParamDateString(params.r1StartFrom),
            r1StartTo: getApiParamDateString(params.r1StartTo),
        };
    }, [params]);

    const [resetPageToOne, setResetPageToOne] = useState('');

    const { query, exportToCSV } = useGetCampaigns(tableParams);

    const { data: campaigns, isFetching } = query;

    const { mutate: removeCampaign } = useRemoveCampaign();

    const selectedCampaign = campaigns?.campaigns?.find(
        campaign => campaign.id === selectedCampaignId,
    );

    const openCreateEditDialog = useCallback(
        campaignId => {
            setIsCreateEditDialogOpen(true);
            const url = genUrl(router, {
                campaignId,
            });
            dispatch(push(url));
        },
        [setIsCreateEditDialogOpen, router, dispatch],
    );

    const closeCreateEditDialog = () => {
        setSelectedCampaignId(undefined);
        setIsCreateEditDialogOpen(false);
        const url = genUrl(router, {
            campaignId: undefined,
        });
        dispatch(push(url));
    };

    const openDeleteConfirmDialog = useCallback(() => {
        setIsConfirmDeleteDialogOpen(true);
    }, [setIsConfirmDeleteDialogOpen]);

    const closeDeleteConfirmDialog = () => {
        setIsConfirmDeleteDialogOpen(false);
    };

    const handleDeleteConfirmDialogConfirm = () => {
        removeCampaign(selectedCampaign.id, {
            onSuccess: () => {
                closeDeleteConfirmDialog();
            },
        });
    };

    const handleClickEditRow = useCallback(
        id => {
            setSelectedCampaignId(id);
            openCreateEditDialog(id);
        },
        [setSelectedCampaignId, openCreateEditDialog],
    );

    const handleClickDeleteRow = useCallback(
        id => {
            setSelectedCampaignId(id);
            openDeleteConfirmDialog();
        },
        [setSelectedCampaignId, openDeleteConfirmDialog],
    );

    const handleClickCreateButton = () => {
        setSelectedCampaignId(undefined);
        openCreateEditDialog();
    };

    useEffect(() => {
        if (params.campaignId) {
            setSelectedCampaignId(params.campaignId);
            openCreateEditDialog(params.campaignId);
        }
    }, []);

    useSkipEffectOnMount(() => {
        const newParams = {
            ...tableParams,
        };
        delete newParams.page;
        delete newParams.order;
        setResetPageToOne(convertObjectToString(newParams));
<<<<<<< HEAD
    }, [tableParams]);
=======
    }, [
        tableParams.pageSize,
        tableParams.countries,
        tableParams.search,
        tableParams.r1StartFrom,
        tableParams.r1StartTo,
    ]);
>>>>>>> 36f50e3d

    const columns = useMemo(
        () => [
            {
                Header: formatMessage(MESSAGES.country),
                id: 'country__name',
                accessor: 'top_level_org_unit_name',
                sortable: true,
            },
            {
                Header: formatMessage(MESSAGES.name),
                accessor: 'obr_name',
            },
            {
                Header: formatMessage(MESSAGES.cvdpv2NotificationDate),
                accessor: 'cvdpv2_notified_at',
            },
            {
                Header: formatMessage(MESSAGES.roundOne),
                id: 'round_one__started_at',
                accessor: row => row.round_one?.started_at,
            },
            {
                Header: formatMessage(MESSAGES.roundTwo),
                id: 'round_two__started_at',
                accessor: row => row.round_two?.started_at,
            },
            {
                Header: formatMessage(MESSAGES.status),
                sortable: false,
                accessor: row => formatMessage(MESSAGES[row.general_status]),
            },
            {
                Header: formatMessage(MESSAGES.actions),
                accessor: 'id',
                sortable: false,
                Cell: settings => (
                    <>
                        <IconButtonComponent
                            icon="edit"
                            tooltipMessage={MESSAGES.edit}
                            onClick={() => handleClickEditRow(settings.value)}
                        />
                        <IconButtonComponent
                            icon="delete"
                            tooltipMessage={MESSAGES.delete}
                            onClick={() => handleClickDeleteRow(settings.value)}
                        />
                    </>
                ),
            },
        ],
        [handleClickDeleteRow, handleClickEditRow, formatMessage],
    );

    return (
        <>
            <TopBar
                title={formatMessage(MESSAGES.campaigns)}
                displayBackButton={false}
            />
            <CreateEditDialog
                selectedCampaign={selectedCampaign}
                isOpen={isCreateEditDialogOpen}
                onClose={closeCreateEditDialog}
            />
            <DeleteConfirmDialog
                isOpen={isConfirmDeleteDialogOpen}
                onClose={closeDeleteConfirmDialog}
                onConfirm={handleDeleteConfirmDialogConfirm}
            />
            <Box className={classes.containerFullHeightNoTabPadded}>
                <PageActions params={params}>
                    <PageAction
                        icon={AddIcon}
                        onClick={handleClickCreateButton}
                    >
                        {formatMessage(MESSAGES.create)}
                    </PageAction>
                    <PageAction icon={DownloadIcon} onClick={exportToCSV}>
                        {formatMessage(MESSAGES.csv)}
                    </PageAction>
                    <ImportLineListDialog
                        renderTrigger={({ openDialog }) => (
                            <PageAction
                                icon={CloudUploadIcon}
                                onClick={openDialog}
                            >
                                {formatMessage(MESSAGES.import)}
                            </PageAction>
                        )}
                    />
                </PageActions>
                <TableWithDeepLink
                    data={campaigns?.campaigns ?? []}
                    count={campaigns?.count}
                    pages={campaigns?.pages}
                    params={tableParams}
                    columns={columns}
                    baseUrl={DASHBOARD_BASE_URL}
                    marginTop={false}
                    extraProps={{
                        loading: isFetching,
                    }}
                    resetPageToOne={resetPageToOne}
                />
            </Box>
        </>
    );
};

Dashboard.propTypes = {
    router: PropTypes.object.isRequired,
};

const wrappedDashboard = withRouter(Dashboard);
export { wrappedDashboard as Dashboard };<|MERGE_RESOLUTION|>--- conflicted
+++ resolved
@@ -142,9 +142,6 @@
         delete newParams.page;
         delete newParams.order;
         setResetPageToOne(convertObjectToString(newParams));
-<<<<<<< HEAD
-    }, [tableParams]);
-=======
     }, [
         tableParams.pageSize,
         tableParams.countries,
@@ -152,7 +149,6 @@
         tableParams.r1StartFrom,
         tableParams.r1StartTo,
     ]);
->>>>>>> 36f50e3d
 
     const columns = useMemo(
         () => [
