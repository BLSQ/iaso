--- conflicted
+++ resolved
@@ -211,11 +211,7 @@
         status_query = Q(status=SUCCESS) | Q(status=RUNNING) | Q(status=ERRORED)
         queryset = self.get_queryset().filter(status_query).exclude(started_at__isnull=True)
         query = Q(name=TASK_NAME) | Q(name=f"{TASK_NAME}-{country_id}") if country_id is not None else Q(name=TASK_NAME)
-<<<<<<< HEAD
-        queryset = queryset.filter(query).order_by("-ended_at")
-=======
         queryset = queryset.filter(query).order_by("-started_at")
->>>>>>> bbcaeab6
         if queryset.count() == 0:
             return Response({"task": {}})
         result = queryset.first()
