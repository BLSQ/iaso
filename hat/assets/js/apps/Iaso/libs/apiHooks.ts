--- conflicted
+++ resolved
@@ -69,11 +69,8 @@
               'mutationFn'
           >
         | undefined = {},
-<<<<<<< HEAD
     showSucessSnackBar = true,
-=======
     ignoreErrorCodes: number[] = [],
->>>>>>> a936a2b5
 ): UseMutationResult<Data, Error, Variables, Context> => {
     const dispatch = useDispatch();
     const queryClient = useQueryClient();
