--- conflicted
+++ resolved
@@ -6,16 +6,12 @@
 from iaso.test import APITestCase
 import json
 from iaso.models.base import Account, Group
-from plugins.polio.api.common import determine_status_for_district, get_data_for_round, reduce_to_country_status
 from plugins.polio.api.common import (
     calculate_country_status,
-<<<<<<< HEAD
-=======
     determine_status_for_district,
     get_data_for_round,
     reduce_to_country_status,
     LQASStatus,
->>>>>>> ebbec382
 )
 from plugins.polio.models import Campaign, CampaignScope, Round, RoundScope
 from django.contrib.auth.models import User
