--- conflicted
+++ resolved
@@ -1,14 +1,6 @@
 /* eslint-disable camelcase */
-<<<<<<< HEAD
-import React, { useMemo, useEffect, useState, FunctionComponent } from 'react';
-import moment from 'moment';
-import classnames from 'classnames';
-import { Box, Grid, Button, Typography, Theme } from '@mui/material';
-import { makeStyles } from '@mui/styles';
-=======
->>>>>>> 508696f0
 import PictureAsPdfIcon from '@mui/icons-material/PictureAsPdf';
-import { Box, Button, Grid, Typography } from '@mui/material';
+import { Box, Button, Grid, Theme, Typography } from '@mui/material';
 import { makeStyles } from '@mui/styles';
 import {
     ExcellSvg,
