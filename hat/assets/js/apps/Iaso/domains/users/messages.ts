import { defineMessages } from 'react-intl';

const MESSAGES = defineMessages({
    users: {
        defaultMessage: 'Users',
        id: 'iaso.label.users',
    },
    create: {
        defaultMessage: 'Create user',
        id: 'iaso.users.create',
    },
    userName: {
        defaultMessage: 'User name',
        id: 'iaso.label.userName',
    },
    username: {
        defaultMessage: 'User name',
        id: 'iaso.label.userName',
    },
    firstName: {
        defaultMessage: 'First name',
        id: 'iaso.label.firstName',
    },
    lastName: {
        defaultMessage: 'Last name',
        id: 'iaso.label.lastName',
    },
    first_name: {
        defaultMessage: 'First name',
        id: 'iaso.label.firstName',
    },
    last_name: {
        defaultMessage: 'Last name',
        id: 'iaso.label.lastName',
    },
    email: {
        defaultMessage: 'Email',
        id: 'iaso.label.email',
    },
    newPassword: {
        defaultMessage: 'New password',
        id: 'iaso.users.newPassword',
    },
    password: {
        defaultMessage: 'Password',
        id: 'iaso.users.password',
    },
    permissions: {
        defaultMessage: 'Permissions',
        id: 'iaso.users.permissions',
    },
    orgUnitTypesDropdown: {
        defaultMessage: 'Org Unit Types',
        id: 'iaso.datasources.label.orgUnitTypes',
    },
    isSuperUser: {
        defaultMessage: 'User is a super admin and has all rights',
        id: 'iaso.users.isSuperUser',
    },
    search: {
        defaultMessage: 'Search',
        id: 'iaso.search',
    },
    infos: {
        defaultMessage: 'Infos',
        id: 'iaso.orgUnits.infos',
    },
    location: {
        defaultMessage: 'Location',
        id: 'iaso.map.location',
    },
    cancel: {
        id: 'iaso.label.cancel',
        defaultMessage: 'Cancel',
    },
    save: {
        id: 'iaso.label.save',
        defaultMessage: 'Save',
    },
    selectedOrgUnits: {
        id: 'iaso.users.selectedOrgUnits',
        defaultMessage: 'Org units selected',
    },
    actions: {
        defaultMessage: 'Action(s)',
        id: 'iaso.label.actions',
    },
    edit: {
        defaultMessage: 'Edit',
        id: 'iaso.label.edit',
    },
    updateUser: {
        defaultMessage: 'Update user',
        id: 'iaso.users.update',
    },
    deleteUserTitle: {
        id: 'iaso.users.dialog.deleteUserTitle',
        defaultMessage: 'Are you sure you want to delete this user?',
    },
    deleteUserText: {
        id: 'iaso.users.dialog.deleteUserText',
        defaultMessage: 'This operation cannot be undone.',
    },
    addOrgUnit: {
        defaultMessage: 'Search org unit to add',
        id: 'iaso.orgUnits.add',
    },
    orgUnitsType: {
        id: 'iaso.label.orgUnitsType',
        defaultMessage: 'Org unit type',
    },
    locale: {
        defaultMessage: 'Language',
        id: 'iaso.users.dialog.locale',
    },
    userRoles: {
        defaultMessage: 'User roles',
        id: 'iaso.users.dialog.userRoles',
    },
    user_roles: {
        defaultMessage: 'User roles',
        id: 'iaso.users.dialog.userRoles',
    },
    searchUser: {
        id: 'iaso.users.filter.searchUser',
        defaultMessage: 'Search user',
    },
    chooseLocation: {
        id: 'iaso.users.dialog.chooseLocation',
        defaultMessage: 'Select location(s)',
    },
    deleteError: {
        id: 'iaso.snackBar.deleteUserError',
        defaultMessage: 'An error occurred while deleting user profile',
    },
    deleteSuccess: {
        id: 'iaso.snackBar.delete_successful',
        defaultMessage: 'Deleted successfully',
    },
    dhis2_id: {
        id: 'iaso.label.dhis2Id',
        defaultMessage: 'DHIS2 id',
    },
    sentEmailInvitation: {
        id: 'iaso.label.sentEmailInvitation',
        defaultMessage: 'Send an invitation email',
    },
    sentEmailInvitationWhenAdresseExist: {
        id: 'iaso.label.sentEmailInvitationWhenAdresseExist',
        defaultMessage:
            'Enter email address before sending an invitation email',
    },
    fetchPermissionsError: {
        defaultMessage: 'An error occurred while fetching permissions list',
        id: 'iaso.snackBar.fetchPermissions',
    },

    homePage: {
        defaultMessage: 'Home page',
        id: 'iaso.users.label.homePage',
    },
    home_page: {
        defaultMessage: 'Home page',
        id: 'iaso.users.label.homePage',
    },
    ouChildrenCheckbox: {
        defaultMessage: 'Users with access to children org unit',
        id: 'iaso.users.ouChildrenCheckbox',
    },
    userPermissions: {
        defaultMessage: 'User permissions',
        id: 'iaso.users.userPermissions',
    },
    ouParentCheckbox: {
        defaultMessage: 'Users with access to parent org unit',
        id: 'iaso.users.ouParentCheckbox',
    },
    logout: {
        defaultMessage: 'Logout',
        id: 'iaso.logout',
    },
    wrongAccount: {
        defaultMessage:
            'You are connected to the wrong account, would you like to log out and connect with the correct account to see this link?',
        id: 'iaso.label.wrongAccount',
    },
    wrongAccountTitle: {
        defaultMessage: 'Wrong account',
        id: 'iaso.label.wrongAccountTitle',
    },
    createUsersFromFile: {
        id: 'iaso.user.label.createUsersFromFile',
        defaultMessage: 'Create users from file',
    },
    createFromFile: {
        id: 'iaso.user.label.createFromFile',
        defaultMessage: 'Create from file',
    },
    downloadTemplate: {
        id: 'iaso.user.label.downloadTemplate',
        defaultMessage: 'Download template',
    },
    selectCsvFile: {
        id: 'iaso.user.label.selectCsvFile',
        defaultMessage: 'Select CSV file',
    },
    uploadError: {
        id: 'iaso.user.label.uploadError',
        defaultMessage: 'Error uploading file',
    },
    uploadSuccess: {
        id: 'iaso.user.label.uploadSuccess',
        defaultMessage: 'Users created from CSV',
    },
    backendIsBusy: {
        id: 'iaso.user.label.backendIsBusy',
        defaultMessage: 'The server is already processing another request',
    },
    confirm: {
        id: 'iaso.mappings.confirm',
        defaultMessage: 'Confirm',
    },
    fieldRequired: {
        id: 'iaso.forms.error.fieldRequired',
        defaultMessage: 'This field is required',
    },
    close: {
        id: 'iaso.label.close',
        defaultMessage: 'Close',
    },
    noTypeAssigned: {
        id: 'iaso.users.label.noTypeAssigned',
        defaultMessage: 'No org unit type assigned',
    },
    multiSelectionAction: {
        defaultMessage: 'Edit selected users',
        id: 'iaso.users.multiSelectionAction',
    },
    project: {
        defaultMessage: 'Project',
        id: 'iaso.label.project',
    },
    projects: {
        defaultMessage: 'Projects',
        id: 'iaso.label.projects',
    },
    confirmMultiChange: {
        defaultMessage: 'Confirm mass changes ?',
        id: 'iaso.orgUnits.confirmMultiChange',
    },
    validate: {
        defaultMessage: 'Validate',
        id: 'iaso.label.validate',
    },
    multiEditTitle: {
        defaultMessage: 'Edit selection: {count} user(s)',
        id: 'iaso.users.multiEditTitle',
    },
    bulkChangeCount: {
        id: 'iaso.users.bulkChangeCount',
        defaultMessage: 'You are about to change {count} user(s)',
    },
    addProjects: {
        id: 'iaso.users.addProjects',
        defaultMessage: 'Add to project(s)',
    },
    removeProjects: {
        id: 'iaso.users.removeProjects',
        defaultMessage: 'Remove from project(s)',
    },
    addRoles: {
        id: 'iaso.users.addRoles',
        defaultMessage: 'Add user role(s)',
    },
    removeRoles: {
        id: 'iaso.users.removeRoles',
        defaultMessage: 'Remove user role(s)',
    },
    taskLaunched: {
        id: 'iaso.snackBar.copyVersionSuccessMessage',
        defaultMessage: 'The task has been created',
    },
    addLocations: {
        id: 'iaso.users.addLocations',
        defaultMessage: 'Add location(s)',
    },
    removeLocations: {
        id: 'iaso.users.removeLocations',
        defaultMessage: 'Remove location(s)',
    },
    iaso_write_sources: {
        id: 'iaso.permissions.iaso_write_sources',
        defaultMessage: 'Geo data sources - Read and Write',
    },
    iaso_write_sources_tooltip: {
        id: 'iaso.permissions.tooltip.iaso_write_sources',
        defaultMessage:
            'Manage multiple geo data sources: create or edit sources (name, description, project(s), default version, DHIS2 links)',
    },
    iaso_page_write: {
        id: 'iaso.permissions.iaso_page_write',
        defaultMessage: 'Web embedded links management - Read and Write',
    },
    teams: {
        defaultMessage: 'Teams',
        id: 'iaso.label.teams',
    },
    homePageInfos: {
        defaultMessage: 'Copy/paste the url after "dashboard/"',
        id: 'iaso.users.homePageInfos',
    },
    addTeams: {
        id: 'iaso.users.addTeams',
        defaultMessage: 'Add to team(s)',
    },
    removeTeams: {
        id: 'iaso.users.removeTeams',
        defaultMessage: 'Remove from team(s)',
    },
    exportMobileAppTooltip: {
        defaultMessage:
            'Download a zip file to allow setting up the mobile application without Internet connection',
        id: 'iaso.users.exportMobileAppTooltip',
    },
    exportMobileAppTitle: {
        defaultMessage: 'Export zip file for mobile app setup',
        id: 'iaso.users.exportMobileAppTitle',
    },
    exportMobileAppBody: {
        defaultMessage:
            'This will create a zip file containing all data needed to perform the initial set up for the mobile application for:',
        id: 'iaso.users.exportMobileAppBody',
    },
    exportMobileAppBodyWarning: {
        defaultMessage:
            // eslint-disable-next-line max-len
            'Caution: This file will contain sensitive information, for this reason the exported file will be encrypted. Please choose a password of at least 8 characters to encrypt the file. You will need to provide this password when setting up the mobile application.',
        id: 'iaso.users.exportMobileAppBodyWarning',
    },
    exportMobileAppBodySure: {
        defaultMessage: 'Are you sure you wish to create the export file?',
        id: 'iaso.users.exportMobileAppBodySure',
    },
    exportMobileAppBtn: {
        defaultMessage: 'Generate file',
        id: 'iaso.users.exportMobileAppBtn',
    },
    exportMobileAppInProgress: {
        defaultMessage: 'Generating export file, please wait...',
        id: 'iaso.users.exportMobileAppInProgress',
    },
    exportMobileAppDownloadBtn: {
        defaultMessage: 'Download file',
        id: 'iaso.users.exportMobileAppDownloadBtn',
    },
    exportMobileAppBodyNoProjects: {
        defaultMessage:
            "This user doesn't have any assigned projects. The mobile app setup needs to be done for a specific project. Please assign at least one project to this user in order to proceed.",
        id: 'iaso.users.exportMobileAppBodyNoProjects',
    },
    exportMobileAppUser: {
        defaultMessage: 'User:',
        id: 'iaso.users.exportMobileAppUser',
    },
    exportMobileAppProject: {
        defaultMessage: 'Project:',
        id: 'iaso.users.exportMobileAppProject',
    },
    exportMobileAppError: {
        defaultMessage:
            'Something went wrong, please refer to the tasks overview page for more details.',
        id: 'iaso.users.exportMobileAppError',
    },
    exportMobileAppViewTasks: {
        defaultMessage:
            'Closing this modal will not stop the document export. You can find all tasks and their progress on the tasks overview page.',
        id: 'iaso.users.exportMobileAppViewTasks',
    },
    phoneNumber: {
        defaultMessage: 'Phone number',
        id: 'iaso.users.phoneNumber',
    },
    phone_number: {
        defaultMessage: 'Phone number',
        id: 'iaso.users.phoneNumber',
    },
    usersHistory: {
        defaultMessage: 'Users history',
        id: 'iaso.users.usersHistory',
    },
    modifiedBy: {
        id: 'iaso.labels.modifiedBy',
        defaultMessage: 'Modified by',
    },
    fieldsModified: {
        id: 'iaso.labels.fieldsModified',
        defaultMessage: 'Fields modified',
    },
    newLocation: {
        id: 'iaso.users.history.labels.newLocation',
        defaultMessage: 'New location',
    },
    pastLocation: {
        id: 'iaso.users.history.labels.pastLocation',
        defaultMessage: 'Past location',
    },
    dateModified: {
        id: 'iaso.users.history.labels.dateModified',
        defaultMessage: 'Date modified',
    },
    modifiedBefore: {
        id: 'iaso.users.history.labels.modifiedBefore',
        defaultMessage: 'Modified before',
    },
    modifiedAfter: {
        id: 'iaso.users.history.labels.modifiedAfter',
        defaultMessage: 'Modified after',
    },
    before: {
        id: 'iaso.label.before',
        defaultMessage: 'Before',
    },
    after: {
        id: 'iaso.label.after',
        defaultMessage: 'After',
    },
    created: {
        id: 'iaso.label.created',
        defaultMessage: 'Creation',
    },
    renderError: {
        id: 'iaso.label.renderError',
        defaultMessage: 'Error rendering value',
    },
    yes: {
        defaultMessage: 'Yes',
        id: 'iaso.label.yes',
    },
    no: {
        defaultMessage: 'No',
        id: 'iaso.label.no',
    },
    fr: {
        defaultMessage: 'French',
        id: 'iaso.users.label.french',
    },
    en: {
        defaultMessage: 'English',
        id: 'iaso.users.label.english',
    },
    language: {
        defaultMessage: 'Language',
        id: 'iaso.users.dialog.locale',
    },
    user_permissions: {
        defaultMessage: 'User permissions',
        id: 'iaso.users.userPermissions',
    },
    org_units: {
        defaultMessage: 'Location',
        id: 'iaso.map.location',
    },
    password_updated: {
        defaultMessage: 'Password updated',
        id: 'iaso.users.label.password_updated',
    },
    deleted_at: {
        id: 'iaso.forms.deleted_at',
        defaultMessage: 'Deleted',
    },
    new_user_created: {
        id: 'iaso.users.label.new_user_created',
        defaultMessage: 'New user created',
    },
    phoneNumberWarning: {
        id: 'iaso.users.label.phoneNumberWarning',
        defaultMessage: 'WARNING: Updating phone number',
    },
    phoneNumberWarningMessage: {
        id: 'iaso.users.label.phoneNumberWarningMessage',
        defaultMessage: 'All phone number updates are logged and archived',
    },
    createUserWithoutPerm: {
        id: 'iaso.users.labels.createUserWithoutPerm',
        defaultMessage: 'Save user with no permissions?',
    },
    warningModalMessage: {
        id: 'iaso.users.warningModalMessage',
        defaultMessage: `You are about to save a user with no permissions. This user will
        have access to the mobile application but not to the features of the
        web interface.`,
    },
    permAndPhoneWarningTitle: {
        id: 'iaso.users.permAndPhoneWarningTitle',
        defaultMessage: 'WARNING: Read before saving',
    },
    organization: {
        id: 'iaso.users.organization',
        defaultMessage: 'Organization',
    },
    orgUnitWriteTypes: {
        id: 'iaso.users.orgUnitWriteTypes',
        defaultMessage: 'Org unit write types',
    },
    orgUnitWriteTypesInfos: {
        id: 'iaso.users.orgUnitWriteTypesInfos',
        defaultMessage: 'Select the org unit types the user can edit',
    },
    selectAllHelperText: {
        id: 'iaso.users.selectAllHelperText',
        defaultMessage: 'Leave empty to select all',
    },
    userAdminOnly: {
        id: 'iaso.users.userAdminOnly',
        defaultMessage: 'Can only be edited by user admin',
    },
<<<<<<< HEAD
    OrgUnitTypeWriteDisableTooltip: {
        id: 'iaso.users.orgUnitTypeWriteDisableTooltip',
        defaultMessage:
            'Enable the permission “Org Units management - Write” in order to be able to detail the Org Unit Write Type(s) for this {type}',
    },
    user: {
        id: 'iaso.label.user',
        defaultMessage: 'User',
=======
    userRoleOrgUnitTypeRestrictionWarning: {
        id: 'iaso.users.userRoleOrgUnitTypeRestrictionWarning',
        defaultMessage:
            'Org Unit Type Write restrictions from User role apply to this user. Refer to the user role configuration for more details',
>>>>>>> 5ecf554d
    },
});

export default MESSAGES;<|MERGE_RESOLUTION|>--- conflicted
+++ resolved
@@ -514,7 +514,6 @@
         id: 'iaso.users.userAdminOnly',
         defaultMessage: 'Can only be edited by user admin',
     },
-<<<<<<< HEAD
     OrgUnitTypeWriteDisableTooltip: {
         id: 'iaso.users.orgUnitTypeWriteDisableTooltip',
         defaultMessage:
@@ -523,12 +522,11 @@
     user: {
         id: 'iaso.label.user',
         defaultMessage: 'User',
-=======
+    },
     userRoleOrgUnitTypeRestrictionWarning: {
         id: 'iaso.users.userRoleOrgUnitTypeRestrictionWarning',
         defaultMessage:
             'Org Unit Type Write restrictions from User role apply to this user. Refer to the user role configuration for more details',
->>>>>>> 5ecf554d
     },
 });
 
