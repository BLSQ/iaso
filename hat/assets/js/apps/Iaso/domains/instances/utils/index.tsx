--- conflicted
+++ resolved
@@ -229,16 +229,12 @@
                     }
                 });
             tableColumns = tableColumns.concat(childrenArray);
-<<<<<<< HEAD
-            if (userHasPermission(Permission.SUBMISSIONS_UPDATE, currentUser)) {
-=======
             if (
                 userHasOneOfPermissions(
-                    ['iaso_update_submission', 'iaso_submissions'],
+                    [Permission.SUBMISSIONS_UPDATE, Permission.SUBMISSIONS],
                     currentUser,
                 )
             ) {
->>>>>>> 00dd74e9
                 tableColumns.push({
                     Header: formatMessage(MESSAGES.actions),
                     accessor: 'actions',
