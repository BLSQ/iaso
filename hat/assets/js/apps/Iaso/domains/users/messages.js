import { defineMessages } from 'react-intl';

const MESSAGES = defineMessages({
    users: {
        defaultMessage: 'Users',
        id: 'iaso.label.users',
    },
    create: {
        defaultMessage: 'Create user',
        id: 'iaso.users.create',
    },
    userName: {
        defaultMessage: 'User name',
        id: 'iaso.label.userName',
    },
    firstName: {
        defaultMessage: 'First name',
        id: 'iaso.label.firstName',
    },
    lastName: {
        defaultMessage: 'Last name',
        id: 'iaso.label.lastName',
    },
    email: {
        defaultMessage: 'Email',
        id: 'iaso.label.email',
    },
    newPassword: {
        defaultMessage: 'New password',
        id: 'iaso.users.newPassword',
    },
    password: {
        defaultMessage: 'Password',
        id: 'iaso.users.password',
    },
    permissions: {
        defaultMessage: 'Permissions',
        id: 'iaso.users.permissions',
    },
    orgUnitTypesDropdown: {
        defaultMessage: 'Org Unit Types',
        id: 'iaso.datasources.label.orgUnitTypes',
    },
    isSuperUser: {
        defaultMessage: 'User is a super admin and has all rights',
        id: 'iaso.users.isSuperUser',
    },
    search: {
        defaultMessage: 'Search',
        id: 'iaso.search',
    },
    infos: {
        defaultMessage: 'Infos',
        id: 'iaso.orgUnits.infos',
    },
    location: {
        defaultMessage: 'location',
        id: 'iaso.map.location',
    },
    cancel: {
        id: 'iaso.label.cancel',
        defaultMessage: 'Cancel',
    },
    save: {
        id: 'iaso.label.save',
        defaultMessage: 'Save',
    },
    selectedOrgUnits: {
        id: 'iaso.users.selectedOrgUnits',
        defaultMessage: 'Org units selected',
    },
    actions: {
        defaultMessage: 'Action(s)',
        id: 'iaso.label.actions',
    },
    edit: {
        defaultMessage: 'Edit',
        id: 'iaso.label.edit',
    },
    updateUser: {
        defaultMessage: 'Update user',
        id: 'iaso.users.update',
    },
    deleteUserTitle: {
        id: 'iaso.users.dialog.deleteUserTitle',
        defaultMessage: 'Are you sure you want to delete this user?',
    },
    deleteUserText: {
        id: 'iaso.users.dialog.deleteUserText',
        defaultMessage: 'This operation cannot be undone.',
    },
    addOrgUnit: {
        defaultMessage: 'Search org unit to add',
        id: 'iaso.orgUnits.add',
    },
    orgUnitsType: {
        id: 'iaso.orgUnits.type',
        defaultMessage: 'Org Unit type',
    },
    locale: {
        defaultMessage: 'Language',
        id: 'iaso.users.dialog.locale',
    },
    userRoles: {
        defaultMessage: 'User roles',
        id: 'iaso.users.dialog.userRoles',
    },
    searchUser: {
        id: 'iaso.users.filter.searchUser',
        defaultMessage: 'Search user',
    },
    chooseLocation: {
        id: 'iaso.users.dialog.chooseLocation',
        defaultMessage: 'Select location(s)',
    },
    iaso_completeness: {
        id: 'iaso.permissions.completeness',
        defaultMessage: 'Data completeness',
    },
    iaso_mappings: {
        id: 'iaso.permissions.mappings',
        defaultMessage: 'Mappings with DHIS2',
    },
    iaso_polio: {
        id: 'iaso.permissions.polio',
        defaultMessage: 'Polio campaign management',
    },
    iaso_polio_budget: {
        id: 'iaso.permissions.polio_budget',
        defaultMessage: 'Polio budget validation',
    },
    iaso_polio_budget_admin: {
        id: 'iaso.permissions.polio_budget_admin',
        defaultMessage: 'Polio budget admin',
    },
    iaso_polio_config: {
        id: 'iaso.permissions.polio_config',
        defaultMessage: 'Polio campaign admin',
    },
    iaso_reports: {
        id: 'iaso.permission.reports',
        defaultMessage: 'Reports',
    },
    iaso_links: {
        id: 'iaso.permissions.links',
        defaultMessage: 'Sources matching',
    },
    iaso_forms: { id: 'iaso.permissions.forms', defaultMessage: 'Forms' },
    iaso_pages: { id: 'iaso.permissions.pages', defaultMessage: 'Pages' },
    iaso_projects: {
        id: 'iaso.permissions.projects',
        defaultMessage: 'Projects',
    },
    iaso_sources: { id: 'iaso.permissions.sources', defaultMessage: 'Sources' },
    iaso_data_tasks: {
        id: 'iaso.permissions.dataTasks',
        defaultMessage: 'Tasks',
    },
    iaso_org_units: {
        id: 'iaso.permissions.orgUnits',
        defaultMessage: 'Organisation units',
    },
    iaso_submissions: {
        id: 'iaso.permissions.submissions',
        defaultMessage: 'Form Submissions',
    },
    iaso_user_roles: {
        id: 'iaso.permissions.userRoles',
        defaultMessage: 'User roles',
    },
    iaso_update_submission: {
        id: 'iaso.permissions.update_submission',
        defaultMessage: 'Update Submissions',
    },
    iaso_users: {
        id: 'iaso.permissions.users',
        defaultMessage: 'Users',
    },
    iaso_users_managed: {
        id: 'iaso.permissions.users_management',
        defaultMessage: 'Users Management',
    },
    iaso_teams: {
        id: 'iaso.permissions.teams',
        defaultMessage: 'Teams',
    },
    iaso_planning: {
        id: 'iaso.permissions.planning',
        defaultMessage: 'Planning',
    },
    iaso_assignments: {
        id: 'iaso.permissions.assignments',
        defaultMessage: 'Assignments',
    },
    iaso_completeness_stats: {
        id: 'iaso.permissions.completeness_stats',
        defaultMessage: 'Completeness stats',
    },
    iaso_storages: {
        id: 'iaso.label.storages',
        defaultMessage: 'Storages',
    },
    iaso_entities: {
        id: 'iaso.permissions.entities',
        defaultMessage: 'Beneficiaries',
    },
    iaso_dhis2_link: {
        id: 'iaso.permissions.iaso_dhis2_link',
        defaultMessage: 'Link with DHIS2',
    },
    iaso_workflows: {
        id: 'iaso.permissions.iaso_workflows',
        defaultMessage: 'Workflows',
    },
    iaso_entity_duplicates_read: {
        id: 'iaso.permissions.iaso_entity_duplicates_read',
        defaultMessage: 'See entity duplicates',
    },
    iaso_entity_duplicates_write: {
        id: 'iaso.permissions.iaso_entity_duplicates_write',
        defaultMessage: 'Edit entity duplicates',
    },
    iaso_registry: {
        id: 'iaso.permissions.iaso_registry',
        defaultMessage: 'Registry',
    },
    iaso_org_unit_types: {
        id: 'iaso.permissions.iaso_org_unit_types',
        defaultMessage: 'Org unit types',
    },
    iaso_org_unit_groups: {
        id: 'iaso.permissions.iaso_org_unit_groups',
        defaultMessage: 'Org unit groups',
    },
    deleteError: {
        id: 'iaso.snackBar.deleteUserError',
        defaultMessage: 'An error occurred while deleting user profile',
    },
    deleteSuccess: {
        id: 'iaso.snackBar.delete_successful',
        defaultMessage: 'Deleted successfully',
    },
    dhis2_id: {
        id: 'iaso.label.dhis2Id',
        defaultMessage: 'DHIS2 id',
    },
    sentEmailInvitation: {
        id: 'iaso.label.sentEmailInvitation',
        defaultMessage: 'Send an invitation email',
    },
    sentEmailInvitationWhenAdresseExist: {
        id: 'iaso.label.sentEmailInvitationWhenAdresseExist',
        defaultMessage:
            'Enter email address before sending an invitation email',
    },
    fetchPermissionsError: {
        defaultMessage: 'An error occurred while fetching permissions list',
        id: 'iaso.snackBar.fetchPermissions',
    },
    userRolesDropDownError: {
        defaultMessage: 'Error while making user roles drop down',
        id: 'iaso.snackBar.fetchPermissions',
    },
    homePage: {
        defaultMessage: 'Home page',
        id: 'iaso.users.label.homePage',
    },
    ouChildrenCheckbox: {
        defaultMessage: 'Users with access to children org unit',
        id: 'iaso.users.ouChildrenCheckbox',
    },
    userPermissions: {
        defaultMessage: 'User permissions',
        id: 'iaso.users.userPermissions',
    },
    ouParentCheckbox: {
        defaultMessage: 'Users with access to parent org unit',
        id: 'iaso.users.ouParentCheckbox',
    },
    logout: {
        defaultMessage: 'Logout',
        id: 'iaso.logout',
    },
    wrongAccount: {
        defaultMessage:
            'You are connected to the wrong account, would you like to log out and connect with the correct account to see this link?',
        id: 'iaso.label.wrongAccount',
    },
    wrongAccountTitle: {
        defaultMessage: 'Wrong account',
        id: 'iaso.label.wrongAccountTitle',
    },
    createUsersFromFile: {
        id: 'iaso.user.label.createUsersFromFile',
        defaultMessage: 'Create users from file',
    },
    createFromFile: {
        id: 'iaso.user.label.createFromFile',
        defaultMessage: 'Create from file',
    },
    downloadTemplate: {
        id: 'iaso.user.label.downloadTemplate',
        defaultMessage: 'Download template',
    },
    selectCsvFile: {
        id: 'iaso.user.label.selectCsvFile',
        defaultMessage: 'Select CSV file',
    },
    uploadError: {
        id: 'iaso.user.label.uploadError',
        defaultMessage: 'Error uploading file',
    },
    uploadSuccess: {
        id: 'iaso.user.label.uploadSuccess',
        defaultMessage: 'Users created from CSV',
    },
    backendIsBusy: {
        id: 'iaso.user.label.backendIsBusy',
        defaultMessage: 'The server is already processing another request',
    },
    confirm: {
        id: 'iaso.mappings.confirm',
        defaultMessage: 'Confirm',
    },
    fieldRequired: {
        id: 'iaso.forms.error.fieldRequired',
        defaultMessage: 'This field is required',
    },
    close: {
        id: 'iaso.label.close',
        defaultMessage: 'Close',
    },
    noTypeAssigned: {
        id: 'iaso.users.label.noTypeAssigned',
        defaultMessage: 'No org unit type assigned',
    },
    multiSelectionAction: {
        defaultMessage: 'Edit selected users',
        id: 'iaso.users.multiSelectionAction',
    },
    projects: {
        defaultMessage: 'Projects',
        id: 'iaso.label.projects',
    },
    confirmMultiChange: {
        defaultMessage: 'Confirm mass changes ?',
        id: 'iaso.orgUnits.confirmMultiChange',
    },
    validate: {
        defaultMessage: 'Validate',
        id: 'iaso.label.validate',
    },
    multiEditTitle: {
        defaultMessage: 'Edit selection: {count} user(s)',
        id: 'iaso.users.multiEditTitle',
    },
    bulkChangeCount: {
        id: 'iaso.users.bulkChangeCount',
        defaultMessage: 'You are about to change {count} user(s)',
    },
    addProjects: {
        id: 'iaso.users.addProjects',
        defaultMessage: 'Add to project(s)',
    },
    removeProjects: {
        id: 'iaso.users.removeProjects',
        defaultMessage: 'Remove from project(s)',
    },
    addRoles: {
        id: 'iaso.users.addRoles',
        defaultMessage: 'Add user role(s)',
    },
    removeRoles: {
        id: 'iaso.users.removeRoles',
        defaultMessage: 'Remove user role(s)',
    },
    taskLaunched: {
        id: 'iaso.snackBar.copyVersionSuccessMessage',
        defaultMessage: 'The task has been created"',
    },
    addLocations: {
        id: 'iaso.users.addLocations',
        defaultMessage: 'Add location(s)',
    },
    removeLocations: {
        id: 'iaso.users.removeLocations',
        defaultMessage: 'Remove location(s)',
    },
<<<<<<< HEAD
    iaso_polio_vaccine_authorizations_read_only: {
        id: 'iaso.permissions.iaso_polio_vaccine_authorizations_read_only',
        defaultMessage: 'Vaccine Authorizations Read Only',
    },
    iaso_polio_vaccine_authorizations_admin: {
        id: 'iaso.permissions.iaso_polio_vaccine_authorizations_admin',
        defaultMessage: 'Vaccine Authorizations Admin'
=======
    iaso_write_sources: {
        id: 'iaso.permissions.iaso_write_sources',
        defaultMessage: 'Edit data sources',
    },
    iaso_page_write: {
        id: 'iaso.permissions.iaso_page_write',
        defaultMessage: 'Edit page',
>>>>>>> af153703
    },
});

export default MESSAGES;<|MERGE_RESOLUTION|>--- conflicted
+++ resolved
@@ -386,7 +386,13 @@
         id: 'iaso.users.removeLocations',
         defaultMessage: 'Remove location(s)',
     },
-<<<<<<< HEAD
+    iaso_write_sources: {
+        id: 'iaso.permissions.iaso_write_sources',
+        defaultMessage: 'Edit data sources',
+    },
+    iaso_page_write: {
+        id: 'iaso.permissions.iaso_page_write',
+        defaultMessage: 'Edit page',
     iaso_polio_vaccine_authorizations_read_only: {
         id: 'iaso.permissions.iaso_polio_vaccine_authorizations_read_only',
         defaultMessage: 'Vaccine Authorizations Read Only',
@@ -394,15 +400,6 @@
     iaso_polio_vaccine_authorizations_admin: {
         id: 'iaso.permissions.iaso_polio_vaccine_authorizations_admin',
         defaultMessage: 'Vaccine Authorizations Admin'
-=======
-    iaso_write_sources: {
-        id: 'iaso.permissions.iaso_write_sources',
-        defaultMessage: 'Edit data sources',
-    },
-    iaso_page_write: {
-        id: 'iaso.permissions.iaso_page_write',
-        defaultMessage: 'Edit page',
->>>>>>> af153703
     },
 });
 
