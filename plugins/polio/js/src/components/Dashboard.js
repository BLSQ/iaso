--- conflicted
+++ resolved
@@ -459,9 +459,6 @@
             } else if (org_units.find(org_unit => shape.id === org_unit)) {
                 newOrgUnits = org_units.filter(orgUnit => orgUnit !== shape.id);
             } else {
-<<<<<<< HEAD
-                newOrgUnits = [...org_units, shape.id];
-=======
                 if (org_units.find(org_unit => shape.id === org_unit)) {
                     newOrgUnits = org_units.filter(
                         orgUnit => orgUnit !== shape.id,
@@ -469,7 +466,7 @@
                 } else {
                     newOrgUnits = [...org_units, shape.id];
                 }
->>>>>>> 6c0bc8aa
+
             }
 
             setFieldValue('group', {
@@ -480,11 +477,6 @@
         [group, setFieldValue, selectRegion, shapes],
     );
 
-<<<<<<< HEAD
-    return (
-        <Grid container spacing={2}>
-            <Grid xs={12} item>
-=======
     const handleSort = useCallback(()=>{
         if(sortBy==="asc"){
             setSortBy("desc");
@@ -505,11 +497,10 @@
     const selectedShapes = sortBy==="asc"?
         shapes?.filter(shape => group.org_units.includes(shape.id)):
         shapes?.filter(shape => group.org_units.includes(shape.id)).reverse();
-    console.log(selectedShapes, Array.isArray(selectedShapes))
     return (
         <Grid container spacing={4}>
             <Grid xs={9} item>
->>>>>>> 6c0bc8aa
+
                 {isFetching && !shapes && <LoadingSpinner />}
                 {!isFetching && !shapes && (
                     // FIXME should not be needed
@@ -523,8 +514,7 @@
                     getShapeStyle={getShapeStyle}
                 />
             </Grid>
-<<<<<<< HEAD
-=======
+
             <Grid xs={3} item >
                 <TableContainer className={classes.districtList}>
                     <MuiTable stickyHeader size='small'>
@@ -566,7 +556,6 @@
                     onChangeRowsPerPage={handleChangeRowsPerPage}>
                 </TablePagination>
             </Grid>
->>>>>>> 6c0bc8aa
             <Grid container>
                 <Grid xs={8} item>
                     <FormGroup>
