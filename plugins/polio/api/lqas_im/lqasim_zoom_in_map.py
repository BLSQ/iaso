--- conflicted
+++ resolved
@@ -127,21 +127,12 @@
             else:
                 scope = latest_active_campaign.get_all_districts()
             # Visible districts in scope
-<<<<<<< HEAD
-            # Either distrcits with a shape that intersects the bounds or districts without shape (these will appear in the list view in the front-end)
-            filter_query = (Q(simplified_geom__isnull=False) & Q(simplified_geom__intersects=bounds_as_polygon)) | Q(
-                simplified_geom__isnull=True
-            )
-            districts = (
-                scope.filter(org_unit_type__category="DISTRICT").filter(parent__parent=org_unit.id).filter(filter_query)
-=======
             scope_qs = OrgUnit.objects.filter(id__in=[ou.id for ou in scope])
             districts = (
                 scope_qs.filter(org_unit_type__category="DISTRICT")
                 .filter(parent__parent=org_unit.id)
                 .exclude(simplified_geom__isnull=True)
                 .filter(simplified_geom__intersects=bounds_as_polygon)
->>>>>>> 3f2a0396
             )
             data_for_country = data_store.content
             stats = data_for_country.get("stats", None)
