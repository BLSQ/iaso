--- conflicted
+++ resolved
@@ -4,13 +4,8 @@
     patchRequest,
     postRequest,
     putRequest,
-<<<<<<< HEAD
-} from 'Iaso/libs/Api';
-import { dispatcher } from '../../components/snackBars/EventDispatcher.ts';
-=======
 } from 'Iaso/libs/Api.ts';
 import { openSnackBar } from '../../components/snackBars/EventDispatcher.ts';
->>>>>>> d1266f61
 import { errorSnackBar, succesfullSnackBar } from '../../constants/snackBars';
 
 /**
@@ -55,16 +50,7 @@
                 ),
             );
         })
-<<<<<<< HEAD
-        .catch(err =>
-            dispatcher.dispatch(
-                'snackbar',
-                errorSnackBar(errorKeyMessage, null, err),
-            ),
-        )
-=======
         .catch(err => openSnackBar(errorSnackBar(errorKeyMessage, null, err)))
->>>>>>> d1266f61
         .then(() => {
             if (params && setIsLoading !== null) {
                 dispatch(setIsLoading(false));
@@ -96,16 +82,7 @@
 
     return getRequest(url)
         .then(res => dispatch(setAction(res)))
-<<<<<<< HEAD
-        .catch(err =>
-            dispatcher.dispatch(
-                'snackbar',
-                errorSnackBar(errorKeyMessage, null, err),
-            ),
-        )
-=======
         .catch(err => openSnackBar(errorSnackBar(errorKeyMessage, null, err)))
->>>>>>> d1266f61
         .then(() => {
             if (setIsLoading !== null) {
                 dispatch(setIsLoading(false));
@@ -138,14 +115,7 @@
     }
     return putRequest(`/api/${apiPath}/${item.id}/`, item)
         .then(res => {
-<<<<<<< HEAD
-            dispatcher.dispatch(
-                'snackbar',
-                succesfullSnackBar(successKeyMessage),
-            );
-=======
-            openSnackBar(succesfullSnackBar(successKeyMessage));
->>>>>>> d1266f61
+            openSnackBar(succesfullSnackBar(successKeyMessage));
             return res;
         })
         .catch(err => {
@@ -153,14 +123,7 @@
                 !ignoredErrorCodes ||
                 (ignoredErrorCodes && !ignoredErrorCodes.includes(err.status))
             ) {
-<<<<<<< HEAD
-                dispatcher.dispatch(
-                    'snackbar',
-                    errorSnackBar(errorKeyMessage, null, err),
-                );
-=======
                 openSnackBar(errorSnackBar(errorKeyMessage, null, err));
->>>>>>> d1266f61
             }
             throw err;
         })
@@ -186,14 +149,7 @@
     }
     return patchRequest(`/api/${apiPath}/${item.id}/`, item)
         .then(res => {
-<<<<<<< HEAD
-            dispatcher.dispatch(
-                'snackbar',
-                succesfullSnackBar(successKeyMessage),
-            );
-=======
-            openSnackBar(succesfullSnackBar(successKeyMessage));
->>>>>>> d1266f61
+            openSnackBar(succesfullSnackBar(successKeyMessage));
             return res;
         })
         .then(res => {
@@ -208,14 +164,7 @@
                 !ignoredErrorCodes ||
                 (ignoredErrorCodes && !ignoredErrorCodes.includes(err.status))
             ) {
-<<<<<<< HEAD
-                dispatcher.dispatch(
-                    'snackbar',
-                    errorSnackBar(errorKeyMessage, null, err),
-                );
-=======
                 openSnackBar(errorSnackBar(errorKeyMessage, null, err));
->>>>>>> d1266f61
             }
             throw err;
         })
@@ -250,14 +199,7 @@
     }
     return postRequest(`/api/${apiPath}/`, item)
         .then(res => {
-<<<<<<< HEAD
-            dispatcher.dispatch(
-                'snackbar',
-                succesfullSnackBar(successKeyMessage),
-            );
-=======
-            openSnackBar(succesfullSnackBar(successKeyMessage));
->>>>>>> d1266f61
+            openSnackBar(succesfullSnackBar(successKeyMessage));
             return res;
         })
         .catch(err => {
@@ -265,14 +207,7 @@
                 !ignoredErrorCodes ||
                 (ignoredErrorCodes && !ignoredErrorCodes.includes(err.status))
             ) {
-<<<<<<< HEAD
-                dispatcher.dispatch(
-                    'snackbar',
-                    errorSnackBar(errorKeyMessage, null, err),
-                );
-=======
                 openSnackBar(errorSnackBar(errorKeyMessage, null, err));
->>>>>>> d1266f61
             }
             throw err;
         })
@@ -311,14 +246,7 @@
     }
     return deleteRequest(`/api/${apiPath}/${item.id}/`)
         .then(res => {
-<<<<<<< HEAD
-            dispatcher.dispatch(
-                'snackbar',
-                succesfullSnackBar(successKeyMessage),
-            );
-=======
-            openSnackBar(succesfullSnackBar(successKeyMessage));
->>>>>>> d1266f61
+            openSnackBar(succesfullSnackBar(successKeyMessage));
             fetchAction(
                 dispatch,
                 apiPath,
@@ -331,14 +259,7 @@
             return res;
         })
         .catch(err => {
-<<<<<<< HEAD
-            dispatcher.dispatch(
-                'snackbar',
-                errorSnackBar(errorKeyMessage, null, err),
-            );
-=======
             openSnackBar(errorSnackBar(errorKeyMessage, null, err));
->>>>>>> d1266f61
             if (setIsLoading !== null) {
                 dispatch(setIsLoading(false));
             }
