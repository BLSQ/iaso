import { getCoordinates } from './utils';

// ***********************************************
// This example commands.js shows you how to
// create various custom commands and overwrite
// existing commands.
//
// For more comprehensive examples of custom
// commands please read more here:
// https://on.cypress.io/custom-commands
// ***********************************************
//
//
// -- This is a parent command --
// Cypress.Commands.add('login', (email, password) => { ... })
//
//
// -- This is a child command --
// Cypress.Commands.add('drag', { prevSubject: 'element'}, (subject, options) => { ... })
//
//
// -- This is a dual command --
// Cypress.Commands.add('dismiss', { prevSubject: 'optional'}, (subject, options) => { ... })
//
//
// -- This will overwrite an existing command --
// Cypress.Commands.overwrite('visit', (originalFn, url, options) => { ... })

/**
 * @param {string} username - by default then env username specified
 * @param {string} password - by default then env password specified
 */
Cypress.Commands.add(
    'login',
    (
        username = Cypress.env('username'),
        password = Cypress.env('password'),
    ) => {
        cy.session([username], () => {
            cy.clearCookie(Cypress.env('sessionCookie'));
            cy.visit(Cypress.env('siteBaseUrl'));
            cy.get('#id_username').type(username, { log: false });
            cy.get('#id_password').type(password, { log: false });
            cy.get('#submit').click();
        });
    },
);

/**
 * @param {string} username - by default then env username specified
 * @param {string} password - by default then env password specified
 * This Login way of working is not stable an needs to be improved
 */
Cypress.Commands.add(
    'loginByCSRF',
    (
        username = Cypress.env('username'),
        password = Cypress.env('password'),
    ) => {
        cy.session([username], () => {
            cy.clearCookie(Cypress.env('sessionCookie'));
            cy.request({
                url: `${Cypress.env('siteBaseUrl')}/login/`,
                method: 'HEAD', // cookies are in the HTTP headers, so HEAD suffices
            }).then(() => {
                // cy.getCookie('sessionid').should('not.exist');

                cy.clearCookie(Cypress.env('sessionCookie'));
                cy.getCookie('csrftoken')
                    .its('value')
                    .then(token => {
                        cy.request({
                            url: `${Cypress.env('siteBaseUrl')}/login/`,
                            method: 'POST',
                            form: true,
                            followRedirect: false, // no need to retrieve the page after login
                            body: {
                                username,
                                password,
                                csrfmiddlewaretoken: token,
                            },
                        }).then(() => {
                            cy.getCookie('sessionid').should('exist');
                            return cy.getCookie('csrftoken').its('value');
                        });
                    });
            });
        });
    },
);
/**
 * @param {number} id - DOM id of the input
 * @param {number} newOuIndex - index of the new selected ou
 */
Cypress.Commands.add('fillTreeView', (id, newOuIndex, clear = true) => {
    cy.get(id).as('tree');
    if (clear) {
        cy.get('@tree').find('.clear-tree button').as('clearButton');
        cy.get('@clearButton').click();
    }
    cy.get('@tree').click();
<<<<<<< HEAD
    if (clear=false) {
      cy.get('@tree')
          .find('.input-label')
          .parent()
          .find('div[role=button]')
          .click();
    }
=======
>>>>>>> 6c297204
    cy.get('.MuiTreeView-root .MuiTreeItem-root').eq(newOuIndex).click();
    cy.get('.MuiDialog-container button').last().click();
});

/**
 * @param {number} id - DOM id of the input
 * @param {string} value - value to check
 */
Cypress.Commands.add('testInputValue', (id, value) =>
    cy.get(id).invoke('attr', 'value').should('equal', value),
);

/**
 * @param {number} id - DOM id of the input
 * @param {array} options - list of possible options
 * @param {string} accessor - key of the option to test, by default 'name'
 */
Cypress.Commands.add('testMultiSelect', (id, options, accessor = 'name') => {
    const select = cy.get(id).parent();
    const chips = select.find('div[role=button]');
    chips.should('have.length', options.length);
    options.forEach(o => {
        select.should('contain', o[accessor]);
    });
});

/**
 * @param {number} id - Base id used to select DOM element
 * @param {array} selectedOptions - list of options selected ids
 * @param {boolean} clear - clear the input before
 */
Cypress.Commands.add(
    'fillMultiSelect',
    (id, selectedOptions = [], clear = true) => {
        cy.get(id).as('multiSelect');
        cy.get('@multiSelect').click();
        if (clear) {
            cy.get('@multiSelect')
                .parent()
                .find('.MuiAutocomplete-clearIndicator')
                .click();
        }
        selectedOptions.forEach((selectedOption, index) => {
            cy.get(`${id}-option-${selectedOption}`).click();
            if (index + 1 < selectedOptions.length) {
                cy.get('@multiSelect').click();
            }
        });
    },
);

/**
 * @param {number} id - Base id used to select DOM element
 * @param {number} selectedOption - option id selected
 */
Cypress.Commands.add('fillSingleSelect', (id, selectedOption = 1) => {
    cy.get(id).click();
    cy.get(`${id}-option-${selectedOption}`).click();
});

/**
 * @param {number} id - Base id used to select DOM element
 * @param {number} newValues - new values list of string
 */
Cypress.Commands.add('fillArrayInputField', (id, newValues = []) => {
    cy.get(`#array-input-field-list-${id}`).as('arrayInputFieldList');
    cy.get('@arrayInputFieldList').find(`#${id}-0`).parent().next().click();
    cy.get('@arrayInputFieldList')
        .find('li')
        .last()
        .find('button')
        .as('addButton');
    newValues.forEach((a, i) => {
        cy.get('@addButton').click();
        // enables testing for empty string
        if (a !== '') cy.get(`#${id}-${i}`).type(a);
    });
});

Cypress.Commands.add('deleteLastFieldInArrayInputField', selector => {
    let arrayInput = null;
    if (selector.includes('@')) {
        arrayInput = cy.get(selector);
    } else {
        arrayInput = cy.get(`#array-input-field-list-${id}`);
    }
    arrayInput.find('li').last().prev().find('button').click();
    // reassigning addButton
    cy.get('@arrayInputFieldList')
        .find('li')
        .last()
        .find('button')
        .as('addButton');
});

/**
 * @param {number} id - DOM id of the input
 * @param {string} value - new value to fill, by default empty string
 */
Cypress.Commands.add('fillTextField', (id, value = '') => {
    cy.get(id).clear().type(value);
});

/**
 * @param {number} tabIndex - the index of the tab
 * @param {string} parentSelector - DOM selector of the element containing the tabs
 */
Cypress.Commands.add('selectTab', (tabIndex, parentSelector = 'body') => {
    cy.get(parentSelector).find('.MuiTabs-root').as('tabs');
    cy.get('@tabs').find('button').eq(tabIndex).click();
});

// index based, so 1st row = 0
Cypress.Commands.add('findTableCell', (row, column) => {
    const selectedRow = cy.get('table').find('tbody').find('tr').eq(row);
    return selectedRow.find('td').eq(column);
});

Cypress.Commands.add('findTableHead', column => {
    const selectedRow = cy.get('table').find('thead').find('tr').eq(0);
    return selectedRow.find('th').eq(column);
});

Cypress.Commands.add('assertTooltipDiplay', identifier => {
    cy.get(`@${identifier}`).should('exist');
    cy.get(`@${identifier}`).trigger('mouseover');
    cy.get(`@${identifier}`).invoke('attr', 'aria-describedby').should('exist');
});

Cypress.Commands.add('getAndAssert', (selector, identifier) => {
    if (identifier) {
        return cy.get(selector).as(identifier).should('exist');
    }
    return cy.get(selector).should('exist');
});

Cypress.Commands.add('getCoordinates', identifier => {
    const identifierRootText = identifier.replace('@', '').replace('#', '');
    return cy
        .get(identifier)
        .then(cyElement => {
            // console.log(cyElement[0].getBoundingClientRect());
            return cy.wrap(cyElement[0].getBoundingClientRect());
        })
        .as(`${identifierRootText}-coordinates`);
});
Cypress.Commands.add('isAbove', (topElement, bottomElement) => {
    cy.get(topElement)
        .then(getCoordinates)
        .then(topCoordinates => {
            cy.get(bottomElement)
                .then(getCoordinates)
                .then(bottomCoordinates =>
                    cy
                        .wrap(topCoordinates)
                        .its('y')
                        .should('be.lt', bottomCoordinates.y),
                );
        });
});
Cypress.Commands.add('isLeftOf', (leftElement, rightElement) => {
    cy.get(leftElement)
        .then(getCoordinates)
        .then(leftCoordinates => {
            cy.get(rightElement)
                .then(getCoordinates)
                .then(rightCoordinates =>
                    cy
                        .wrap(leftCoordinates)
                        .its('x')
                        .should('be.lt', rightCoordinates.x),
                );
        });
});<|MERGE_RESOLUTION|>--- conflicted
+++ resolved
@@ -99,16 +99,6 @@
         cy.get('@clearButton').click();
     }
     cy.get('@tree').click();
-<<<<<<< HEAD
-    if (clear=false) {
-      cy.get('@tree')
-          .find('.input-label')
-          .parent()
-          .find('div[role=button]')
-          .click();
-    }
-=======
->>>>>>> 6c297204
     cy.get('.MuiTreeView-root .MuiTreeItem-root').eq(newOuIndex).click();
     cy.get('.MuiDialog-container button').last().click();
 });
