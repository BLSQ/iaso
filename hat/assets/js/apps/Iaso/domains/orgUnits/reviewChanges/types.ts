--- conflicted
+++ resolved
@@ -16,11 +16,8 @@
     userIds?: string;
     userRoles?: string;
     withLocation?: string;
-<<<<<<< HEAD
     projectIds?: string;
-=======
     paymentStatus?: 'pending' | 'sent' | 'rejected' | 'paid';
->>>>>>> 587cea93
 };
 export type Group = {
     id: number;
