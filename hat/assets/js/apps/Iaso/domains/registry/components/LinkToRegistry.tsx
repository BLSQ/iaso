--- conflicted
+++ resolved
@@ -1,28 +1,9 @@
-<<<<<<< HEAD
 import React, { FunctionComponent } from 'react';
 import { userHasPermission } from '../../users/utils';
-=======
-import MenuBookIcon from '@mui/icons-material/MenuBook';
-import { makeStyles } from '@mui/styles';
-import {
-    IconButton as IconButtonComponent,
-    useKeyPressListener,
-} from 'bluesquare-components';
-import classNames from 'classnames';
-import React, { FunctionComponent } from 'react';
-import { useDispatch } from 'react-redux';
-import { Link } from 'react-router';
-
->>>>>>> 06752ba6
 import { baseUrls } from '../../../constants/urls';
-import { redirectTo, redirectToReplace } from '../../../routing/actions';
 import { useCurrentUser } from '../../../utils/usersUtils';
 import { OrgUnit, ShortOrgUnit } from '../../orgUnits/types/orgUnit';
-<<<<<<< HEAD
 import { LinkTo } from '../../../components/nav/LinkTo';
-=======
-import { userHasPermission } from '../../users/utils';
->>>>>>> 06752ba6
 
 import MESSAGES from '../messages';
 
@@ -47,10 +28,9 @@
 }) => {
     const user = useCurrentUser();
     const condition = userHasPermission(REGISTRY, user) && Boolean(orgUnit);
-    const url = `/${baseUrls.registryDetail}/orgUnitId/${orgUnit?.id}`;
+    const url = `/${baseUrls.registry}/orgUnitId/${orgUnit?.id}`;
     const text = orgUnit?.name;
 
-<<<<<<< HEAD
     return (
         <LinkTo
             condition={condition}
@@ -64,42 +44,4 @@
             tooltipMessage={MESSAGES.seeRegistry}
         />
     );
-=======
-    const targetBlankEnabled = useKeyPressListener('Meta');
-    const classes: Record<string, string> = useStyles();
-    const dispatch = useDispatch();
-    if (userHasPermission(Permission.REGISTRY, user) && orgUnit) {
-        const url = `/${baseUrls.registry}/orgUnitId/${orgUnit?.id}`;
-        const handleClick = () => {
-            if (targetBlankEnabled) {
-                window.open(`/dashboard${url}`, '_blank');
-            } else if (replace) {
-                dispatch(redirectToReplace(url));
-            } else {
-                dispatch(redirectTo(url));
-            }
-        };
-        if (useIcon) {
-            return (
-                <IconButtonComponent
-                    onClick={handleClick}
-                    overrideIcon={MenuBookIcon}
-                    tooltipMessage={MESSAGES.seeRegistry}
-                    iconSize={iconSize}
-                    size={size}
-                />
-            );
-        }
-        return (
-            <Link
-                className={classNames(className, classes.link)}
-                onClick={handleClick}
-            >
-                {orgUnit.name}
-            </Link>
-        );
-    }
-    if (useIcon) return null;
-    return <>{orgUnit ? orgUnit.name : '-'}</>;
->>>>>>> 06752ba6
 };