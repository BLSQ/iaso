--- conflicted
+++ resolved
@@ -1,17 +1,10 @@
 # TODO: need better type annotations in this file
-from typing import Tuple, List, Any, Union
-
-<<<<<<< HEAD
+import datetime
+
 from typing import Tuple, Union, List, Any
-
-from django.db.models import Prefetch, QuerySet
-from django.http import HttpResponse, StreamingHttpResponse
-=======
 from django.db.models import Prefetch, QuerySet, Q
 from django.http import HttpResponse, StreamingHttpResponse
-import datetime
-
->>>>>>> 4c8d0eb7
+
 from rest_framework import viewsets, permissions, serializers, status
 from rest_framework.decorators import action, api_view, permission_classes
 from rest_framework.fields import Field
@@ -21,20 +14,12 @@
 
 from django.core.paginator import Paginator
 
-<<<<<<< HEAD
-from hat.api.export_utils import timestamp_to_utc_datetime, generate_xlsx, iter_items, Echo
-=======
 from hat.api.export_utils import generate_xlsx, iter_items, Echo, timestamp_to_utc_datetime
->>>>>>> 4c8d0eb7
 from iaso.models import StorageLogEntry, StorageDevice, Instance, OrgUnit, Entity
 from iaso.api.entity import EntitySerializer, EXPORTS_DATETIME_FORMAT
 
 from iaso.api.serializers import OrgUnitSerializer
 
-<<<<<<< HEAD
-from .common import TimestampField, HasPermission, UserSerializer, CONTENT_TYPE_XLSX, CONTENT_TYPE_CSV
-from .instances import FileFormatEnum
-=======
 from .common import (
     TimestampField,
     HasPermission,
@@ -44,7 +29,8 @@
     EXPORTS_DATETIME_FORMAT,
     CONTENT_TYPE_CSV,
 )
->>>>>>> 4c8d0eb7
+from .common import TimestampField, HasPermission, UserSerializer, CONTENT_TYPE_XLSX, CONTENT_TYPE_CSV
+from .instances import FileFormatEnum
 
 
 class EntityNestedSerializer(EntitySerializer):
