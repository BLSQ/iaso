import datetime
import typing
from uuid import uuid4

import pytz
from django.contrib.gis.geos import Point
from django.test import tag
from django.core.files import File
from unittest import mock

from django.utils import timezone
from django.utils.timezone import now

from hat.api.export_utils import timestamp_to_utc_datetime
from iaso import models as m
from iaso.models import OrgUnit, Instance, InstanceLock
from iaso.test import APITestCase
from hat.audit.models import Modification

MOCK_DATE = datetime.datetime(2020, 2, 2, 2, 2, 2, tzinfo=pytz.utc)


class InstancesAPITestCase(APITestCase):
    @classmethod
    @mock.patch("django.utils.timezone.now", lambda: MOCK_DATE)
    def setUpTestData(cls):
        cls.star_wars = star_wars = m.Account.objects.create(name="Star Wars")

        sw_source = m.DataSource.objects.create(name="Galactic Empire")
        cls.sw_source = sw_source
        sw_version = m.SourceVersion.objects.create(data_source=sw_source, number=1)
        star_wars.default_version = sw_version
        star_wars.save()
        cls.sw_version = sw_version

        cls.yoda = cls.create_user_with_profile(username="yoda", account=star_wars, permissions=["iaso_submissions"])
        cls.guest = cls.create_user_with_profile(username="guest", account=star_wars, permissions=["iaso_submissions"])
        cls.supervisor = cls.create_user_with_profile(
            username="supervisor", account=star_wars, permissions=["iaso_submissions", "iaso_forms"]
        )

        cls.jedi_council = m.OrgUnitType.objects.create(name="Jedi Council", short_name="Cnc")

        cls.jedi_council_corruscant = m.OrgUnit.objects.create(
            name="Coruscant Jedi Council", source_ref="jedi_council_corruscant_ref", version=sw_version
        )
        cls.ou_top_1 = m.OrgUnit.objects.create(
            name="ou_top_1", source_ref="jedi_council_corruscant_ref", version=sw_version
        )
        cls.ou_top_2 = m.OrgUnit.objects.create(
            name="ou_top_2", source_ref="jedi_council_corruscant_ref", parent=cls.ou_top_1, version=sw_version
        )
        cls.ou_top_3 = m.OrgUnit.objects.create(
            name="ou_top_3", source_ref="jedi_council_corruscant_ref", parent=cls.ou_top_2, version=sw_version
        )
        cls.jedi_council_endor = m.OrgUnit.objects.create(
            name="Endor Jedi Council", source_ref="jedi_council_endor_ref"
        )
        cls.jedi_council_endor_region = m.OrgUnit.objects.create(
            name="Endor Region Jedi Council", parent=cls.jedi_council_endor, source_ref="jedi_council_endor_region_ref"
        )

        cls.project = m.Project.objects.create(
            name="Hydroponic gardens", app_id="stars.empire.agriculture.hydroponics", account=star_wars
        )

        sw_source.projects.add(cls.project)

        cls.form_1 = m.Form.objects.create(name="Hydroponics study", period_type=m.MONTH, single_per_period=True)

        cls.create_form_instance(
            form=cls.form_1, period="202001", org_unit=cls.jedi_council_corruscant, project=cls.project
        )
        cls.create_form_instance(
            form=cls.form_1, period="202002", org_unit=cls.jedi_council_corruscant, project=cls.project
        )
        cls.create_form_instance(
            form=cls.form_1, period="202002", org_unit=cls.jedi_council_corruscant, project=cls.project
        )
        cls.create_form_instance(
            form=cls.form_1, period="202003", org_unit=cls.jedi_council_corruscant, project=cls.project
        )

        cls.form_2 = m.Form.objects.create(
            name="Hydroponic public survey",
            form_id="sample2",
            device_field="deviceid",
            location_field="geoloc",
            period_type="QUARTER",
            single_per_period=True,
        )

        # Form without period
        cls.form_3 = m.Form.objects.create(
            name="Hydroponic public survey III",
            form_id="sample34",
            device_field="deviceid",
            location_field="geoloc",
            # period_type="QUARTER",
            # single_per_period=True,
        )

        cls.form_4 = m.Form.objects.create(
            name="Hydroponic public survey IV",
            form_id="sample26",
            device_field="deviceid",
            location_field="geoloc",
            period_type="QUARTER",
            single_per_period=True,
        )

        form_2_file_mock = mock.MagicMock(spec=File)
        form_2_file_mock.name = "test.xml"
        cls.form_2.form_versions.create(file=form_2_file_mock, version_id="2020022401")
        cls.form_2.org_unit_types.add(cls.jedi_council)
        cls.create_form_instance(
            form=cls.form_2, period="202001", org_unit=cls.jedi_council_corruscant, project=cls.project
        )
        cls.form_2.save()

        # Instance saved without period
        cls.form_3.form_versions.create(file=form_2_file_mock, version_id="2020022401")
        cls.form_3.org_unit_types.add(cls.jedi_council)
        cls.create_form_instance(form=cls.form_3, org_unit=cls.jedi_council_corruscant, project=cls.project)
        cls.form_3.save()

        # A deleted Instance
        cls.form_4.form_versions.create(file=form_2_file_mock, version_id="2020022402")
        cls.form_4.org_unit_types.add(cls.jedi_council)
        cls.create_form_instance(
            form=cls.form_4, period="2020Q1", org_unit=cls.jedi_council_corruscant, project=cls.project, deleted=True
        )
        cls.form_4.save()

        cls.project.unit_types.add(cls.jedi_council)
        cls.project.forms.add(cls.form_1)
        cls.project.forms.add(cls.form_2)
        cls.project.forms.add(cls.form_3)
        cls.project.forms.add(cls.form_4)
        sw_source.projects.add(cls.project)
        cls.project.save()

    def test_instance_list_by_form_id_permission_denied_when_anonymous(self):
        """GET /instances/?form_id=form_id"""
        instance = self.form_1.instances.first()
        response = self.client.get(f"/api/instances/{instance.pk}/")
        self.assertJSONResponse(response, 403)

    def test_instance_details_permission_denied_when_anonymous(self):
        """GET /instances/?form_id=form_id"""
        response = self.client.get(f"/api/instances/?form_id={self.form_1.pk}")
        self.assertJSONResponse(response, 403)

    def test_instance_create_anonymous(self):
        """POST /api/instances/ happy path (anonymous)"""

        instance_uuid = str(uuid4())
        body = [
            {
                "id": instance_uuid,
                "created_at": 1565258153704,
                "updated_at": 1565258153709,
                "orgUnitId": self.jedi_council_corruscant.id,
                "formId": self.form_1.id,
                "period": "202002",
                "latitude": 50.2,
                "longitude": 4.4,
                "accuracy": 10,
                "altitude": 100,
                "file": "\/storage\/emulated\/0\/odk\/instances\/RDC Collecte Data DPS_2_2019-08-08_11-54-46\/RDC Collecte Data DPS_2_2019-08-08_11-54-46.xml",
                "name": "1",
            }
        ]
        response = self.client.post(
            f"/api/instances/?app_id=stars.empire.agriculture.hydroponics", data=body, format="json"
        )
        self.assertEqual(response.status_code, 200)

        self.assertAPIImport("instance", request_body=body, has_problems=False)

        last_instance = m.Instance.objects.last()
        self.assertEqual(instance_uuid, last_instance.uuid)
        self.assertEquals("RDC Collecte Data DPS_2_2019-08-08_11-54-46.xml", last_instance.file_name)
        self.assertEqual("202002", last_instance.period)
        self.assertIsInstance(last_instance.location, Point)
        self.assertEqual(10, last_instance.accuracy)
        self.assertEqual(4.4, last_instance.location.x)
        self.assertEqual(50.2, last_instance.location.y)
        self.assertEqual(self.jedi_council_corruscant, last_instance.org_unit)
        self.assertEqual(self.form_1, last_instance.form)
        self.assertEqual(timestamp_to_utc_datetime(1565258153704), last_instance.created_at)
        self.assertEqual(datetime.datetime(2019, 8, 8, 9, 55, 53, tzinfo=timezone.utc), last_instance.created_at)
        # TODO: the assertion below will fail because our API does not store properly the updated_at property
        # TODO: (See IA-278: https://bluesquare.atlassian.net/browse/IA-278)
        # self.assertEqual(
        #     timestamp_to_utc_datetime(1565258153709), last_instance.updated_at
        # )
        self.assertEqual(self.form_1, last_instance.form)
        self.assertIsNotNone(last_instance.project)

    def test_instance_create_anonymous_microsecond(self):
        """POST /api/instances/ happy path (anonymous)

        Test creation using new iasoapp 2.0 format of using second instead of microsecond
        for timestamp https://bluesquare.atlassian.net/browse/IA-1473
        """

        instance_uuid = str(uuid4())
        body = [
            {
                "id": instance_uuid,
                "created_at": 1565258153704 / 1000,
                "updated_at": 1565258153709 / 1000,
                "orgUnitId": self.jedi_council_corruscant.id,
                "formId": self.form_1.id,
                "period": "202002",
                "latitude": 50.2,
                "longitude": 4.4,
                "accuracy": 10,
                "altitude": 100,
                "file": "\/storage\/emulated\/0\/odk\/instances\/RDC Collecte Data DPS_2_2019-08-08_11-54-46\/RDC Collecte Data DPS_2_2019-08-08_11-54-46.xml",
                "name": "1",
            }
        ]
        response = self.client.post(
            f"/api/instances/?app_id=stars.empire.agriculture.hydroponics", data=body, format="json"
        )
        self.assertEqual(response.status_code, 200)

        self.assertAPIImport("instance", request_body=body, has_problems=False)

        last_instance = m.Instance.objects.last()
        self.assertEqual(instance_uuid, last_instance.uuid)
        self.assertEquals("RDC Collecte Data DPS_2_2019-08-08_11-54-46.xml", last_instance.file_name)
        self.assertEqual("202002", last_instance.period)
        self.assertIsInstance(last_instance.location, Point)
        self.assertEqual(10, last_instance.accuracy)
        self.assertEqual(4.4, last_instance.location.x)
        self.assertEqual(50.2, last_instance.location.y)
        self.assertEqual(self.jedi_council_corruscant, last_instance.org_unit)
        self.assertEqual(self.form_1, last_instance.form)
        self.assertEqual(timestamp_to_utc_datetime(1565258153704), last_instance.created_at)
        self.assertEqual(datetime.datetime(2019, 8, 8, 9, 55, 53, tzinfo=timezone.utc), last_instance.created_at)
        # TODO: the assertion below will fail because our API does not store properly the updated_at property
        # TODO: (See IA-278: https://bluesquare.atlassian.net/browse/IA-278)
        # self.assertEqual(
        #     timestamp_to_utc_datetime(1565258153709), last_instance.updated_at
        # )
        self.assertEqual(self.form_1, last_instance.form)
        self.assertIsNotNone(last_instance.project)

    def test_instance_create_pre_existing(self):
        """POST /api/instances/ with pre-existing, deleted instance"""

        instance_uuid = str(uuid4())
        pre_existing_instance = self.create_form_instance(
            form=self.form_1,
            name="Pre-existing name",
            period="202001",
            org_unit=self.jedi_council_corruscant,
            uuid=instance_uuid,
            deleted=True,
        )
        pre_existing_instance_count = m.Instance.objects.count()
        body = [
            {
                "id": instance_uuid,
                "latitude": 4.4,
                "created_at": 1565258153704,
                "updated_at": 1565258153704,
                "orgUnitId": self.jedi_council_corruscant.id,
                "formId": self.form_1.id,
                "longitude": 4.4,
                "accuracy": 10,
                "altitude": 100,
                "file": "\/storage\/emulated\/0\/odk\/instances\/RDC Collecte Data DPS_2_2019-08-08_11-54-46\/RDC Collecte Data DPS_2_2019-08-08_11-54-46.xml",
                "name": "Mobile app name",
            }
        ]
        response = self.client.post(
            f"/api/instances/?app_id=stars.empire.agriculture.hydroponics", data=body, format="json"
        )
        self.assertEqual(response.status_code, 200)

        self.assertAPIImport("instance", request_body=body, has_problems=False)

        self.assertEqual(pre_existing_instance_count, m.Instance.objects.count())  # No added instance
        pre_existing_instance.refresh_from_db()
        self.assertTrue(pre_existing_instance.deleted)
        self.assertEqual("Pre-existing name", pre_existing_instance.name)

    def test_instance_create_two_one_is_pre_existing(self):
        """POST /api/instances/ with one pre-existing instance and a new one"""

        instance_uuid = str(uuid4())
        pre_existing_instance = self.create_form_instance(
            form=self.form_1,
            name="Pre-existing name",
            period="202002",
            org_unit=self.jedi_council_corruscant,
            uuid=instance_uuid,
        )
        pre_existing_instance_count = m.Instance.objects.count()
        body = [
            {
                "id": str(uuid4()),
                "latitude": 4.4,
                "created_at": 1565258153704,
                "updated_at": 1565258153704,
                "orgUnitId": self.jedi_council_corruscant.id,
                "formId": self.form_1.id,
                "longitude": 4.4,
                "accuracy": 10,
                "altitude": 100,
                "file": "\/storage\/emulated\/0\/odk\/instances\/RDC Collecte Data DPS_2_2019-08-08_11-54-46\/RDC Collecte Data DPS_2_2019-08-08_11-54-46.xml",
                "name": "Mobile app name i1",
            },
            {
                "id": instance_uuid,
                "latitude": 4.4,
                "created_at": 1565258153704,
                "updated_at": 1565258153704,
                "orgUnitId": self.jedi_council_corruscant.id,
                "formId": self.form_1.id,
                "longitude": 4.4,
                "accuracy": 10,
                "altitude": 100,
                "file": "\/storage\/emulated\/0\/odk\/instances\/RDC Collecte Data DPS_2_2019-08-08_11-54-46\/RDC Collecte Data DPS_2_2019-08-08_11-54-46.xml",
                "name": "Mobile app name i2",
            },
        ]
        response = self.client.post(
            f"/api/instances/?app_id=stars.empire.agriculture.hydroponics", data=body, format="json"
        )
        self.assertEqual(response.status_code, 200)

        self.assertAPIImport("instance", request_body=body, has_problems=False)

        self.assertEqual(pre_existing_instance_count + 1, m.Instance.objects.count())  # One added instance
        pre_existing_instance.refresh_from_db()
        self.assertEqual("Pre-existing name", pre_existing_instance.name)

    def test_instance_create_after_sync(self):
        """POST /api/instances/ with one pre-existing instance (created by the /sync view, with a filename only)"""

        instance_filename = "RDC Collecte Data DPS_2_2019-08-08_11-54-46.xml"
        pre_existing_instance = self.create_form_instance(file_name=instance_filename)
        pre_existing_instance_count = m.Instance.objects.count()
        body = [
            {
                "id": str(uuid4()),
                "latitude": 4.4,
                "created_at": 1565258153704,
                "updated_at": 1565258153704,
                "orgUnitId": self.jedi_council_corruscant.id,
                "formId": self.form_1.id,
                "longitude": 4.4,
                "accuracy": 10,
                "altitude": 100,
                "file": "\/storage\/emulated\/0\/odk\/instances\/RDC Collecte Data DPS_2_2019-08-08_11-54-46\/RDC Collecte Data DPS_2_2019-08-08_11-54-46.xml",
                "name": "Mobile app name",
            }
        ]
        response = self.client.post(
            f"/api/instances/?app_id=stars.empire.agriculture.hydroponics", data=body, format="json"
        )
        self.assertEqual(response.status_code, 200)

        self.assertEqual(pre_existing_instance_count, m.Instance.objects.count())  # No-added instance
        pre_existing_instance.refresh_from_db()
        self.assertEqual("RDC Collecte Data DPS_2_2019-08-08_11-54-46.xml", pre_existing_instance.file_name)
        self.assertEqual("Mobile app name", pre_existing_instance.name)

    def test_instance_list_by_form_id_ok(self):
        """GET /instances/?form_id=form_id"""

        self.client.force_authenticate(self.yoda)

        response = self.client.get(f"/api/instances/?form_id={self.form_1.pk}")
        self.assertJSONResponse(response, 200)

        self.assertValidInstanceListData(response.json(), 4)

    def test_instance_list_by_form_id_ok_soft_deleted(self):
        """GET /instances/?form_id=form_id"""

        self.client.force_authenticate(self.yoda)

        response = self.client.get(f"/api/instances/?form_id={self.form_1.pk}")
        self.assertJSONResponse(response, 200)
        self.assertValidInstanceListData(response.json(), 4)

        soft_deleted_instance = self.form_1.instances.first()
        soft_deleted_instance.deleted = True
        soft_deleted_instance.save()

        response = self.client.get(f"/api/instances/?form_id={self.form_1.pk}")
        self.assertJSONResponse(response, 200)
        self.assertValidInstanceListData(response.json(), 3)

    def test_instance_details_by_id_ok_soft_deleted(self):
        """GET /instances/{instanceid}/"""

        soft_deleted_instance = self.form_1.instances.first()
        soft_deleted_instance.deleted = True
        soft_deleted_instance.save()

        self.client.force_authenticate(self.yoda)

        response = self.client.get(f"/api/instances/{soft_deleted_instance.id}/")
        self.assertJSONResponse(response, 200)

    def test_soft_delete_an_instance(self):
        """DELETE /instances/{instanceid}/"""

        soft_deleted_instance = self.form_1.instances.first()

        self.client.force_authenticate(self.yoda)

        response = self.client.get(f"/api/instances/{soft_deleted_instance.id}/")
        self.assertJSONResponse(response, 200)
        self.assertFalse(response.json()["deleted"])

        response = self.client.delete(f"/api/instances/{soft_deleted_instance.id}/")
        self.assertJSONResponse(response, 200)

        response = self.client.get(f"/api/instances/{soft_deleted_instance.id}/")
        self.assertJSONResponse(response, 200)
        self.assertTrue(response.json()["deleted"])

    def test_bulk_delete_selected_instance_ids(self):
        """POST /instances/bulkdelete and undelete"""

        soft_deleted_instance = self.form_1.instances.first()

        self.client.force_authenticate(self.yoda)

        response = self.client.get(f"/api/instances/{soft_deleted_instance.id}/")
        self.assertJSONResponse(response, 200)
        self.assertFalse(response.json()["deleted"])

        # lets bulk delete

        audit_before_count = Modification.objects.all().count()

        response = self.client.post(
            f"/api/instances/bulkdelete/",
            {"selected_ids": [str(soft_deleted_instance.id)], "is_deletion": True, "showDeleted": False},
            format="json",
        )
        self.assertJSONResponse(response, 201)

        response = self.client.get(f"/api/instances/{soft_deleted_instance.id}/")
        self.assertJSONResponse(response, 200)
        self.assertTrue(response.json()["deleted"])

        audit_after_count = Modification.objects.all().count()

        self.assertEqual(audit_after_count, audit_before_count + 1)
        last_modif = Modification.objects.all().order_by("created_at").last()
        self.assertFalse(last_modif.past_value[0]["fields"]["deleted"])
        self.assertTrue(last_modif.new_value[0]["fields"]["deleted"])

        self.assertEqual(audit_after_count, audit_before_count + 1)

        # lets restore
        response = self.client.post(
            f"/api/instances/bulkdelete/",
            {"selected_ids": [str(soft_deleted_instance.id)], "is_deletion": False, "showDeleted": "true"},
            format="json",
        )
        self.assertJSONResponse(response, 201)

        response = self.client.get(f"/api/instances/{soft_deleted_instance.id}/")
        self.assertJSONResponse(response, 200)
        self.assertFalse(response.json()["deleted"])

        last_modif = Modification.objects.all().order_by("created_at").last()
        self.assertTrue(last_modif.past_value[0]["fields"]["deleted"])
        self.assertFalse(last_modif.new_value[0]["fields"]["deleted"])

    def test_instance_list_by_form_id_and_status_ok(self):
        """GET /instances/?form_id=form_id&status="""
        self.client.force_authenticate(self.yoda)

        response = self.client.get(
            f"/api/instances/", {"form_id": self.form_1.id, "status": m.Instance.STATUS_DUPLICATED}
        )
        self.assertJSONResponse(response, 200)

        self.assertValidInstanceListData(response.json(), 2)

    def test_instance_list_by_search_org_unit_ref(self):
        """GET /instances/?search=refs:org_unit__source_ref"""
        self.client.force_authenticate(self.yoda)

        response = self.client.get(f"/api/instances/", {"search": "refs:" + self.jedi_council_corruscant.source_ref})
        self.assertJSONResponse(response, 200)

        self.assertValidInstanceListData(response.json(), 6)

    def test_instance_list_by_search_org_unit_ref_not_found(self):
        """GET /instances/?search=refs:org_unit__source_ref"""
        self.client.force_authenticate(self.yoda)

        response = self.client.get(f"/api/instances/", {"search": "refs:source_ref_not_in"})
        self.assertJSONResponse(response, 200)

        self.assertValidInstanceListData(response.json(), 0)

    def test_instance_list_duplicate(self):
        """Regression test for IA-771
        Make duplicate instance, delete them. Check status for delete instance
        """
        self.client.force_authenticate(self.yoda)
        form = m.Form.objects.create(name="test", period_type=m.MONTH, single_per_period=True)
        form.projects.add(self.project)

        # create first submission, validate status is ready
        self.create_form_instance(
            form=form, period="202001", org_unit=self.jedi_council_corruscant, project=self.project
        )

        response = self.client.get(f"/api/instances/", {"form_id": form.id})
        res = self.assertJSONResponse(response, 200)
        self.assertValidInstanceListData(res, 1)
        self.assertEqual(res["instances"][0]["status"], "READY")
        # Create second submission, check status is duplicate
        dup = self.create_form_instance(
            form=form, period="202001", org_unit=self.jedi_council_corruscant, project=self.project
        )
        response = self.client.get(f"/api/instances/", {"form_id": form.id})
        res = self.assertJSONResponse(response, 200)
        self.assertValidInstanceListData(res, 2)
        self.assertEqual(res["instances"][0]["status"], "DUPLICATED")
        self.assertEqual(res["instances"][1]["status"], "DUPLICATED")
        # soft delete instance
        response = self.client.delete(f"/api/instances/{dup.id}/")
        self.assertEqual(response.status_code, 200)
        dup.refresh_from_db()
        self.assertEqual(True, dup.deleted)
        self.assertEqual(1, Modification.objects.count())
        # check status is ready again
        response = self.client.get(f"/api/instances/", {"form_id": form.id})

        response = self.client.get(f"/api/instances/", {"form_id": form.id})
        res = self.assertJSONResponse(response, 200)
        self.assertValidInstanceListData(res, 1)
        self.assertEqual(res["instances"][0]["status"], "READY")

    def assertValidInstanceListData(self, list_data: typing.Mapping, expected_length: int, paginated: bool = False):
        self.assertValidListData(
            list_data=list_data, expected_length=expected_length, results_key="instances", paginated=paginated
        )

        for instance_data in list_data["instances"]:
            self.assertValidInstanceData(instance_data)

    def assertValidInstanceData(self, instance_data: typing.Mapping):
        self.assertHasField(instance_data, "id", int)
        self.assertHasField(instance_data, "status", str)
        self.assertHasField(instance_data, "correlation_id", str, optional=True)

    def test_instance_patch_org_unit_period(self):
        """PATCH /instances/:pk"""
        self.client.force_authenticate(self.yoda)
        new_org_unit = m.OrgUnit.objects.create(
            name="Coruscant Jedi Council New New", version=self.sw_version, org_unit_type=self.jedi_council
        )
        self.jedi_council_corruscant.version = self.sw_version
        self.jedi_council_corruscant.save()
        instance_to_patch = self.form_2.instances.first()

        response = self.client.patch(
            f"/api/instances/{instance_to_patch.id}/",
            data={"org_unit": new_org_unit.id, "period": "2022Q1"},
            format="json",
            HTTP_ACCEPT="application/json",
        )

        self.assertJSONResponse(response, 200)

        instance_to_patch.refresh_from_db()
        self.assertEqual(instance_to_patch.org_unit, new_org_unit)
        self.assertEqual(instance_to_patch.period, "2022Q1")

        # assert audit log works
        modification = Modification.objects.last()
        self.assertEqual(self.yoda, modification.user)
        self.assertEqual("202001", modification.past_value[0]["fields"]["period"])
        self.assertEqual("2022Q1", modification.new_value[0]["fields"]["period"])
        self.assertEqual(self.jedi_council_corruscant.id, modification.past_value[0]["fields"]["org_unit"])
        self.assertEqual(new_org_unit.id, modification.new_value[0]["fields"]["org_unit"])
        self.assertEqual(instance_to_patch, modification.content_object)

    def test_instance_patch_org_unit(self):
        """PATCH /instances/:pk"""
        self.client.force_authenticate(self.yoda)
        new_org_unit = m.OrgUnit.objects.create(
            name="Coruscant Jedi Council Hospital", version=self.sw_version, org_unit_type=self.jedi_council
        )

        self.jedi_council_corruscant.version = self.sw_version
        self.jedi_council_corruscant.save()
        instance_to_patch = self.form_3.instances.first()

        response = self.client.patch(
            f"/api/instances/{instance_to_patch.id}/",
            data={"org_unit": new_org_unit.id},
            format="json",
            HTTP_ACCEPT="application/json",
        )
        self.assertJSONResponse(response, 200)

        instance_to_patch.refresh_from_db()
        self.assertEqual(instance_to_patch.org_unit, new_org_unit)
        self.assertEqual(instance_to_patch.period, None)

        # assert audit log works
        modification = Modification.objects.last()
        self.assertEqual(self.yoda, modification.user)
        self.assertEqual(None, modification.past_value[0]["fields"]["period"])
        self.assertEqual(None, modification.new_value[0]["fields"]["period"])
        self.assertEqual(self.jedi_council_corruscant.id, modification.past_value[0]["fields"]["org_unit"])
        self.assertEqual(new_org_unit.id, modification.new_value[0]["fields"]["org_unit"])
        self.assertEqual(instance_to_patch, modification.content_object)

    def test_instance_patch_org_unit_unlink_reference_instance_from_previous_org_unit(self):
        """PATCH /instances/:pk"""
        self.client.force_authenticate(self.yoda)

        previous_org_unit = m.OrgUnit.objects.create(
            name="previous organisation unit", version=self.sw_version, org_unit_type=self.jedi_council
        )

        instance = m.Instance.objects.create(org_unit=previous_org_unit, form=self.form_3, project=self.project)

        previous_org_unit.reference_instance = instance
        previous_org_unit.save()

        new_org_unit = m.OrgUnit.objects.create(
            name="Coruscant Jedi Council Hospital", version=self.sw_version, org_unit_type=self.jedi_council
        )

        response = self.client.patch(
            f"/api/instances/{instance.id}/",
            data={"org_unit": new_org_unit.id},
            format="json",
            HTTP_ACCEPT="application/json",
        )

        self.assertJSONResponse(response, 200)
        previous_org_unit.refresh_from_db()
        instance.refresh_from_db()
        self.assertEqual(instance.org_unit, new_org_unit)
        self.assertEqual(previous_org_unit.reference_instance, None)

    def test_instance_patch_restore(self):
        """PATCH /instances/:pk"""
        self.client.force_authenticate(self.yoda)
        self.jedi_council_corruscant.version = self.sw_version
        self.jedi_council_corruscant.save()
        instance_to_patch = self.form_4.instances.first()
        self.assertTrue(instance_to_patch.deleted)
        self.assertEqual(0, Modification.objects.count())
        response = self.client.patch(
            f"/api/instances/{instance_to_patch.id}/",
            data={"deleted": False},
            format="json",
            HTTP_ACCEPT="application/json",
        )

        self.assertJSONResponse(response, 200)

        self.assertEqual(1, Modification.objects.count())
        instance_to_patch.refresh_from_db()
        self.assertFalse(instance_to_patch.deleted)

        # assert audit log works
        modification = Modification.objects.last()
        self.assertEqual(self.yoda, modification.user)
        self.assertNotEquals(modification.past_value[0]["fields"]["deleted"], modification.content_object.deleted)
        self.assertEqual(instance_to_patch, modification.content_object)

    def test_can_retrieve_instances_in_csv_format(self):
        self.client.force_authenticate(self.yoda)
        response = self.client.get(f"/api/instances/?format=csv", headers={"Content-Type": "text/csv"})
        self.assertFileResponse(response, 200, "text/csv; charset=utf-8")

    def test_user_restriction(self):
        full = self.create_user_with_profile(username="full", account=self.star_wars, permissions=["iaso_submissions"])
        self.client.force_authenticate(full)
        self.create_form_instance(
            form=self.form_1, period="202001", org_unit=self.jedi_council_endor, project=self.project
        )
        self.create_form_instance(
            form=self.form_1, period="202001", org_unit=self.jedi_council_endor_region, project=self.project
        )
        # without org unit. #TODO will waiting for precision on the spec, we also filter them
        self.create_form_instance(form=self.form_1, period="202001", project=self.project)

        org_unit_without_submissions = m.OrgUnit.objects.create(name="org unit without submissions")

        # not restricted yet, can list all instances
        response = self.client.get(f"/api/instances/")
        self.assertJSONResponse(response, 200)
        self.assertValidInstanceListData(response.json(), 9)
        # restrict user to endor region, can only see one instance. Not instance without org unit
        restricted = self.create_user_with_profile(
            username="restricted", account=self.star_wars, permissions=["iaso_submissions"]
        )
        restricted.iaso_profile.org_units.set([self.jedi_council_endor_region])
        restricted.iaso_profile.save()
        self.client.force_authenticate(restricted)

        response = self.client.get(f"/api/instances/")
        self.assertJSONResponse(response, 200)
        self.assertValidInstanceListData(response.json(), 1)

        # restrict to parent region, should give one instance for parent and one for child
        restricted.iaso_profile.org_units.set([self.jedi_council_endor])
        restricted.iaso_profile.save()

        response = self.client.get(f"/api/instances/")
        self.assertJSONResponse(response, 200)
        self.assertValidInstanceListData(response.json(), 2)

        # check with multiple orgunits. Return all submissions, except the empty one on the one on endor, and the one without orgunit
        restricted.iaso_profile.org_units.set(
            [self.jedi_council_endor_region, self.jedi_council_corruscant, org_unit_without_submissions]
        )
        restricted.iaso_profile.save()

        response = self.client.get(f"/api/instances/")
        self.assertJSONResponse(response, 200)
        self.assertValidInstanceListData(response.json(), 7)

        # Check org unit without submissions return empty
        restricted.iaso_profile.org_units.set([org_unit_without_submissions])

        response = self.client.get(f"/api/instances/")
        self.assertJSONResponse(response, 200)
        self.assertValidInstanceListData(response.json(), 0)

    @mock.patch("django.utils.timezone.now", lambda: MOCK_DATE)
    def test_stats(self):
        self.client.force_authenticate(self.yoda)
        response = self.client.get(f"/api/instances/stats/")
        r = self.assertJSONResponse(response, 200)

        self.assertEqual(
            r["data"],
            [
                {
                    "Hydroponic public survey": 1,
                    "Hydroponic public survey III": 1,
                    "Hydroponics study": 4,
                    "index": "2020-02-01T00:00:00.000Z",
                    "name": "2020-02",
                }
            ],
        )

        self.assertListEqual(
            r["schema"]["fields"],
            [
                {"freq": "M", "name": "index", "type": "datetime"},
                {"name": "Hydroponics study", "type": "integer"},
                {"name": "Hydroponic public survey", "type": "integer"},
                {"name": "Hydroponic public survey III", "type": "integer"},
                {"name": "name", "type": "string"},
            ],
        )

    @mock.patch("django.utils.timezone.now", lambda: MOCK_DATE)
    def test_stats_sum(self):
        self.client.force_authenticate(self.yoda)
        response = self.client.get(f"/api/instances/stats_sum/")
        r = self.assertJSONResponse(response, 200)
        self.assertEqual(
            r["data"],
            [{"index": 0, "name": "2020-02-02", "period": "2020-02-02T00:00:00.000Z", "total": 6, "value": 6}],
        )

        self.assertEqual(
            r["schema"]["fields"],
            [
                {"name": "index", "type": "integer"},
                {"name": "period", "type": "datetime", "tz": "UTC"},
                {"name": "value", "type": "integer"},
                {"name": "total", "type": "integer"},
                {"name": "name", "type": "string"},
            ],
        )

    @mock.patch("django.utils.timezone.now", lambda: MOCK_DATE)
    def test_stats_dup(self):
        """Fix for regression on IA-940 endpoint was failing due to duplicate form name"""
        self.client.force_authenticate(self.yoda)
        duplicate_form_a = m.Form.objects.create(
            name="Duplicate form",
            form_id="sample2",
            device_field="deviceid",
            location_field="geoloc",
            period_type="QUARTER",
            single_per_period=True,
        )
        duplicate_form_b = m.Form.objects.create(
            name="Duplicate form",
            form_id="sample2",
            device_field="deviceid",
            location_field="geoloc",
            period_type="QUARTER",
            single_per_period=True,
        )
        self.create_form_instance(
            form=duplicate_form_a, period="202001", org_unit=self.jedi_council_corruscant, project=self.project
        )
        self.create_form_instance(
            form=duplicate_form_b, period="202001", org_unit=self.jedi_council_corruscant, project=self.project
        )
        self.create_form_instance(
            form=duplicate_form_b, period="202001", org_unit=self.jedi_council_corruscant, project=self.project
        )
        self.client.force_authenticate(self.yoda)
        response = self.client.get(f"/api/instances/stats/")
        r = self.assertJSONResponse(response, 200)

        self.assertEqual(
            r["data"],
            [
                {
                    "Duplicate form": 2,
                    "Hydroponic public survey": 1,
                    "Hydroponic public survey III": 1,
                    "Hydroponics study": 4,
                    "index": "2020-02-01T00:00:00.000Z",
                    "name": "2020-02",
                }
            ],
        )
        response = self.client.get(f"/api/instances/stats_sum/")
        r = self.assertJSONResponse(response, 200)

    @mock.patch("django.utils.timezone.now", lambda: MOCK_DATE)
    def test_stats_dup_deleted(self):
        """Fix for regression on IA-940 endpoint was failing due to duplicate form name
        of a deleted form"""
        self.client.force_authenticate(self.yoda)
        duplicate_form_a = m.Form.objects.create(
            name="Duplicate form",
            form_id="sample2",
            device_field="deviceid",
            location_field="geoloc",
            period_type="QUARTER",
            single_per_period=True,
        )
        duplicate_form_b = m.Form.objects.create(
            name="Duplicate form",
            form_id="sample2",
            device_field="deviceid",
            location_field="geoloc",
            period_type="QUARTER",
            single_per_period=True,
            deleted_at=now(),
        )
        self.create_form_instance(
            form=duplicate_form_a, period="202001", org_unit=self.jedi_council_corruscant, project=self.project
        )
        self.create_form_instance(
            form=duplicate_form_b, period="202001", org_unit=self.jedi_council_corruscant, project=self.project
        )
        self.create_form_instance(
            form=duplicate_form_b, period="202001", org_unit=self.jedi_council_corruscant, project=self.project
        )
        self.client.force_authenticate(self.yoda)
        response = self.client.get(f"/api/instances/stats/")
        r = self.assertJSONResponse(response, 200)
        self.assertEqual(
            r["data"],
            [
                {
                    "Duplicate form": 1,
                    "Hydroponic public survey": 1,
                    "Hydroponic public survey III": 1,
                    "Hydroponics study": 4,
                    "index": "2020-02-01T00:00:00.000Z",
                    "name": "2020-02",
                }
            ],
        )

        response = self.client.get(f"/api/instances/stats_sum/")
        r = self.assertJSONResponse(response, 200)

<<<<<<< HEAD
=======
    def test_lock_instance(self):
        self.client.force_authenticate(self.yoda)

        instance = self.create_form_instance(
            org_unit=self.jedi_council_corruscant,
            period="202002",
            project=self.project,
            form=self.form_1,
        )

        response = self.client.post(f"/api/instances/{instance.pk}/add_lock/")

        lock = instance.instancelock_set.last()

        j = self.assertJSONResponse(response, 200)
        lock_id = j["lock_id"]
        self.assertEqual(lock.instance, instance)
        self.assertEqual(lock.id, lock_id)
        response = self.client.get(f"/api/instances/{instance.pk}/")
        j = self.assertJSONResponse(response, 200)
        self.assertEqual(j["is_locked"], True)
        response = self.client.get(f"/api/instances/?limit=100")
        j = self.assertJSONResponse(response, 200)

        json_instance = list(filter(lambda x: x["id"] == instance.id, j["instances"]))[0]
        self.assertEqual(json_instance["is_locked"], True)

    def test_lock_scenario(self):
        """Mega test case for lock which test a lot of thing.
        A tree with 3 org units, 3 user and they add and remove lock.
        Between each step we ask the API (both detail and list) who has write access
        And we check by trying to modify the submission
        """
        instance = self.create_form_instance(
            org_unit=self.ou_top_3, project=self.project, form=self.form_1, period="202001"
        )
        alice = self.create_user_with_profile(
            username="alice", account=self.star_wars, permissions=["iaso_submissions", "iaso_update_submission"]
        )
        alice.iaso_profile.org_units.set([self.ou_top_1])
        bob = self.create_user_with_profile(
            username="bob", account=self.star_wars, permissions=["iaso_submissions", "iaso_update_submission"]
        )
        bob.iaso_profile.org_units.set([self.ou_top_2, self.ou_top_3])
        chris = self.create_user_with_profile(
            username="chris", account=self.star_wars, permissions=["iaso_submissions", "iaso_update_submission"]
        )
        chris.iaso_profile.org_units.set([self.ou_top_3])
        # Check that all user can modify, there is no lock
        for user in [alice, bob, chris]:
            self._check_via_api(instance, user, can_user_modify=True, is_locked=False)

        # Bob add a lock
        self.client.force_authenticate(bob)
        response = self.client.post(f"/api/instances/{instance.pk}/add_lock/")
        j = self.assertJSONResponse(response, 200)
        # Lock should be on ou_top_2
        lock = InstanceLock.objects.get(pk=j["lock_id"])
        self.assertEqual(lock.instance, instance)
        self.assertEqual(lock.top_org_unit, self.ou_top_2)
        # Alice, bob can modify but not chris
        self._check_via_api(instance, alice, can_user_modify=True, is_locked=True)
        self._check_via_api(instance, bob, can_user_modify=True, is_locked=True)
        self._check_via_api(instance, chris, can_user_modify=False, is_locked=True)
        # Alice add lock
        self.client.force_authenticate(alice)
        response = self.client.post(f"/api/instances/{instance.pk}/add_lock/")
        j = self.assertJSONResponse(response, 200)
        # Lock should be on ou_top_1
        lock = InstanceLock.objects.get(pk=j["lock_id"])
        self.assertEqual(lock.instance, instance)
        self.assertEqual(lock.top_org_unit, self.ou_top_1)
        self._check_via_api(instance, alice, can_user_modify=True, is_locked=True)
        self._check_via_api(instance, bob, can_user_modify=False, is_locked=True)
        self._check_via_api(instance, chris, can_user_modify=False, is_locked=True)
        # Bob cannot remove Alice's lock
        self.client.force_authenticate(bob)
        response = self.client.post(
            f"/api/instances/unlock_lock/", {"lock": instance.instancelock_set.get(locked_by=alice).id}, json=True
        )
        self.assertJSONResponse(response, 403)
        # Alice remove her lock
        self.client.force_authenticate(alice)
        response = self.client.post(
            f"/api/instances/unlock_lock/", {"lock": instance.instancelock_set.get(locked_by=alice).id}, json=True
        )
        self.assertJSONResponse(response, 200)
        self._check_via_api(instance, alice, can_user_modify=True, is_locked=True)
        self._check_via_api(instance, bob, can_user_modify=True, is_locked=True)
        self._check_via_api(instance, chris, can_user_modify=False, is_locked=True)

        # Alice remove Bob's lock. No active lock, anyone can modify
        self.client.force_authenticate(alice)
        response = self.client.post(
            f"/api/instances/unlock_lock/", {"lock": instance.instancelock_set.get(locked_by=bob).id}, json=True
        )
        self.assertJSONResponse(response, 200)
        self._check_via_api(instance, alice, can_user_modify=True, is_locked=False)
        self._check_via_api(instance, bob, can_user_modify=True, is_locked=False)
        self._check_via_api(instance, chris, can_user_modify=True, is_locked=False)

        # Error if trying to unlock a lock already unlocked
        self.client.force_authenticate(alice)
        response = self.client.post(
            f"/api/instances/unlock_lock/", {"lock": instance.instancelock_set.get(locked_by=bob).id}, json=True
        )
        self.assertJSONResponse(response, 400)
        # Chris add lock. Anyone can modify
        self.client.force_authenticate(chris)
        response = self.client.post(f"/api/instances/{instance.pk}/add_lock/")
        j = self.assertJSONResponse(response, 200)
        # Lock should be on ou_top_3
        lock = InstanceLock.objects.get(pk=j["lock_id"])
        self.assertEqual(lock.instance, instance)
        self.assertEqual(lock.top_org_unit, self.ou_top_3)
        self._check_via_api(instance, alice, can_user_modify=True, is_locked=True)
        self._check_via_api(instance, bob, can_user_modify=True, is_locked=True)
        self._check_via_api(instance, chris, can_user_modify=True, is_locked=True)

    def _check_via_api(self, instance, user, can_user_modify, is_locked):
        self.client.force_authenticate(user)
        response = self.client.get(f"/api/instances/{instance.pk}/")
        json = self.assertJSONResponse(response, 200)
        self.assertEqual(json["can_user_modify"], can_user_modify)
        self.assertEqual(json["is_locked"], is_locked)
        self.assertGreaterEqual(len(json["instance_locks"]), 1 if is_locked else 0, json["instance_locks"])
        # check from list view
        response = self.client.get(f"/api/instances/?limit=100")
        j = self.assertJSONResponse(response, 200)
        json_instance = list(filter(lambda x: x["id"] == instance.id, j["instances"]))[0]
        self.assertEqual(json_instance["is_locked"], is_locked)
        self.assertEqual(json_instance["can_user_modify"], can_user_modify)
        # Try to modify the instance
        response = self.client.patch(
            f"/api/instances/{instance.pk}/",
            {
                "period": "202201",
            },
            format="json",
        )
        if can_user_modify:
            j = self.assertJSONResponse(response, 200)
        else:
            j = self.assertJSONResponse(response, 403)

    def test_instance_create_entity(self):
        """POST /api/instances/ with an entity that don't exist in db, it create it"""

        instance_uuid = str(uuid4())
        entity_uuid = str(uuid4())
        entity_type = m.EntityType.objects.create(account=self.star_wars)

        pre_existing_instance_count = m.Instance.objects.count()
        pre_existing_entity_count = m.Entity.objects.count()
        body = [
            {
                "id": instance_uuid,
                "created_at": 1565258153704,
                "updated_at": 1565258153704,
                "orgUnitId": self.jedi_council_corruscant.id,
                "formId": self.form_1.id,
                "file": "\/storage\/emulated\/0\/odk\/instances\/RDC Collecte Data DPS_2_2019-08-08_11-54-46\/RDC Collecte Data DPS_2_2019-08-08_11-54-46.xml",
                "entityUuid": entity_uuid,
                "entityTypeId": entity_type.id,
                "name": "Mobile app name i2",
            },
        ]
        response = self.client.post(
            f"/api/instances/?app_id=stars.empire.agriculture.hydroponics", data=body, format="json"
        )
        self.assertEqual(response.status_code, 200)

        self.assertAPIImport("instance", request_body=body, has_problems=False)

        self.assertEqual(pre_existing_instance_count + 1, m.Instance.objects.count())  # One added instance
        self.assertEqual(pre_existing_entity_count + 1, m.Entity.objects.count())  # One added instance
        entity = m.Entity.objects.get(uuid=entity_uuid)
        instance = m.Instance.objects.get(uuid=instance_uuid)
        self.assertEqual(entity.attributes, None)
        self.assertQuerysetEqual(entity.instances.all(), [instance], ordered=False)
        self.assertEqual(instance.entity, entity)
        self.assertEqual(entity.entity_type, entity_type)
        self.assertEqual(entity.account, self.star_wars)

>>>>>>> 2b8583e7
    def test_instance_create_preexisting_entity(self):
        """POST /api/instances/ with an entity that exist in db, do not create it"""

        instance_uuid = str(uuid4())
        entity_uuid = str(uuid4())
        entity_type = m.EntityType.objects.create(account=self.star_wars)

        entity = m.Entity.objects.create(
            account=self.star_wars,
            entity_type=entity_type,
            uuid=entity_uuid,
        )

        pre_existing_instance_count = m.Instance.objects.count()
        pre_existing_entity_count = m.Entity.objects.count()
        body = [
            {
                "id": instance_uuid,
                "created_at": 1565258153704,
                "updated_at": 1565258153704,
                "orgUnitId": self.jedi_council_corruscant.id,
                "formId": self.form_1.id,
                "file": "\/storage\/emulated\/0\/odk\/instances\/RDC Collecte Data DPS_2_2019-08-08_11-54-46\/RDC Collecte Data DPS_2_2019-08-08_11-54-46.xml",
                "entityUuid": entity_uuid,
                "entityTypeId": entity_type.id,
                "name": "Mobile app name i2",
            },
        ]
        response = self.client.post(
            f"/api/instances/?app_id=stars.empire.agriculture.hydroponics", data=body, format="json"
        )
        self.assertEqual(response.status_code, 200)

        self.assertAPIImport("instance", request_body=body, has_problems=False)

        self.assertEqual(pre_existing_instance_count + 1, m.Instance.objects.count())  # One added instance
        self.assertEqual(pre_existing_entity_count, m.Entity.objects.count())  # No added enity
        entity = m.Entity.objects.get(uuid=entity_uuid)
        instance = m.Instance.objects.get(uuid=instance_uuid)
        self.assertEqual(entity.attributes, None)
        self.assertQuerysetEqual(entity.instances.all(), [instance], ordered=False)
        self.assertEqual(instance.entity, entity)
        self.assertEqual(entity.entity_type, entity_type)
        self.assertEqual(entity.account, self.star_wars)

    def test_instance_create_entity(self):
        """POST /api/instances/ with an entity that don't exist in db, it create it"""

        instance_uuid = str(uuid4())
        entity_uuid = str(uuid4())
        entity_type = m.EntityType.objects.create(account=self.star_wars)

        pre_existing_instance_count = m.Instance.objects.count()
        pre_existing_entity_count = m.Entity.objects.count()
        body = [
            {
                "id": instance_uuid,
                "created_at": 1565258153704,
                "updated_at": 1565258153704,
                "orgUnitId": self.jedi_council_corruscant.id,
                "formId": self.form_1.id,
                "file": "\/storage\/emulated\/0\/odk\/instances\/RDC Collecte Data DPS_2_2019-08-08_11-54-46\/RDC Collecte Data DPS_2_2019-08-08_11-54-46.xml",
                "entityUuid": entity_uuid,
                "entityTypeId": entity_type.id,
                "name": "Mobile app name i2",
            },
        ]
        response = self.client.post(
            f"/api/instances/?app_id=stars.empire.agriculture.hydroponics", data=body, format="json"
        )
        self.assertEqual(response.status_code, 200)

        self.assertAPIImport("instance", request_body=body, has_problems=False)

        self.assertEqual(pre_existing_instance_count + 1, m.Instance.objects.count())  # One added instance
        self.assertEqual(pre_existing_entity_count + 1, m.Entity.objects.count())  # One added instance
        entity = m.Entity.objects.get(uuid=entity_uuid)
        instance = m.Instance.objects.get(uuid=instance_uuid)
        self.assertEqual(entity.attributes, None)
        self.assertQuerysetEqual(entity.instances.all(), [instance], ordered=False)
        self.assertEqual(instance.entity, entity)
        self.assertEqual(entity.entity_type, entity_type)
        self.assertEqual(entity.account, self.star_wars)

    def test_instance_create_preexisting_entity_attribute(self):
        """POST /api/instances/ with a new entity where form is reference_form set new instance as attributes"""

        instance_uuid = str(uuid4())
        entity_uuid = str(uuid4())
        entity_type = m.EntityType.objects.create(account=self.star_wars, reference_form=self.form_1)

        pre_existing_instance_count = m.Instance.objects.count()
        pre_existing_entity_count = m.Entity.objects.count()
        body = [
            {
                "id": instance_uuid,
                "created_at": 1565258153704,
                "updated_at": 1565258153704,
                "orgUnitId": self.jedi_council_corruscant.id,
                "formId": self.form_1.id,
                "file": "\/storage\/emulated\/0\/odk\/instances\/RDC Collecte Data DPS_2_2019-08-08_11-54-46\/RDC Collecte Data DPS_2_2019-08-08_11-54-46.xml",
                "entityUuid": entity_uuid,
                "entityTypeId": entity_type.id,
                "name": "Mobile app name i2",
            },
        ]
        response = self.client.post(
            f"/api/instances/?app_id=stars.empire.agriculture.hydroponics", data=body, format="json"
        )
        self.assertEqual(response.status_code, 200)

        self.assertAPIImport("instance", request_body=body, has_problems=False)

        self.assertEqual(pre_existing_instance_count + 1, m.Instance.objects.count())  # One added instance
        self.assertEqual(pre_existing_entity_count + 1, m.Entity.objects.count())  # One added Entity
        entity = m.Entity.objects.get(uuid=entity_uuid)
        instance = m.Instance.objects.get(uuid=instance_uuid)
        self.assertEqual(entity.attributes, instance)
        self.assertQuerysetEqual(entity.instances.all(), [instance], ordered=False)
        self.assertEqual(instance.entity, entity)
        self.assertEqual(entity.entity_type, entity_type)
        self.assertEqual(entity.account, self.star_wars)<|MERGE_RESOLUTION|>--- conflicted
+++ resolved
@@ -893,8 +893,6 @@
         response = self.client.get(f"/api/instances/stats_sum/")
         r = self.assertJSONResponse(response, 200)
 
-<<<<<<< HEAD
-=======
     def test_lock_instance(self):
         self.client.force_authenticate(self.yoda)
 
@@ -1079,7 +1077,6 @@
         self.assertEqual(entity.entity_type, entity_type)
         self.assertEqual(entity.account, self.star_wars)
 
->>>>>>> 2b8583e7
     def test_instance_create_preexisting_entity(self):
         """POST /api/instances/ with an entity that exist in db, do not create it"""
 
