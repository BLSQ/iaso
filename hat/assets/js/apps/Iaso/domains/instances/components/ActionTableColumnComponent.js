/* eslint-disable react/jsx-props-no-spreading */
/* eslint-disable react/prop-types */
import React from 'react';
import { IconButton as IconButtonComponent } from 'bluesquare-components';
import LinkIcon from '@material-ui/icons/Link';
import LinkOffIcon from '@material-ui/icons/LinkOff';
import LockIcon from '@material-ui/icons/Lock';
import omit from 'lodash/omit';
import { DialogContentText } from '@material-ui/core';
import { FormattedMessage } from 'react-intl';
import { useSaveOrgUnit } from '../../orgUnits/hooks';
import { baseUrls } from '../../../constants/urls';
import { userHasPermission } from '../../users/utils';
import { useCurrentUser } from '../../../utils/usersUtils.ts';
import MESSAGES from '../messages';
import { useFormState } from '../../../hooks/form';
import ConfirmCancelDialogComponent from '../../../components/dialogs/ConfirmCancelDialogComponent';
import {
    hasFeatureFlag,
    SHOW_LINK_INSTANCE_REFERENCE,
} from '../../../utils/featureFlags';
import * as Permission from '../../../utils/permissions';
// eslint-disable-next-line camelcase
const initialFormState = (orgUnit, referenceSubmissionId) => {
    return {
        id: orgUnit?.id,
        name: orgUnit?.name,
        org_unit_type_id: orgUnit?.org_unit_type_id?.toString() ?? undefined,
        groups: orgUnit?.groups?.map(g => g.id) ?? [],
        sub_source: orgUnit?.sub_source,
        validation_status: orgUnit?.validation_status,
        aliases: orgUnit?.aliases,
        parent_id: orgUnit?.parent_id,
        source_ref: orgUnit?.source_ref,
        reference_instance_id: referenceSubmissionId,
    };
};

const ActionTableColumnComponent = ({ settings }) => {
    const user = useCurrentUser();
    // eslint-disable-next-line no-unused-vars
    const [_formState, _setFieldValue, setFieldErrors] = useFormState(
        initialFormState(
            settings.row.original.org_unit,
            settings.row.original.id,
        ),
    );

    const { mutateAsync: saveOu } = useSaveOrgUnit(null, ['instances']);

    const onError = () => {
        if (onError.status === 400) {
            onError.details.forEach(entry => {
                setFieldErrors(entry.errorKey, [entry.errorMessage]);
            });
        }
    };

    const getUrlOrgUnit = data => {
        const rowOriginal = data.row.original;
        // each instance should have a formId
        let initialUrl = `${baseUrls.orgUnitDetails}/orgUnitId/${rowOriginal.org_unit.id}/formId/${rowOriginal.form_id}`;
        // there are some instances which don't have a reference form Id
        if (rowOriginal.reference_form_id) {
            initialUrl = `${initialUrl}/referenceFormId/${rowOriginal.reference_form_id}`;
        }
        // each instance has an id
        return `${initialUrl}/instanceId/${rowOriginal.id}`;
    };

    const getUrlInstance = data => {
        const rowOriginal = data.row.original;
        // each instance should have a formId
        let initialUrl = `${baseUrls.instanceDetail}/instanceId/${settings.row.original.id}`;
        // there are some instances which don't have a reference form Id
        if (rowOriginal.reference_form_id) {
            initialUrl = `${initialUrl}/referenceFormId/${rowOriginal.reference_form_id}`;
        }
        return `${initialUrl}`;
    };

    const linkOrgUnitToReferenceSubmission = referenceSubmissionId => {
        const currentOrgUnit = settings.row.original.org_unit;
        const newOrgUnit = initialFormState(
            settings.row.original.org_unit,
            referenceSubmissionId,
        );
        let orgUnitPayload = omit({ ...currentOrgUnit, ...newOrgUnit });
        orgUnitPayload = {
            ...orgUnitPayload,
            groups:
                orgUnitPayload.groups.length > 0 && !orgUnitPayload.groups[0].id
                    ? orgUnitPayload.groups
                    : orgUnitPayload.groups.map(g => g.id),
        };

        saveOu(orgUnitPayload).catch(onError);
    };

    const showLinkOrgUnitIstanceReferenceButton =
        settings.row.original.reference_form_id ===
            settings.row.original.form_id &&
        hasFeatureFlag(user, SHOW_LINK_INSTANCE_REFERENCE) &&
<<<<<<< HEAD
        userHasPermission(Permission.ORG_UNITS, user);
=======
        userHasPermission('iaso_org_units', user) &&
        userHasPermission('iaso_update_permission', user);
>>>>>>> 00dd74e9

    const notLinked =
        !settings.row.original?.org_unit?.reference_instance_id &&
        userHasPermission(Permission.ORG_UNITS, user);

    const showOrgUnitButton =
        settings.row.original.org_unit &&
        userHasPermission('iaso_org_units', user) &&
        userHasPermission('iaso_update_permission', user);

    const confirmCancelTitleMessage = isItLinked => {
        return !isItLinked
            ? MESSAGES.linkOffOrgUnitToInstanceReferenceTitle
            : MESSAGES.linkOrgUnitToInstanceReferenceTitle;
    };

    const confirmLinkOrUnlink = isItLinked => {
        return !isItLinked
            ? linkOrgUnitToReferenceSubmission(null)
            : linkOrgUnitToReferenceSubmission(settings.row.original.id);
    };

    const confirmCancelToolTipMessage = isItLinked => {
        return !isItLinked
            ? MESSAGES.linkOffOrgUnitReferenceSubmission
            : MESSAGES.linkOrgUnitReferenceSubmission;
    };

    return (
        <section>
            <IconButtonComponent
                url={getUrlInstance(settings)}
                icon="remove-red-eye"
                tooltipMessage={MESSAGES.view}
            />
<<<<<<< HEAD
            {settings.row.original.org_unit &&
                userHasPermission(Permission.ORG_UNITS, user) && (
                    <IconButtonComponent
                        url={getUrlOrgUnit(settings)}
                        icon="orgUnit"
                        tooltipMessage={MESSAGES.viewOrgUnit}
                    />
                )}
            {showButton && (
=======
            {showOrgUnitButton && (
                <IconButtonComponent
                    url={getUrlOrgUnit(settings)}
                    icon="orgUnit"
                    tooltipMessage={MESSAGES.viewOrgUnit}
                />
            )}
            {showLinkOrgUnitIstanceReferenceButton && (
>>>>>>> 00dd74e9
                <ConfirmCancelDialogComponent
                    titleMessage={confirmCancelTitleMessage(notLinked)}
                    onConfirm={closeDialog => {
                        confirmLinkOrUnlink(notLinked);
                        closeDialog();
                    }}
                    renderTrigger={({ openDialog }) => (
                        <IconButtonComponent
                            onClick={openDialog}
                            overrideIcon={notLinked ? LinkIcon : LinkOffIcon}
                            tooltipMessage={confirmCancelToolTipMessage(
                                notLinked,
                            )}
                            color={notLinked ? 'inherit' : 'primary'}
                        />
                    )}
                >
                    <DialogContentText id="alert-dialog-description">
                        <FormattedMessage
                            id="iaso.instance.linkOrgUnitToInstanceReferenceWarning"
                            defaultMessage="This operation can still be undone"
                            {...MESSAGES.linkOrgUnitToInstanceReferenceWarning}
                        />
                    </DialogContentText>
                </ConfirmCancelDialogComponent>
            )}

            {settings.row.original.is_locked &&
                userHasPermission('iaso_update_permission', user) && (
                    <>
                        {settings.row.original.can_user_modify ? (
                            <IconButtonComponent
                                url={getUrlInstance(settings)}
                                overrideIcon={() => (
                                    <LockIcon color="primary" />
                                )}
                                tooltipMessage={MESSAGES.lockedCanModify}
                            />
                        ) : (
                            <IconButtonComponent
                                url={getUrlInstance(settings)}
                                overrideIcon={LockIcon}
                                tooltipMessage={MESSAGES.lockedCannotModify}
                            />
                        )}
                    </>
                )}
        </section>
    );
};
export default ActionTableColumnComponent;<|MERGE_RESOLUTION|>--- conflicted
+++ resolved
@@ -101,12 +101,8 @@
         settings.row.original.reference_form_id ===
             settings.row.original.form_id &&
         hasFeatureFlag(user, SHOW_LINK_INSTANCE_REFERENCE) &&
-<<<<<<< HEAD
-        userHasPermission(Permission.ORG_UNITS, user);
-=======
-        userHasPermission('iaso_org_units', user) &&
-        userHasPermission('iaso_update_permission', user);
->>>>>>> 00dd74e9
+        userHasPermission(Permission.ORG_UNITS, user) &&
+        userHasPermission(Permission.SUBMISSIONS_UPDATE, user);
 
     const notLinked =
         !settings.row.original?.org_unit?.reference_instance_id &&
@@ -115,7 +111,7 @@
     const showOrgUnitButton =
         settings.row.original.org_unit &&
         userHasPermission('iaso_org_units', user) &&
-        userHasPermission('iaso_update_permission', user);
+        userHasPermission(Permission.SUBMISSIONS_UPDATE, user);
 
     const confirmCancelTitleMessage = isItLinked => {
         return !isItLinked
@@ -142,17 +138,6 @@
                 icon="remove-red-eye"
                 tooltipMessage={MESSAGES.view}
             />
-<<<<<<< HEAD
-            {settings.row.original.org_unit &&
-                userHasPermission(Permission.ORG_UNITS, user) && (
-                    <IconButtonComponent
-                        url={getUrlOrgUnit(settings)}
-                        icon="orgUnit"
-                        tooltipMessage={MESSAGES.viewOrgUnit}
-                    />
-                )}
-            {showButton && (
-=======
             {showOrgUnitButton && (
                 <IconButtonComponent
                     url={getUrlOrgUnit(settings)}
@@ -161,7 +146,6 @@
                 />
             )}
             {showLinkOrgUnitIstanceReferenceButton && (
->>>>>>> 00dd74e9
                 <ConfirmCancelDialogComponent
                     titleMessage={confirmCancelTitleMessage(notLinked)}
                     onConfirm={closeDialog => {
@@ -190,7 +174,7 @@
             )}
 
             {settings.row.original.is_locked &&
-                userHasPermission('iaso_update_permission', user) && (
+                userHasPermission(Permission.SUBMISSIONS_UPDATE, user) && (
                     <>
                         {settings.row.original.can_user_modify ? (
                             <IconButtonComponent
