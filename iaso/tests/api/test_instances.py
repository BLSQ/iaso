import datetime
import json
import typing
from unittest import mock
from uuid import uuid4

import pytz
from django.contrib.gis.geos import Point
from django.core.files import File
from django.utils import timezone
from django.utils.timezone import now

from hat.api.export_utils import timestamp_to_utc_datetime
from hat.audit.models import Modification
from iaso import models as m
<<<<<<< HEAD
from iaso.models import OrgUnit, Instance, InstanceLock, FormVersion
=======
from iaso.models import InstanceLock
from iaso.models.microplanning import Planning, Team
>>>>>>> 8d1a8720
from iaso.test import APITestCase

MOCK_DATE = datetime.datetime(2020, 2, 2, 2, 2, 2, tzinfo=pytz.utc)


class InstancesAPITestCase(APITestCase):
    @classmethod
    @mock.patch("django.utils.timezone.now", lambda: MOCK_DATE)
    def setUpTestData(cls):
        cls.star_wars = star_wars = m.Account.objects.create(name="Star Wars")

        sw_source = m.DataSource.objects.create(name="Galactic Empire")
        cls.sw_source = sw_source
        sw_version = m.SourceVersion.objects.create(data_source=sw_source, number=1)
        star_wars.default_version = sw_version
        star_wars.save()
        cls.sw_version = sw_version

        cls.yoda = cls.create_user_with_profile(username="yoda", account=star_wars, permissions=["iaso_submissions"])
        cls.guest = cls.create_user_with_profile(username="guest", account=star_wars, permissions=["iaso_submissions"])
        cls.supervisor = cls.create_user_with_profile(
            username="supervisor", account=star_wars, permissions=["iaso_submissions", "iaso_forms"]
        )

        cls.jedi_council = m.OrgUnitType.objects.create(name="Jedi Council", short_name="Cnc")

        cls.jedi_council_corruscant = m.OrgUnit.objects.create(
            name="Coruscant Jedi Council", source_ref="jedi_council_corruscant_ref", version=sw_version
        )
        cls.ou_top_1 = m.OrgUnit.objects.create(
            name="ou_top_1", source_ref="jedi_council_corruscant_ref", version=sw_version
        )
        cls.ou_top_2 = m.OrgUnit.objects.create(
            name="ou_top_2", source_ref="jedi_council_corruscant_ref", parent=cls.ou_top_1, version=sw_version
        )
        cls.ou_top_3 = m.OrgUnit.objects.create(
            name="ou_top_3", source_ref="jedi_council_corruscant_ref", parent=cls.ou_top_2, version=sw_version
        )
        cls.jedi_council_endor = m.OrgUnit.objects.create(
            name="Endor Jedi Council", source_ref="jedi_council_endor_ref"
        )
        cls.jedi_council_endor_region = m.OrgUnit.objects.create(
            name="Endor Region Jedi Council", parent=cls.jedi_council_endor, source_ref="jedi_council_endor_region_ref"
        )

        cls.project = m.Project.objects.create(
            name="Hydroponic gardens", app_id="stars.empire.agriculture.hydroponics", account=star_wars
        )

        sw_source.projects.add(cls.project)

        cls.form_1 = m.Form.objects.create(name="Hydroponics study", period_type=m.MONTH, single_per_period=True)

        cls.create_form_instance(
            form=cls.form_1, period="202001", org_unit=cls.jedi_council_corruscant, project=cls.project
        )
        cls.create_form_instance(
            form=cls.form_1, period="202002", org_unit=cls.jedi_council_corruscant, project=cls.project
        )
        cls.create_form_instance(
            form=cls.form_1, period="202002", org_unit=cls.jedi_council_corruscant, project=cls.project
        )
        cls.create_form_instance(
            form=cls.form_1, period="202003", org_unit=cls.jedi_council_corruscant, project=cls.project
        )

        cls.form_2 = m.Form.objects.create(
            name="Hydroponic public survey",
            form_id="sample2",
            device_field="deviceid",
            location_field="geoloc",
            period_type="QUARTER",
            single_per_period=True,
        )

        # Form without period
        cls.form_3 = m.Form.objects.create(
            name="Hydroponic public survey III",
            form_id="sample34",
            device_field="deviceid",
            location_field="geoloc",
            # period_type="QUARTER",
            # single_per_period=True,
        )

        cls.form_4 = m.Form.objects.create(
            name="Hydroponic public survey IV",
            form_id="sample26",
            device_field="deviceid",
            location_field="geoloc",
            period_type="QUARTER",
            single_per_period=True,
        )

        form_2_file_mock = mock.MagicMock(spec=File)
        form_2_file_mock.name = "test.xml"
        cls.form_2.form_versions.create(file=form_2_file_mock, version_id="2020022401")
        cls.form_2.org_unit_types.add(cls.jedi_council)
        cls.create_form_instance(
            form=cls.form_2, period="202001", org_unit=cls.jedi_council_corruscant, project=cls.project
        )
        cls.form_2.save()

        # Instance saved without period
        cls.form_3.form_versions.create(file=form_2_file_mock, version_id="2020022401")
        cls.form_3.org_unit_types.add(cls.jedi_council)
        cls.create_form_instance(form=cls.form_3, org_unit=cls.jedi_council_corruscant, project=cls.project)
        cls.form_3.save()

        # A deleted Instance
        cls.form_4.form_versions.create(file=form_2_file_mock, version_id="2020022402")
        cls.form_4.org_unit_types.add(cls.jedi_council)
        cls.create_form_instance(
            form=cls.form_4, period="2020Q1", org_unit=cls.jedi_council_corruscant, project=cls.project, deleted=True
        )
        cls.form_4.save()

        cls.project.unit_types.add(cls.jedi_council)
        cls.project.forms.add(cls.form_1)
        cls.project.forms.add(cls.form_2)
        cls.project.forms.add(cls.form_3)
        cls.project.forms.add(cls.form_4)
        sw_source.projects.add(cls.project)
        cls.project.save()

    def test_instance_list_by_form_id_permission_denied_when_anonymous(self):
        """GET /instances/?form_id=form_id"""
        instance = self.form_1.instances.first()
        response = self.client.get(f"/api/instances/{instance.pk}/")
        self.assertJSONResponse(response, 403)

    def test_instance_details_permission_denied_when_anonymous(self):
        """GET /instances/?form_id=form_id"""
        response = self.client.get(f"/api/instances/?form_id={self.form_1.pk}")
        self.assertJSONResponse(response, 403)

    def test_instance_create_planning(self):
        """POST /api/instances/ happy path (anonymous)"""

        instance_uuid = str(uuid4())
        body = [
            {
                "id": instance_uuid,
                "created_at": 1565258153704,
                "updated_at": 1565258153709,
                "orgUnitId": self.jedi_council_corruscant.id,
                "formId": self.form_1.id,
                "period": "202002",
                "latitude": 50.2,
                "longitude": 4.4,
                "accuracy": 10,
                "altitude": 100,
                "file": "\/storage\/emulated\/0\/odk\/instances\/RDC Collecte Data DPS_2_2019-08-08_11-54-46\/RDC Collecte Data DPS_2_2019-08-08_11-54-46.xml",
                "name": "1",
            }
        ]
        response = self.client.post(
            f"/api/instances/?app_id=stars.empire.agriculture.hydroponics", data=body, format="json"
        )
        self.assertEqual(response.status_code, 200)

        self.assertAPIImport("instance", request_body=body, has_problems=False)

        last_instance = m.Instance.objects.last()
        self.assertEqual(instance_uuid, last_instance.uuid)
        self.assertEquals("RDC Collecte Data DPS_2_2019-08-08_11-54-46.xml", last_instance.file_name)
        self.assertEqual("202002", last_instance.period)
        self.assertIsInstance(last_instance.location, Point)
        self.assertEqual(10, last_instance.accuracy)
        self.assertEqual(4.4, last_instance.location.x)
        self.assertEqual(50.2, last_instance.location.y)
        self.assertEqual(self.jedi_council_corruscant, last_instance.org_unit)
        self.assertEqual(self.form_1, last_instance.form)
        self.assertEqual(timestamp_to_utc_datetime(1565258153704), last_instance.created_at)
        self.assertEqual(datetime.datetime(2019, 8, 8, 9, 55, 53, tzinfo=timezone.utc), last_instance.created_at)
        # TODO: the assertion below will fail because our API does not store properly the updated_at property
        # TODO: (See IA-278: https://bluesquare.atlassian.net/browse/IA-278)
        # self.assertEqual(
        #     timestamp_to_utc_datetime(1565258153709), last_instance.updated_at
        # )
        self.assertEqual(self.form_1, last_instance.form)
        self.assertIsNotNone(last_instance.project)

    def test_instance_create_anonymous_planning(self):
        """POST /api/instances/ happy path (anonymous)"""
        team = Team.objects.create(project=self.project, manager=self.yoda)
        planning = Planning.objects.create(org_unit=self.jedi_council_corruscant, project=self.project, team=team)

        instance_uuid = str(uuid4())
        body = [
            {
                "id": instance_uuid,
                "created_at": 1565258153704,
                "updated_at": 1565258153709,
                "orgUnitId": self.jedi_council_corruscant.id,
                "formId": self.form_1.id,
                "period": "202002",
                "latitude": 50.2,
                "longitude": 4.4,
                "accuracy": 10,
                "altitude": 100,
                "file": "\/storage\/emulated\/0\/odk\/instances\/RDC Collecte Data DPS_2_2019-08-08_11-54-46\/RDC Collecte Data DPS_2_2019-08-08_11-54-46.xml",
                "planningId": planning.id,
                "name": "1",
            }
        ]
        response = self.client.post(
            f"/api/instances/?app_id=stars.empire.agriculture.hydroponics", data=body, format="json"
        )
        self.assertEqual(response.status_code, 200)

        self.assertAPIImport("instance", request_body=body, has_problems=False)

        last_instance = m.Instance.objects.last()
        self.assertEqual(instance_uuid, last_instance.uuid)
        self.assertEquals("RDC Collecte Data DPS_2_2019-08-08_11-54-46.xml", last_instance.file_name)
        self.assertEqual("202002", last_instance.period)
        self.assertIsInstance(last_instance.location, Point)
        self.assertEqual(10, last_instance.accuracy)
        self.assertEqual(4.4, last_instance.location.x)
        self.assertEqual(50.2, last_instance.location.y)
        self.assertEqual(self.jedi_council_corruscant, last_instance.org_unit)
        self.assertEqual(self.form_1, last_instance.form)
        self.assertEqual(timestamp_to_utc_datetime(1565258153704), last_instance.created_at)
        self.assertEqual(datetime.datetime(2019, 8, 8, 9, 55, 53, tzinfo=timezone.utc), last_instance.created_at)
        # TODO: the assertion below will fail because our API does not store properly the updated_at property
        # TODO: (See IA-278: https://bluesquare.atlassian.net/browse/IA-278)
        # self.assertEqual(
        #     timestamp_to_utc_datetime(1565258153709), last_instance.updated_at
        # )
        self.assertEqual(self.form_1, last_instance.form)
        self.assertEqual(last_instance.project, self.project)
        self.assertEqual(last_instance.planning, planning)

    def test_instance_create_anonymous_microsecond(self):
        """POST /api/instances/ happy path (anonymous)

        Test creation using new iasoapp 2.0 format of using second instead of microsecond
        for timestamp https://bluesquare.atlassian.net/browse/IA-1473
        """

        instance_uuid = str(uuid4())
        body = [
            {
                "id": instance_uuid,
                "created_at": 1565258153704 / 1000,
                "updated_at": 1565258153709 / 1000,
                "orgUnitId": self.jedi_council_corruscant.id,
                "formId": self.form_1.id,
                "period": "202002",
                "latitude": 50.2,
                "longitude": 4.4,
                "accuracy": 10,
                "altitude": 100,
                "file": "\/storage\/emulated\/0\/odk\/instances\/RDC Collecte Data DPS_2_2019-08-08_11-54-46\/RDC Collecte Data DPS_2_2019-08-08_11-54-46.xml",
                "name": "1",
            }
        ]
        response = self.client.post(
            f"/api/instances/?app_id=stars.empire.agriculture.hydroponics", data=body, format="json"
        )
        self.assertEqual(response.status_code, 200)

        self.assertAPIImport("instance", request_body=body, has_problems=False)

        last_instance = m.Instance.objects.last()
        self.assertEqual(instance_uuid, last_instance.uuid)
        self.assertEquals("RDC Collecte Data DPS_2_2019-08-08_11-54-46.xml", last_instance.file_name)
        self.assertEqual("202002", last_instance.period)
        self.assertIsInstance(last_instance.location, Point)
        self.assertEqual(10, last_instance.accuracy)
        self.assertEqual(4.4, last_instance.location.x)
        self.assertEqual(50.2, last_instance.location.y)
        self.assertEqual(self.jedi_council_corruscant, last_instance.org_unit)
        self.assertEqual(self.form_1, last_instance.form)
        self.assertEqual(timestamp_to_utc_datetime(1565258153704), last_instance.created_at)
        self.assertEqual(datetime.datetime(2019, 8, 8, 9, 55, 53, tzinfo=timezone.utc), last_instance.created_at)
        # TODO: the assertion below will fail because our API does not store properly the updated_at property
        # TODO: (See IA-278: https://bluesquare.atlassian.net/browse/IA-278)
        # self.assertEqual(
        #     timestamp_to_utc_datetime(1565258153709), last_instance.updated_at
        # )
        self.assertEqual(self.form_1, last_instance.form)
        self.assertIsNotNone(last_instance.project)

    def test_instance_create_pre_existing(self):
        """POST /api/instances/ with pre-existing, deleted instance"""

        instance_uuid = str(uuid4())
        pre_existing_instance = self.create_form_instance(
            form=self.form_1,
            name="Pre-existing name",
            period="202001",
            org_unit=self.jedi_council_corruscant,
            uuid=instance_uuid,
            deleted=True,
        )
        pre_existing_instance_count = m.Instance.objects.count()
        body = [
            {
                "id": instance_uuid,
                "latitude": 4.4,
                "created_at": 1565258153704,
                "updated_at": 1565258153704,
                "orgUnitId": self.jedi_council_corruscant.id,
                "formId": self.form_1.id,
                "longitude": 4.4,
                "accuracy": 10,
                "altitude": 100,
                "file": "\/storage\/emulated\/0\/odk\/instances\/RDC Collecte Data DPS_2_2019-08-08_11-54-46\/RDC Collecte Data DPS_2_2019-08-08_11-54-46.xml",
                "name": "Mobile app name",
            }
        ]
        response = self.client.post(
            f"/api/instances/?app_id=stars.empire.agriculture.hydroponics", data=body, format="json"
        )
        self.assertEqual(response.status_code, 200)

        self.assertAPIImport("instance", request_body=body, has_problems=False)

        self.assertEqual(pre_existing_instance_count, m.Instance.objects.count())  # No added instance
        pre_existing_instance.refresh_from_db()
        self.assertTrue(pre_existing_instance.deleted)
        self.assertEqual("Pre-existing name", pre_existing_instance.name)

    def test_instance_create_two_one_is_pre_existing(self):
        """POST /api/instances/ with one pre-existing instance and a new one"""

        instance_uuid = str(uuid4())
        pre_existing_instance = self.create_form_instance(
            form=self.form_1,
            name="Pre-existing name",
            period="202002",
            org_unit=self.jedi_council_corruscant,
            uuid=instance_uuid,
        )
        pre_existing_instance_count = m.Instance.objects.count()
        body = [
            {
                "id": str(uuid4()),
                "latitude": 4.4,
                "created_at": 1565258153704,
                "updated_at": 1565258153704,
                "orgUnitId": self.jedi_council_corruscant.id,
                "formId": self.form_1.id,
                "longitude": 4.4,
                "accuracy": 10,
                "altitude": 100,
                "file": "\/storage\/emulated\/0\/odk\/instances\/RDC Collecte Data DPS_2_2019-08-08_11-54-46\/RDC Collecte Data DPS_2_2019-08-08_11-54-46.xml",
                "name": "Mobile app name i1",
            },
            {
                "id": instance_uuid,
                "latitude": 4.4,
                "created_at": 1565258153704,
                "updated_at": 1565258153704,
                "orgUnitId": self.jedi_council_corruscant.id,
                "formId": self.form_1.id,
                "longitude": 4.4,
                "accuracy": 10,
                "altitude": 100,
                "file": "\/storage\/emulated\/0\/odk\/instances\/RDC Collecte Data DPS_2_2019-08-08_11-54-46\/RDC Collecte Data DPS_2_2019-08-08_11-54-46.xml",
                "name": "Mobile app name i2",
            },
        ]
        response = self.client.post(
            f"/api/instances/?app_id=stars.empire.agriculture.hydroponics", data=body, format="json"
        )
        self.assertEqual(response.status_code, 200)

        self.assertAPIImport("instance", request_body=body, has_problems=False)

        self.assertEqual(pre_existing_instance_count + 1, m.Instance.objects.count())  # One added instance
        pre_existing_instance.refresh_from_db()
        self.assertEqual("Pre-existing name", pre_existing_instance.name)

    def test_instance_create_after_sync(self):
        """POST /api/instances/ with one pre-existing instance (created by the /sync view, with a filename only)"""

        instance_filename = "RDC Collecte Data DPS_2_2019-08-08_11-54-46.xml"
        pre_existing_instance = self.create_form_instance(file_name=instance_filename)
        pre_existing_instance_count = m.Instance.objects.count()
        body = [
            {
                "id": str(uuid4()),
                "latitude": 4.4,
                "created_at": 1565258153704,
                "updated_at": 1565258153704,
                "orgUnitId": self.jedi_council_corruscant.id,
                "formId": self.form_1.id,
                "longitude": 4.4,
                "accuracy": 10,
                "altitude": 100,
                "file": "\/storage\/emulated\/0\/odk\/instances\/RDC Collecte Data DPS_2_2019-08-08_11-54-46\/RDC Collecte Data DPS_2_2019-08-08_11-54-46.xml",
                "name": "Mobile app name",
            }
        ]
        response = self.client.post(
            f"/api/instances/?app_id=stars.empire.agriculture.hydroponics", data=body, format="json"
        )
        self.assertEqual(response.status_code, 200)

        self.assertEqual(pre_existing_instance_count, m.Instance.objects.count())  # No-added instance
        pre_existing_instance.refresh_from_db()
        self.assertEqual("RDC Collecte Data DPS_2_2019-08-08_11-54-46.xml", pre_existing_instance.file_name)
        self.assertEqual("Mobile app name", pre_existing_instance.name)

    def test_instance_list_by_form_id_ok(self):
        """GET /instances/?form_id=form_id"""

        self.client.force_authenticate(self.yoda)

        response = self.client.get(f"/api/instances/?form_id={self.form_1.pk}")
        self.assertJSONResponse(response, 200)

        self.assertValidInstanceListData(response.json(), 4)

    def test_instance_list_by_form_id_ok_soft_deleted(self):
        """GET /instances/?form_id=form_id"""

        self.client.force_authenticate(self.yoda)

        response = self.client.get(f"/api/instances/?form_id={self.form_1.pk}")
        self.assertJSONResponse(response, 200)
        self.assertValidInstanceListData(response.json(), 4)

        soft_deleted_instance = self.form_1.instances.first()
        soft_deleted_instance.deleted = True
        soft_deleted_instance.save()

        response = self.client.get(f"/api/instances/?form_id={self.form_1.pk}")
        self.assertJSONResponse(response, 200)
        self.assertValidInstanceListData(response.json(), 3)

    def test_instance_details_by_id_ok_soft_deleted(self):
        """GET /instances/{instanceid}/"""

        soft_deleted_instance = self.form_1.instances.first()
        soft_deleted_instance.deleted = True
        soft_deleted_instance.save()

        self.client.force_authenticate(self.yoda)

        response = self.client.get(f"/api/instances/{soft_deleted_instance.id}/")
        self.assertJSONResponse(response, 200)

    def test_soft_delete_an_instance(self):
        """DELETE /instances/{instanceid}/"""

        soft_deleted_instance = self.form_1.instances.first()

        self.client.force_authenticate(self.yoda)

        response = self.client.get(f"/api/instances/{soft_deleted_instance.id}/")
        self.assertJSONResponse(response, 200)
        self.assertFalse(response.json()["deleted"])

        response = self.client.delete(f"/api/instances/{soft_deleted_instance.id}/")
        self.assertJSONResponse(response, 200)

        response = self.client.get(f"/api/instances/{soft_deleted_instance.id}/")
        self.assertJSONResponse(response, 200)
        self.assertTrue(response.json()["deleted"])

    def test_bulk_delete_selected_instance_ids(self):
        """POST /instances/bulkdelete and undelete"""

        soft_deleted_instance = self.form_1.instances.first()

        self.client.force_authenticate(self.yoda)

        response = self.client.get(f"/api/instances/{soft_deleted_instance.id}/")
        self.assertJSONResponse(response, 200)
        self.assertFalse(response.json()["deleted"])

        # lets bulk delete

        audit_before_count = Modification.objects.all().count()

        response = self.client.post(
            f"/api/instances/bulkdelete/",
            {"selected_ids": [str(soft_deleted_instance.id)], "is_deletion": True, "showDeleted": False},
            format="json",
        )
        self.assertJSONResponse(response, 201)

        response = self.client.get(f"/api/instances/{soft_deleted_instance.id}/")
        self.assertJSONResponse(response, 200)
        self.assertTrue(response.json()["deleted"])

        audit_after_count = Modification.objects.all().count()

        self.assertEqual(audit_after_count, audit_before_count + 1)
        last_modif = Modification.objects.all().order_by("created_at").last()
        self.assertFalse(last_modif.past_value[0]["fields"]["deleted"])
        self.assertTrue(last_modif.new_value[0]["fields"]["deleted"])

        self.assertEqual(audit_after_count, audit_before_count + 1)

        # lets restore
        response = self.client.post(
            f"/api/instances/bulkdelete/",
            {"selected_ids": [str(soft_deleted_instance.id)], "is_deletion": False, "showDeleted": "true"},
            format="json",
        )
        self.assertJSONResponse(response, 201)

        response = self.client.get(f"/api/instances/{soft_deleted_instance.id}/")
        self.assertJSONResponse(response, 200)
        self.assertFalse(response.json()["deleted"])

        last_modif = Modification.objects.all().order_by("created_at").last()
        self.assertTrue(last_modif.past_value[0]["fields"]["deleted"])
        self.assertFalse(last_modif.new_value[0]["fields"]["deleted"])

    def test_instance_list_by_json_content(self):
        """Search using the instance content (in JSON field)"""
        self.create_form_instance(
            form=self.form_1,
            period="202001",
            org_unit=self.jedi_council_corruscant,
            project=self.project,
            json={"name": "a", "age": "18", "gender": "M"},
        )

        b = self.create_form_instance(
            form=self.form_1,
            period="202001",
            org_unit=self.jedi_council_corruscant,
            project=self.project,
            json={"name": "b", "age": "19", "gender": "F"},
        )

        self.create_form_instance(
            form=self.form_1,
            period="202001",
            org_unit=self.jedi_council_corruscant,
            project=self.project,
            json={"name": "c", "age": "30", "gender": "F"},
        )

        self.client.force_authenticate(self.yoda)
        json_filters = json.dumps({"and": [{"==": [{"var": "gender"}, "F"]}, {"<": [{"var": "age"}, 25]}]})
        response = self.client.get(f"/api/instances/", {"jsonContent": json_filters})
        self.assertJSONResponse(response, 200)
        response_json = response.json()
        self.assertValidInstanceListData(response_json, expected_length=1)
        self.assertEqual(response_json["instances"][0]["id"], b.id)

    def test_instance_list_by_json_content_not_operator(self):
        """We do the opposite than test_instance_list_by_json_content(): exclude all the women before 25"""
        a = self.create_form_instance(
            form=self.form_1,
            period="202001",
            org_unit=self.jedi_council_corruscant,
            project=self.project,
            json={"name": "a", "age": "18", "gender": "M"},
        )

        b = self.create_form_instance(
            form=self.form_1,
            period="202001",
            org_unit=self.jedi_council_corruscant,
            project=self.project,
            json={"name": "b", "age": "19", "gender": "F"},
        )

        c = self.create_form_instance(
            form=self.form_1,
            period="202001",
            org_unit=self.jedi_council_corruscant,
            project=self.project,
            json={"name": "c", "age": 30, "gender": "F"},
        )

        self.client.force_authenticate(self.yoda)
        json_filters = json.dumps({"!": {"and": [{"==": [{"var": "gender"}, "F"]}, {"<": [{"var": "age"}, 25]}]}})
        response = self.client.get(f"/api/instances/", {"jsonContent": json_filters})

        response_json = response.json()
        # We should receive the a and c (+ the instances created in setupTestData), but not the b (because it's a female under 25)
        received_instances_ids = [instance["id"] for instance in response_json["instances"]]
        self.assertIn(a.id, received_instances_ids)
        self.assertIn(c.id, received_instances_ids)
        self.assertNotIn(b.id, received_instances_ids)

    def test_instance_list_by_json_content_nested(self):
        """Search using the instance content (in JSON field) with nested and/or operators"""
        a = self.create_form_instance(
            form=self.form_1,
            period="202001",
            org_unit=self.jedi_council_corruscant,
            project=self.project,
            json={"name": "a", "age": 18, "gender": "M"},
        )

        b = self.create_form_instance(
            form=self.form_1,
            period="202001",
            org_unit=self.jedi_council_corruscant,
            project=self.project,
            json={"name": "b", "age": 19, "gender": "F"},
        )

        self.create_form_instance(
            form=self.form_1,
            period="202001",
            org_unit=self.jedi_council_corruscant,
            project=self.project,
            json={"name": "c", "age": 30, "gender": "F"},
        )

        self.client.force_authenticate(self.yoda)

        # Either a male or a female under 20
        filters = {
            "or": [
                {"==": [{"var": "gender"}, "M"]},
                {"and": [{"==": [{"var": "gender"}, "F"]}, {"<": [{"var": "age"}, 20]}]},
            ],
        }

        response = self.client.get(f"/api/instances/", {"jsonContent": json.dumps(filters)})
        self.assertJSONResponse(response, 200)
        response_json = response.json()
        self.assertValidInstanceListData(response_json, expected_length=2)
        for instance in response_json["instances"]:
            self.assertIn(instance["id"], [a.id, b.id])

    def test_instance_list_by_form_id_and_status_ok(self):
        """GET /instances/?form_id=form_id&status="""
        self.client.force_authenticate(self.yoda)

        response = self.client.get(
            f"/api/instances/", {"form_id": self.form_1.id, "status": m.Instance.STATUS_DUPLICATED}
        )
        self.assertJSONResponse(response, 200)

        self.assertValidInstanceListData(response.json(), 2)

    def test_instance_list_by_search_org_unit_ref(self):
        """GET /instances/?search=refs:org_unit__source_ref"""
        self.client.force_authenticate(self.yoda)

        response = self.client.get(f"/api/instances/", {"search": "refs:" + self.jedi_council_corruscant.source_ref})
        self.assertJSONResponse(response, 200)

        self.assertValidInstanceListData(response.json(), 6)

    def test_instance_list_by_search_org_unit_ref_not_found(self):
        """GET /instances/?search=refs:org_unit__source_ref"""
        self.client.force_authenticate(self.yoda)

        response = self.client.get(f"/api/instances/", {"search": "refs:source_ref_not_in"})
        self.assertJSONResponse(response, 200)

        self.assertValidInstanceListData(response.json(), 0)

    def test_instance_list_duplicate(self):
        """Regression test for IA-771
        Make duplicate instance, delete them. Check status for delete instance
        """
        self.client.force_authenticate(self.yoda)
        form = m.Form.objects.create(name="test", period_type=m.MONTH, single_per_period=True)
        form.projects.add(self.project)

        # create first submission, validate status is ready
        self.create_form_instance(
            form=form, period="202001", org_unit=self.jedi_council_corruscant, project=self.project
        )

        response = self.client.get(f"/api/instances/", {"form_id": form.id})
        res = self.assertJSONResponse(response, 200)
        self.assertValidInstanceListData(res, 1)
        self.assertEqual(res["instances"][0]["status"], "READY")
        # Create second submission, check status is duplicate
        dup = self.create_form_instance(
            form=form, period="202001", org_unit=self.jedi_council_corruscant, project=self.project
        )
        response = self.client.get(f"/api/instances/", {"form_id": form.id})
        res = self.assertJSONResponse(response, 200)
        self.assertValidInstanceListData(res, 2)
        self.assertEqual(res["instances"][0]["status"], "DUPLICATED")
        self.assertEqual(res["instances"][1]["status"], "DUPLICATED")
        # soft delete instance
        response = self.client.delete(f"/api/instances/{dup.id}/")
        self.assertEqual(response.status_code, 200)
        dup.refresh_from_db()
        self.assertEqual(True, dup.deleted)
        self.assertEqual(1, Modification.objects.count())
        # check status is ready again
        self.client.get(f"/api/instances/", {"form_id": form.id})

        response = self.client.get(f"/api/instances/", {"form_id": form.id})
        res = self.assertJSONResponse(response, 200)
        self.assertValidInstanceListData(res, 1)
        self.assertEqual(res["instances"][0]["status"], "READY")

    def assertValidInstanceListData(self, list_data: typing.Mapping, expected_length: int, paginated: bool = False):
        self.assertValidListData(
            list_data=list_data, expected_length=expected_length, results_key="instances", paginated=paginated
        )

        for instance_data in list_data["instances"]:
            self.assertValidInstanceData(instance_data)

    def assertValidInstanceData(self, instance_data: typing.Mapping):
        self.assertHasField(instance_data, "id", int)
        self.assertHasField(instance_data, "status", str)
        self.assertHasField(instance_data, "correlation_id", str, optional=True)

    def test_instance_patch_org_unit_period(self):
        """PATCH /instances/:pk"""
        self.client.force_authenticate(self.yoda)
        new_org_unit = m.OrgUnit.objects.create(
            name="Coruscant Jedi Council New New", version=self.sw_version, org_unit_type=self.jedi_council
        )
        self.jedi_council_corruscant.version = self.sw_version
        self.jedi_council_corruscant.save()
        instance_to_patch = self.form_2.instances.first()

        response = self.client.patch(
            f"/api/instances/{instance_to_patch.id}/",
            data={"org_unit": new_org_unit.id, "period": "2022Q1"},
            format="json",
            HTTP_ACCEPT="application/json",
        )

        self.assertJSONResponse(response, 200)

        instance_to_patch.refresh_from_db()
        self.assertEqual(instance_to_patch.org_unit, new_org_unit)
        self.assertEqual(instance_to_patch.period, "2022Q1")

        # assert audit log works
        modification = Modification.objects.last()
        self.assertEqual(self.yoda, modification.user)
        self.assertEqual("202001", modification.past_value[0]["fields"]["period"])
        self.assertEqual("2022Q1", modification.new_value[0]["fields"]["period"])
        self.assertEqual(self.jedi_council_corruscant.id, modification.past_value[0]["fields"]["org_unit"])
        self.assertEqual(new_org_unit.id, modification.new_value[0]["fields"]["org_unit"])
        self.assertEqual(instance_to_patch, modification.content_object)

    def test_instance_patch_org_unit(self):
        """PATCH /instances/:pk"""
        self.client.force_authenticate(self.yoda)
        new_org_unit = m.OrgUnit.objects.create(
            name="Coruscant Jedi Council Hospital", version=self.sw_version, org_unit_type=self.jedi_council
        )

        self.jedi_council_corruscant.version = self.sw_version
        self.jedi_council_corruscant.save()
        instance_to_patch = self.form_3.instances.first()

        response = self.client.patch(
            f"/api/instances/{instance_to_patch.id}/",
            data={"org_unit": new_org_unit.id},
            format="json",
            HTTP_ACCEPT="application/json",
        )
        self.assertJSONResponse(response, 200)

        instance_to_patch.refresh_from_db()
        self.assertEqual(instance_to_patch.org_unit, new_org_unit)
        self.assertEqual(instance_to_patch.period, None)

        # assert audit log works
        modification = Modification.objects.last()
        self.assertEqual(self.yoda, modification.user)
        self.assertEqual(None, modification.past_value[0]["fields"]["period"])
        self.assertEqual(None, modification.new_value[0]["fields"]["period"])
        self.assertEqual(self.jedi_council_corruscant.id, modification.past_value[0]["fields"]["org_unit"])
        self.assertEqual(new_org_unit.id, modification.new_value[0]["fields"]["org_unit"])
        self.assertEqual(instance_to_patch, modification.content_object)

    def test_instance_patch_org_unit_unlink_reference_instance_from_previous_org_unit(self):
        """PATCH /instances/:pk"""
        self.client.force_authenticate(self.yoda)

        previous_org_unit = m.OrgUnit.objects.create(
            name="previous organisation unit", version=self.sw_version, org_unit_type=self.jedi_council
        )

        instance = m.Instance.objects.create(org_unit=previous_org_unit, form=self.form_3, project=self.project)

        previous_org_unit.reference_instance = instance
        previous_org_unit.save()

        new_org_unit = m.OrgUnit.objects.create(
            name="Coruscant Jedi Council Hospital", version=self.sw_version, org_unit_type=self.jedi_council
        )

        response = self.client.patch(
            f"/api/instances/{instance.id}/",
            data={"org_unit": new_org_unit.id},
            format="json",
            HTTP_ACCEPT="application/json",
        )

        self.assertJSONResponse(response, 200)
        previous_org_unit.refresh_from_db()
        instance.refresh_from_db()
        self.assertEqual(instance.org_unit, new_org_unit)
        self.assertEqual(previous_org_unit.reference_instance, None)

    def test_instance_patch_restore(self):
        """PATCH /instances/:pk"""
        self.client.force_authenticate(self.yoda)
        self.jedi_council_corruscant.version = self.sw_version
        self.jedi_council_corruscant.save()
        instance_to_patch = self.form_4.instances.first()
        self.assertTrue(instance_to_patch.deleted)
        self.assertEqual(0, Modification.objects.count())
        response = self.client.patch(
            f"/api/instances/{instance_to_patch.id}/",
            data={"deleted": False},
            format="json",
            HTTP_ACCEPT="application/json",
        )

        self.assertJSONResponse(response, 200)

        self.assertEqual(1, Modification.objects.count())
        instance_to_patch.refresh_from_db()
        self.assertFalse(instance_to_patch.deleted)

        # assert audit log works
        modification = Modification.objects.last()
        self.assertEqual(self.yoda, modification.user)
        self.assertNotEquals(modification.past_value[0]["fields"]["deleted"], modification.content_object.deleted)
        self.assertEqual(instance_to_patch, modification.content_object)

    def test_can_retrieve_instances_in_csv_format(self):
        self.client.force_authenticate(self.yoda)
        response = self.client.get(f"/api/instances/?format=csv", headers={"Content-Type": "text/csv"})
        self.assertFileResponse(response, 200, "text/csv; charset=utf-8")

    def test_user_restriction(self):
        full = self.create_user_with_profile(username="full", account=self.star_wars, permissions=["iaso_submissions"])
        self.client.force_authenticate(full)
        self.create_form_instance(
            form=self.form_1, period="202001", org_unit=self.jedi_council_endor, project=self.project
        )
        self.create_form_instance(
            form=self.form_1, period="202001", org_unit=self.jedi_council_endor_region, project=self.project
        )
        # without org unit. #TODO will waiting for precision on the spec, we also filter them
        self.create_form_instance(form=self.form_1, period="202001", project=self.project)

        org_unit_without_submissions = m.OrgUnit.objects.create(name="org unit without submissions")

        # not restricted yet, can list all instances
        response = self.client.get(f"/api/instances/")
        self.assertJSONResponse(response, 200)
        self.assertValidInstanceListData(response.json(), 9)
        # restrict user to endor region, can only see one instance. Not instance without org unit
        restricted = self.create_user_with_profile(
            username="restricted", account=self.star_wars, permissions=["iaso_submissions"]
        )
        restricted.iaso_profile.org_units.set([self.jedi_council_endor_region])
        restricted.iaso_profile.save()
        self.client.force_authenticate(restricted)

        response = self.client.get(f"/api/instances/")
        self.assertJSONResponse(response, 200)
        self.assertValidInstanceListData(response.json(), 1)

        # restrict to parent region, should give one instance for parent and one for child
        restricted.iaso_profile.org_units.set([self.jedi_council_endor])
        restricted.iaso_profile.save()

        response = self.client.get(f"/api/instances/")
        self.assertJSONResponse(response, 200)
        self.assertValidInstanceListData(response.json(), 2)

        # check with multiple orgunits. Return all submissions, except the empty one on the one on endor, and the one without orgunit
        restricted.iaso_profile.org_units.set(
            [self.jedi_council_endor_region, self.jedi_council_corruscant, org_unit_without_submissions]
        )
        restricted.iaso_profile.save()

        response = self.client.get(f"/api/instances/")
        self.assertJSONResponse(response, 200)
        self.assertValidInstanceListData(response.json(), 7)

        # Check org unit without submissions return empty
        restricted.iaso_profile.org_units.set([org_unit_without_submissions])

        response = self.client.get(f"/api/instances/")
        self.assertJSONResponse(response, 200)
        self.assertValidInstanceListData(response.json(), 0)

    @mock.patch("django.utils.timezone.now", lambda: MOCK_DATE)
    def test_stats(self):
        self.client.force_authenticate(self.yoda)
        response = self.client.get(f"/api/instances/stats/")
        r = self.assertJSONResponse(response, 200)

        self.assertEqual(
            r["data"],
            [
                {
                    "Hydroponic public survey": 1,
                    "Hydroponic public survey III": 1,
                    "Hydroponics study": 4,
                    "index": "2020-02-01T00:00:00.000Z",
                    "name": "2020-02",
                }
            ],
        )

        self.assertListEqual(
            r["schema"]["fields"],
            [
                {"freq": "M", "name": "index", "type": "datetime"},
                {"name": "Hydroponics study", "type": "integer"},
                {"name": "Hydroponic public survey", "type": "integer"},
                {"name": "Hydroponic public survey III", "type": "integer"},
                {"name": "name", "type": "string"},
            ],
        )

    @mock.patch("django.utils.timezone.now", lambda: MOCK_DATE)
    def test_stats_sum(self):
        self.client.force_authenticate(self.yoda)
        response = self.client.get(f"/api/instances/stats_sum/")
        r = self.assertJSONResponse(response, 200)
        self.assertEqual(
            r["data"],
            [{"index": 0, "name": "2020-02-02", "period": "2020-02-02T00:00:00.000Z", "total": 6, "value": 6}],
        )

        self.assertEqual(
            r["schema"]["fields"],
            [
                {"name": "index", "type": "integer"},
                {"name": "period", "type": "datetime", "tz": "UTC"},
                {"name": "value", "type": "integer"},
                {"name": "total", "type": "integer"},
                {"name": "name", "type": "string"},
            ],
        )

    @mock.patch("django.utils.timezone.now", lambda: MOCK_DATE)
    def test_stats_dup(self):
        """Fix for regression on IA-940 endpoint was failing due to duplicate form name"""
        self.client.force_authenticate(self.yoda)
        duplicate_form_a = m.Form.objects.create(
            name="Duplicate form",
            form_id="sample2",
            device_field="deviceid",
            location_field="geoloc",
            period_type="QUARTER",
            single_per_period=True,
        )
        duplicate_form_b = m.Form.objects.create(
            name="Duplicate form",
            form_id="sample2",
            device_field="deviceid",
            location_field="geoloc",
            period_type="QUARTER",
            single_per_period=True,
        )
        self.create_form_instance(
            form=duplicate_form_a, period="202001", org_unit=self.jedi_council_corruscant, project=self.project
        )
        self.create_form_instance(
            form=duplicate_form_b, period="202001", org_unit=self.jedi_council_corruscant, project=self.project
        )
        self.create_form_instance(
            form=duplicate_form_b, period="202001", org_unit=self.jedi_council_corruscant, project=self.project
        )
        self.client.force_authenticate(self.yoda)
        response = self.client.get(f"/api/instances/stats/")
        r = self.assertJSONResponse(response, 200)

        self.assertEqual(
            r["data"],
            [
                {
                    "Duplicate form": 2,
                    "Hydroponic public survey": 1,
                    "Hydroponic public survey III": 1,
                    "Hydroponics study": 4,
                    "index": "2020-02-01T00:00:00.000Z",
                    "name": "2020-02",
                }
            ],
        )
        response = self.client.get(f"/api/instances/stats_sum/")
        self.assertJSONResponse(response, 200)

    @mock.patch("django.utils.timezone.now", lambda: MOCK_DATE)
    def test_stats_dup_deleted(self):
        """Fix for regression on IA-940 endpoint was failing due to duplicate form name
        of a deleted form"""
        self.client.force_authenticate(self.yoda)
        duplicate_form_a = m.Form.objects.create(
            name="Duplicate form",
            form_id="sample2",
            device_field="deviceid",
            location_field="geoloc",
            period_type="QUARTER",
            single_per_period=True,
        )
        duplicate_form_b = m.Form.objects.create(
            name="Duplicate form",
            form_id="sample2",
            device_field="deviceid",
            location_field="geoloc",
            period_type="QUARTER",
            single_per_period=True,
            deleted_at=now(),
        )
        self.create_form_instance(
            form=duplicate_form_a, period="202001", org_unit=self.jedi_council_corruscant, project=self.project
        )
        self.create_form_instance(
            form=duplicate_form_b, period="202001", org_unit=self.jedi_council_corruscant, project=self.project
        )
        self.create_form_instance(
            form=duplicate_form_b, period="202001", org_unit=self.jedi_council_corruscant, project=self.project
        )
        self.client.force_authenticate(self.yoda)
        response = self.client.get(f"/api/instances/stats/")
        r = self.assertJSONResponse(response, 200)
        self.assertEqual(
            r["data"],
            [
                {
                    "Duplicate form": 1,
                    "Hydroponic public survey": 1,
                    "Hydroponic public survey III": 1,
                    "Hydroponics study": 4,
                    "index": "2020-02-01T00:00:00.000Z",
                    "name": "2020-02",
                }
            ],
        )

        response = self.client.get(f"/api/instances/stats_sum/")
        self.assertJSONResponse(response, 200)

    def test_lock_instance(self):
        self.client.force_authenticate(self.yoda)

        instance = self.create_form_instance(
            org_unit=self.jedi_council_corruscant,
            period="202002",
            project=self.project,
            form=self.form_1,
        )

        response = self.client.post(f"/api/instances/{instance.pk}/add_lock/")

        lock = instance.instancelock_set.last()

        j = self.assertJSONResponse(response, 200)
        lock_id = j["lock_id"]
        self.assertEqual(lock.instance, instance)
        self.assertEqual(lock.id, lock_id)
        response = self.client.get(f"/api/instances/{instance.pk}/")
        j = self.assertJSONResponse(response, 200)
        self.assertEqual(j["is_locked"], True)
        response = self.client.get(f"/api/instances/?limit=100")
        j = self.assertJSONResponse(response, 200)

        json_instance = list(filter(lambda x: x["id"] == instance.id, j["instances"]))[0]
        self.assertEqual(json_instance["is_locked"], True)

    def test_lock_scenario(self):
        """Mega test case for lock which test a lot of thing.
        A tree with 3 org units, 3 user and they add and remove lock.
        Between each step we ask the API (both detail and list) who has write access
        And we check by trying to modify the submission
        """
        instance = self.create_form_instance(
            org_unit=self.ou_top_3, project=self.project, form=self.form_1, period="202001"
        )
        alice = self.create_user_with_profile(
            username="alice", account=self.star_wars, permissions=["iaso_submissions", "iaso_update_submission"]
        )
        alice.iaso_profile.org_units.set([self.ou_top_1])
        bob = self.create_user_with_profile(
            username="bob", account=self.star_wars, permissions=["iaso_submissions", "iaso_update_submission"]
        )
        bob.iaso_profile.org_units.set([self.ou_top_2, self.ou_top_3])
        chris = self.create_user_with_profile(
            username="chris", account=self.star_wars, permissions=["iaso_submissions", "iaso_update_submission"]
        )
        chris.iaso_profile.org_units.set([self.ou_top_3])
        # Check that all user can modify, there is no lock
        for user in [alice, bob, chris]:
            self._check_via_api(instance, user, can_user_modify=True, is_locked=False)

        # Bob add a lock
        self.client.force_authenticate(bob)
        response = self.client.post(f"/api/instances/{instance.pk}/add_lock/")
        j = self.assertJSONResponse(response, 200)
        # Lock should be on ou_top_2
        lock = InstanceLock.objects.get(pk=j["lock_id"])
        self.assertEqual(lock.instance, instance)
        self.assertEqual(lock.top_org_unit, self.ou_top_2)
        # Alice, bob can modify but not chris
        self._check_via_api(instance, alice, can_user_modify=True, is_locked=True)
        self._check_via_api(instance, bob, can_user_modify=True, is_locked=True)
        self._check_via_api(instance, chris, can_user_modify=False, is_locked=True)
        # Alice add lock
        self.client.force_authenticate(alice)
        response = self.client.post(f"/api/instances/{instance.pk}/add_lock/")
        j = self.assertJSONResponse(response, 200)
        # Lock should be on ou_top_1
        lock = InstanceLock.objects.get(pk=j["lock_id"])
        self.assertEqual(lock.instance, instance)
        self.assertEqual(lock.top_org_unit, self.ou_top_1)
        self._check_via_api(instance, alice, can_user_modify=True, is_locked=True)
        self._check_via_api(instance, bob, can_user_modify=False, is_locked=True)
        self._check_via_api(instance, chris, can_user_modify=False, is_locked=True)
        # Bob cannot remove Alice's lock
        self.client.force_authenticate(bob)
        response = self.client.post(
            f"/api/instances/unlock_lock/", {"lock": instance.instancelock_set.get(locked_by=alice).id}, json=True
        )
        self.assertJSONResponse(response, 403)
        # Alice remove her lock
        self.client.force_authenticate(alice)
        response = self.client.post(
            f"/api/instances/unlock_lock/", {"lock": instance.instancelock_set.get(locked_by=alice).id}, json=True
        )
        self.assertJSONResponse(response, 200)
        self._check_via_api(instance, alice, can_user_modify=True, is_locked=True)
        self._check_via_api(instance, bob, can_user_modify=True, is_locked=True)
        self._check_via_api(instance, chris, can_user_modify=False, is_locked=True)

        # Alice remove Bob's lock. No active lock, anyone can modify
        self.client.force_authenticate(alice)
        response = self.client.post(
            f"/api/instances/unlock_lock/", {"lock": instance.instancelock_set.get(locked_by=bob).id}, json=True
        )
        self.assertJSONResponse(response, 200)
        self._check_via_api(instance, alice, can_user_modify=True, is_locked=False)
        self._check_via_api(instance, bob, can_user_modify=True, is_locked=False)
        self._check_via_api(instance, chris, can_user_modify=True, is_locked=False)

        # Error if trying to unlock a lock already unlocked
        self.client.force_authenticate(alice)
        response = self.client.post(
            f"/api/instances/unlock_lock/", {"lock": instance.instancelock_set.get(locked_by=bob).id}, json=True
        )
        self.assertJSONResponse(response, 400)
        # Chris add lock. Anyone can modify
        self.client.force_authenticate(chris)
        response = self.client.post(f"/api/instances/{instance.pk}/add_lock/")
        j = self.assertJSONResponse(response, 200)
        # Lock should be on ou_top_3
        lock = InstanceLock.objects.get(pk=j["lock_id"])
        self.assertEqual(lock.instance, instance)
        self.assertEqual(lock.top_org_unit, self.ou_top_3)
        self._check_via_api(instance, alice, can_user_modify=True, is_locked=True)
        self._check_via_api(instance, bob, can_user_modify=True, is_locked=True)
        self._check_via_api(instance, chris, can_user_modify=True, is_locked=True)

    def _check_via_api(self, instance, user, can_user_modify, is_locked):
        self.client.force_authenticate(user)
        response = self.client.get(f"/api/instances/{instance.pk}/")
        json = self.assertJSONResponse(response, 200)
        self.assertEqual(json["can_user_modify"], can_user_modify)
        self.assertEqual(json["is_locked"], is_locked)
        self.assertGreaterEqual(len(json["instance_locks"]), 1 if is_locked else 0, json["instance_locks"])
        # check from list view
        response = self.client.get(f"/api/instances/?limit=100")
        j = self.assertJSONResponse(response, 200)
        json_instance = list(filter(lambda x: x["id"] == instance.id, j["instances"]))[0]
        self.assertEqual(json_instance["is_locked"], is_locked)
        self.assertEqual(json_instance["can_user_modify"], can_user_modify)
        # Try to modify the instance
        response = self.client.patch(
            f"/api/instances/{instance.pk}/",
            {
                "period": "202201",
            },
            format="json",
        )
        if can_user_modify:
            self.assertJSONResponse(response, 200)
        else:
            self.assertJSONResponse(response, 403)

    def test_instance_create_entity(self):
        """POST /api/instances/ with an entity that don't exist in db, it creates it"""

        instance_uuid = str(uuid4())
        entity_uuid = str(uuid4())
        entity_type = m.EntityType.objects.create(account=self.star_wars)

        pre_existing_instance_count = m.Instance.objects.count()
        pre_existing_entity_count = m.Entity.objects.count()
        body = [
            {
                "id": instance_uuid,
                "created_at": 1565258153704,
                "updated_at": 1565258153704,
                "orgUnitId": self.jedi_council_corruscant.id,
                "formId": self.form_1.id,
                "file": "\/storage\/emulated\/0\/odk\/instances\/RDC Collecte Data DPS_2_2019-08-08_11-54-46\/RDC Collecte Data DPS_2_2019-08-08_11-54-46.xml",
                "entityUuid": entity_uuid,
                "entityTypeId": entity_type.id,
                "name": "Mobile app name i2",
            },
        ]
        response = self.client.post(
            f"/api/instances/?app_id=stars.empire.agriculture.hydroponics", data=body, format="json"
        )
        self.assertEqual(response.status_code, 200)

        self.assertAPIImport("instance", request_body=body, has_problems=False)

        self.assertEqual(pre_existing_instance_count + 1, m.Instance.objects.count())  # One added instance
        self.assertEqual(pre_existing_entity_count + 1, m.Entity.objects.count())  # One added instance
        entity = m.Entity.objects.get(uuid=entity_uuid)
        instance = m.Instance.objects.get(uuid=instance_uuid)
        self.assertEqual(entity.attributes, None)
        self.assertQuerysetEqual(entity.instances.all(), [instance], ordered=False)
        self.assertEqual(instance.entity, entity)
        self.assertEqual(entity.entity_type, entity_type)
        self.assertEqual(entity.account, self.star_wars)

    def test_instance_create_preexisting_entity(self):
        """POST /api/instances/ with an entity that exist in db, do not create it"""

        instance_uuid = str(uuid4())
        entity_uuid = str(uuid4())
        entity_type = m.EntityType.objects.create(account=self.star_wars)

        m.Entity.objects.create(
            account=self.star_wars,
            entity_type=entity_type,
            uuid=entity_uuid,
        )

        pre_existing_instance_count = m.Instance.objects.count()
        pre_existing_entity_count = m.Entity.objects.count()
        body = [
            {
                "id": instance_uuid,
                "created_at": 1565258153704,
                "updated_at": 1565258153704,
                "orgUnitId": self.jedi_council_corruscant.id,
                "formId": self.form_1.id,
                "file": "\/storage\/emulated\/0\/odk\/instances\/RDC Collecte Data DPS_2_2019-08-08_11-54-46\/RDC Collecte Data DPS_2_2019-08-08_11-54-46.xml",
                "entityUuid": entity_uuid,
                "entityTypeId": entity_type.id,
                "name": "Mobile app name i2",
            },
        ]
        response = self.client.post(
            f"/api/instances/?app_id=stars.empire.agriculture.hydroponics", data=body, format="json"
        )
        self.assertEqual(response.status_code, 200)

        self.assertAPIImport("instance", request_body=body, has_problems=False)

        self.assertEqual(pre_existing_instance_count + 1, m.Instance.objects.count())  # One added instance
        self.assertEqual(pre_existing_entity_count, m.Entity.objects.count())  # No added enity
        entity = m.Entity.objects.get(uuid=entity_uuid)
        instance = m.Instance.objects.get(uuid=instance_uuid)
        self.assertEqual(entity.attributes, None)
        self.assertQuerysetEqual(entity.instances.all(), [instance], ordered=False)
        self.assertEqual(instance.entity, entity)
        self.assertEqual(entity.entity_type, entity_type)
        self.assertEqual(entity.account, self.star_wars)

    def test_instance_create_preexisting_entity_attribute(self):
        """POST /api/instances/ with a new entity where form is reference_form set new instance as attributes"""

        instance_uuid = str(uuid4())
        entity_uuid = str(uuid4())
        entity_type = m.EntityType.objects.create(account=self.star_wars, reference_form=self.form_1)

        pre_existing_instance_count = m.Instance.objects.count()
        pre_existing_entity_count = m.Entity.objects.count()
        body = [
            {
                "id": instance_uuid,
                "created_at": 1565258153704,
                "updated_at": 1565258153704,
                "orgUnitId": self.jedi_council_corruscant.id,
                "formId": self.form_1.id,
                "file": "\/storage\/emulated\/0\/odk\/instances\/RDC Collecte Data DPS_2_2019-08-08_11-54-46\/RDC Collecte Data DPS_2_2019-08-08_11-54-46.xml",
                "entityUuid": entity_uuid,
                "entityTypeId": entity_type.id,
                "name": "Mobile app name i2",
            },
        ]
        response = self.client.post(
            f"/api/instances/?app_id=stars.empire.agriculture.hydroponics", data=body, format="json"
        )
        self.assertEqual(response.status_code, 200)

        self.assertAPIImport("instance", request_body=body, has_problems=False)

        self.assertEqual(pre_existing_instance_count + 1, m.Instance.objects.count())  # One added instance
        self.assertEqual(pre_existing_entity_count + 1, m.Entity.objects.count())  # One added Entity
        entity = m.Entity.objects.get(uuid=entity_uuid)
        instance = m.Instance.objects.get(uuid=instance_uuid)
        self.assertEqual(entity.attributes, instance)
        self.assertQuerysetEqual(entity.instances.all(), [instance], ordered=False)
        self.assertEqual(instance.entity, entity)
        self.assertEqual(entity.entity_type, entity_type)
        self.assertEqual(entity.account, self.star_wars)

    def test_assign_form_version_id_on_save(self):
        instance_uuid = str(uuid4())
        entity_uuid = str(uuid4())
        entity_type = m.EntityType.objects.create(account=self.star_wars)

        body = [
            {
                "id": instance_uuid,
                "created_at": 1565258153704,
                "updated_at": 1565258153704,
                "orgUnitId": self.jedi_council_corruscant.id,
                "formId": self.form_1.id,
                "file": "\/storage\/emulated\/0\/odk\/instances\/RDC Collecte Data DPS_2_2019-08-08_11-54-46\/RDC Collecte Data DPS_2_2019-08-08_11-54-46.xml",
                "entityUuid": entity_uuid,
                "entityTypeId": entity_type.id,
                "name": "Mobile app name i2",
            },
        ]
        response = self.client.post(
            f"/api/instances/?app_id=stars.empire.agriculture.hydroponics", data=body, format="json"
        )

        self.assertEqual(response.status_code, 200)

        # Check if the instance created without FormVersion has form_version = None

        self.client.force_authenticate(self.yoda)

        instance = Instance.objects.get(uuid=instance_uuid)

        response = self.client.get(f"/api/instances/{instance.pk}/")
        self.assertEqual(response.status_code, 200)
        self.assertEqual(response.json()["form_version_id"], None)

        # Check that once the FormVersion is created and instance.json updated with a "_version" instance.form_version_id is properly updated

        form_version = FormVersion.objects.create(version_id="2022112301", form_id=instance.form.id)

        instance.json = {
            "end": "2022-11-23T12:12:45.803+01:00",
            "start": "2022-11-23T12:12:25.930+01:00",
            "_version": "2022112301",
            "ou_region": "30015",
            "instanceID": "uuid:381e988e-87b5-4758-b31a-eb1dac1430a7",
            "ou_country": "29694",
            "admin_doses": "66",
            "ou_district": "32128",
            "insert_obr_name": "",
            "insert_doses_requested": "",
        }
        instance.save()

        response = self.client.get(f"/api/instances/{instance.pk}/")
        self.assertEqual(response.status_code, 200)
        self.assertEqual(response.json()["form_version_id"], form_version.id)
        self.assertEqual(response.json()["form_name"], "Hydroponics study")<|MERGE_RESOLUTION|>--- conflicted
+++ resolved
@@ -13,12 +13,9 @@
 from hat.api.export_utils import timestamp_to_utc_datetime
 from hat.audit.models import Modification
 from iaso import models as m
-<<<<<<< HEAD
-from iaso.models import OrgUnit, Instance, InstanceLock, FormVersion
-=======
 from iaso.models import InstanceLock
 from iaso.models.microplanning import Planning, Team
->>>>>>> 8d1a8720
+from iaso.models import OrgUnit, Instance, InstanceLock, FormVersion
 from iaso.test import APITestCase
 
 MOCK_DATE = datetime.datetime(2020, 2, 2, 2, 2, 2, tzinfo=pytz.utc)
