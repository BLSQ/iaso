import {
    RouteConfig,
    extractParams,
    extractParamsConfig,
    extractUrls,
    paginationPathParamsWithPrefix,
} from '../../../../../hat/assets/js/apps/Iaso/constants/urls';
import { paginationPathParams } from '../../../../../hat/assets/js/apps/Iaso/routing/common';
import {
    DESTRUCTION,
    EARMARKED,
    FORM_A,
    INCIDENT,
    UNUSABLE_VIALS,
    USABLE_VIALS,
} from '../domains/VaccineModule/StockManagement/constants';

export const DASHBOARD_BASE_URL = 'polio/list';
export const CAMPAIGN_HISTORY_URL = 'polio/campaignHistory';
export const CALENDAR_BASE_URL = 'polio/calendar';
export const EMBEDDED_CALENDAR_URL = 'polio/embeddedCalendar';
export const EMBEDDED_VACCINE_REPOSITORY_URL =
    'polio/embeddedVaccineRepository';
export const EMBEDDED_VACCINE_STOCK_URL = 'polio/embeddedVaccineStock';
export const CONFIG_BASE_URL = 'polio/config';
export const CONFIG_COUNTRY_URL = `${CONFIG_BASE_URL}/country`;
export const CONFIG_REASONS_FOR_DELAY_URL = `${CONFIG_BASE_URL}/reasonsfordelay`;
export const EMBEDDED_LQAS_COUNTRY_URL = 'polio/embeddedLqasCountry';
export const LQAS_BASE_URL = 'polio/lqas/lqas';
export const EMBEDDED_LQAS_COUNTRY_URL = 'polio/embeddedLqasCountry';
export const LQAS_AFRO_MAP_URL = 'polio/lqas/lqas-map';
export const EMBEDDED_LQAS_AFRO_MAP_URL = 'polio/embeddedLqasMap';
export const IM_GLOBAL = 'polio/im/global';
export const IM_OHH = 'polio/im/ohh';
export const IM_HH = 'polio/im/hh';
export const GROUPED_CAMPAIGNS = 'polio/groupedcampaigns';
export const BUDGET = 'polio/budget';
export const BUDGET_DETAILS = 'polio/budget/details';
export const VACCINE_MODULE = 'polio/vaccinemodule';
export const NOPV2_AUTH = `${VACCINE_MODULE}/nopv2authorisation`;
export const NOPV2_AUTH_DETAILS = `${NOPV2_AUTH}/details`;
export const VACCINE_REPOSITORY_BASE_URL = `${VACCINE_MODULE}/repository`;
export const VACCINE_SUPPLY_CHAIN = `${VACCINE_MODULE}/supplychain`;
export const VACCINE_SUPPLY_CHAIN_DETAILS = `${VACCINE_SUPPLY_CHAIN}/details`;
export const STOCK_MANAGEMENT = `${VACCINE_MODULE}/stockmanagement`;
export const STOCK_MANAGEMENT_DETAILS = `${STOCK_MANAGEMENT}/details`;
export const STOCK_VARIATION = `${STOCK_MANAGEMENT}/variation`;
export const NOTIFICATIONS_BASE_URL = 'polio/notifications';
export const CHRONOGRAM_BASE_URL = `${VACCINE_MODULE}/chronogram`;
export const CHRONOGRAM_TEMPLATE_TASK = `${CHRONOGRAM_BASE_URL}/templateTask`;
export const CHRONOGRAM_DETAILS = `${CHRONOGRAM_BASE_URL}/details`;

export const campaignParams = [
    'countries',
    'search',
    'roundStartFrom',
    'roundStartTo',
    'showOnlyDeleted',
    'campaignType',
    'campaignCategory',
    'campaignGroups',
    'show_test',
    'on_hold',
    'filterLaunched',
];

export const polioRouteConfigs: Record<string, RouteConfig> = {
    campaigns: {
        url: DASHBOARD_BASE_URL,
        params: [
            ...paginationPathParams,
            'campaignId',
            ...campaignParams,
            'fieldset',
            'orgUnitGroups',
        ],
    },
    campaignHistory: {
        url: CAMPAIGN_HISTORY_URL,
        params: ['campaignId', 'logId'],
    },
    groupedCampaigns: {
        url: GROUPED_CAMPAIGNS,
        params: [...paginationPathParams, 'campaignId', ...campaignParams],
    },
    calendar: {
        url: CALENDAR_BASE_URL,
        params: [
            'currentDate',
            'order',
            ...campaignParams,
            'orgUnitGroups',
            'periodType',
        ],
    },
    vaccineRepository: {
        url: VACCINE_REPOSITORY_BASE_URL,
        params: [
            ...paginationPathParams,
            ...paginationPathParamsWithPrefix('report'),
            'countries',
            'campaignType',
            'file_type',
            'country_block',
            'vaccine_name',
            'campaignStatus',
            'tab',
            'accountId',
            'reportCountries',
            'reportCountryBlock',
            'reportFileType',
            'reportVaccineName',
        ],
    },
    embeddedCalendar: {
        url: EMBEDDED_CALENDAR_URL,
        params: [
            'currentDate',
            'order',
            ...campaignParams,
            'orgUnitGroups',
            'periodType',
        ],
    },
    embeddedVaccineRepository: {
        url: EMBEDDED_VACCINE_REPOSITORY_URL,
        params: [
            ...paginationPathParams,
            ...paginationPathParamsWithPrefix('report'),
            'countries',
            'campaignType',
            'file_type',
            'country_block',
            'vaccine_name',
            'campaignStatus',
            'tab',
            'reportCountries',
            'reportCountryBlock',
            'reportFileType',
            'reportVaccineName',
        ],
    },
    embeddedVaccineStock: {
        url: EMBEDDED_VACCINE_STOCK_URL,
        params: [
            ...paginationPathParams,
            'country',
            'action_type',
            'country_block',
            'vaccine',
            'tab',
        ],
    },
    lqasCountry: {
        url: LQAS_BASE_URL,
        params: [
            'leftCountry',
            'leftCampaign',
            'leftRound',
            'leftMonth',
            'leftYear',
            'leftTab',
            'rightCampaign',
            'rightCountry',
            'rightRound',
            'rightMonth',
            'rightYear',
            'rightTab',
        ],
    },
    embeddedLqasCountry: {
        url: EMBEDDED_LQAS_COUNTRY_URL,
        params: [
            'leftCountry',
            'leftCampaign',
            'leftRound',
            'leftMonth',
            'leftYear',
            'leftTab',
            'rightCampaign',
            'rightCountry',
            'rightRound',
            'rightMonth',
            'rightYear',
            'rightTab',
        ],
    },
    lqasAfro: {
        url: LQAS_AFRO_MAP_URL,
        params: [
            'rounds',
            'startDate',
            'endDate',
            'period',
            'displayedShapesLeft',
            'zoomLeft',
            'centerLeft',
            'zoomRight',
            'centerRight',
            'displayedShapesRight',
            'leftTab',
            'rightTab',
        ],
    },
    embeddedLqasAfroPath: {
        url: EMBEDDED_LQAS_AFRO_MAP_URL,
        params: [
            'rounds',
            'startDate',
            'endDate',
            'period',
            'displayedShapesLeft',
            'zoomLeft',
            'centerLeft',
            'zoomRight',
            'centerRight',
            'displayedShapesRight',
            'leftTab',
            'rightTab',
        ],
    },
    imGlobal: {
        url: IM_GLOBAL,
        params: ['campaign', 'country', 'rounds', 'leftTab', 'rightTab'],
    },
    imHH: {
        url: IM_HH,
        params: ['campaign', 'country', 'rounds', 'leftTab', 'rightTab'],
    },
    imOHH: {
        url: IM_OHH,
        params: ['campaign', 'country', 'rounds', 'leftTab', 'rightTab'],
    },
    budget: {
        url: BUDGET,
        params: [
            ...paginationPathParams,
            'search',
            'current_state_key',
            'roundStartFrom',
            'roundStartTo',
            'countries',
            'org_unit_groups',
        ],
    },
    budgetDetails: {
        url: BUDGET_DETAILS,
        params: [
            ...paginationPathParams,
            'campaignName',
            'budgetProcessId',
            'country',
            'show_hidden',
            'action',
            'quickTransition',
            'previousStep',
            'transition_key',
        ],
    },
    nopv2Auth: {
        url: NOPV2_AUTH,
        params: [...paginationPathParams, 'auth_status', 'block_country'],
    },
    nopv2AuthDetails: {
        url: NOPV2_AUTH_DETAILS,
        params: [...paginationPathParams, 'country', 'countryName'],
    },
    vaccineSupplyChain: {
        url: VACCINE_SUPPLY_CHAIN,
        params: [
            ...paginationPathParams,
            'search',
            'campaign__country',
            'vaccine_type',
            'rounds__started_at__gte',
            'rounds__started_at__lte',
            'country_blocks',
        ],
    },
    vaccineSupplyChainDetails: {
        url: VACCINE_SUPPLY_CHAIN_DETAILS,
        params: ['id', 'tab'],
    },
    stockManagement: {
        url: STOCK_MANAGEMENT,
        params: [
            ...paginationPathParams,
            'search',
            'country_id',
            'vaccine_type',
            'country_blocks',
        ],
    },
    stockManagementDetails: {
        url: STOCK_MANAGEMENT_DETAILS,
        params: [
            `id`,
            `tab`,
            `${USABLE_VIALS}Order`,
            `${USABLE_VIALS}PageSize`,
            `${USABLE_VIALS}Page`,
            `${UNUSABLE_VIALS}Order`,
            `${UNUSABLE_VIALS}PageSize`,
            `${UNUSABLE_VIALS}Page`,
            `${EARMARKED}Order`,
            `${EARMARKED}PageSize`,
            `${EARMARKED}Page`,
        ],
    },
    stockVariation: {
        url: STOCK_VARIATION,
        params: [
            ...paginationPathParams,
            `id`,
            `tab`,
            `${FORM_A}Order`,
            `${FORM_A}PageSize`,
            `${FORM_A}Page`,
            `${DESTRUCTION}Order`,
            `${DESTRUCTION}PageSize`,
            `${DESTRUCTION}Page`,
            `${INCIDENT}Order`,
            `${INCIDENT}PageSize`,
            `${INCIDENT}Page`,
            `${EARMARKED}Order`,
            `${EARMARKED}PageSize`,
            `${EARMARKED}Page`,
        ],
    },
    countryConfig: {
        url: CONFIG_COUNTRY_URL,
        params: [...paginationPathParams],
    },
    reasonsForDelayConfig: {
        url: CONFIG_REASONS_FOR_DELAY_URL,
        params: [...paginationPathParams],
    },
    notification: {
        url: NOTIFICATIONS_BASE_URL,
        params: [
            ...paginationPathParams,
            'vdpv_category',
            'source',
            'country',
            'date_of_onset_after',
            'date_of_onset_before',
        ],
    },
    chronogram: {
        url: CHRONOGRAM_BASE_URL,
        params: [
            ...paginationPathParams,
            'limit',
            'search',
            'campaign',
            'country',
            'on_time',
        ],
    },
    chronogramTemplateTask: {
        url: CHRONOGRAM_TEMPLATE_TASK,
        params: [...paginationPathParams, 'limit'],
    },
    chronogramDetails: {
        url: CHRONOGRAM_DETAILS,
        params: [
            ...paginationPathParams,
            'chronogram_id',
            'limit',
            'period',
            'status',
        ],
    },
};

export type PolioBaseUrls = {
    campaigns: string;
    campaignHistory: string;
    groupedCampaigns: string;
    calendar: string;
    vaccineRepository: string;
    lqasCountry: string;
    lqasAfro: string;
    imGlobal: string;
    imHH: string;
    imOHH: string;
    budget: string;
    budgetDetails: string;
    nopv2Auth: string;
    nopv2AuthDetails: string;
    vaccineSupplyChain: string;
    vaccineSupplyChainDetails: string;
    stockManagement: string;
    stockManagementDetails: string;
    stockVariation: string;
    countryConfig: string;
    reasonsForDelayConfig: string;
    embeddedCalendar: string;
    embeddedVaccineRepository: string;
    embeddedVaccineStock: string;
    embeddedLqasCountry: string;
<<<<<<< HEAD
    embeddedLqasAfroPath: string;
=======
>>>>>>> 7a11d192
    notification: string;
    chronogram: string;
    chronogramTemplateTask: string;
    chronogramDetails: string;
};
export const baseUrls = extractUrls(polioRouteConfigs) as PolioBaseUrls;
export const baseParams = extractParams(polioRouteConfigs);
export const paramsConfig = extractParamsConfig(polioRouteConfigs);<|MERGE_RESOLUTION|>--- conflicted
+++ resolved
@@ -399,10 +399,7 @@
     embeddedVaccineRepository: string;
     embeddedVaccineStock: string;
     embeddedLqasCountry: string;
-<<<<<<< HEAD
     embeddedLqasAfroPath: string;
-=======
->>>>>>> 7a11d192
     notification: string;
     chronogram: string;
     chronogramTemplateTask: string;
