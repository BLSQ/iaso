--- conflicted
+++ resolved
@@ -1,40 +1,31 @@
 /* eslint-disable camelcase */
-import { Box, Theme, Tooltip, Typography } from '@mui/material';
+import React, { useMemo, useState } from 'react';
+import {
+    useSafeIntl,
+    IconButton as IconButtonComponent,
+    useSkipEffectOnMount,
+    Column,
+    Paginated,
+    formatThousand,
+} from 'bluesquare-components';
+import { Box, Tooltip, Typography } from '@mui/material';
 import { makeStyles } from '@mui/styles';
-import {
-    Column,
-    IconButton as IconButtonComponent,
-    Paginated,
-<<<<<<< HEAD
-    useSafeIntl,
-    useSkipEffectOnMount,
-=======
-    formatThousand,
->>>>>>> 2f60c326
-} from 'bluesquare-components';
-import React, { useMemo, useState } from 'react';
+import { Theme } from '@mui/material/styles';
 
 import {
     DateCell,
     DateTimeCellRfc,
 } from '../../../../../../../hat/assets/js/apps/Iaso/components/Cells/DateTimeCell';
 import { Optional } from '../../../../../../../hat/assets/js/apps/Iaso/types/utils';
-<<<<<<< HEAD
-import { formatThousand } from '../../../../../../../hat/assets/js/apps/Iaso/utils';
-=======
 import { convertObjectToString } from '../../../utils';
-import { formatComment } from '../cards/utils';
 import { BudgetStep, Transition, Params } from '../types';
->>>>>>> 2f60c326
 import getDisplayName from '../../../../../../../hat/assets/js/apps/Iaso/utils/usersUtils';
 import MESSAGES from '../../../constants/messages';
 import { BUDGET_DETAILS } from '../../../constants/routes';
-import { convertObjectToString } from '../../../utils';
 import { StepActionCell } from '../BudgetDetails/StepActionCell';
 import { DeleteBudgetProcessModal } from '../BudgetProcess/DeleteBudgetProcessModal';
 import { EditBudgetProcessModal } from '../BudgetProcess/EditBudgetProcessModal';
 import { formatComment } from '../cards/utils';
-import { BudgetStep, Params, Transition } from '../types';
 import { formatRoundNumbers, makeFileLinks, makeLinks } from '../utils';
 
 const baseUrl = BUDGET_DETAILS;
@@ -106,6 +97,7 @@
                             {isUserPolioBudgetAdmin && (
                                 <EditBudgetProcessModal
                                     budgetProcess={settings.row.original}
+                                    iconProps={{}}
                                 />
                             )}
                             {isUserPolioBudgetAdmin && (
