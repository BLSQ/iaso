--- conflicted
+++ resolved
@@ -19,14 +19,8 @@
 from rest_framework import viewsets, permissions, status
 from rest_framework.exceptions import PermissionDenied, ValidationError
 from rest_framework.response import Response
-<<<<<<< HEAD
-from typing import Optional, List
-from iaso.models import Profile, OrgUnit, UserRole, Project
-=======
 from typing import Any, List, Optional, Union
-
 from hat.api.export_utils import Echo, iter_items, generate_xlsx
->>>>>>> 0f3026b7
 from hat.menupermissions import models as permission
 from hat.menupermissions.models import CustomPermissionSupport
 from iaso.api.bulk_create_users import BULK_CREATE_USER_COLUMNS_LIST
@@ -502,13 +496,13 @@
         )
 
         rendered_html_email = html_email_template.render(html_email_context)
-        html_email_to_send = strip_tags(rendered_html_email)
+
         send_mail(
             email_subject_text,
             email_message_text,
             from_email,
             [profile.user.email],
-            html_message=strip_tags(html_email_to_send),
+            html_message=rendered_html_email,
         )
 
     @staticmethod
