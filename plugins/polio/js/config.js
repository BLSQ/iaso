/* eslint-disable react/jsx-props-no-spreading */
import React from 'react';
import DataSourceIcon from '@mui/icons-material/ListAltTwoTone';
import FormatListBulleted from '@mui/icons-material/FormatListBulleted';
import SettingsIcon from '@mui/icons-material/Settings';
import CalendarToday from '@mui/icons-material/CalendarToday';
import AssessmentIcon from '@mui/icons-material/Assessment';
import MenuBookIcon from '@mui/icons-material/MenuBook';
import PublicIcon from '@mui/icons-material/Public';
import DonutSmallIcon from '@mui/icons-material/DonutSmall';
import GroupWork from '@mui/icons-material/GroupWork';
import HomeWorkIcon from '@mui/icons-material/HomeWork';
import PhotoSizeSelectActualIcon from '@mui/icons-material/PhotoSizeSelectActual';
import HomeIcon from '@mui/icons-material/Home';
import StorefrontIcon from '@mui/icons-material/Storefront';
import AccountBalanceWalletIcon from '@mui/icons-material/AccountBalanceWallet';
import ExtensionIcon from '@mui/icons-material/Extension';
import WatchLaterIcon from '@mui/icons-material/WatchLater';
import LocalShippingIcon from '@mui/icons-material/LocalShipping';
import StorageIcon from '@mui/icons-material/Storage';
import NotificationsActiveIcon from '@mui/icons-material/NotificationsActive';
import { Dashboard } from './src/domains/Campaigns/Dashboard';
import { Calendar } from './src/domains/Calendar/Calendar';
import { CampaignHistory } from './src/domains/Campaigns/campaignHistory/CampaignHistory.tsx';
import { CountryNotificationsConfig } from './src/domains/Config/CountryNotification/CountryNotificationsConfig';
import { ReasonsForDelay } from './src/domains/Config/ReasonsForDelay/ReasonsForDelay.tsx';
import MESSAGES from './src/constants/messages';
import {
    DASHBOARD_BASE_URL,
    CAMPAIGN_HISTORY_URL,
    GROUPED_CAMPAIGNS,
    CALENDAR_BASE_URL,
    CONFIG_COUNTRY_URL,
    CONFIG_REASONS_FOR_DELAY_URL,
    LQAS_BASE_URL,
    IM_GLOBAL,
    IM_IHH,
    IM_OHH,
    BUDGET,
    BUDGET_DETAILS,
    LQAS_AFRO_MAP_URL,
    NOPV2_AUTH,
    NOPV2_AUTH_DETAILS,
    VACCINE_SUPPLY_CHAIN,
    VACCINE_SUPPLY_CHAIN_DETAILS,
    STOCK_MANAGEMENT,
    STOCK_MANAGEMENT_DETAILS,
    STOCK_VARIATION,
<<<<<<< HEAD
=======
    NOTIFICATIONS_BASE_URL,
>>>>>>> de558215
} from './src/constants/routes';
import fr from './src/constants/translations/fr.json';
import en from './src/constants/translations/en.json';
import { Lqas } from './src/domains/LQAS-IM/LQAS';
import { ImStats } from './src/domains/LQAS-IM/IM';
import { paginationPathParams } from '../../../hat/assets/js/apps/Iaso/routing/common.ts';
import { GroupedCampaigns } from './src/domains/GroupedCampaigns/GroupedCampaigns.tsx';
import { BudgetDetails } from './src/domains/Budget/BudgetDetails/BudgetDetails.tsx';
import { BudgetList } from './src/domains/Budget/index.tsx';
import { LqasAfroOverview } from './src/domains/LQAS-IM/LQAS/LqasAfroOverview/LqasAfroOverview.tsx';
import { Nopv2Authorisations } from './src/domains/VaccineModule/Nopv2Authorisations/Nopv2Authorisations.tsx';
import { Nopv2AuthorisationsDetails } from './src/domains/VaccineModule/Nopv2Authorisations/Details/Nopv2AuthorisationsDetails.tsx';
import { VaccineSupplyChain } from './src/domains/VaccineModule/SupplyChain/VaccineSupplyChain.tsx';
import { VaccineStockManagement } from './src/domains/VaccineModule/StockManagement/VaccineStockManagement.tsx';
import { VaccineStockManagementDetails } from './src/domains/VaccineModule/StockManagement/Details/VaccineStockManagementDetails.tsx';
import { VaccineStockVariation } from './src/domains/VaccineModule/StockManagement/StockVariation/VaccineStockVariation.tsx';
import {
    DESTRUCTION,
    FORM_A,
    INCIDENT,
    UNUSABLE_VIALS,
    USABLE_VIALS,
} from './src/domains/VaccineModule/StockManagement/constants.ts';
import { VaccineSupplyChainDetails } from './src/domains/VaccineModule/SupplyChain/Details/VaccineSupplyChainDetails.tsx';
import { Notifications } from './src/domains/Notifications/index.tsx';

const campaignsFilters = [
    {
        isRequired: false,
        key: 'countries',
    },
    {
        isRequired: false,
        key: 'search',
    },
    {
        isRequired: false,
        key: 'roundStartFrom',
    },
    {
        isRequired: false,
        key: 'roundStartTo',
    },
    {
        isRequired: false,
        key: 'showOnlyDeleted',
    },
    {
        isRequired: false,
        key: 'campaignType',
    },
    {
        isRequired: false,
        key: 'campaignGroups',
    },
    {
        isRequired: false,
        key: 'show_test',
    },
];

const routes = [
    {
        baseUrl: DASHBOARD_BASE_URL,
        component: props => <Dashboard {...props} />,
        permissions: ['iaso_polio'],
        isRootUrl: true,
        params: [
            ...paginationPathParams,
            {
                isRequired: false,
                key: 'campaignId',
            },
            ...campaignsFilters,
            {
                isRequired: false,
                key: 'fieldset',
            },
            {
                isRequired: false,
                key: 'orgUnitGroups',
            },
        ],
    },

    {
        baseUrl: CAMPAIGN_HISTORY_URL,
        component: props => <CampaignHistory {...props} />,
        permissions: ['iaso_polio'],
        isRootUrl: true,
        params: [
            {
                isRequired: true,
                key: 'campaignId',
            },
            {
                isRequired: false,
                key: 'logId',
            },
        ],
    },
    {
        baseUrl: GROUPED_CAMPAIGNS,
        component: props => <GroupedCampaigns {...props} />,
        permissions: ['iaso_polio'],
        params: [
            ...paginationPathParams,
            {
                isRequired: false,
                key: 'campaignId',
            },
            ...campaignsFilters,
        ],
    },
    {
        baseUrl: CALENDAR_BASE_URL,
        component: props => <Calendar {...props} />,
        permissions: ['iaso_polio'],
        params: [
            {
                isRequired: false,
                key: 'currentDate',
            },
            {
                isRequired: false,
                key: 'order',
            },
            ...campaignsFilters,
            {
                isRequired: false,
                key: 'orgUnitGroups',
            },
        ],
    },
    {
        baseUrl: `${LQAS_BASE_URL}/lqas`,
        component: props => <Lqas {...props} />,
        permissions: ['iaso_polio'],
        params: [
            {
                isRequired: false,
                key: 'campaign',
            },
            {
                isRequired: false,
                key: 'country',
            },
            {
                isRequired: false,
                key: 'rounds',
            },
            {
                isRequired: false,
                key: 'leftTab',
            },
            {
                isRequired: false,
                key: 'rightTab',
            },
        ],
    },
    {
        baseUrl: `${LQAS_AFRO_MAP_URL}`,
        component: props => <LqasAfroOverview {...props} />,
        permissions: ['iaso_polio'],
        params: [
            {
                isRequired: false,
                key: 'rounds',
            },
            {
                isRequired: false,
                key: 'startDate',
            },
            {
                isRequired: false,
                key: 'endDate',
            },
            {
                isRequired: false,
                key: 'period',
            },
            {
                isRequired: false,
                key: 'displayedShapesLeft',
            },
            {
                isRequired: false,
                key: 'zoomLeft',
            },
            {
                isRequired: false,
                key: 'centerLeft',
            },
            {
                isRequired: false,
                key: 'zoomRight',
            },
            {
                isRequired: false,
                key: 'centerRight',
            },
            {
                isRequired: false,
                key: 'displayedShapesRight',
            },
            {
                isRequired: false,
                key: 'leftTab',
            },
            {
                isRequired: false,
                key: 'rightTab',
            },
        ],
    },
    {
        baseUrl: IM_OHH,
        component: props => <ImStats {...props} imType="imOHH" />,
        permissions: ['iaso_polio'],
        params: [
            {
                isRequired: false,
                key: 'imType',
            },
            {
                isRequired: false,
                key: 'campaign',
            },
            {
                isRequired: false,
                key: 'country',
            },
            {
                isRequired: false,
                key: 'rounds',
            },
        ],
    },
    {
        baseUrl: IM_IHH,
        component: props => <ImStats {...props} imType="imIHH" />,
        permissions: ['iaso_polio'],
        params: [
            {
                isRequired: false,
                key: 'campaign',
            },
            {
                isRequired: false,
                key: 'country',
            },
            {
                isRequired: false,
                key: 'rounds',
            },
        ],
    },
    {
        baseUrl: IM_GLOBAL,
        component: props => <ImStats {...props} imType="imGlobal" />,
        permissions: ['iaso_polio'],
        params: [
            {
                isRequired: false,
                key: 'campaign',
            },
            {
                isRequired: false,
                key: 'country',
            },
            {
                isRequired: false,
                key: 'rounds',
            },
        ],
    },
    {
        baseUrl: BUDGET,
        component: props => <BudgetList {...props} />,
        permissions: ['iaso_polio_budget'],
        params: [
            ...paginationPathParams,
            {
                isRequired: false,
                key: 'search',
            },
            {
                isRequired: false,
                key: 'budget_current_state_key__in',
            },
            {
                isRequired: false,
                key: 'roundStartFrom',
            },
            {
                isRequired: false,
                key: 'roundStartTo',
            },
            {
                isRequired: false,
                key: 'country__id__in',
            },
            {
                isRequired: false,
                key: 'orgUnitGroups',
            },
        ],
    },
    {
        baseUrl: BUDGET_DETAILS,
        component: props => <BudgetDetails {...props} />,
        permissions: ['iaso_polio_budget'],
        params: [
            ...paginationPathParams,

            {
                isRequired: false,
                key: 'campaignName',
            },
            {
                isRequired: false,
                key: 'campaignId',
            },
            {
                isRequired: false,
                key: 'country',
            },
            {
                isRequired: false,
                key: 'show_hidden',
            },
            {
                isRequired: false,
                key: 'action',
            },
            {
                isRequired: false,
                key: 'quickTransition',
            },
            {
                isRequired: false,
                key: 'previousStep',
            },
            {
                isRequired: false,
                key: 'transition_key',
            },
        ],
    },
    {
        baseUrl: NOPV2_AUTH,
        component: props => <Nopv2Authorisations {...props} />,
        permissions: ['iaso_polio'],
        params: [
            ...paginationPathParams,
            {
                isRequired: false,
                key: 'auth_status',
            },
            {
                isRequired: false,
                key: 'block_country',
            },
        ],
    },
    {
        baseUrl: NOPV2_AUTH_DETAILS,
        component: props => <Nopv2AuthorisationsDetails {...props} />,
        permissions: ['iaso_polio'],
        params: [
            ...paginationPathParams,
            {
                isRequired: false,
                key: 'country',
            },
            {
                isRequired: false,
                key: 'countryName',
            },
        ],
    },
    {
        baseUrl: VACCINE_SUPPLY_CHAIN,
        component: props => <VaccineSupplyChain {...props} />,
        permissions: ['iaso_polio_vaccine_supply_chain_read'],
        params: [
            ...paginationPathParams,

            {
                isRequired: false,
                key: 'search',
            },
            {
                isRequired: false,
                key: 'campaign__country',
            },
            {
                isRequired: false,
                key: 'vaccine_type',
            },
            {
                isRequired: false,
                key: 'rounds__started_at__gte',
            },
            {
                isRequired: false,
                key: 'rounds__started_at__lte',
            },
        ],
    },
    {
        baseUrl: STOCK_MANAGEMENT,
        component: props => <VaccineStockManagement {...props} />,
        permissions: ['iaso_polio'],
        params: [
            ...paginationPathParams,
            {
                isRequired: false,
                key: 'search',
            },
            {
                isRequired: false,
                key: 'country_id',
            },
            {
                isRequired: false,
                key: 'vaccine_type',
            },
        ],
    },
    {
        baseUrl: STOCK_MANAGEMENT_DETAILS,
        component: props => <VaccineStockManagementDetails {...props} />,
        permissions: ['iaso_polio'],
        params: [
            {
                isRequired: false,
                key: `id`,
            },
            {
                isRequired: false,
                key: `tab`,
            },
            {
                isRequired: false,
                key: `${USABLE_VIALS}Order`,
            },
            {
                isRequired: false,
                key: `${USABLE_VIALS}PageSize`,
            },
            {
                isRequired: false,
                key: `${USABLE_VIALS}Page`,
            },
            {
                isRequired: false,
                key: `${UNUSABLE_VIALS}Order`,
            },
            {
                isRequired: false,
                key: `${UNUSABLE_VIALS}PageSize`,
            },
            {
                isRequired: false,
                key: `${UNUSABLE_VIALS}Page`,
            },
        ],
    },
    {
        baseUrl: STOCK_VARIATION,
        component: props => <VaccineStockVariation {...props} />,
        permissions: ['iaso_polio'],
        params: [
            {
                isRequired: false,
                key: `id`,
            },
            {
                isRequired: false,
                key: `tab`,
            },
            {
                isRequired: false,
                key: `${FORM_A}Order`,
            },
            {
                isRequired: false,
                key: `${FORM_A}PageSize`,
            },
            {
                isRequired: false,
                key: `${FORM_A}Page`,
            },
            {
                isRequired: false,
                key: `${DESTRUCTION}Order`,
            },
            {
                isRequired: false,
                key: `${DESTRUCTION}PageSize`,
            },
            {
                isRequired: false,
                key: `${DESTRUCTION}Page`,
            },
            {
                isRequired: false,
                key: `${INCIDENT}Order`,
            },
            {
                isRequired: false,
                key: `${INCIDENT}PageSize`,
            },
            {
                isRequired: false,
                key: `${INCIDENT}Page`,
            },
        ],
    },
    {
        baseUrl: VACCINE_SUPPLY_CHAIN_DETAILS,
        component: props => <VaccineSupplyChainDetails {...props} />,
        permissions: ['iaso_polio_vaccine_supply_chain_write'],
        params: [
            { isRequired: false, key: 'id' },
            { isRequired: false, key: 'tab' },
        ],
    },
    {
        baseUrl: CONFIG_COUNTRY_URL,
        component: () => <CountryNotificationsConfig />,
        permissions: ['iaso_polio_config'],
        params: [...paginationPathParams],
    },
    {
        baseUrl: CONFIG_REASONS_FOR_DELAY_URL,
        component: props => <ReasonsForDelay {...props} />,
        permissions: ['iaso_polio_config'],
        params: [
            {
                isRequired: false,
                key: 'order',
            },
            {
                isRequired: false,
                key: 'page',
            },
            {
                isRequired: false,
                key: 'pageSize',
            },
        ],
    },
    {
        allowAnonymous: true,
        baseUrl: 'polio/embeddedCalendar',
        component: props => <Calendar {...props} embedded />,
        params: [
            {
                isRequired: false,
                key: 'currentDate',
            },
            {
                isRequired: false,
                key: 'order',
            },
            ...campaignsFilters,
            {
                isRequired: false,
                key: 'orgUnitGroups',
            },
        ],
        isRootUrl: false,
    },
    {
        baseUrl: NOTIFICATIONS_BASE_URL,
        component: props => <Notifications {...props} />,
        permissions: ['iaso_polio_notifications'],
        params: [
            { isRequired: false, key: 'order' },
            { isRequired: false, key: 'page' },
            { isRequired: false, key: 'pageSize' },
            { isRequired: false, key: 'vdpv_category' },
            { isRequired: false, key: 'source' },
            { isRequired: false, key: 'country' },
            { isRequired: false, key: 'date_of_onset_after' },
            { isRequired: false, key: 'date_of_onset_before' },
        ],
    },
];

const menu = [
    {
        label: MESSAGES.polio,
        key: 'polio',
        icon: props => <DataSourceIcon {...props} />,
        subMenu: [
            {
                label: MESSAGES.campaigns,
                key: 'list',
                permissions: ['iaso_polio'],
                icon: props => <FormatListBulleted {...props} />,
            },
            {
                label: MESSAGES.groupedCampaigns,
                key: 'groupedcampaigns',
                permissions: ['iaso_polio'],
                icon: props => <GroupWork {...props} />,
            },
            {
                label: MESSAGES.calendar,
                key: 'calendar',
                permissions: ['iaso_polio'],
                icon: props => <CalendarToday {...props} />,
            },
            {
                label: MESSAGES.lqas,
                key: 'lqas',
                permissions: ['iaso_polio'],
                icon: props => <AssessmentIcon {...props} />,
                subMenu: [
                    {
                        label: MESSAGES.byCountry,
                        key: 'lqas',
                        permissions: ['iaso_polio'],
                        icon: props => <PhotoSizeSelectActualIcon {...props} />,
                    },
                    {
                        label: MESSAGES.map,
                        key: 'lqas-map',
                        permissions: ['iaso_polio'],
                        icon: props => <PublicIcon {...props} />,
                    },
                ],
            },
            {
                label: MESSAGES.im,
                key: 'im',
                icon: props => <DonutSmallIcon {...props} />,
                subMenu: [
                    {
                        label: MESSAGES.imGlobal,
                        key: 'global',
                        permissions: ['iaso_polio'],
                        icon: props => <HomeWorkIcon {...props} />,
                    },
                    {
                        label: MESSAGES.imIHH,
                        key: 'ihh',
                        permissions: ['iaso_polio'],
                        icon: props => <HomeIcon {...props} />,
                    },
                    {
                        label: MESSAGES.imOHH,
                        key: 'ohh',
                        permissions: ['iaso_polio'],
                        icon: props => <StorefrontIcon {...props} />,
                    },
                ],
            },
            {
                label: MESSAGES.budget,
                key: 'budget',
                permissions: ['iaso_polio_budget'],
                icon: props => <AccountBalanceWalletIcon {...props} />,
            },
            {
                label: MESSAGES.vaccinemodule,
                key: 'vaccinemodule',
                icon: props => <ExtensionIcon {...props} />,
                subMenu: [
                    {
                        label: MESSAGES.nopv2Auth,
                        key: 'nopv2authorisation',
                        permissions: ['iaso_polio'],
                        icon: props => <MenuBookIcon {...props} />,
                    },
                    {
                        label: MESSAGES.vaccineSupplyChain,
                        key: 'supplychain',
                        // using read permission to grant access
                        // because backend won't accept fetching with write permission only
                        permissions: ['iaso_polio_vaccine_supply_chain_read'],
                        icon: props => <LocalShippingIcon {...props} />,
                    },
                    {
                        label: MESSAGES.vaccineStockManagement,
                        key: 'stockmanagement',
                        dev: true,
                        permissions: ['iaso_polio'],
                        icon: props => <StorageIcon {...props} />,
                    },
                ],
            },
            {
                label: MESSAGES.notifications,
                key: 'notifications',
                permissions: ['iaso_polio_notifications'],
                icon: props => <NotificationsActiveIcon {...props} />,
            },
            {
                label: MESSAGES.configuration,
                key: 'config',
                permissions: ['iaso_polio_config'],
                icon: props => <SettingsIcon {...props} />,
                subMenu: [
                    {
                        label: MESSAGES.country,
                        key: 'country',
                        permissions: ['iaso_polio_config'],
                        icon: props => <PhotoSizeSelectActualIcon {...props} />,
                    },
                    {
                        label: MESSAGES.reasonsForDelay,
                        key: 'reasonsfordelay',
                        permissions: ['iaso_polio_config'],
                        icon: props => <WatchLaterIcon {...props} />,
                    },
                ],
            },
        ],
    },
];

const translations = {
    fr,
    en,
};

export default {
    routes,
    menu,
    translations,
    homeUrl: `/${DASHBOARD_BASE_URL}`,
    // homeOffline: () => <div>OFFLINE</div>,
    // homeOnline: () => <div>CONNECTED HOME POLIO</div>,
};<|MERGE_RESOLUTION|>--- conflicted
+++ resolved
@@ -46,10 +46,7 @@
     STOCK_MANAGEMENT,
     STOCK_MANAGEMENT_DETAILS,
     STOCK_VARIATION,
-<<<<<<< HEAD
-=======
     NOTIFICATIONS_BASE_URL,
->>>>>>> de558215
 } from './src/constants/routes';
 import fr from './src/constants/translations/fr.json';
 import en from './src/constants/translations/en.json';
