--- conflicted
+++ resolved
@@ -69,11 +69,8 @@
               'mutationFn'
           >
         | undefined = {},
-<<<<<<< HEAD
     hideSuccesfullSnackBar = false,
-=======
     ignoreErrorCodes: number[] = [],
->>>>>>> 4443eaca
 ): UseMutationResult<Data, Error, Variables, Context> => {
     const dispatch = useDispatch();
     const queryClient = useQueryClient();
