--- conflicted
+++ resolved
@@ -1,9 +1,5 @@
 import { UseQueryResult } from 'react-query';
-<<<<<<< HEAD
-import { dispatcher } from '../../../../components/snackBars/EventDispatcher';
-=======
 import { openSnackBar } from '../../../../components/snackBars/EventDispatcher';
->>>>>>> d1266f61
 import { errorSnackBar } from '../../../../constants/snackBars';
 import { getRequest } from '../../../../libs/Api';
 import { useSnackQuery } from '../../../../libs/apiHooks';
@@ -32,14 +28,7 @@
             id: orgUnit.id.toString(),
         }));
     } catch (error: unknown) {
-<<<<<<< HEAD
-        dispatcher.dispatch(
-            'snackbar',
-            errorSnackBar('getChildrenDataError', null, error),
-        );
-=======
         openSnackBar(errorSnackBar('getChildrenDataError', null, error));
->>>>>>> d1266f61
         console.error('Error while fetching Treeview item children:', error);
         throw error;
     }
@@ -75,14 +64,7 @@
             id: orgUnit.id.toString(),
         }));
     } catch (error: unknown) {
-<<<<<<< HEAD
-        dispatcher.dispatch(
-            'snackbar',
-            errorSnackBar('getRootDataError', null, error),
-        );
-=======
         openSnackBar(errorSnackBar('getRootDataError', null, error));
->>>>>>> d1266f61
         console.error('Error while fetching Treeview items:', error);
         throw error;
     }
@@ -165,14 +147,7 @@
         const result = await getRequest(url);
         return result.results;
     } catch (error: unknown) {
-<<<<<<< HEAD
-        dispatcher.dispatch(
-            'snackbar',
-            errorSnackBar('searchOrgUnitsError', null, error),
-        );
-=======
         openSnackBar(errorSnackBar('searchOrgUnitsError', null, error));
->>>>>>> d1266f61
         console.error('Error while searching org units:', error);
         return Promise.reject(error);
     }
