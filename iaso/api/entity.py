import csv
import datetime
import io
<<<<<<< HEAD
import math
from time import strftime, gmtime
from typing import List, Any, Union

import xlsxwriter  # type: ignore
from django.core.paginator import Paginator
from django.db.models import Max, Q, Count
from django.http import JsonResponse, HttpResponse, StreamingHttpResponse
=======
from time import gmtime, strftime
from typing import Any, List, Union

import xlsxwriter  # type: ignore
from django.core.paginator import Paginator
from django.db.models import Max, Q
from django.http import HttpResponse, JsonResponse, StreamingHttpResponse
>>>>>>> af2bd7de
from django.shortcuts import get_object_or_404
from django_filters.rest_framework import DjangoFilterBackend  # type: ignore
from rest_framework import filters, permissions, serializers
from rest_framework.decorators import action
from rest_framework.request import Request
from rest_framework.response import Response

from hat.api.export_utils import Echo, generate_xlsx, iter_items
from iaso.api.common import (
    CONTENT_TYPE_CSV,
    CONTENT_TYPE_XLSX,
    EXPORTS_DATETIME_FORMAT,
    DeletionFilterBackend,
    HasPermission,
    ModelViewSet,
    TimestampField,
)
from iaso.models import Entity, EntityType, Instance


class EntityTypeSerializer(serializers.ModelSerializer):
    class Meta:
        model = EntityType
        fields = [
            "id",
            "name",
            "created_at",
            "updated_at",
            "reference_form",
            "entities_count",
            "account",
            "fields_detail_info_view",
            "fields_list_view",
            "fields_duplicate_search",
        ]

    created_at = TimestampField(read_only=True)
    updated_at = TimestampField(read_only=True)
    entities_count = serializers.SerializerMethodField()

    @staticmethod
    def get_entities_count(obj: EntityType):
        return Entity.objects.filter(entity_type=obj.id).count()


class EntitySerializer(serializers.ModelSerializer):
    class Meta:
        model = Entity
        fields = [
            "id",
            "name",
            "uuid",
            "created_at",
            "updated_at",
            "attributes",
            "entity_type",
            "entity_type_name",
            "instances",
            "submitter",
            "org_unit",
            "duplicates",
        ]

    entity_type_name = serializers.SerializerMethodField()
    attributes = serializers.SerializerMethodField()
    submitter = serializers.SerializerMethodField()
    org_unit = serializers.SerializerMethodField()
    duplicates = serializers.SerializerMethodField()

    def get_attributes(self, entity: Entity):
        if entity.attributes:
            return entity.attributes.as_full_model()
        return None

    def get_org_unit(self, entity: Entity):
        if entity.attributes and entity.attributes.org_unit:
            return entity.attributes.org_unit.as_location(with_parents=True)
        return None

    def get_submitter(self, entity: Entity):
        try:
            # TODO: investigate type issue on next line
            submitter = entity.attributes.created_by.username  # type: ignore
        except AttributeError:
            submitter = None
        return submitter

    def get_duplicates(self, entity: Entity):
        return get_duplicates(entity)

    @staticmethod
    def get_entity_type_name(obj: Entity):
        return obj.entity_type.name if obj.entity_type else None


class EntityTypeViewSet(ModelViewSet):
    """Entity Type API
    /api/entitytypes
    /api/mobile/entitytypes
    /api/mobile/entitytype [Deprecated] will be removed in the future
    """

    results_key = "types"
    remove_results_key_if_paginated = True
    filter_backends = [filters.OrderingFilter, DjangoFilterBackend]

    def get_serializer_class(self):
        return EntityTypeSerializer

    def get_queryset(self):
        search = self.request.query_params.get("search", None)
        queryset = EntityType.objects.filter(account=self.request.user.iaso_profile.account)
        if search:
            queryset = queryset.filter(name__icontains=search)
        return queryset


def get_duplicates(entity):
    results = []
    e1qs = entity.duplicates1.filter(validation_status="PENDING")
    e2qs = entity.duplicates2.filter(validation_status="PENDING")
    if e1qs.count() > 0:
        results = results + list(map(lambda x: x.entity2.id, e1qs.all()))
    elif e2qs.count() > 0:
        results = results + list(map(lambda x: x.entity1.id, e2qs.all()))
    return results


class EntityViewSet(ModelViewSet):
    """Entity API

    list: /api/entities

    list entity by entity type: /api/entities/?entity_type_id=ids

    details =/api/entities/<id>

    export entity list: /api/entities/?xlsx=true

    export entity by entity type: /api/entities/entity_type_ids=ids&?xlsx=true

    export entity submissions list: /api/entities/export_entity_submissions_list/?id=id

    **replace xlsx by csv to export as csv
    """

    results_key = "entities"
    remove_results_key_if_paginated = True
    filter_backends = [filters.OrderingFilter, DjangoFilterBackend, DeletionFilterBackend]
    permission_classes = [permissions.IsAuthenticated, HasPermission("menupermissions.iaso_entities")]  # type: ignore

    def get_serializer_class(self):
        return EntitySerializer

    def get_queryset(self):
        search = self.request.query_params.get("search", None)
        org_unit_id = self.request.query_params.get("orgUnitId", None)
        date_from = self.request.query_params.get("dateFrom", None)
        date_to = self.request.query_params.get("dateTo", None)
        entity_type = self.request.query_params.get("entity_type", None)
        entity_type_ids = self.request.query_params.get("entity_type_ids", None)
        by_uuid = self.request.query_params.get("by_uuid", None)
        form_name = self.request.query_params.get("form_name", None)
        show_deleted = self.request.query_params.get("show_deleted", None)
        created_by_id = self.request.query_params.get("created_by_id", None)
        created_by_team_id = self.request.query_params.get("created_by_team_id", None)

        queryset = Entity.objects.filter(account=self.request.user.iaso_profile.account)
        if form_name:
            queryset = queryset.filter(attributes__form__name__icontains=form_name)
        if search:
            queryset = queryset.filter(
                Q(name__icontains=search) | Q(uuid__icontains=search) | Q(attributes__json__icontains=search)
            )
        if by_uuid:
            queryset = queryset.filter(uuid=by_uuid)
        if entity_type:
            queryset = queryset.filter(name=entity_type)
        if entity_type_ids:
            queryset = queryset.filter(entity_type_id__in=entity_type_ids.split(","))
        if org_unit_id:
            queryset = queryset.filter(attributes__org_unit__id=org_unit_id)
        if date_from:
            # TODO: see if we use created_at as reference date (or latest instance creation, update, ...)
            queryset = queryset.filter(created_at__gte=date_from)
        if date_to:
            queryset = queryset.filter(created_at__lte=date_to)
        if show_deleted:
            queryset = queryset.filter(deleted_at__isnull=True)
        if created_by_id:
            queryset = queryset.filter(attributes__created_by_id=created_by_id)
        if created_by_team_id:
            queryset = queryset.filter(attributes__created_by__teams__id=created_by_team_id)

        # location

        return queryset

    def create(self, request, *args, **kwargs):
        data = request.data
        entity_type = get_object_or_404(EntityType, pk=int(data["entity_type"]))
        instance = get_object_or_404(Instance, uuid=data["attributes"])
        account = request.user.iaso_profile.account
        # Avoid duplicates
        if Entity.objects.filter(attributes=instance):
            raise serializers.ValidationError({"attributes": "Entity with this attribute already exists."})

        entity = Entity.objects.create(name=data["name"], entity_type=entity_type, attributes=instance, account=account)
        serializer = EntitySerializer(entity, many=False)
        return Response(serializer.data)

    @action(detail=False, methods=["POST", "GET"])
    def bulk_create(self, request, *args, **kwargs):
        created_entities = []
        data = request.data if isinstance(request.data, list) else [request.data]
        # allows multiple create
        if request.method == "POST":
            for entity in data:
                instance = get_object_or_404(Instance, uuid=entity["attributes"])
                # Avoid duplicates
                if Entity.objects.filter(attributes=instance):
                    raise serializers.ValidationError(
                        {"attributes": "Entity with the attribute '{0}' already exists.".format(entity["attributes"])}
                    )
                entity_type = get_object_or_404(EntityType, pk=int(entity["entity_type"]))
                account = request.user.iaso_profile.account
                Entity.objects.create(
                    name=entity["name"], entity_type=entity_type, attributes=instance, account=account
                )
                created_entities.append(entity)
            return JsonResponse(created_entities, safe=False)
        entities = Entity.objects.filter(account=request.user.iaso_profile.account)
        serializer = EntitySerializer(entities, many=True)
        return Response(serializer.data)

    def list(self, request: Request, *args, **kwargs):
        queryset = self.filter_queryset(self.get_queryset())
        csv_format = request.GET.get("csv", None)
        xlsx_format = request.GET.get("xlsx", None)
        # TODO: investigate if request.user can be anonymous here
        entity_type_ids = request.query_params.get("entity_type_ids", None)
        limit = request.GET.get("limit", None)
        page_offset = request.GET.get("page", 1)
        orders = request.GET.get("order", "-created_at").split(",")
        order_columns = request.GET.get("order_columns", None)

        queryset = queryset.order_by(*orders)

        # annotate with last instance on Entity, to allow ordering by it
        entities = queryset.annotate(last_saved_instance=Max("instances__created_at"))
        result_list = []
        columns_list: List[Any] = []

        # -- Allow ordering by the field inside the Entity.
        fields_on_entity = [f.name for f in Entity._meta.get_fields()]
        # add field in the annotation
        fields_on_entity += entities.query.annotations.keys()
        # check if the ordering column is on Entity or annotation,
        # otherwise assume it's part of the attributes
        new_order_columns = []
        if order_columns:
            # FIXME: next line: a string variable is reused for a list, cna we avoid that?
            order_columns = order_columns.split(",")  # type: ignore
            for order_column in order_columns:
                # Remove eventual leading -
                order_column_name = order_column.lstrip("-")
                if order_column_name.split("__")[0] in fields_on_entity:
                    new_order_columns.append(order_column)
                else:
                    new_name = "-" if order_column.startswith("-") else ""
                    new_name += "attributes__json__" + order_column_name
                    new_order_columns.append(new_name)

        entities = entities.order_by(*new_order_columns)

        if limit:
            limit_int = int(limit)
            page_offset = int(page_offset)
            start_int = (page_offset - 1) * limit_int
            end_int = start_int + limit_int
            total_count = entities.count()
            num_pages = math.ceil(total_count / limit_int)
            entities = entities[start_int:end_int]
            results_count = entities.count()

        if entity_type_ids is None or (entity_type_ids is not None and len(entity_type_ids.split(",")) > 1):
            for entity in entities:
                attributes = entity.attributes
                attributes_pk = None
                attributes_ou = None
                # FIXME
                file_content = None  # type: ignore
                if attributes is not None and entity.attributes is not None:
                    file_content = entity.attributes.get_and_save_json_of_xml().get(
                        "file_content", None
                    )  # type: ignore
                    attributes_pk = attributes.pk
                    attributes_ou = entity.attributes.org_unit.as_location(with_parents=True)  # type: ignore
                name = None
                program = None

                if file_content is not None:
                    name = file_content.get("name")
                    program = file_content.get("program")
                result = {
                    "id": entity.id,
                    "uuid": entity.uuid,
                    "name": name,
                    "created_at": entity.created_at,
                    "updated_at": entity.updated_at,
                    "attributes": attributes_pk,
                    "entity_type": entity.entity_type.name,
                    # TODO: investigate typing issue on next line
                    "last_saved_instance": entity.last_saved_instance,  # type: ignore
                    "org_unit": attributes_ou,
                    "program": program,
                    "duplicates": get_duplicates(entity),
                }
                result_list.append(result)
        else:
            for entity in entities:
                attributes = entity.attributes
                attributes_ou = None
                file_content = None
                if attributes is not None and entity.attributes is not None:  # type: ignore
                    # FIXME: what if entity.attributes is None?
                    file_content = entity.attributes.get_and_save_json_of_xml().get(
                        "file_content", None
                    )  # type: ignore
                    # FIXME: what if entity.attributes.org_unit is None?
                    attributes_ou = entity.attributes.org_unit.as_location(with_parents=True)  # type: ignore
                columns_list = []
                program = None
                if file_content is not None:
                    program = file_content.get("program")
                # FIXME: what if entity.entity_type.reference_form is None?
                possible_fields_list = entity.entity_type.reference_form.possible_fields or []  # type: ignore
                # FIXME: investigate typing error on next line
                for items in possible_fields_list:  # type: ignore
                    for k, v in items.items():
                        if k == "name":
                            # FIXME: investigate typing error on next line
                            if v in entity.entity_type.fields_list_view:  # type: ignore
                                columns_list.append(items)
                result = {
                    "id": entity.pk,
                    "uuid": str(entity.uuid),
                    "entity_type": entity.entity_type.name,
                    "created_at": entity.created_at,
                    "updated_at": entity.updated_at,
                    "org_unit": attributes_ou,
                    # FIXME: investigate typing error on next line
                    "last_saved_instance": entity.last_saved_instance,  # type: ignore
                    "program": program,
                    "duplicates": get_duplicates(entity),
                }

                # Get data from xlsform
                if attributes is not None and attributes.json is not None:
                    # TODO: investigate typing error on next line
                    for k, v in entity.attributes.json.items():  # type: ignore
                        if k in list(entity.entity_type.fields_list_view):  # type: ignore
                            result[k] = v
                    result_list.append(result)

            columns_list = [i for n, i in enumerate(columns_list) if i not in columns_list[n + 1 :]]
            columns_list = [c for c in columns_list if len(c) > 2]

        if xlsx_format or csv_format:
            columns = [
                {"title": "ID", "width": 20},
                {"title": "UUID", "width": 20},
                {"title": "Entity Type", "width": 20},
                {"title": "Creation Date", "width": 20},
                {"title": "HC", "width": 20},
                {"title": "Last update", "width": 20},
                {"title": "Program", "width": 20},
            ]
            for col in columns_list:
                columns.append({"title": col["label"]})

            filename = "entities"
            filename = "%s-%s" % (filename, strftime("%Y-%m-%d-%H-%M", gmtime()))

            def get_row(entity: dict, **kwargs):
                created_at = entity["created_at"]
                if created_at is not None:
                    created_at = created_at.strftime(EXPORTS_DATETIME_FORMAT)

                last_saved_instance = entity["last_saved_instance"]
                if last_saved_instance is not None:
                    last_saved_instance = last_saved_instance.strftime(EXPORTS_DATETIME_FORMAT)

                values = [
                    entity["id"],
                    str(entity["uuid"]),
                    entity["entity_type"],
                    created_at,
                    entity["org_unit"]["name"] if entity["org_unit"] else "",
                    last_saved_instance,
                    entity["program"],
                ]
                for col in columns_list:
                    values.append(entity.get(col["name"]))
                return values

            response: Union[HttpResponse, StreamingHttpResponse]
            if xlsx_format:
                filename = filename + ".xlsx"
                response = HttpResponse(
                    generate_xlsx("Entities", columns, result_list, get_row),
                    content_type=CONTENT_TYPE_XLSX,
                )
            if csv_format:
                response = StreamingHttpResponse(
                    streaming_content=(iter_items(result_list, Echo(), columns, get_row)), content_type=CONTENT_TYPE_CSV
                )
                filename = filename + ".csv"
            response["Content-Disposition"] = "attachment; filename=%s" % filename
            return response

        if limit:
            return Response(
                {
                    "count": total_count,
                    "has_next": end_int < total_count,
                    "has_previous": start_int > 0,
                    "page": page_offset,
                    "pages": num_pages,
                    "limit": limit_int,
                    "columns": columns_list,
                    "result": result_list,
                }
            )

        res = {"columns": columns_list, "result": result_list}
        return Response(res)

    @action(detail=False, methods=["GET"])
    def export_entity_submissions_list(self, request):
        entity_id = request.GET.get("id", None)
        entity = get_object_or_404(Entity, pk=entity_id)
        instances = Instance.objects.filter(entity=entity)
        xlsx = request.GET.get("xlsx", None)
        csv_exp = request.GET.get("csv", None)
        fields = ["Submissions for the form", "Created", "Last Sync", "Org Unit", "Submitter", "Actions"]
        date = datetime.datetime.now().strftime("%Y-%m-%d")

        if xlsx:
            mem_file = io.BytesIO()
            workbook = xlsxwriter.Workbook(mem_file)
            worksheet = workbook.add_worksheet("entity")
            worksheet.set_column(0, 100, 30)
            row = 0
            col = 0

            for f in fields:
                worksheet.write(row, col, f)
                col += 1

            for i in instances:
                row += 1
                col = 0
                data = [
                    i.form.name,
                    i.created_at.strftime(EXPORTS_DATETIME_FORMAT),
                    i.updated_at.strftime(EXPORTS_DATETIME_FORMAT),
                    i.org_unit.name,
                    i.created_by.username,
                    "",
                ]
                for d in data:
                    worksheet.write(row, col, d)
                    col += 1
            filename = f"{entity}_details_list_{date}.xlsx"
            workbook.close()
            mem_file.seek(0)
            response = HttpResponse(mem_file, content_type=CONTENT_TYPE_XLSX)
            response["Content-Disposition"] = "attachment; filename=%s" % filename
            return response

        if csv_exp:
            filename = f"{entity}_details_list_{date}.csv"
            response = HttpResponse(
                content_type="txt/csv",
                headers={"Content-Disposition": f"attachment; filename={filename}"},
            )

            writer = csv.writer(response)
            writer.writerow(fields)

            for i in instances:
                data_list = [
                    i.form.name,
                    i.created_at.strftime(EXPORTS_DATETIME_FORMAT),
                    i.updated_at.strftime(EXPORTS_DATETIME_FORMAT),
                    i.org_unit.name,
                    i.created_by.username,
                    "",
                ]
                writer.writerow(data_list)

            return response

        return super().list(request)<|MERGE_RESOLUTION|>--- conflicted
+++ resolved
@@ -1,7 +1,6 @@
 import csv
 import datetime
 import io
-<<<<<<< HEAD
 import math
 from time import strftime, gmtime
 from typing import List, Any, Union
@@ -10,15 +9,6 @@
 from django.core.paginator import Paginator
 from django.db.models import Max, Q, Count
 from django.http import JsonResponse, HttpResponse, StreamingHttpResponse
-=======
-from time import gmtime, strftime
-from typing import Any, List, Union
-
-import xlsxwriter  # type: ignore
-from django.core.paginator import Paginator
-from django.db.models import Max, Q
-from django.http import HttpResponse, JsonResponse, StreamingHttpResponse
->>>>>>> af2bd7de
 from django.shortcuts import get_object_or_404
 from django_filters.rest_framework import DjangoFilterBackend  # type: ignore
 from rest_framework import filters, permissions, serializers
