--- conflicted
+++ resolved
@@ -3,10 +3,6 @@
 // @ts-ignore
 import { commaSeparatedIdsToStringArray } from 'Iaso/utils/forms';
 import { UseMutationResult, useMutation, useQueryClient } from 'react-query';
-<<<<<<< HEAD
-import { dispatcher } from '../../../../../../../../hat/assets/js/apps/Iaso/components/snackBars/EventDispatcher';
-=======
->>>>>>> d1266f61
 import {
     errorSnackBar,
     succesfullSnackBar,
@@ -23,19 +19,11 @@
 const subActivityUrl = '/api/polio/campaigns_subactivities/';
 
 const dispatchSuccess = message => {
-<<<<<<< HEAD
-    dispatcher.dispatch('snackbar', succesfullSnackBar(undefined, message));
-};
-
-const dispatchError = (message, error) => {
-    dispatcher.dispatch('snackbar', errorSnackBar(undefined, message, error));
-=======
     openSnackBar(succesfullSnackBar(undefined, message));
 };
 
 const dispatchError = (message, error) => {
     openSnackBar(errorSnackBar(undefined, message, error));
->>>>>>> d1266f61
 };
 
 const saveSubActivity = values => {
