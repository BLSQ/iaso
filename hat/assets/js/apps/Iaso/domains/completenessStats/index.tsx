import React, {
    FunctionComponent,
    useCallback,
    useEffect,
    useMemo,
    useState,
} from 'react';
import { useDispatch } from 'react-redux';
import { useSafeIntl, commonStyles } from 'bluesquare-components';
import { Box, Grid, makeStyles, useTheme, Tabs, Tab } from '@material-ui/core';
import Color from 'color';

import { Router } from 'react-router';
import { TableWithDeepLink } from '../../components/tables/TableWithDeepLink';
import { baseUrls } from '../../constants/urls';
import { redirectTo } from '../../routing/actions';
import {
    buildQueryString,
    useGetCompletenessStats,
} from './hooks/api/useGetCompletnessStats';
import { useGetCompletnessMapStats } from './hooks/api/useGetCompletnessMapStats';
import { useCompletenessStatsColumns } from './hooks/useCompletenessStatsColumns';
import TopBar from '../../components/nav/TopBarComponent';
import MESSAGES from './messages';
import { MENU_HEIGHT_WITHOUT_TABS } from '../../constants/uiConstants';
import { CompletenessStatsFilters } from './CompletenessStatsFilters';
import { CsvButton } from '../../components/Buttons/CsvButton';
import { CompletenessRouterParams } from './types';
import { Map } from './components/Map';

const baseUrl = baseUrls.completenessStats;
const useStyles = makeStyles(theme => ({
    ...commonStyles(theme),
    container: {
        height: `calc(100vh - ${MENU_HEIGHT_WITHOUT_TABS}px)`,
        overflow: 'auto',
    },
    hiddenOpacity: {
        position: 'absolute',
        top: 0,
        left: -5000,
        zIndex: -10,
        opacity: 0,
    },
}));

type Props = {
    params: CompletenessRouterParams;
    router: Router;
};

export const CompletenessStats: FunctionComponent<Props> = ({
    params,
    router,
}) => {
    const classes: Record<string, string> = useStyles();

    const [tab, setTab] = useState<'list' | 'map'>(params.tab ?? 'list');
    const dispatch = useDispatch();
    const { formatMessage } = useSafeIntl();
    const { data: completenessStats, isFetching } =
        useGetCompletenessStats(params);
<<<<<<< HEAD
    const { data: completenessMapStats, isFetching: isFetchingMapStats } =
        useGetCompletnessMapStats(params);
    const columns = useCompletenessStatsColumns(params, completenessStats);
=======
    const columns = useCompletenessStatsColumns(
        router,
        params,
        completenessStats,
    );
>>>>>>> 15804590
    const csvUrl = useMemo(
        () => `/api/v2/completeness_stats.csv?${buildQueryString(params)}`,
        [params],
    );
    const theme = useTheme();
    // Used to show the requested orgunit prominently.

    const selectedFormsIds: number[] = useMemo(
        () =>
            params.formId
                ? params.formId.split(',').map(id => parseInt(id, 10))
                : [],
        [params.formId],
    );
    const handleChangeTab = useCallback(
        (newTab: 'list' | 'map') => {
            setTab(newTab);
            const newParams = {
                ...params,
                tab: newTab,
            };
            dispatch(redirectTo(baseUrl, newParams));
        },
        [dispatch, params],
    );
    const getRowStyles = useCallback(
        ({ original }) => {
            if (original?.is_root) {
                return {
                    style: {
                        backgroundColor: Color(
                            theme.palette.primary.main,
                        ).lighten(0.9),
                    },
                };
            }
            return {};
        },
        [theme],
    );

    useEffect(() => {
        if (params.tab && params.tab !== tab) {
            handleChangeTab(params.tab);
        }
    }, [handleChangeTab, params.tab, tab]);

    return (
        <>
            <TopBar
                title={formatMessage(MESSAGES.completenessStats)}
                displayBackButton={false}
            />
            <Box p={4} className={classes.container}>
                <Box>
                    <CompletenessStatsFilters params={params} />
                </Box>
                <Grid
                    container
                    item
                    style={{ paddingTop: '5px', paddingBottom: '5px' }}
                >
                    <Grid item container justifyContent="flex-end">
                        <CsvButton csvUrl={csvUrl} />
                    </Grid>
                </Grid>
                {selectedFormsIds.length === 1 && (
                    <Tabs
                        value={tab}
                        onChange={(_, newtab) => handleChangeTab(newtab)}
                    >
                        <Tab
                            value="list"
                            label={formatMessage(MESSAGES.list)}
                        />
                        <Tab value="map" label={formatMessage(MESSAGES.map)} />
                    </Tabs>
                )}

                {selectedFormsIds.length === 1 && (
                    <Box
                        width="100%"
                        className={tab === 'map' ? '' : classes.hiddenOpacity}
                    >
                        <Map
                            locations={completenessMapStats || []}
                            isFetchingLocations={isFetchingMapStats}
                            params={params}
                            selectedFormId={selectedFormsIds[0]}
                        />
                    </Box>
                )}
                {tab === 'list' && (
                    <Box mt={selectedFormsIds.length === 1 ? 0 : 2}>
                        <TableWithDeepLink
                            marginTop={false}
                            data={completenessStats?.results ?? []}
                            pages={completenessStats?.pages ?? 1}
                            defaultSorted={['name']}
                            columns={columns}
                            // @ts-ignore
                            count={completenessStats?.count ?? 0}
                            baseUrl={baseUrl}
                            countOnTop={false}
                            params={params}
                            extraProps={{ loading: isFetching }}
                            onTableParamsChange={p => {
                                dispatch(redirectTo(baseUrl, p));
                            }}
                            // @ts-ignore
                            rowProps={getRowStyles}
                        />
                    </Box>
                )}
            </Box>
        </>
    );
};<|MERGE_RESOLUTION|>--- conflicted
+++ resolved
@@ -60,17 +60,13 @@
     const { formatMessage } = useSafeIntl();
     const { data: completenessStats, isFetching } =
         useGetCompletenessStats(params);
-<<<<<<< HEAD
     const { data: completenessMapStats, isFetching: isFetchingMapStats } =
         useGetCompletnessMapStats(params);
-    const columns = useCompletenessStatsColumns(params, completenessStats);
-=======
     const columns = useCompletenessStatsColumns(
         router,
         params,
         completenessStats,
     );
->>>>>>> 15804590
     const csvUrl = useMemo(
         () => `/api/v2/completeness_stats.csv?${buildQueryString(params)}`,
         [params],
