--- conflicted
+++ resolved
@@ -12,13 +12,10 @@
 from .budget.models import BudgetStep, BudgetStepFile, BudgetStepLink, MailTemplate, WorkflowModel
 from .models import (
     Campaign,
-<<<<<<< HEAD
     CampaignGroup,
-=======
     ReasonForDelay,
     RoundDateHistoryEntry,
     Round,
->>>>>>> c31890aa
     Config,
     CountryUsersGroup,
     Round,
@@ -142,7 +139,6 @@
     raw_id_fields = ("country",)
 
 
-<<<<<<< HEAD
 class VaccineArrivalReportAdminInline(admin.TabularInline):
     model = VaccineArrivalReport
     extra = 0
@@ -176,11 +172,11 @@
     raw_id_fields = ("campaign",)
     list_display = ["campaign", "number"]
     list_filter = ["campaign"]
-=======
+
+
 @admin.register(ReasonForDelay)
 class ReasonForDelayAdmin(admin.ModelAdmin):
     model = ReasonForDelay
->>>>>>> c31890aa
 
 
 admin.site.register(Campaign, CampaignAdmin)
