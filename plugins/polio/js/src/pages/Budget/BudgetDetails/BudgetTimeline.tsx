--- conflicted
+++ resolved
@@ -4,83 +4,14 @@
 import Stepper from '@material-ui/core/Stepper';
 import Step from '@material-ui/core/Step';
 import StepLabel from '@material-ui/core/StepLabel';
-<<<<<<< HEAD
 import moment from 'moment';
-import { Categories } from '../types';
+import { Categories, Item } from '../types';
 import { TimelineStepIcon } from './TimelineStepIcon';
 import { useStyles } from './styles';
-=======
-import { CheckCircleOutline } from '@material-ui/icons';
-// @ts-ignore
-import moment from 'moment';
-import { Categories, Item } from '../types';
->>>>>>> ecee09ae
 
 type Props = {
     categories?: Categories;
 };
-<<<<<<< HEAD
-=======
-const useStyles = makeStyles(theme => ({
-    root: {
-        width: '100%',
-        '&.MuiStepper-root': {
-            padding: 0,
-            marginTop: theme.spacing(2),
-        },
-        '& .MuiBox-root': {
-            alignItems: 'flex-start',
-        },
-    },
-    step: {
-        display: 'flex',
-        flexDirection: 'column',
-        alignItems: 'center',
-    },
-    checkboxWrapper: {
-        display: 'flex',
-        alignItems: 'center',
-    },
-    taskIcon: {
-        transform: 'scale(0.85)',
-        position: 'relative',
-        top: -3,
-    },
-    taskDone: {
-        color: theme.palette.success.main,
-    },
-    taskPending: {
-        // @ts-ignore
-        color: theme.palette.mediumGray.main,
-    },
-    itemLabel: {
-        fontSize: '0.82rem',
-    },
-    divider: {
-        height: '30px',
-        // @ts-ignore
-        backgroundColor: theme.palette.gray.main,
-    },
-    stepCompleted: {
-        '& + div .MuiStepConnector-lineHorizontal': {
-            borderColor: theme.palette.success.main,
-        },
-    },
-    stepActive: {
-        '& + div .MuiStepConnector-lineHorizontal': {
-            // @ts-ignore
-            borderColor: theme.palette.yellow.main,
-        },
-    },
-    stepInactive: {
-        '& + div .MuiStepConnector-lineHorizontal': {
-            // @ts-ignore
-            borderColor: theme.palette.gray.main,
-        },
-    },
-    latestItem: { fontWeight: 'bold' },
-}));
->>>>>>> ecee09ae
 
 const getColor = category => {
     switch (category.color) {
@@ -99,14 +30,15 @@
         .sort((step1, step2) =>
             moment(step1.performed_at).isAfter(moment(step2.performed_at)),
         );
-    // API sends the data sorted by ascending date. We keep that order to messing with the order for step swith the same timestamp (it happens)
+    // API sends the data sorted by ascending date. We keep that order to avoid messing with the order for step swith the same timestamp (it happens)
     // So we need to get the last element of the sorted array
     return sorted[sorted.length - 1];
 };
 
 const isSameItem = (item1: Item, item2: Item): boolean => {
     return (
-        item1.label === item2.label && item1.performed_at === item2.performed_at
+        item1?.label === item2?.label &&
+        item1?.performed_at === item2?.performed_at
     );
 };
 
