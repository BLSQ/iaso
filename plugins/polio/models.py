<<<<<<< HEAD
import pathlib
=======
from typing import Union
>>>>>>> f8e33c99
from uuid import uuid4

from django.contrib.auth.models import User, AnonymousUser
from django.db import models
from django.db.models import Count, Manager
import django.db.models.manager

from django.utils.translation import gettext as _
from gspread.utils import extract_id_from_url  # type: ignore

from iaso.models import Group, OrgUnit, Account
from iaso.models.microplanning import Team
from iaso.utils import slugify_underscore
from iaso.utils.models.soft_deletable import SoftDeletableModel
from plugins.polio.preparedness.parser import open_sheet_by_url, surge_indicator_for_country

from plugins.polio.preparedness.spread_cache import CachedSpread

# noinspection PyUnresolvedReferences
from .budget.models import BudgetStep, BudgetStepFile

VIRUSES = [
    ("PV1", _("PV1")),
    ("PV2", _("PV2")),
    ("PV3", _("PV3")),
    ("cVDPV2", _("cVDPV2")),
    ("WPV1", _("WPV1")),
]

VACCINES = [
    ("mOPV2", _("mOPV2")),
    ("nOPV2", _("nOPV2")),
    ("bOPV", _("bOPV")),
]

LANGUAGES = [
    ("FR", "Français"),
    ("EN", "English"),
]

RESPONSIBLES = [
    ("WHO", _("WHO")),
    ("UNICEF", _("UNICEF")),
    ("NAT", _("National")),
    ("MOH", _("MOH")),
    ("PROV", _("PROVINCE")),
    ("DIST", _("District")),
]

STATUS = [
    ("PENDING", _("Pending")),
    ("ONGOING", _("Ongoing")),
    ("FINISHED", _("Finished")),
]

RA_BUDGET_STATUSES = [
    ("APPROVED", _("Approved")),
    ("TO_SUBMIT", _("To Submit")),
    ("SUBMITTED", _("Submitted")),
    ("REVIEWED", _("Reviewed by RRT")),
]

PREPAREDNESS_SYNC_STATUS = [
    ("QUEUED", _("Queued")),
    ("ONGOING", _("Ongoing")),
    ("FAILURE", _("Failed")),
    ("FINISHED", _("Finished")),
]

PAYMENT = [
    ("DIRECT", _("Direct")),
    ("DFC", _("DFC")),
]


def make_group_round_scope():
    return Group.objects.create(name="hidden roundScope")


class RoundScope(models.Model):
    "Scope (selection of orgunit) for a round and vaccines"

    group = models.OneToOneField(
        Group, on_delete=models.CASCADE, related_name="roundScope", default=make_group_round_scope
    )
    round = models.ForeignKey("Round", on_delete=models.CASCADE, related_name="scopes")

    vaccine = models.CharField(max_length=5, choices=VACCINES)

    class Meta:
        unique_together = [("round", "vaccine")]
        ordering = ["round", "vaccine"]


def make_group_campaign_scope():
    return Group.objects.create(name="hidden campaignScope")


class CampaignScope(models.Model):
    """Scope (selection of orgunit) for a campaign and vaccines"""

    group = models.OneToOneField(
        Group, on_delete=models.CASCADE, related_name="campaignScope", default=make_group_campaign_scope
    )
    campaign = models.ForeignKey("Campaign", on_delete=models.CASCADE, related_name="scopes")
    vaccine = models.CharField(max_length=5, choices=VACCINES)

    class Meta:
        unique_together = [("campaign", "vaccine")]
        ordering = ["campaign", "vaccine"]


class Shipment(models.Model):
    vaccine_name = models.CharField(max_length=5, choices=VACCINES)
    po_numbers = models.IntegerField(null=True, blank=True)
    doses_received = models.IntegerField(null=True, blank=True)
    estimated_arrival_date = models.DateField(null=True, blank=True)
    reception_pre_alert = models.DateField(null=True, blank=True)
    date_reception = models.DateField(null=True, blank=True)
    round = models.ForeignKey("Round", related_name="shipments", on_delete=models.CASCADE, null=True)


class RoundVaccine(models.Model):
    class Meta:
        unique_together = [("name", "round")]
        ordering = ["name"]

    name = models.CharField(max_length=5, choices=VACCINES)
    round = models.ForeignKey("Round", on_delete=models.CASCADE, related_name="vaccines", null=True, blank=True)
    doses_per_vial = models.IntegerField(null=True, blank=True)
    wastage_ratio_forecast = models.DecimalField(max_digits=5, decimal_places=2, null=True, blank=True)


class Round(models.Model):
    class Meta:
        ordering = ["number", "started_at"]

    # With the current situation/UI, all rounds must have a start date. However, there might be legacy campaigns/rounds
    # floating around in production, and therefore consumer code must assume that this field might be NULL
    started_at = models.DateField(null=True, blank=True)
    number = models.IntegerField(null=True, blank=True)
    campaign = models.ForeignKey("Campaign", related_name="rounds", on_delete=models.PROTECT, null=True)
    # With the current situation/UI, all rounds must have an end date. However, there might be legacy campaigns/rounds
    # floating around in production, and therefore consumer code must assume that this field might be NULL
    ended_at = models.DateField(null=True, blank=True)
    mop_up_started_at = models.DateField(null=True, blank=True)
    mop_up_ended_at = models.DateField(null=True, blank=True)
    im_started_at = models.DateField(null=True, blank=True)
    im_ended_at = models.DateField(null=True, blank=True)
    lqas_started_at = models.DateField(null=True, blank=True)
    lqas_ended_at = models.DateField(null=True, blank=True)
    target_population = models.IntegerField(null=True, blank=True)
    doses_requested = models.IntegerField(null=True, blank=True)
    cost = models.DecimalField(max_digits=10, decimal_places=2, default=0.0, null=True, blank=True)
    im_percentage_children_missed_in_household = models.DecimalField(
        max_digits=10, decimal_places=2, null=True, blank=True
    )
    im_percentage_children_missed_out_household = models.DecimalField(
        max_digits=10, decimal_places=2, null=True, blank=True
    )
    im_percentage_children_missed_in_plus_out_household = models.DecimalField(
        max_digits=10, decimal_places=2, null=True, blank=True
    )
    awareness_of_campaign_planning = models.DecimalField(max_digits=10, decimal_places=2, null=True, blank=True)
    main_awareness_problem = models.CharField(max_length=255, null=True, blank=True)
    lqas_district_passing = models.IntegerField(null=True, blank=True)
    lqas_district_failing = models.IntegerField(null=True, blank=True)

    # Preparedness
    preparedness_spreadsheet_url = models.URLField(null=True, blank=True)
    preparedness_sync_status = models.CharField(max_length=10, default="FINISHED", choices=PREPAREDNESS_SYNC_STATUS)
    # Vaccine management
    date_signed_vrf_received = models.DateField(null=True, blank=True)
    date_destruction = models.DateField(null=True, blank=True)
    vials_destroyed = models.IntegerField(null=True, blank=True)
    reporting_delays_hc_to_district = models.IntegerField(null=True, blank=True)
    reporting_delays_district_to_region = models.IntegerField(null=True, blank=True)
    reporting_delays_region_to_national = models.IntegerField(null=True, blank=True)
    forma_reception = models.DateField(null=True, blank=True)
    forma_missing_vials = models.IntegerField(null=True, blank=True)
    forma_usable_vials = models.IntegerField(null=True, blank=True)
    forma_unusable_vials = models.IntegerField(null=True, blank=True)

    def get_item_by_key(self, key):
        return getattr(self, key)


<<<<<<< HEAD
def _campaign_template_form_upload_to(instance: "CampaignFormTemplate", filename: str) -> str:
    path = pathlib.Path(filename)
    underscored_form_name = slugify_underscore(instance.name)

    return f"forms/{underscored_form_name}_{instance.id}{path.suffix}"


class CampaignFormTemplate(SoftDeletableModel):
    form_template = models.FileField(upload_to=_campaign_template_form_upload_to, null=True, blank=True)
    name = models.CharField(max_length=255, unique=True)
    account = models.ForeignKey(Account, blank=False, null=False, on_delete=models.PROTECT)
    created_at = models.DateTimeField(auto_now_add=True)
    updated_at = models.DateTimeField(auto_now=True)

    class Meta:
        unique_together = ["name", "account"]

    def __str__(self):
        return f"{self.account} {self.name}"

    def as_dict(self):
        return {
            "name": self.name,
            "created_at": self.created_at,
            "updated_at": self.updated_at,
            "form_template": self.form_template,
            "account": self.account.as_dict(),
        }
=======
class CampaignQuerySet(models.QuerySet):
    def filter_for_user(self, user: Union[User, AnonymousUser]):
        qs = self
        if user.is_authenticated and user.iaso_profile.org_units.count():
            org_units = OrgUnit.objects.hierarchy(user.iaso_profile.org_units.all())
            qs = qs.filter(initial_org_unit__in=org_units)
        return qs


# workaround for MyPy detection
CampaignManager = models.Manager.from_queryset(CampaignQuerySet)
>>>>>>> f8e33c99


class Campaign(SoftDeletableModel):
    class Meta:
        ordering = ["obr_name"]

    objects = CampaignManager()
    scopes: "django.db.models.manager.RelatedManager[CampaignScope]"
    rounds: "django.db.models.manager.RelatedManager[Round]"
    id = models.UUIDField(default=uuid4, primary_key=True, editable=False)
    epid = models.CharField(default=None, max_length=255, null=True, blank=True)
    obr_name = models.CharField(max_length=255, unique=True)
    gpei_coordinator = models.CharField(max_length=255, null=True, blank=True)
    gpei_email = models.EmailField(max_length=254, null=True, blank=True)
    description = models.TextField(null=True, blank=True)
    separate_scopes_per_round = models.BooleanField(default=False)
    initial_org_unit = models.ForeignKey(
        "iaso.orgunit", null=True, blank=True, on_delete=models.SET_NULL, related_name="campaigns"
    )

    country = models.ForeignKey(
        "iaso.orgunit",
        null=True,
        blank=True,
        on_delete=models.SET_NULL,
        related_name="campaigns_country",
        help_text="Country for campaign, set automatically from initial_org_unit",
    )

    creation_email_send_at = models.DateTimeField(
        null=True, blank=True, help_text="When and if we sent an email for creation"
    )

    group = models.ForeignKey(
        Group,
        null=True,
        blank=True,
        on_delete=models.SET_NULL,
        related_name="campaigns",
        default=None,
        limit_choices_to={"domain": "POLIO"},
    )

    onset_at = models.DateField(
        null=True,
        help_text=_("When the campaign starts"),
        blank=True,
    )

    three_level_call_at = models.DateField(
        null=True,
        blank=True,
        verbose_name=_("3 level call"),
    )

    cvdpv_notified_at = models.DateField(
        null=True,
        blank=True,
        verbose_name=_("cVDPV Notification"),
    )
    cvdpv2_notified_at = models.DateField(
        null=True,
        blank=True,
        verbose_name=_("cVDPV2 Notification"),
    )

    pv_notified_at = models.DateField(
        null=True,
        blank=True,
        verbose_name=_("PV Notification"),
    )

    pv2_notified_at = models.DateField(
        null=True,
        blank=True,
        verbose_name=_("PV2 Notification"),
    )

    virus = models.CharField(max_length=6, choices=VIRUSES, null=True, blank=True)
    # Deprecated
    vacine = models.CharField(max_length=5, choices=VACCINES, null=True, blank=True)

    # Detection
    detection_status = models.CharField(default="PENDING", max_length=10, choices=STATUS)
    detection_responsible = models.CharField(max_length=10, choices=RESPONSIBLES, null=True, blank=True)
    detection_first_draft_submitted_at = models.DateField(
        null=True,
        blank=True,
        verbose_name=_("1st Draft Submission"),
    )
    detection_rrt_oprtt_approval_at = models.DateField(
        null=True,
        blank=True,
        verbose_name=_("RRT/OPRTT Approval"),
    )

    # Risk Assessment
    risk_assessment_status = models.CharField(max_length=10, choices=RA_BUDGET_STATUSES, null=True, blank=True)
    risk_assessment_responsible = models.CharField(max_length=10, choices=RESPONSIBLES, null=True, blank=True)
    investigation_at = models.DateField(
        null=True,
        blank=True,
        verbose_name=_("Field Investigation Date"),
    )
    risk_assessment_first_draft_submitted_at = models.DateField(
        null=True,
        blank=True,
        verbose_name=_("1st Draft Submission"),
    )
    risk_assessment_rrt_oprtt_approval_at = models.DateField(
        null=True,
        blank=True,
        verbose_name=_("RRT/OPRTT Approval"),
    )
    ag_nopv_group_met_at = models.DateField(
        null=True,
        blank=True,
        verbose_name=_("AG/nOPV Group"),
    )
    dg_authorized_at = models.DateField(
        null=True,
        blank=True,
        verbose_name=_("DG Authorization"),
    )
    verification_score = models.IntegerField(null=True, blank=True)
    doses_requested = models.IntegerField(null=True, blank=True)
    # Preparedness DEPRECATED -> Moved to round
    preperadness_spreadsheet_url = models.URLField(null=True, blank=True)
    preperadness_sync_status = models.CharField(max_length=10, default="FINISHED", choices=PREPAREDNESS_SYNC_STATUS)
    # Surge recruitment
    surge_spreadsheet_url = models.URLField(null=True, blank=True)
    country_name_in_surge_spreadsheet = models.CharField(null=True, blank=True, max_length=256)
    # Budget
    budget_status = models.CharField(max_length=10, choices=RA_BUDGET_STATUSES, null=True, blank=True)
    budget_responsible = models.CharField(max_length=10, choices=RESPONSIBLES, null=True, blank=True)
    is_test = models.BooleanField(default=False)

    last_budget_event = models.ForeignKey(
        "BudgetEvent", null=True, blank=True, on_delete=models.SET_NULL, related_name="lastbudgetevent"
    )

    budget_current_state_key = models.CharField(max_length=100, null=True, blank=True)
    budget_current_state_label = models.CharField(max_length=100, null=True, blank=True)

    who_disbursed_to_co_at = models.DateField(
        null=True,
        blank=True,
        verbose_name=_("Disbursed to CO (WHO)"),
    )

    who_disbursed_to_moh_at = models.DateField(
        null=True,
        blank=True,
        verbose_name=_("Disbursed to MOH (WHO)"),
    )

    unicef_disbursed_to_co_at = models.DateField(
        null=True,
        blank=True,
        verbose_name=_("Disbursed to CO (UNICEF)"),
    )

    unicef_disbursed_to_moh_at = models.DateField(
        null=True,
        blank=True,
        verbose_name=_("Disbursed to MOH (UNICEF)"),
    )

    eomg = models.DateField(
        null=True,
        blank=True,
        verbose_name=_("EOMG"),
    )
    no_regret_fund_amount = models.DecimalField(
        max_digits=10,
        decimal_places=2,
        null=True,
        blank=True,
    )
    payment_mode = models.CharField(max_length=10, choices=PAYMENT, null=True, blank=True)
    # Rounds
    round_one = models.OneToOneField(
        Round, on_delete=models.PROTECT, related_name="campaign_round_one", null=True, blank=True
    )
    round_two = models.OneToOneField(
        Round, on_delete=models.PROTECT, related_name="campaign_round_two", null=True, blank=True
    )
    created_at = models.DateTimeField(auto_now_add=True)
    updated_at = models.DateTimeField(auto_now=True)

    # Additional fields
    district_count = models.IntegerField(null=True, blank=True)
    budget_rrt_oprtt_approval_at = models.DateField(
        null=True,
        blank=True,
        verbose_name=_("Budget Approval"),
    )
    budget_submitted_at = models.DateField(
        null=True,
        blank=True,
        verbose_name=_("Budget Submission"),
    )

    is_preventive = models.BooleanField(default=False, help_text="Preventive campaign")
    enable_send_weekly_email = models.BooleanField(
        default=False, help_text="Activate the sending of a reminder email every week."
    )

    def __str__(self):
        return f"{self.epid} {self.obr_name}"

    def get_item_by_key(self, key):
        return getattr(self, key)

    def get_districts_for_round_number(self, round_number):
        if self.separate_scopes_per_round:
            return (
                OrgUnit.objects.filter(groups__roundScope__round__number=round_number)
                .filter(groups__roundScope__round__campaign=self)
                .distinct()
            )
        return self.get_campaign_scope_districts()

    def get_districts_for_round(self, round):
        if self.separate_scopes_per_round:
            districts = OrgUnit.objects.filter(groups__roundScope__round=round).distinct()
        else:
            districts = self.get_campaign_scope_districts()
        return districts

    def get_campaign_scope_districts(self):
        # Get districts on campaign scope, make only sense if separate_scopes_per_round=True
        return OrgUnit.objects.filter(groups__campaignScope__campaign=self)

    def get_all_districts(self):
        """District from all round merged as one"""
        if self.separate_scopes_per_round:
            return OrgUnit.objects.filter(groups__roundScope__round__campaign=self).distinct()
        return self.get_campaign_scope_districts()

    def last_surge(self):
        spreadsheet_url = self.surge_spreadsheet_url
        ssi = SpreadSheetImport.last_for_url(spreadsheet_url)
        if not ssi:
            return None
        cs = ssi.cached_spreadsheet

        surge_country_name = self.country_name_in_surge_spreadsheet
        if not surge_country_name:
            return None
        response = surge_indicator_for_country(cs, surge_country_name)
        response["created_at"] = ssi.created_at
        return response

    def save(self, *args, **kwargs):
        if self.initial_org_unit is not None:
            try:
                country = self.initial_org_unit.ancestors().filter(org_unit_type__category="COUNTRY").first()
                self.country = country
            except OrgUnit.DoesNotExist:
                pass

        super().save(*args, **kwargs)

    @property
    def vaccines(self):
        if self.separate_scopes_per_round:
            vaccines = set()
            for round in self.rounds.all():
                for scope in round.scopes.annotate(orgunits_count=Count("group__org_units")).filter(
                    orgunits_count__gte=1
                ):
                    vaccines.add(scope.vaccine)
            return ", ".join(list(vaccines))
        else:
            return ",".join(
                scope.vaccine
                for scope in self.scopes.annotate(orgunits_count=Count("group__org_units")).filter(
                    orgunits_count__gte=1
                )
            )

    def get_round_one(self):
        try:
            round = self.rounds.get(number=1)
            return round
        except Round.DoesNotExist:
            return None

    def get_round_two(self):
        try:
            round = self.rounds.get(number=2)
            return round
        except Round.DoesNotExist:
            return None


# Deprecated
class Preparedness(models.Model):
    id = models.UUIDField(default=uuid4, primary_key=True, editable=False)
    campaign = models.ForeignKey(Campaign, on_delete=models.CASCADE)
    spreadsheet_url = models.URLField()

    national_score = models.DecimalField(max_digits=10, decimal_places=2, verbose_name=_("National Score"))
    regional_score = models.DecimalField(max_digits=10, decimal_places=2, verbose_name=_("Regional Score"))
    district_score = models.DecimalField(max_digits=10, decimal_places=2, verbose_name=_("District Score"))

    payload = models.JSONField()

    created_at = models.DateTimeField(auto_now_add=True, db_index=True)

    def __str__(self) -> str:
        return f"{self.campaign} - {self.created_at}"


# Deprecated
class Surge(models.Model):
    id = models.UUIDField(default=uuid4, primary_key=True, editable=False)
    campaign = models.ForeignKey(Campaign, on_delete=models.CASCADE)
    spreadsheet_url = models.URLField()
    surge_country_name = models.CharField(max_length=250, null=True, default=True)
    who_recruitment = models.DecimalField(max_digits=10, decimal_places=2, verbose_name=_("Recruitment WHO"))
    who_completed_recruitment = models.DecimalField(
        max_digits=10, decimal_places=2, verbose_name=_("Completed for WHO")
    )
    unicef_recruitment = models.DecimalField(max_digits=10, decimal_places=2, verbose_name=_("Recruitment UNICEF"))
    unicef_completed_recruitment = models.DecimalField(
        max_digits=10, decimal_places=2, verbose_name=_("Completed for UNICEF")
    )

    payload = models.JSONField()

    created_at = models.DateTimeField(auto_now_add=True, db_index=True)

    def __str__(self) -> str:
        return f"{self.campaign} - {self.created_at}"


class Config(models.Model):
    slug = models.SlugField(unique=True)
    content = models.JSONField()
    created_at = models.DateTimeField(auto_now_add=True, db_index=True)
    updated_at = models.DateTimeField(auto_now=True)

    def __str__(self):
        return self.slug


class CountryUsersGroup(models.Model):
    users = models.ManyToManyField(User, blank=True)
    country = models.OneToOneField(OrgUnit, on_delete=models.CASCADE)
    language = models.CharField(max_length=32, choices=LANGUAGES, default="EN")
    created_at = models.DateTimeField(auto_now_add=True, db_index=True)
    updated_at = models.DateTimeField(auto_now=True)

    def __str__(self):
        return str(self.country)


class LineListImport(models.Model):
    file = models.FileField(upload_to="uploads/linelist/% Y/% m/% d/")
    import_result = models.JSONField()
    created_at = models.DateTimeField(auto_now_add=True, db_index=True)
    updated_at = models.DateTimeField(auto_now=True)
    created_by = models.ForeignKey(User, null=True, blank=True, on_delete=models.SET_NULL)


class URLCache(models.Model):
    url = models.URLField(unique=True)
    content = models.TextField()
    created_at = models.DateTimeField(auto_now_add=True, db_index=True)
    updated_at = models.DateTimeField(auto_now=True)
    created_by = models.ForeignKey(User, null=True, blank=True, on_delete=models.SET_NULL)

    def __str__(self):
        return self.url


class SpreadSheetImport(models.Model):
    """A copy of a Google Spreadsheet in the DB, in JSON format

    This allows us to separate the parsing of the datasheet from its retrieval
    and to keep a history.
    """

    created_at = models.DateTimeField(auto_now_add=True, db_index=True)
    url = models.URLField()
    content = models.JSONField()
    spread_id = models.CharField(max_length=60, db_index=True)

    @staticmethod
    def create_for_url(spreadsheet_url: str):
        spread = open_sheet_by_url(spreadsheet_url)
        cached_spread = CachedSpread.from_spread(spread)
        return SpreadSheetImport.objects.create(content=cached_spread.c, url=spreadsheet_url, spread_id=spread.id)

    @property
    def cached_spreadsheet(self):
        return CachedSpread(self.content)

    @staticmethod
    def last_for_url(spreadsheet_url: str):
        if not spreadsheet_url:
            return None
        spread_id = extract_id_from_url(spreadsheet_url)

        ssis = SpreadSheetImport.objects.filter(spread_id=spread_id)

        if not ssis:
            # No import yet
            return None
        return ssis.latest("created_at")


class CampaignGroup(SoftDeletableModel):
    def __str__(self):
        return f"{self.name} {','.join(str(c) for c in self.campaigns.all())}"

    created_at = models.DateTimeField(auto_now_add=True)
    updated_at = models.DateTimeField(auto_now=True)
    name = models.CharField(max_length=200)
    campaigns = models.ManyToManyField(Campaign, related_name="grouped_campaigns")


class BudgetEvent(SoftDeletableModel):

    TYPES = (
        ("submission", "Budget Submission"),
        ("comments", "Comments"),
        ("validation", "Approval"),
        ("request", "Request"),
        ("feedback", "Feedback"),
        ("review", "Review"),
        ("transmission", "Transmission"),
    )

    STATUS = (("validation_ongoing", "Validation Ongoing"), ("validated", "Validated"))

    campaign = models.ForeignKey(Campaign, on_delete=models.PROTECT, related_name="budget_events")
    type = models.CharField(choices=TYPES, max_length=200)
    author = models.ForeignKey(User, blank=False, null=False, on_delete=models.PROTECT)
    internal = models.BooleanField(default=False)
    target_teams = models.ManyToManyField(Team)
    created_at = models.DateTimeField(auto_now_add=True)
    updated_at = models.DateTimeField(auto_now=True)
    status = models.CharField(choices=STATUS, max_length=200, null=True, default="validation_ongoing")
    cc_emails = models.CharField(max_length=200, blank=True, null=True)
    comment = models.TextField(blank=True, null=True)
    links = models.TextField(blank=True, null=True)
    is_finalized = models.BooleanField(default=False)
    is_email_sent = models.BooleanField(default=False)
    amount = models.DecimalField(blank=True, null=True, decimal_places=2, max_digits=14)

    def __str__(self):
        return str(self.campaign)

    def save(self, *args, **kwargs):
        super(BudgetEvent, self).save(*args, **kwargs)
        if self.campaign.last_budget_event is None:
            self.campaign.last_budget_event = self
        elif self.campaign.last_budget_event.created_at < self.created_at:
            self.campaign.last_budget_event = self
        self.campaign.save()


class BudgetFiles(models.Model):
    event = models.ForeignKey(BudgetEvent, on_delete=models.PROTECT, related_name="event_files")
    file = models.FileField()
    created_at = models.DateTimeField(auto_now_add=True)
    updated_at = models.DateTimeField(auto_now=True)

    class Meta:
        verbose_name = "Budget File"
        verbose_name_plural = "Budget Files"

    def __str__(self):
        return str(self.event)<|MERGE_RESOLUTION|>--- conflicted
+++ resolved
@@ -1,8 +1,5 @@
-<<<<<<< HEAD
+from typing import Union
 import pathlib
-=======
-from typing import Union
->>>>>>> f8e33c99
 from uuid import uuid4
 
 from django.contrib.auth.models import User, AnonymousUser
@@ -190,7 +187,19 @@
         return getattr(self, key)
 
 
-<<<<<<< HEAD
+class CampaignQuerySet(models.QuerySet):
+    def filter_for_user(self, user: Union[User, AnonymousUser]):
+        qs = self
+        if user.is_authenticated and user.iaso_profile.org_units.count():
+            org_units = OrgUnit.objects.hierarchy(user.iaso_profile.org_units.all())
+            qs = qs.filter(initial_org_unit__in=org_units)
+        return qs
+
+
+# workaround for MyPy detection
+CampaignManager = models.Manager.from_queryset(CampaignQuerySet)
+
+
 def _campaign_template_form_upload_to(instance: "CampaignFormTemplate", filename: str) -> str:
     path = pathlib.Path(filename)
     underscored_form_name = slugify_underscore(instance.name)
@@ -219,19 +228,6 @@
             "form_template": self.form_template,
             "account": self.account.as_dict(),
         }
-=======
-class CampaignQuerySet(models.QuerySet):
-    def filter_for_user(self, user: Union[User, AnonymousUser]):
-        qs = self
-        if user.is_authenticated and user.iaso_profile.org_units.count():
-            org_units = OrgUnit.objects.hierarchy(user.iaso_profile.org_units.all())
-            qs = qs.filter(initial_org_unit__in=org_units)
-        return qs
-
-
-# workaround for MyPy detection
-CampaignManager = models.Manager.from_queryset(CampaignQuerySet)
->>>>>>> f8e33c99
 
 
 class Campaign(SoftDeletableModel):
