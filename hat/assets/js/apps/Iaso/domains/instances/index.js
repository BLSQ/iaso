--- conflicted
+++ resolved
@@ -75,11 +75,11 @@
                 }`,
             ),
         snackMessages.fetchInstanceLocationError,
-<<<<<<< HEAD
-        { enabled: params.tab === 'map', select: result => result.instances },
-=======
-        { enabled: params.tab === 'files' || params.tab === 'maps' },
->>>>>>> 43bb92b6
+
+        {
+            enabled: params.tab === 'files' || params.tab === 'maps',
+            select: result => result.instances,
+        },
     );
 
     const { isLoading: loadingList } = useSnackQuery(
