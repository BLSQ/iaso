import json
import ntpath
from time import gmtime, strftime

import pandas as pd
from django.contrib.gis.geos import Point
from django.core.paginator import Paginator
from django.db import connection
from django.db.models import Q, Count
from django.http import StreamingHttpResponse, HttpResponse
from rest_framework import serializers, status
from rest_framework import viewsets, permissions
from rest_framework.decorators import action
from rest_framework.generics import get_object_or_404
from rest_framework.request import Request
from rest_framework.response import Response

import iaso.periods as periods
from hat.api.export_utils import Echo, generate_xlsx, iter_items, timestamp_to_utc_datetime
from hat.audit.models import log_modification, INSTANCE_API
from hat.common.utils import queryset_iterator
from iaso.models import Instance, OrgUnit, Form, Project, InstanceFile, InstanceQuerySet
from iaso.utils import timestamp_to_datetime
from . import common
from .common import safe_api_import, TimestampField
from .instance_filters import parse_instance_filters


class InstanceSerializer(serializers.ModelSerializer):
    org_unit = serializers.PrimaryKeyRelatedField(queryset=OrgUnit.objects.all())
    period = serializers.CharField(max_length=6, allow_blank=True)

    class Meta:
        model = Instance
        fields = ["org_unit", "period", "deleted"]

    def validate_org_unit(self, value):
        """Check if user has access to this org_unit."""
        # Prevent IA-928: Don't revalidate org unit if it's not modified. As the allowed Type on form or the type
        #  on the org unit can change
        if self.instance and self.instance.org_unit == value:
            return value
        if value.org_unit_type in self.instance.form.org_unit_types.all():
            try:
                return OrgUnit.objects.filter_for_user_and_app_id(self.context["request"].user, None).get(pk=value.pk)
            except OrgUnit.DoesNotExist:
                pass  # that way, if the condition is false, the exception is raised as well
        raise serializers.ValidationError("Org unit type not assigned to this form or not accessible to this user")

    def validate_period(self, value):
        """
        Check if period is of self.instance.form.period_type.
        """

        if self.instance.period and (periods.detect(value) == self.instance.form.period_type):
            return value
        raise serializers.ValidationError("Wrong period type")


class HasInstancePermission(permissions.BasePermission):
    def has_permission(self, request: Request, view):
        if request.method == "POST":
            return True

        return request.user.is_authenticated and (
            request.user.has_perm("menupermissions.iaso_forms")
            or request.user.has_perm("menupermissions.iaso_submissions")
        )

    def has_object_permission(self, request: Request, view, obj: Instance):
        # TODO: should not be necessary once the instances viewset uses a get_queryset that handle accounts
        return request.user.iaso_profile.account in [p.account for p in obj.form.projects.all()]


class InstanceFileSerializer(serializers.Serializer):
    instance_id = serializers.IntegerField()
    file = serializers.FileField(use_url=True)
    created_at = TimestampField(read_only=True)


class InstancesViewSet(viewsets.ViewSet):
    """Instances API

    Posting instances can be done anonymously (if the project allows it), all other methods are restricted
    to authenticated users having the "menupermissions.iaso_forms" permission.

    GET /api/instances/
    GET /api/instances/<id>
    DELETE /api/instances/<id>
    POST /api/instances/
    """

    permission_classes = [HasInstancePermission]

    def get_queryset(self):
        request = self.request
        queryset: InstanceQuerySet = Instance.objects.order_by("-id")
        queryset = queryset.filter_for_user(request.user)
        return queryset

    @action(["GET"], detail=False)
    def attachments(self, request):
        instances = self.get_queryset()
        filters = parse_instance_filters(request.GET)
        instances = instances.for_filters(**filters)
        queryset = InstanceFile.objects.filter(instance__in=instances)

        paginator = common.Paginator()
        page = paginator.paginate_queryset(queryset, request)
        if page is not None:
            serializer = InstanceFileSerializer(page, many=True)
            return paginator.get_paginated_response(serializer.data)

        serializer = InstanceFileSerializer(queryset, many=True)
        return Response(serializer.data)

    def list(self, request):
        limit = request.GET.get("limit", None)
        as_small_dict = request.GET.get("asSmallDict", None)
        page_offset = request.GET.get("page", 1)
        orders = request.GET.get("order", "updated_at").split(",")
        csv_format = request.GET.get("csv", None)
        xlsx_format = request.GET.get("xlsx", None)
        filters = parse_instance_filters(request.GET)

        queryset = self.get_queryset()
        queryset = queryset.exclude(file="").exclude(device__test_device=True)

        queryset = queryset.prefetch_related("org_unit")
        queryset = queryset.prefetch_related("org_unit__org_unit_type")
        queryset = queryset.prefetch_related("form")
        queryset = queryset.for_filters(**filters)
        queryset = queryset.order_by(*orders)
        # IA-1023 = allow to sort instances by form version

        if csv_format is None and xlsx_format is None:
            if limit:
                limit = int(limit)
                page_offset = int(page_offset)

                paginator = Paginator(queryset, limit)
                res = {"count": paginator.count}
                if page_offset > paginator.num_pages:
                    page_offset = paginator.num_pages
                page = paginator.page(page_offset)
                # check if the instance is linked to an org unit
                def has_org_unit(instance):
                    return instance.org_unit if instance.org_unit else None

                # It will check if the orgUnit is linked to an orgUnitType before getting the reference form id
                def get_reference_form_id(org_unit):
                    if org_unit.org_unit_type:
                        return org_unit.org_unit_type.form_defining_id
                    else:
                        return None

                def as_dict_formatter(x):
                    dict = x.as_dict()
<<<<<<< HEAD
                    form_defining_id = get_reference_form_id(x.org_unit) if has_org_unit(x) else None
                    if form_defining_id:
                        dict["form_defining_id"] = form_defining_id
=======
                    reference_form_id = x.org_unit.org_unit_type.reference_form_id
                    if reference_form_id:
                        dict["reference_form_id"] = reference_form_id
>>>>>>> ce0d1aef
                    return dict

                res["instances"] = map(as_dict_formatter, page.object_list)
                res["has_next"] = page.has_next()
                res["has_previous"] = page.has_previous()
                res["page"] = page_offset
                res["pages"] = paginator.num_pages
                res["limit"] = limit

                return Response(res)
            elif as_small_dict:
                queryset = queryset.annotate(instancefile_count=Count("instancefile"))
                return Response(
                    [
                        instance.as_small_dict()
                        for instance in queryset.filter(Q(location__isnull=False) | Q(instancefile_count__gt=0))
                        .prefetch_related("instancefile_set")
                        .prefetch_related("device")
                        .defer("json")
                    ]
                )
            else:
                return Response({"instances": [instance.as_dict() for instance in queryset]})
        else:
            columns = [
                {"title": "ID du formulaire", "width": 20},
                {"title": "Version du formulaire", "width": 20},
                {"title": "Export id", "width": 20},
                {"title": "Latitude", "width": 40},
                {"title": "Longitude", "width": 20},
                {"title": "Période", "width": 20},
                {"title": "Date de création", "width": 20},
                {"title": "Date de modification", "width": 20},
                {"title": "Org unit", "width": 20},
                {"title": "Org unit id", "width": 20},
                {"title": "Référence externe", "width": 20},
                {"title": "parent1", "width": 20},
                {"title": "parent2", "width": 20},
                {"title": "parent3", "width": 20},
                {"title": "parent4", "width": 20},
            ]

            filename = "instances"

            form_id = filters["form_id"]
            form_ids = filters["form_ids"]

            form = None
            if form_id:
                form = Form.objects.get(pk=form_id)
            elif form_ids:
                form_ids = form_ids.split(",")
                if not len(form_ids) > 1:  # if there is only one form_ids specified
                    form = Form.objects.get(pk=form_ids[0])
            if form:
                filename = "%s-%s" % (filename, form.id)
                if form.correlatable:
                    columns.append({"title": "correlation id", "width": 20})

            sub_columns = ["" for __ in columns]
            # TODO: Check the logic here, it's going to fail in any case if there is no form
            # Don't know what we are trying to achieve exactly
            latest_form_version = form.form_versions.order_by("id").last()
            questions_by_name = latest_form_version.questions_by_name() if latest_form_version else {}
            if form and form.latest_version:
                file_content_template = questions_by_name
                for title in file_content_template:
                    # some form have dict as label to support MuliLang. So convert to String
                    # e.g. Vaccine Stock Monitoring {'French': 'fin', 'English': 'end'}
                    label = file_content_template.get(title, {}).get("label", "")
                    if isinstance(label, dict):
                        label = str(label)
                    sub_columns.append(label)
                    columns.append({"title": title, "width": 50})
            else:
                file_content_template = queryset.first().as_dict()["file_content"]
                for title in file_content_template:
                    columns.append({"title": title, "width": 50})
                    sub_columns.append(questions_by_name.get(title, {}).get("label", ""))
            filename = "%s-%s" % (filename, strftime("%Y-%m-%d-%H-%M", gmtime()))

            def get_row(instance, **kwargs):
                idict = instance.as_dict_with_parents()
                created_at = timestamp_to_datetime(idict.get("created_at"))
                updated_at = timestamp_to_datetime(idict.get("updated_at"))
                org_unit = idict.get("org_unit")
                file_content = idict.get("file_content")

                instance_values = [
                    idict.get("id"),
                    file_content.get("_version") if file_content else None,
                    idict.get("export_id"),
                    idict.get("latitude"),
                    idict.get("longitude"),
                    idict.get("period"),
                    created_at,
                    updated_at,
                    org_unit.get("name") if org_unit else None,
                    org_unit.get("id") if org_unit else None,
                    org_unit.get("source_ref") if org_unit else None,
                ]

                parent = org_unit["parent"] if org_unit else None
                for i in range(4):
                    if parent:
                        instance_values.append(parent["name"])
                        parent = parent["parent"]
                    else:
                        instance_values.append("")
                if instance.form.correlatable:
                    instance_values.append(instance.correlation_id)

                for k in file_content_template:
                    v = idict["file_content"].get(k, None)
                    if type(v) is list:
                        instance_values.append(json.dumps(v))
                    else:
                        instance_values.append(v)
                return instance_values

            queryset.prefetch_related("org_unit__parent__parent__parent__parent").prefetch_related(
                "org_unit__parent__parent__parent"
            ).prefetch_related("org_unit__parent__parent").prefetch_related("org_unit__parent").prefetch_related(
                "org_unit"
            )

            if xlsx_format:
                filename = filename + ".xlsx"
                response = HttpResponse(
                    generate_xlsx("Forms", columns, queryset_iterator(queryset, 100), get_row, sub_columns),
                    content_type="application/vnd.openxmlformats-officedocument.spreadsheetml.sheet",
                )
            if csv_format:
                response = StreamingHttpResponse(
                    streaming_content=(iter_items(queryset, Echo(), columns, get_row)), content_type="text/csv"
                )
                filename = filename + ".csv"
            response["Content-Disposition"] = "attachment; filename=%s" % filename
            return response

    @safe_api_import("instance")
    def create(self, _, request):
        import_data(request.data, request.user, request.query_params.get("app_id"))

        return Response({"res": "ok"})

    def retrieve(self, request, pk=None):
        instance = get_object_or_404(self.get_queryset(), pk=pk)
        self.check_object_permissions(request, instance)

        return Response(instance.as_full_model())

    def delete(self, request, pk=None):
        instance = get_object_or_404(self.get_queryset(), pk=pk)
        self.check_object_permissions(request, instance)
        instance.soft_delete(request.user)
        return Response(instance.as_full_model())

    def patch(self, request, pk=None):
        original = get_object_or_404(self.get_queryset(), pk=pk)
        instance = get_object_or_404(self.get_queryset(), pk=pk)
        self.check_object_permissions(request, instance)
        instance_serializer = InstanceSerializer(
            instance, data=request.data, partial=True, context={"request": self.request}
        )
        instance_serializer.is_valid(raise_exception=True)

        if original.org_unit.reference_instance and original.org_unit_id != request.data["org_unit"]:
            previousOrgUnit = original.org_unit
            previousOrgUnit.reference_instance = None
            previousOrgUnit.save()

        instance_serializer.save()

        log_modification(original, instance, INSTANCE_API, user=request.user)
        return Response(instance.as_full_model())

    @action(detail=False, methods=["POST"], permission_classes=[permissions.IsAuthenticated, HasInstancePermission])
    def bulkdelete(self, request):
        select_all = request.data.get("select_all", None)
        selected_ids = request.data.get("selected_ids", None)
        unselected_ids = request.data.get("unselected_ids", None)
        is_deletion = request.data.get("is_deletion", True)
        filters = parse_instance_filters(request.data)
        instances_query = self.get_queryset()
        instances_query = instances_query.prefetch_related("form")
        instances_query = instances_query.exclude(file="").exclude(device__test_device=True)
        instances_query = instances_query.for_filters(**filters)
        if not select_all:
            instances_query = instances_query.filter(pk__in=selected_ids)
        else:
            instances_query = instances_query.exclude(pk__in=unselected_ids)

        try:
            instances_query.update(deleted=is_deletion)
        except Exception as e:
            return Response(
                {"result": "A problem happened while deleting instances"}, status=status.HTTP_400_BAD_REQUEST
            )

        return Response(
            {
                "result": "success",
            },
            status=201,
        )

    QUERY = """
    select DATE_TRUNC('month', created_at) as month,
           (select name from iaso_form where id = iaso_instance.form_id),
           count(*)                        as value
    from iaso_instance
    where created_at > '2019-01-01'
      and project_id = ANY (%s)
      and form_id is not null
    group by DATE_TRUNC('month', created_at), form_id
    order by DATE_TRUNC('month', created_at)"""

    @action(detail=False)
    def stats(self, request):
        projects = request.user.iaso_profile.account.project_set.all()
        projects_ids = list(projects.values_list("id", flat=True))

        df = pd.read_sql_query(self.QUERY, connection, params=[projects_ids])
        df = df.pivot(index="month", columns="name", values="value")
        if not df.empty:
            df.index = df.index.to_period("M")
            df = df.sort_index()
            df = df.reindex(pd.period_range(df.index[0], df.index[-1], freq="M"))
            df["name"] = df.index.astype(str)
        r = df.to_json(orient="table")
        return HttpResponse(r, content_type="application/json")

    @action(detail=False)
    def stats_sum(self, request):
        projects = request.user.iaso_profile.account.project_set.all()
        projects_ids = list(projects.values_list("id", flat=True))
        QUERY = """
        select DATE_TRUNC('day', created_at) as period,
        count(*)                        as value
        from iaso_instance
        where created_at > now() - interval '2700 days'
        and project_id = ANY (%s)
        group by DATE_TRUNC('day', created_at)
        order by 1"""
        df = pd.read_sql_query(QUERY, connection, params=[projects_ids])
        df["total"] = df["value"].cumsum()
        df["name"] = df["period"].apply(lambda x: x.strftime("%Y-%m-%d"))
        r = df.to_json(orient="table")
        return HttpResponse(r, content_type="application/json")


def import_data(instances, user, app_id):
    project = Project.objects.get_for_user_and_app_id(user, app_id)

    for instance_data in instances:
        uuid = instance_data.get("id", None)

        if Instance.objects.filter(uuid=uuid).exists():
            continue

        # Get or create instance based on file_name - this "get or create" logic is important:
        # it is possible (although it won't happen often) that the instance has already been created by the
        # POST /sync/ endpoint.
        file_name = ntpath.basename(instance_data.get("file", None))
        instance, _ = Instance.objects.get_or_create(file_name=file_name)

        instance.uuid = uuid
        instance.project = project
        instance.name = instance_data.get("name", None)
        instance.period = instance_data.get("period", None)
        instance.accuracy = instance_data.get("accuracy", None)

        tentative_org_unit_id = instance_data.get("orgUnitId", None)
        if str(tentative_org_unit_id).isdigit():
            instance.org_unit_id = tentative_org_unit_id
        else:
            org_unit = OrgUnit.objects.get(uuid=tentative_org_unit_id)
            instance.org_unit = org_unit

        instance.form_id = instance_data.get("formId")

        created_at_ts = instance_data.get("created_at", None)
        instance.created_at = timestamp_to_utc_datetime(int(created_at_ts)) if created_at_ts is not None else None

        updated_at_ts = instance_data.get("updated_at", None)
        instance.updated_at = (
            timestamp_to_utc_datetime(int(updated_at_ts)) if updated_at_ts is not None else instance.created_at
        )

        latitude = instance_data.get("latitude", None)
        longitude = instance_data.get("longitude", None)
        if latitude and longitude:
            altitude = instance_data.get("altitude", 0)
            instance.location = Point(x=longitude, y=latitude, z=altitude, srid=4326)

        instance.save()<|MERGE_RESOLUTION|>--- conflicted
+++ resolved
@@ -150,21 +150,15 @@
                 # It will check if the orgUnit is linked to an orgUnitType before getting the reference form id
                 def get_reference_form_id(org_unit):
                     if org_unit.org_unit_type:
-                        return org_unit.org_unit_type.form_defining_id
+                        return org_unit.org_unit_type.reference_form_id
                     else:
                         return None
 
                 def as_dict_formatter(x):
                     dict = x.as_dict()
-<<<<<<< HEAD
-                    form_defining_id = get_reference_form_id(x.org_unit) if has_org_unit(x) else None
-                    if form_defining_id:
-                        dict["form_defining_id"] = form_defining_id
-=======
-                    reference_form_id = x.org_unit.org_unit_type.reference_form_id
+                    reference_form_id = get_reference_form_id(x.org_unit) if has_org_unit(x) else None
                     if reference_form_id:
                         dict["reference_form_id"] = reference_form_id
->>>>>>> ce0d1aef
                     return dict
 
                 res["instances"] = map(as_dict_formatter, page.object_list)
