from copy import deepcopy
from time import time
from typing import Optional, List

from django.contrib.auth.models import User
from django.db import transaction
from django.db.models import QuerySet
from rest_framework.exceptions import PermissionDenied
from django.shortcuts import get_object_or_404
from beanstalk_worker import task_decorator
from hat.audit import models as audit_models
from iaso.models import Task, Profile, Project, UserRole, OrgUnit
from iaso.api.profiles import get_filtered_profiles
from hat.menupermissions import models as permission
from hat.menupermissions.models import CustomPermissionSupport


def update_single_profile_from_bulk(
    user: User,
    managed_org_units: Optional[List[int]],
    profile: Profile,
    *,
    projects_ids_added: Optional[List[int]],
    projects_ids_removed: Optional[List[int]],
    roles_id_added: Optional[List[int]],
    roles_id_removed: Optional[List[int]],
    location_ids_added: Optional[List[int]],
    location_ids_removed: Optional[List[int]],
    language: Optional[str],
):
    """Used within the context of a bulk operation"""
    original_copy = deepcopy(profile)
    accound_id = user.iaso_profile.account.id
    if roles_id_added is not None:
        for role_id in roles_id_added:
            role = get_object_or_404(UserRole, id=role_id, account_id=accound_id)
            if role.account.id == accound_id:
                if user.has_perm(permission.USERS_MANAGED):
                    for p in role.group.permissions.all():
                        CustomPermissionSupport.assert_right_to_assign(user, p.codename)
                role.iaso_profile.add(profile)
    if roles_id_removed is not None:
        for role_id in roles_id_removed:
            role = get_object_or_404(UserRole, id=role_id, account_id=accound_id)
            if role.account.id == accound_id:
                role.iaso_profile.remove(profile)

    if projects_ids_added is not None:
        if user.has_perm(permission.USERS_MANAGED):
            raise PermissionDenied(
                f"User with permission {permission.USERS_MANAGED} cannot changed project " f"attributions"
            )
        for project_id in projects_ids_added:
            project = Project.objects.get(pk=project_id)
            if project.account and project.account.id == accound_id:
                project.iaso_profile.add(profile)
    if projects_ids_removed is not None:
        if user.has_perm(permission.USERS_MANAGED):
            raise PermissionDenied(
                f"User with permission {permission.USERS_MANAGED} cannot changed project " f"attributions"
            )
        for project_id in projects_ids_removed:
            project = Project.objects.get(pk=project_id)
            if project.account and project.account.id == accound_id:
                project.iaso_profile.remove(profile)

    if language is not None:
        profile.language = language

    if location_ids_added is not None:
        for location_id in location_ids_added:
            if managed_org_units and len(managed_org_units) > 0 and location_id not in managed_org_units:
                raise PermissionDenied(
                    f"User with permission {permission.USERS_MANAGED} cannot change OrgUnits outside of their own "
                    f"health pyramid"
                )
            org_unit = OrgUnit.objects.get(pk=location_id)
            org_unit.iaso_profile.add(profile)
    if location_ids_removed is not None:
        for location_id in location_ids_removed:
            if managed_org_units and len(managed_org_units) > 0 and location_id not in managed_org_units:
                raise PermissionDenied(
                    f"User with permission {permission.USERS_MANAGED} cannot change OrgUnits outside of their own "
                    f"health pyramid"
                )
            org_unit = OrgUnit.objects.get(pk=location_id)
            org_unit.iaso_profile.remove(profile)

    profile.save()

    audit_models.log_modification(original_copy, profile, source=audit_models.PROFILE_API_BULK, user=user)


@task_decorator(task_name="profiles_bulk_update")
def profiles_bulk_update(
    select_all: bool,
    selected_ids: List[int],
    unselected_ids: List[int],
    projects_ids_added: Optional[List[int]],
    projects_ids_removed: Optional[List[int]],
    roles_id_added: Optional[List[int]],
    roles_id_removed: Optional[List[int]],
    location_ids_added: Optional[List[int]],
    location_ids_removed: Optional[List[int]],
    language: Optional[str],
    search: Optional[str],
    perms: Optional[List[str]],
    location: Optional[str],
    org_unit_type: Optional[str],
    parent_ou: Optional[bool],
    children_ou: Optional[bool],
    projects: Optional[List[int]],
    user_roles: Optional[List[int]],
    task: Task,
):
    """Background Task to bulk update profiles."""
    start = time()
    task.report_progress_and_stop_if_killed(progress_message="Searching for Profiles to modify")

    # Restrict qs to profiles accessible to the user
    user = task.launcher
    if not user:
        raise Exception("Task must have a launcher.")

    queryset: QuerySet[Profile] = Profile.objects.filter(account=user.iaso_profile.account)  # type: ignore

    if not select_all:
        queryset = get_filtered_profiles(
            queryset=queryset.filter(pk__in=selected_ids),
            user=user,
            managed_users_only=True,
        )
    else:
<<<<<<< HEAD
        queryset = queryset.exclude(pk__in=unselected_ids)
        base_queryset = queryset
        queryset = Profile.objects.none()  # type: ignore
        search_queryset = get_filtered_profiles(
            base_queryset, search, perms, location, org_unit_type, parent_ou, children_ou, projects, userRoles, None
=======
        queryset = get_filtered_profiles(
            queryset=queryset.exclude(pk__in=unselected_ids),
            user=user,
            search=search,
            perms=perms,
            location=location,
            org_unit_type=org_unit_type,
            parent_ou=parent_ou,
            children_ou=children_ou,
            projects=projects,
            user_roles=user_roles,
            managed_users_only=True,
>>>>>>> 61e70c99
        )

    if not queryset:
        raise Exception("No matching profile found")

    total = queryset.count()

    # FIXME Task don't handle rollback properly if task is killed by user or other error
    with transaction.atomic():
        managed_org_units = None
        if user and user.has_perm(permission.USERS_MANAGED):
            managed_org_units = OrgUnit.objects.hierarchy(user.iaso_profile.org_units.all()).values_list(
                "id", flat=True
            )
        for index, profile in enumerate(queryset.iterator()):
            res_string = "%.2f sec, processed %i profiles" % (time() - start, index)
            task.report_progress_and_stop_if_killed(progress_message=res_string, end_value=total, progress_value=index)
            update_single_profile_from_bulk(
                user=user,
                managed_org_units=managed_org_units,
                profile=profile,
                projects_ids_added=projects_ids_added,
                projects_ids_removed=projects_ids_removed,
                roles_id_added=roles_id_added,
                roles_id_removed=roles_id_removed,
                location_ids_added=location_ids_added,
                location_ids_removed=location_ids_removed,
                language=language,
            )

        task.report_success(message="%d modified" % total)<|MERGE_RESOLUTION|>--- conflicted
+++ resolved
@@ -131,13 +131,6 @@
             managed_users_only=True,
         )
     else:
-<<<<<<< HEAD
-        queryset = queryset.exclude(pk__in=unselected_ids)
-        base_queryset = queryset
-        queryset = Profile.objects.none()  # type: ignore
-        search_queryset = get_filtered_profiles(
-            base_queryset, search, perms, location, org_unit_type, parent_ou, children_ou, projects, userRoles, None
-=======
         queryset = get_filtered_profiles(
             queryset=queryset.exclude(pk__in=unselected_ids),
             user=user,
@@ -150,7 +143,6 @@
             projects=projects,
             user_roles=user_roles,
             managed_users_only=True,
->>>>>>> 61e70c99
         )
 
     if not queryset:
