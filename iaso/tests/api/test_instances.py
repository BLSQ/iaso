import csv
import datetime
import io
import json
import typing
from unittest import mock
from unittest.mock import patch
from uuid import uuid4

import pytz
from django.contrib.gis.geos import Point
from django.core.files import File
from django.utils import timezone
from django.utils.timezone import now
from rest_framework import status

from hat.api.export_utils import timestamp_to_utc_datetime
from hat.audit.models import Modification, INSTANCE_API
from iaso import models as m
from iaso.api import query_params as query
from iaso.models import FormVersion, Instance, InstanceLock
from iaso.models.microplanning import Planning, Team
from iaso.test import APITestCase

MOCK_DATE = datetime.datetime(2020, 2, 2, 2, 2, 2, tzinfo=pytz.utc)


class InstancesAPITestCase(APITestCase):
    @classmethod
    @mock.patch("django.utils.timezone.now", lambda: MOCK_DATE)
    def setUpTestData(cls):
        cls.star_wars = star_wars = m.Account.objects.create(name="Star Wars")

        sw_source = m.DataSource.objects.create(name="Galactic Empire")
        cls.sw_source = sw_source
        sw_version = m.SourceVersion.objects.create(data_source=sw_source, number=1)
        star_wars.default_version = sw_version
        star_wars.save()
        cls.sw_version = sw_version

        cls.yoda = cls.create_user_with_profile(
            username="yoda",
            last_name="Da",
            first_name="Yo",
            account=star_wars,
            permissions=["iaso_submissions", "iaso_org_units"],
        )
        cls.guest = cls.create_user_with_profile(username="guest", account=star_wars, permissions=["iaso_submissions"])
        cls.supervisor = cls.create_user_with_profile(
            username="supervisor", account=star_wars, permissions=["iaso_submissions", "iaso_forms"]
        )

        cls.jedi_council = m.OrgUnitType.objects.create(name="Jedi Council", short_name="Cnc")

        cls.jedi_council_corruscant = m.OrgUnit.objects.create(
            name="Coruscant Jedi Council",
            source_ref="jedi_council_corruscant_ref",
            version=sw_version,
            validation_status="VALID",
        )
        cls.ou_top_1 = m.OrgUnit.objects.create(
            name="ou_top_1",
            source_ref="jedi_council_corruscant_ref",
            version=sw_version,
        )
        cls.ou_top_2 = m.OrgUnit.objects.create(
            name="ou_top_2",
            source_ref="jedi_council_corruscant_ref",
            parent=cls.ou_top_1,
            version=sw_version,
        )
        cls.ou_top_3 = m.OrgUnit.objects.create(
            name="ou_top_3",
            source_ref="jedi_council_corruscant_ref",
            parent=cls.ou_top_2,
            version=sw_version,
        )
        cls.jedi_council_endor = m.OrgUnit.objects.create(
            name="Endor Jedi Council",
            source_ref="jedi_council_endor_ref",
            version=sw_version,
        )
        cls.jedi_council_endor_region = m.OrgUnit.objects.create(
            name="Endor Region Jedi Council",
            parent=cls.jedi_council_endor,
            source_ref="jedi_council_endor_region_ref",
            version=sw_version,
        )

        cls.project = m.Project.objects.create(
            name="Hydroponic gardens", app_id="stars.empire.agriculture.hydroponics", account=star_wars
        )

        cls.project_2 = m.Project.objects.create(name="Project number 2", app_id="project.two", account=star_wars)

        sw_source.projects.add(cls.project)

        cls.form_1 = m.Form.objects.create(name="Hydroponics study", period_type=m.MONTH, single_per_period=True)
        cls.form_5 = m.Form.objects.create(name="Form five", period_type=m.MONTH, single_per_period=True)
        date1 = datetime.datetime(2020, 2, 1, 0, 0, 5, tzinfo=pytz.UTC)
        date2 = datetime.datetime(2020, 2, 3, 0, 0, 5, tzinfo=pytz.UTC)
        date3 = datetime.datetime(2020, 2, 5, 0, 0, 5, tzinfo=pytz.UTC)

        with patch("django.utils.timezone.now", lambda: date1):
            cls.instance_1 = cls.create_form_instance(
                form=cls.form_1,
                period="202001",
                org_unit=cls.jedi_council_corruscant,
                project=cls.project,
                created_by=cls.yoda,
                export_id="Vzhn0nceudr",
                source_created_at=date1,
            )
        with patch("django.utils.timezone.now", lambda: date1):
            cls.instance_2 = cls.create_form_instance(
                form=cls.form_1,
                period="202002",
                org_unit=cls.jedi_council_corruscant,
                project=cls.project,
                created_by=cls.guest,
                source_created_at=date1,
            )
        with patch("django.utils.timezone.now", lambda: date2):
            cls.instance_3 = cls.create_form_instance(
                form=cls.form_1,
                period="202002",
                org_unit=cls.jedi_council_corruscant,
                project=cls.project,
                created_by=cls.supervisor,
                source_created_at=date2,
            )
        with patch("django.utils.timezone.now", lambda: date3):
            cls.instance_4 = cls.create_form_instance(
                form=cls.form_1,
                period="202003",
                org_unit=cls.jedi_council_corruscant,
                project=cls.project,
                created_by=cls.yoda,
                source_created_at=date3,
            )

        cls.form_2 = m.Form.objects.create(
            name="Hydroponic public survey",
            form_id="sample2",
            device_field="deviceid",
            location_field="geoloc",
            period_type="QUARTER",
            single_per_period=True,
        )

        # Form without period
        cls.form_3 = m.Form.objects.create(
            name="Hydroponic public survey III",
            form_id="sample34",
            device_field="deviceid",
            location_field="geoloc",
            # period_type="QUARTER",
            # single_per_period=True,
        )

        cls.form_4 = m.Form.objects.create(
            name="Hydroponic public survey IV",
            form_id="sample26",
            device_field="deviceid",
            location_field="geoloc",
            period_type="QUARTER",
            single_per_period=True,
        )

        form_2_file_mock = mock.MagicMock(spec=File)
        form_2_file_mock.name = "test.xml"
        cls.form_2.form_versions.create(file=form_2_file_mock, version_id="2020022401")
        cls.form_2.org_unit_types.add(cls.jedi_council)
        cls.instance_5 = cls.create_form_instance(
            form=cls.form_2,
            period="202001",
            org_unit=cls.jedi_council_corruscant,
            project=cls.project,
            created_by=cls.yoda,
        )
        cls.form_2.save()

        # Instance saved without period
        cls.form_3.form_versions.create(file=form_2_file_mock, version_id="2020022401")
        cls.form_3.org_unit_types.add(cls.jedi_council)
        cls.instance_6 = cls.create_form_instance(
            form=cls.form_3, org_unit=cls.jedi_council_corruscant, project=cls.project, created_by=cls.supervisor
        )
        cls.form_3.save()

        # A deleted Instance
        cls.form_4.form_versions.create(file=form_2_file_mock, version_id="2020022402")
        cls.form_4.org_unit_types.add(cls.jedi_council)
        cls.instance_7 = cls.create_form_instance(
            form=cls.form_4,
            period="2020Q1",
            org_unit=cls.jedi_council_corruscant,
            project=cls.project,
            deleted=True,
            created_by=cls.yoda,
        )
        cls.form_4.save()

        with patch("django.utils.timezone.now", lambda: date3):
            cls.instance_8 = cls.create_form_instance(
                form=cls.form_5,
                period="202003",
                org_unit=cls.jedi_council_corruscant,
                project=cls.project_2,
                created_by=cls.yoda,
                source_created_at=date3,
            )
        with patch("django.utils.timezone.now", lambda: datetime.datetime(2020, 2, 10, 0, 0, 5, tzinfo=pytz.UTC)):
            cls.instance_5.save()
            cls.instance_6.save()

        cls.project.unit_types.add(cls.jedi_council)
        cls.project.forms.add(cls.form_1)
        cls.project.forms.add(cls.form_2)
        cls.project.forms.add(cls.form_3)
        cls.project.forms.add(cls.form_4)
        sw_source.projects.add(cls.project)
        cls.project.save()

    def test_instance_list_by_form_id_permission_denied_when_anonymous(self):
        """GET /instances/?form_id=form_id"""
        instance = self.form_1.instances.first()
        response = self.client.get(f"/api/instances/{instance.pk}/")
        self.assertJSONResponse(response, 401)

    def test_instance_details_permission_denied_when_anonymous(self):
        """GET /instances/?form_id=form_id"""
        response = self.client.get(f"/api/instances/?form_id={self.form_1.pk}")
        self.assertJSONResponse(response, 401)

    def test_instance_create_planning(self):
        """POST /api/instances/ happy path (anonymous)"""

        instance_uuid = str(uuid4())
        body = [
            {
                "id": instance_uuid,
                "created_at": 1565258153704,
                "updated_at": 1565258153709,
                "orgUnitId": self.jedi_council_corruscant.id,
                "formId": self.form_1.id,
                "period": "202002",
                "latitude": 50.2,
                "longitude": 4.4,
                "accuracy": 10,
                "altitude": 100,
                "file": "\/storage\/emulated\/0\/odk\/instances\/RDC Collecte Data DPS_2_2019-08-08_11-54-46\/RDC Collecte Data DPS_2_2019-08-08_11-54-46.xml",
                "name": "1",
            }
        ]

        response = self.client.post(
            f"/api/instances/?app_id=stars.empire.agriculture.hydroponics", data=body, format="json"
        )
        self.assertEqual(response.status_code, 200)

        self.assertAPIImport("instance", request_body=body, has_problems=False)

        last_instance = m.Instance.objects.last()
        self.assertEqual(instance_uuid, last_instance.uuid)
        self.assertEqual("RDC Collecte Data DPS_2_2019-08-08_11-54-46.xml", last_instance.file_name)
        self.assertEqual("202002", last_instance.period)
        self.assertIsInstance(last_instance.location, Point)
        self.assertEqual(10, last_instance.accuracy)
        self.assertEqual(4.4, last_instance.location.x)
        self.assertEqual(50.2, last_instance.location.y)
        self.assertEqual(self.jedi_council_corruscant, last_instance.org_unit)
        self.assertEqual(self.form_1, last_instance.form)
        self.assertEqual(timestamp_to_utc_datetime(1565258153704), last_instance.source_created_at)
        self.assertEqual(datetime.datetime(2019, 8, 8, 9, 55, 53, tzinfo=timezone.utc), last_instance.source_created_at)
        self.assertEqual(timestamp_to_utc_datetime(1565258153709), last_instance.source_updated_at)
        self.assertEqual(self.form_1, last_instance.form)
        self.assertIsNotNone(last_instance.project)

    def test_instance_create_anonymous_planning(self):
        """POST /api/instances/ happy path (anonymous)"""
        team = Team.objects.create(project=self.project, manager=self.yoda)
        planning = Planning.objects.create(org_unit=self.jedi_council_corruscant, project=self.project, team=team)

        instance_uuid = str(uuid4())
        body = [
            {
                "id": instance_uuid,
                "created_at": 1565258153704,
                "updated_at": 1565258153709,
                "orgUnitId": self.jedi_council_corruscant.id,
                "formId": self.form_1.id,
                "period": "202002",
                "latitude": 50.2,
                "longitude": 4.4,
                "accuracy": 10,
                "altitude": 100,
                "file": "\/storage\/emulated\/0\/odk\/instances\/RDC Collecte Data DPS_2_2019-08-08_11-54-46\/RDC Collecte Data DPS_2_2019-08-08_11-54-46.xml",
                "planningId": planning.id,
                "name": "1",
            }
        ]
        response = self.client.post(
            f"/api/instances/?app_id=stars.empire.agriculture.hydroponics", data=body, format="json"
        )
        self.assertEqual(response.status_code, 200)

        self.assertAPIImport("instance", request_body=body, has_problems=False)

        last_instance = m.Instance.objects.last()
        self.assertEqual(instance_uuid, last_instance.uuid)
        self.assertEqual("RDC Collecte Data DPS_2_2019-08-08_11-54-46.xml", last_instance.file_name)
        self.assertEqual("202002", last_instance.period)
        self.assertIsInstance(last_instance.location, Point)
        self.assertEqual(10, last_instance.accuracy)
        self.assertEqual(4.4, last_instance.location.x)
        self.assertEqual(50.2, last_instance.location.y)
        self.assertEqual(self.jedi_council_corruscant, last_instance.org_unit)
        self.assertEqual(self.form_1, last_instance.form)
        self.assertEqual(timestamp_to_utc_datetime(1565258153704), last_instance.source_created_at)
        self.assertEqual(
            datetime.datetime(2019, 8, 8, 9, 55, 53, tzinfo=datetime.timezone.utc), last_instance.source_created_at
        )
        self.assertEqual(timestamp_to_utc_datetime(1565258153709), last_instance.source_updated_at)
        self.assertEqual(self.form_1, last_instance.form)
        self.assertEqual(last_instance.project, self.project)
        self.assertEqual(last_instance.planning, planning)

    def test_instance_create_anonymous_microsecond(self):
        """POST /api/instances/ happy path (anonymous)

        Test creation using new iasoapp 2.0 format of using second instead of microsecond
        for timestamp https://bluesquare.atlassian.net/browse/IA-1473
        """

        instance_uuid = str(uuid4())
        body = [
            {
                "id": instance_uuid,
                "created_at": 1565258153704 / 1000,
                "updated_at": 1565258153709 / 1000,
                "orgUnitId": self.jedi_council_corruscant.id,
                "formId": self.form_1.id,
                "period": "202002",
                "latitude": 50.2,
                "longitude": 4.4,
                "accuracy": 10,
                "altitude": 100,
                "file": "\/storage\/emulated\/0\/odk\/instances\/RDC Collecte Data DPS_2_2019-08-08_11-54-46\/RDC Collecte Data DPS_2_2019-08-08_11-54-46.xml",
                "name": "1",
            }
        ]
        response = self.client.post(
            f"/api/instances/?app_id=stars.empire.agriculture.hydroponics", data=body, format="json"
        )
        self.assertEqual(response.status_code, 200)

        self.assertAPIImport("instance", request_body=body, has_problems=False)

        last_instance = m.Instance.objects.last()
        self.assertEqual(instance_uuid, last_instance.uuid)
        self.assertEqual("RDC Collecte Data DPS_2_2019-08-08_11-54-46.xml", last_instance.file_name)
        self.assertEqual("202002", last_instance.period)
        self.assertIsInstance(last_instance.location, Point)
        self.assertEqual(10, last_instance.accuracy)
        self.assertEqual(4.4, last_instance.location.x)
        self.assertEqual(50.2, last_instance.location.y)
        self.assertEqual(self.jedi_council_corruscant, last_instance.org_unit)
        self.assertEqual(self.form_1, last_instance.form)
        self.assertEqual(timestamp_to_utc_datetime(1565258153704), last_instance.source_created_at)
        self.assertEqual(datetime.datetime(2019, 8, 8, 9, 55, 53, tzinfo=timezone.utc), last_instance.source_created_at)
        self.assertEqual(timestamp_to_utc_datetime(1565258153709), last_instance.source_updated_at)
        self.assertEqual(self.form_1, last_instance.form)
        self.assertIsNotNone(last_instance.project)

    def test_instance_create_pre_existing(self):
        """POST /api/instances/ with pre-existing, deleted instance"""

        instance_uuid = str(uuid4())
        pre_existing_instance = self.create_form_instance(
            form=self.form_1,
            name="Pre-existing name",
            period="202001",
            org_unit=self.jedi_council_corruscant,
            uuid=instance_uuid,
            deleted=True,
            project=None,
        )
        pre_existing_instance_count = m.Instance.objects.count()
        body = [
            {
                "id": instance_uuid,
                "latitude": 4.4,
                "created_at": 1565258153704,
                "updated_at": 1565258153704,
                "orgUnitId": self.jedi_council_corruscant.id,
                "formId": self.form_1.id,
                "longitude": 4.4,
                "accuracy": 10,
                "altitude": 100,
                "file": "\/storage\/emulated\/0\/odk\/instances\/RDC Collecte Data DPS_2_2019-08-08_11-54-46\/RDC Collecte Data DPS_2_2019-08-08_11-54-46.xml",
                "name": "Mobile app name",
            }
        ]
        response = self.client.post(
            f"/api/instances/?app_id=stars.empire.agriculture.hydroponics", data=body, format="json"
        )
        self.assertEqual(response.status_code, 200)

        self.assertAPIImport("instance", request_body=body, has_problems=False)

        self.assertEqual(pre_existing_instance_count, m.Instance.objects.count())  # No added instance
        pre_existing_instance.refresh_from_db()
        self.assertTrue(pre_existing_instance.deleted)
        self.assertEqual("Pre-existing name", pre_existing_instance.name)

    def test_instance_create_two_one_is_pre_existing(self):
        """POST /api/instances/ with one pre-existing instance and a new one"""

        instance_uuid = str(uuid4())
        pre_existing_instance = self.create_form_instance(
            form=self.form_1,
            name="Pre-existing name",
            period="202002",
            org_unit=self.jedi_council_corruscant,
            uuid=instance_uuid,
            project=None,
        )
        pre_existing_instance_count = m.Instance.objects.count()
        body = [
            {
                "id": str(uuid4()),
                "latitude": 4.4,
                "created_at": 1565258153704,
                "updated_at": 1565258153704,
                "orgUnitId": self.jedi_council_corruscant.id,
                "formId": self.form_1.id,
                "longitude": 4.4,
                "accuracy": 10,
                "altitude": 100,
                "file": "\/storage\/emulated\/0\/odk\/instances\/RDC Collecte Data DPS_2_2019-08-08_11-54-46\/RDC Collecte Data DPS_2_2019-08-08_11-54-46.xml",
                "name": "Mobile app name i1",
            },
            {
                "id": instance_uuid,
                "latitude": 4.4,
                "created_at": 1565258153704,
                "updated_at": 1565258153704,
                "orgUnitId": self.jedi_council_corruscant.id,
                "formId": self.form_1.id,
                "longitude": 4.4,
                "accuracy": 10,
                "altitude": 100,
                "file": "\/storage\/emulated\/0\/odk\/instances\/RDC Collecte Data DPS_2_2019-08-08_11-54-46\/RDC Collecte Data DPS_2_2019-08-08_11-54-46.xml",
                "name": "Mobile app name i2",
            },
        ]
        response = self.client.post(
            f"/api/instances/?app_id=stars.empire.agriculture.hydroponics", data=body, format="json"
        )
        self.assertEqual(response.status_code, 200)

        self.assertAPIImport("instance", request_body=body, has_problems=False)

        self.assertEqual(pre_existing_instance_count + 1, m.Instance.objects.count())  # One added instance
        pre_existing_instance.refresh_from_db()
        self.assertEqual("Pre-existing name", pre_existing_instance.name)

    def test_instance_create_after_sync(self):
        """POST /api/instances/ with one pre-existing instance (created by the /sync view, with a filename only)"""

        instance_filename = "RDC Collecte Data DPS_2_2019-08-08_11-54-46.xml"
        pre_existing_instance = self.create_form_instance(file_name=instance_filename, project=None)
        pre_existing_instance_count = m.Instance.objects.count()
        body = [
            {
                "id": str(uuid4()),
                "latitude": 4.4,
                "created_at": 1565258153704,
                "updated_at": 1565258153704,
                "orgUnitId": self.jedi_council_corruscant.id,
                "formId": self.form_1.id,
                "longitude": 4.4,
                "accuracy": 10,
                "altitude": 100,
                "file": "\/storage\/emulated\/0\/odk\/instances\/RDC Collecte Data DPS_2_2019-08-08_11-54-46\/RDC Collecte Data DPS_2_2019-08-08_11-54-46.xml",
                "name": "Mobile app name",
            }
        ]
        response = self.client.post(
            f"/api/instances/?app_id=stars.empire.agriculture.hydroponics", data=body, format="json"
        )
        self.assertEqual(response.status_code, 200)
        j = response.json()
        self.assertFalse("problem" in j["res"], j)

        self.assertEqual(pre_existing_instance_count, m.Instance.objects.count())  # No-added instance
        pre_existing_instance.refresh_from_db()
        self.assertEqual("RDC Collecte Data DPS_2_2019-08-08_11-54-46.xml", pre_existing_instance.file_name)
        self.assertEqual("Mobile app name", pre_existing_instance.name)

    def test_instance_list_by_form_id_ok(self):
        """GET /instances/?form_id=form_id"""

        self.client.force_authenticate(self.yoda)

        response = self.client.get(f"/api/instances/?form_id={self.form_1.pk}")
        self.assertJSONResponse(response, 200)

        self.assertValidInstanceListData(response.json(), 4)

    def test_instance_filter_by_org_unit_status(self):
        """GET /instances/?org_unit_status={status}"""

        self.client.force_authenticate(self.yoda)

        response = self.client.get(f"/api/instances/?org_unit_status=VALID")
        self.assertJSONResponse(response, 200)

        self.assertValidInstanceListData(response.json(), 7)

        response = self.client.get(f"/api/instances/?org_unit_status=REJECTED")
        self.assertJSONResponse(response, 200)

        self.assertValidInstanceListData(response.json(), 0)

    def test_instance_unknown_form_id(self):
        """GET /instances/?form_id=form_id"""
        self.client.force_authenticate(self.yoda)
        response = self.client.get("/api/instances/?csv=true&form_ids=99999")

        self.assertJSONResponse(response, 404)
        response = self.client.get("/api/instances/?csv=true&form_id=99999")

        self.assertJSONResponse(response, 404)

    def test_instance_list_by_form_id_ok_soft_deleted(self):
        """GET /instances/?form_id=form_id"""

        self.client.force_authenticate(self.yoda)

        response = self.client.get(f"/api/instances/?form_id={self.form_1.pk}")
        self.assertJSONResponse(response, 200)
        self.assertValidInstanceListData(response.json(), 4)

        soft_deleted_instance = self.form_1.instances.first()
        soft_deleted_instance.deleted = True
        soft_deleted_instance.save()

        response = self.client.get(f"/api/instances/?form_id={self.form_1.pk}")
        self.assertJSONResponse(response, 200)
        self.assertValidInstanceListData(response.json(), 3)

    def test_instance_details_by_id_ok_soft_deleted(self):
        """GET /instances/{instanceid}/"""

        soft_deleted_instance = self.form_1.instances.first()
        soft_deleted_instance.deleted = True
        soft_deleted_instance.save()

        self.client.force_authenticate(self.yoda)

        response = self.client.get(f"/api/instances/{soft_deleted_instance.id}/")
        self.assertJSONResponse(response, 200)

    def test_soft_delete_an_instance(self):
        """DELETE /instances/{instanceid}/"""

        soft_deleted_instance = self.form_1.instances.first()

        self.client.force_authenticate(self.yoda)

        response = self.client.get(f"/api/instances/{soft_deleted_instance.id}/")
        self.assertJSONResponse(response, 200)
        self.assertFalse(response.json()["deleted"])

        response = self.client.delete(f"/api/instances/{soft_deleted_instance.id}/")
        self.assertJSONResponse(response, 200)

        response = self.client.get(f"/api/instances/{soft_deleted_instance.id}/")
        self.assertJSONResponse(response, 200)
        self.assertTrue(response.json()["deleted"])

        self.assertEqual(1, Modification.objects.count())
        modification = Modification.objects.first()
        self.assertEqual(modification.source, INSTANCE_API)
        self.assertEqual(modification.user, self.yoda)
        self.assertEqual(soft_deleted_instance.id, int(modification.object_id))
        self.assertNotEqual(modification.past_value, modification.new_value)
        self.assertFalse(modification.past_value[0]["fields"]["deleted"])
        self.assertTrue(modification.new_value[0]["fields"]["deleted"])

    def test_bulk_delete_selected_instance_ids(self):
        """POST /instances/bulkdelete and undelete"""

        soft_deleted_instance = self.form_1.instances.first()

        self.client.force_authenticate(self.yoda)

        response = self.client.get(f"/api/instances/{soft_deleted_instance.id}/")
        self.assertJSONResponse(response, 200)
        self.assertFalse(response.json()["deleted"])

        # lets bulk delete

        audit_before_count = Modification.objects.all().count()

        response = self.client.post(
            f"/api/instances/bulkdelete/",
            {"selected_ids": [str(soft_deleted_instance.id)], "is_deletion": True, "showDeleted": False},
            format="json",
        )
        self.assertJSONResponse(response, 201)

        response = self.client.get(f"/api/instances/{soft_deleted_instance.id}/")
        self.assertJSONResponse(response, 200)
        self.assertTrue(response.json()["deleted"])

        audit_after_count = Modification.objects.all().count()

        self.assertEqual(audit_after_count, audit_before_count + 1)
        last_modif = Modification.objects.all().order_by("created_at").last()
        self.assertFalse(last_modif.past_value[0]["fields"]["deleted"])
        self.assertTrue(last_modif.new_value[0]["fields"]["deleted"])

        self.assertEqual(audit_after_count, audit_before_count + 1)

        # lets restore
        response = self.client.post(
            f"/api/instances/bulkdelete/",
            {"selected_ids": [str(soft_deleted_instance.id)], "is_deletion": False, "showDeleted": "true"},
            format="json",
        )
        self.assertJSONResponse(response, 201)

        response = self.client.get(f"/api/instances/{soft_deleted_instance.id}/")
        self.assertJSONResponse(response, 200)
        self.assertFalse(response.json()["deleted"])

        last_modif = Modification.objects.all().order_by("created_at").last()
        self.assertTrue(last_modif.past_value[0]["fields"]["deleted"])
        self.assertFalse(last_modif.new_value[0]["fields"]["deleted"])

    def test_instance_list_by_json_content(self):
        """Search using the instance content (in JSON field)"""
        self.create_form_instance(
            form=self.form_1,
            period="202001",
            org_unit=self.jedi_council_corruscant,
            project=self.project,
            json={"name": "a", "age": "18", "gender": "M"},
        )

        b = self.create_form_instance(
            form=self.form_1,
            period="202001",
            org_unit=self.jedi_council_corruscant,
            project=self.project,
            json={"name": "b", "age": "19", "gender": "F"},
        )

        self.create_form_instance(
            form=self.form_1,
            period="202001",
            org_unit=self.jedi_council_corruscant,
            project=self.project,
            json={"name": "c", "age": "30", "gender": "F"},
        )

        self.client.force_authenticate(self.yoda)
        json_filters = json.dumps({"and": [{"==": [{"var": "gender"}, "F"]}, {"<": [{"var": "age"}, 25]}]})
        response = self.client.get(f"/api/instances/", {"jsonContent": json_filters})
        self.assertJSONResponse(response, 200)
        response_json = response.json()
        self.assertValidInstanceListData(response_json, expected_length=1)
        self.assertEqual(response_json["instances"][0]["id"], b.id)

    def test_instance_list_by_json_content_not_operator(self):
        """We do the opposite than test_instance_list_by_json_content(): exclude all the women before 25"""
        a = self.create_form_instance(
            form=self.form_1,
            period="202001",
            org_unit=self.jedi_council_corruscant,
            project=self.project,
            json={"name": "a", "age": "18", "gender": "M"},
        )

        b = self.create_form_instance(
            form=self.form_1,
            period="202001",
            org_unit=self.jedi_council_corruscant,
            project=self.project,
            json={"name": "b", "age": "19", "gender": "F"},
        )

        c = self.create_form_instance(
            form=self.form_1,
            period="202001",
            org_unit=self.jedi_council_corruscant,
            project=self.project,
            json={"name": "c", "age": 30, "gender": "F"},
        )

        self.client.force_authenticate(self.yoda)
        json_filters = json.dumps({"!": {"and": [{"==": [{"var": "gender"}, "F"]}, {"<": [{"var": "age"}, 25]}]}})
        response = self.client.get(f"/api/instances/", {"jsonContent": json_filters})

        response_json = response.json()
        # We should receive the a and c (+ the instances created in setupTestData), but not the b (because it's a female under 25)
        received_instances_ids = [instance["id"] for instance in response_json["instances"]]
        self.assertIn(a.id, received_instances_ids)
        self.assertIn(c.id, received_instances_ids)
        self.assertNotIn(b.id, received_instances_ids)

    def test_instance_list_by_json_content_nested(self):
        """Search using the instance content (in JSON field) with nested and/or operators"""
        a = self.create_form_instance(
            form=self.form_1,
            period="202001",
            org_unit=self.jedi_council_corruscant,
            project=self.project,
            json={"name": "a", "age": 18, "gender": "M"},
        )

        b = self.create_form_instance(
            form=self.form_1,
            period="202001",
            org_unit=self.jedi_council_corruscant,
            project=self.project,
            json={"name": "b", "age": 19, "gender": "F"},
        )

        self.create_form_instance(
            form=self.form_1,
            period="202001",
            org_unit=self.jedi_council_corruscant,
            project=self.project,
            json={"name": "c", "age": 30, "gender": "F"},
        )

        self.client.force_authenticate(self.yoda)

        # Either a male or a female under 20
        filters = {
            "or": [
                {"==": [{"var": "gender"}, "M"]},
                {"and": [{"==": [{"var": "gender"}, "F"]}, {"<": [{"var": "age"}, 20]}]},
            ],
        }

        response = self.client.get(f"/api/instances/", {"jsonContent": json.dumps(filters)})
        self.assertJSONResponse(response, 200)
        response_json = response.json()
        self.assertValidInstanceListData(response_json, expected_length=2)
        for instance in response_json["instances"]:
            self.assertIn(instance["id"], [a.id, b.id])

    def test_instance_list_by_form_id_and_status_ok(self):
        """GET /instances/?form_id=form_id&status="""
        self.client.force_authenticate(self.yoda)

        response = self.client.get(
            f"/api/instances/", {"form_id": self.form_1.id, "status": m.Instance.STATUS_DUPLICATED}
        )
        self.assertJSONResponse(response, 200)

        self.assertValidInstanceListData(response.json(), 2)

    def test_instance_list_by_search_org_unit_ref(self):
        """GET /instances/?search=refs:org_unit__source_ref"""
        self.client.force_authenticate(self.yoda)

        response = self.client.get(f"/api/instances/", {"search": "refs:" + self.jedi_council_corruscant.source_ref})
        self.assertJSONResponse(response, 200)

        self.assertValidInstanceListData(response.json(), 7)

    def test_instance_list_by_search_org_unit_ref_not_found(self):
        """GET /instances/?search=refs:org_unit__source_ref"""
        self.client.force_authenticate(self.yoda)

        response = self.client.get(f"/api/instances/", {"search": "refs:source_ref_not_in"})
        self.assertJSONResponse(response, 200)

        self.assertValidInstanceListData(response.json(), 0)

    def test_instance_list_duplicate(self):
        """Regression test for IA-771
        Make duplicate instance, delete them. Check status for delete instance
        """
        self.client.force_authenticate(self.yoda)
        form = m.Form.objects.create(name="test", period_type=m.MONTH, single_per_period=True)
        form.projects.add(self.project)

        # create first submission, validate status is ready
        self.create_form_instance(
            form=form, period="202001", org_unit=self.jedi_council_corruscant, project=self.project
        )

        response = self.client.get(f"/api/instances/", {"form_id": form.id})
        res = self.assertJSONResponse(response, 200)
        self.assertValidInstanceListData(res, 1)
        self.assertEqual(res["instances"][0]["status"], "READY")
        # Create second submission, check status is duplicate
        dup = self.create_form_instance(
            form=form, period="202001", org_unit=self.jedi_council_corruscant, project=self.project
        )
        response = self.client.get(f"/api/instances/", {"form_id": form.id})
        res = self.assertJSONResponse(response, 200)
        self.assertValidInstanceListData(res, 2)
        self.assertEqual(res["instances"][0]["status"], "DUPLICATED")
        self.assertEqual(res["instances"][1]["status"], "DUPLICATED")
        # soft delete instance
        response = self.client.delete(f"/api/instances/{dup.id}/")
        self.assertEqual(response.status_code, 200)
        dup.refresh_from_db()
        self.assertEqual(True, dup.deleted)
        self.assertEqual(1, Modification.objects.count())
        # check status is ready again
        self.client.get(f"/api/instances/", {"form_id": form.id})

        response = self.client.get(f"/api/instances/", {"form_id": form.id})
        res = self.assertJSONResponse(response, 200)
        self.assertValidInstanceListData(res, 1)
        self.assertEqual(res["instances"][0]["status"], "READY")

    def assertValidInstanceListData(self, list_data: typing.Mapping, expected_length: int, paginated: bool = False):
        self.assertValidListData(
            list_data=list_data, expected_length=expected_length, results_key="instances", paginated=paginated
        )

        for instance_data in list_data["instances"]:
            self.assertValidInstanceData(instance_data)

    def assertValidInstanceData(self, instance_data: typing.Mapping):
        self.assertHasField(instance_data, "id", int)
        self.assertHasField(instance_data, "status", str)
        self.assertHasField(instance_data, "correlation_id", str, optional=True)

    def test_instance_patch_org_unit_period(self):
        """PATCH /instances/:pk"""
        self.client.force_authenticate(self.yoda)
        new_org_unit = m.OrgUnit.objects.create(
            name="Coruscant Jedi Council New New", version=self.sw_version, org_unit_type=self.jedi_council
        )
        self.jedi_council_corruscant.version = self.sw_version
        self.jedi_council_corruscant.save()
        instance_to_patch = self.form_2.instances.first()

        response = self.client.patch(
            f"/api/instances/{instance_to_patch.id}/",
            data={"org_unit": new_org_unit.id, "period": "2022Q1"},
            format="json",
            headers={"accept": "application/json"},
        )

        self.assertJSONResponse(response, 200)

        instance_to_patch.refresh_from_db()
        self.assertEqual(instance_to_patch.org_unit, new_org_unit)
        self.assertEqual(instance_to_patch.period, "2022Q1")

        # assert audit log works
        modification = Modification.objects.last()
        self.assertEqual(self.yoda, modification.user)
        self.assertEqual("202001", modification.past_value[0]["fields"]["period"])
        self.assertEqual("2022Q1", modification.new_value[0]["fields"]["period"])
        self.assertEqual(self.jedi_council_corruscant.id, modification.past_value[0]["fields"]["org_unit"])
        self.assertEqual(new_org_unit.id, modification.new_value[0]["fields"]["org_unit"])
        self.assertEqual(instance_to_patch, modification.content_object)

    def test_instance_patch_org_unit(self):
        """PATCH /instances/:pk"""
        self.client.force_authenticate(self.yoda)
        new_org_unit = m.OrgUnit.objects.create(
            name="Coruscant Jedi Council Hospital", version=self.sw_version, org_unit_type=self.jedi_council
        )

        self.jedi_council_corruscant.version = self.sw_version
        self.jedi_council_corruscant.save()
        instance_to_patch = self.form_3.instances.first()

        response = self.client.patch(
            f"/api/instances/{instance_to_patch.id}/",
            data={"org_unit": new_org_unit.id},
            format="json",
            headers={"accept": "application/json"},
        )
        self.assertJSONResponse(response, 200)

        instance_to_patch.refresh_from_db()
        self.assertEqual(instance_to_patch.org_unit, new_org_unit)
        self.assertEqual(instance_to_patch.period, None)

        # assert audit log works
        modification = Modification.objects.last()
        self.assertEqual(self.yoda, modification.user)
        self.assertEqual(None, modification.past_value[0]["fields"]["period"])
        self.assertEqual(None, modification.new_value[0]["fields"]["period"])
        self.assertEqual(self.jedi_council_corruscant.id, modification.past_value[0]["fields"]["org_unit"])
        self.assertEqual(new_org_unit.id, modification.new_value[0]["fields"]["org_unit"])
        self.assertEqual(instance_to_patch, modification.content_object)

    def test_instance_patch_org_unit_unlink_reference_instance_from_previous_org_unit(self):
        """PATCH /instances/:pk"""
        self.client.force_authenticate(self.yoda)

        previous_org_unit = m.OrgUnit.objects.create(
            name="previous organisation unit", version=self.sw_version, org_unit_type=self.jedi_council
        )

        instance = m.Instance.objects.create(org_unit=previous_org_unit, form=self.form_3, project=self.project)

        m.OrgUnitReferenceInstance.objects.create(org_unit=previous_org_unit, instance=instance, form=self.form_3)
        self.assertEqual(1, previous_org_unit.reference_instances.count())

        new_org_unit = m.OrgUnit.objects.create(
            name="Coruscant Jedi Council Hospital", version=self.sw_version, org_unit_type=self.jedi_council
        )

        response = self.client.patch(
            f"/api/instances/{instance.id}/",
            data={"org_unit": new_org_unit.id},
            format="json",
            headers={"accept": "application/json"},
        )

        self.assertJSONResponse(response, 200)
        previous_org_unit.refresh_from_db()
        instance.refresh_from_db()
        self.assertEqual(instance.org_unit, new_org_unit)
        self.assertEqual(0, previous_org_unit.reference_instances.count())

    def test_instance_patch_restore(self):
        """PATCH /instances/:pk"""
        self.client.force_authenticate(self.yoda)
        self.jedi_council_corruscant.version = self.sw_version
        self.jedi_council_corruscant.save()
        instance_to_patch = self.form_4.instances.first()
        self.assertTrue(instance_to_patch.deleted)
        self.assertEqual(0, Modification.objects.count())
        response = self.client.patch(
            f"/api/instances/{instance_to_patch.id}/",
            data={"deleted": False},
            format="json",
            headers={"accept": "application/json"},
        )

        self.assertJSONResponse(response, 200)

        self.assertEqual(1, Modification.objects.count())
        instance_to_patch.refresh_from_db()
        self.assertFalse(instance_to_patch.deleted)

        # assert audit log works
        modification = Modification.objects.last()
        self.assertEqual(self.yoda, modification.user)
        self.assertNotEqual(modification.past_value[0]["fields"]["deleted"], modification.content_object.deleted)
        self.assertEqual(instance_to_patch, modification.content_object)

    def test_can_retrieve_instances_in_csv_format(self):
        self.client.force_authenticate(self.yoda)
        response = self.client.get(f"/api/instances/?format=csv", headers={"Content-Type": "text/csv"})
        self.assertFileResponse(response, 200, "text/csv; charset=utf-8")

    def test_can_retrieve_submissions_list_in_csv_format(self):
        self.client.force_authenticate(self.yoda)
        response = self.client.get(
            f"/api/instances/?form_ids={self.instance_1.form.id}&csv=true", headers={"Content-Type": "text/csv"}
        )
        self.assertEqual(response.status_code, 200)
        self.assertEqual(response["Content-Type"], "text/csv")

        response_csv = response.getvalue().decode("utf-8")
        response_string = "".join(s for s in response_csv)
        reader = csv.reader(io.StringIO(response_string), delimiter=",")
        data = list(reader)
        row_to_test = data[len(data) - 1]
        expected_row = [
            f"{self.instance_1.id}",
            "",
            "Vzhn0nceudr",
            "",
            "",
            "",
            "",
            "202001",
            self.instance_1.source_created_at.strftime("%Y-%m-%d %H:%M:%S"),
            self.instance_1.source_updated_at.strftime("%Y-%m-%d %H:%M:%S"),
            "yoda (Yo Da)",
            "READY",
            "",  # entity UUID
            "Coruscant Jedi Council",
            f"{self.jedi_council_corruscant.id}",
            "jedi_council_corruscant_ref",
            "",
            "",
            "",
            "",
        ]
        self.assertEqual(row_to_test, expected_row)

    def test_can_retrieve_submissions_list_in_csv_format_without_source_fields(self):
        # Set up a new instance without source fields
        new_date = datetime.datetime(2006, 5, 4, 3, 2, 1, tzinfo=pytz.UTC)
        export_id = "TESTING"
        period = "200605"
        with patch("django.utils.timezone.now", lambda: new_date):
            # Explicitly set source fields to None because the test helpers will set default values otherwise
            sourceless_instance = self.create_form_instance(
                form=self.form_4,
                period=period,
                org_unit=self.jedi_council_corruscant,
                project=self.project,
                created_by=self.yoda,
                export_id=export_id,
                source_created_at=None,
                source_updated_at=None,
                json={"test": "test"},
            )

        self.client.force_authenticate(self.yoda)
        response = self.client.get(
            f"/api/instances/?form_ids={sourceless_instance.form.id}&order=id&csv=true",
            headers={"Content-Type": "text/csv"},
        )
        self.assertEqual(response.status_code, 200)
        self.assertEqual(response["Content-Type"], "text/csv")

        response_csv = response.getvalue().decode("utf-8")
        response_string = "".join(s for s in response_csv)
        reader = csv.reader(io.StringIO(response_string), delimiter=",")
        data = list(reader)
        row_to_test = data[len(data) - 1]
        expected_row = [
            f"{sourceless_instance.id}",
            "",
            export_id,
            "",
            "",
            "",
            "",
            period,
            sourceless_instance.created_at.strftime("%Y-%m-%d %H:%M:%S"),
            sourceless_instance.updated_at.strftime("%Y-%m-%d %H:%M:%S"),
            "yoda (Yo Da)",
            "READY",
            "",  # entity UUID
            "Coruscant Jedi Council",
            f"{self.jedi_council_corruscant.id}",
            "jedi_council_corruscant_ref",
            "",
            "",
            "",
            "",
        ]
        # Make sure the export is using the default created/updated_at if there is no source
        self.assertEqual(row_to_test, expected_row)

    def test_submissions_list_in_csv_format_error_no_form(self):
        # Make sure IA-3275 is fixed by sending a 400 instead of letting the backend crash
        self.client.force_authenticate(self.yoda)
        response = self.client.get(
            f"/api/instances/?limit=20&order=org_unit__name&page=1&showDeleted=false&org_unit_status=VALID&csv=true",
            headers={"Content-Type": "text/csv"},
        )
        self.assertJSONResponse(response, status.HTTP_400_BAD_REQUEST)

    def test_user_restriction(self):
        full = self.create_user_with_profile(username="full", account=self.star_wars, permissions=["iaso_submissions"])
        self.client.force_authenticate(full)
        self.create_form_instance(
            form=self.form_1, period="202001", org_unit=self.jedi_council_endor, project=self.project
        )
        self.create_form_instance(
            form=self.form_1, period="202001", org_unit=self.jedi_council_endor_region, project=self.project
        )
        # without org unit. #TODO will waiting for precision on the spec, we also filter them
        self.create_form_instance(form=self.form_1, period="202001", project=self.project)

        org_unit_without_submissions = m.OrgUnit.objects.create(name="org unit without submissions")

        # not restricted yet, can list all instances
        response = self.client.get(f"/api/instances/")
        self.assertJSONResponse(response, 200)
        self.assertValidInstanceListData(response.json(), 10)
        # restrict user to endor region, can only see one instance. Not instance without org unit
        restricted = self.create_user_with_profile(
            username="restricted", account=self.star_wars, permissions=["iaso_submissions"]
        )
        restricted.iaso_profile.org_units.set([self.jedi_council_endor_region])
        restricted.iaso_profile.save()
        self.client.force_authenticate(restricted)

        response = self.client.get(f"/api/instances/")
        self.assertJSONResponse(response, 200)
        self.assertValidInstanceListData(response.json(), 1)

        # restrict to parent region, should give one instance for parent and one for child
        restricted.iaso_profile.org_units.set([self.jedi_council_endor])
        restricted.iaso_profile.save()

        response = self.client.get(f"/api/instances/")
        self.assertJSONResponse(response, 200)
        self.assertValidInstanceListData(response.json(), 2)

        # check with multiple orgunits. Return all submissions, except the empty one on the one on endor, and the one without orgunit
        restricted.iaso_profile.org_units.set(
            [self.jedi_council_endor_region, self.jedi_council_corruscant, org_unit_without_submissions]
        )
        restricted.iaso_profile.save()

        response = self.client.get(f"/api/instances/")
        self.assertJSONResponse(response, 200)
        self.assertValidInstanceListData(response.json(), 8)

        # Check org unit without submissions return empty
        restricted.iaso_profile.org_units.set([org_unit_without_submissions])

        response = self.client.get(f"/api/instances/")
        self.assertJSONResponse(response, 200)
        self.assertValidInstanceListData(response.json(), 0)

    @mock.patch("django.utils.timezone.now", lambda: MOCK_DATE)
    def test_stats(self):
        self.client.force_authenticate(self.yoda)
        response = self.client.get(f"/api/instances/stats/")
        r = self.assertJSONResponse(response, 200)

        self.assertEqual(
            r["data"],
            [
                {
                    "Form five": 1,
                    "Hydroponic public survey": 1,
                    "Hydroponic public survey III": 1,
                    "Hydroponics study": 4,
                    "index": "2020-02-01T00:00:00.000",
                    "name": "2020-02",
                }
            ],
        )

        self.assertListEqual(
            r["schema"]["fields"],
            [
                {"freq": "M", "name": "index", "type": "datetime"},
                {"name": "Hydroponics study", "type": "integer"},
                {"name": "Form five", "type": "integer"},
                {"name": "Hydroponic public survey", "type": "integer"},
                {"name": "Hydroponic public survey III", "type": "integer"},
                {"name": "name", "type": "string"},
            ],
        )

    @mock.patch("django.utils.timezone.now", lambda: MOCK_DATE)
    def test_stats_project_filter(self):
        self.client.force_authenticate(self.yoda)
        response = self.client.get(f"/api/instances/stats/?project_ids={self.project_2.id}")
        r = self.assertJSONResponse(response, 200)

        self.assertEqual(
            r["data"],
            [{"index": "2020-02-01T00:00:00.000", "Form five": 1, "name": "2020-02"}],
        )

        self.assertListEqual(
            r["schema"]["fields"],
            [
                {"name": "index", "type": "datetime", "freq": "M"},
                {"name": "Form five", "type": "integer"},
                {"name": "name", "type": "string"},
            ],
        )

    @mock.patch("django.utils.timezone.now", lambda: MOCK_DATE)
    def test_stats_sum(self):
        self.client.force_authenticate(self.yoda)
        response = self.client.get(f"/api/instances/stats_sum/")
        r = self.assertJSONResponse(response, 200)

        self.assertEqual(
            r["data"],
            [
                {"index": 0, "period": "2020-02-01T00:00:00.000Z", "value": 2, "total": 2, "name": "2020-02-01"},
                {"index": 1, "period": "2020-02-02T00:00:00.000Z", "value": 2, "total": 4, "name": "2020-02-02"},
                {"index": 2, "period": "2020-02-03T00:00:00.000Z", "value": 1, "total": 5, "name": "2020-02-03"},
                {"index": 3, "period": "2020-02-05T00:00:00.000Z", "value": 2, "total": 7, "name": "2020-02-05"},
            ],
        )

        self.assertEqual(
            r["schema"]["fields"],
            [
                {"name": "index", "type": "integer"},
                {"name": "period", "type": "datetime", "tz": "UTC"},
                {"name": "value", "type": "integer"},
                {"name": "total", "type": "integer"},
                {"name": "name", "type": "string"},
            ],
        )

    @mock.patch("django.utils.timezone.now", lambda: MOCK_DATE)
    def test_stats_sum_project_filter(self):
        self.client.force_authenticate(self.yoda)
        response = self.client.get(f"/api/instances/stats_sum/?project_ids={self.project_2.id}")
        r = self.assertJSONResponse(response, 200)
        self.assertEqual(
            r["data"],
            [{"index": 0, "period": "2020-02-05T00:00:00.000Z", "value": 1, "total": 1, "name": "2020-02-05"}],
        )

        self.assertEqual(
            r["schema"]["fields"],
            [
                {"name": "index", "type": "integer"},
                {"name": "period", "type": "datetime", "tz": "UTC"},
                {"name": "value", "type": "integer"},
                {"name": "total", "type": "integer"},
                {"name": "name", "type": "string"},
            ],
        )

    @mock.patch("django.utils.timezone.now", lambda: MOCK_DATE)
    def test_stats_dup(self):
        """Fix for regression on IA-940 endpoint was failing due to duplicate form name"""
        self.client.force_authenticate(self.yoda)
        duplicate_form_a = m.Form.objects.create(
            name="Duplicate form",
            form_id="sample2",
            device_field="deviceid",
            location_field="geoloc",
            period_type="QUARTER",
            single_per_period=True,
        )
        duplicate_form_b = m.Form.objects.create(
            name="Duplicate form",
            form_id="sample2",
            device_field="deviceid",
            location_field="geoloc",
            period_type="QUARTER",
            single_per_period=True,
        )
        self.create_form_instance(
            form=duplicate_form_a, period="202001", org_unit=self.jedi_council_corruscant, project=self.project
        )
        self.create_form_instance(
            form=duplicate_form_b, period="202001", org_unit=self.jedi_council_corruscant, project=self.project
        )
        self.create_form_instance(
            form=duplicate_form_b, period="202001", org_unit=self.jedi_council_corruscant, project=self.project
        )
        self.client.force_authenticate(self.yoda)
        response = self.client.get(f"/api/instances/stats/")
        r = self.assertJSONResponse(response, 200)

        self.assertEqual(
            r["data"],
            [
                {
                    "Duplicate form": 2,
                    "Form five": 1,
                    "Hydroponic public survey": 1,
                    "Hydroponic public survey III": 1,
                    "Hydroponics study": 4,
                    "index": "2020-02-01T00:00:00.000",
                    "name": "2020-02",
                }
            ],
        )
        response = self.client.get(f"/api/instances/stats_sum/")
        self.assertJSONResponse(response, 200)

    @mock.patch("django.utils.timezone.now", lambda: MOCK_DATE)
    def test_stats_dup_deleted(self):
        """Fix for regression on IA-940 endpoint was failing due to duplicate form name
        of a deleted form"""
        self.client.force_authenticate(self.yoda)
        duplicate_form_a = m.Form.objects.create(
            name="Duplicate form",
            form_id="sample2",
            device_field="deviceid",
            location_field="geoloc",
            period_type="QUARTER",
            single_per_period=True,
        )
        duplicate_form_b = m.Form.objects.create(
            name="Duplicate form",
            form_id="sample2",
            device_field="deviceid",
            location_field="geoloc",
            period_type="QUARTER",
            single_per_period=True,
            deleted_at=now(),
        )
        self.create_form_instance(
            form=duplicate_form_a, period="202001", org_unit=self.jedi_council_corruscant, project=self.project
        )
        self.create_form_instance(
            form=duplicate_form_b, period="202001", org_unit=self.jedi_council_corruscant, project=self.project
        )
        self.create_form_instance(
            form=duplicate_form_b, period="202001", org_unit=self.jedi_council_corruscant, project=self.project
        )
        self.client.force_authenticate(self.yoda)
        response = self.client.get(f"/api/instances/stats/")
        r = self.assertJSONResponse(response, 200)
        self.assertEqual(
            r["data"],
            [
                {
                    "Duplicate form": 1,
                    "Form five": 1,
                    "Hydroponic public survey": 1,
                    "Hydroponic public survey III": 1,
                    "Hydroponics study": 4,
                    "index": "2020-02-01T00:00:00.000",
                    "name": "2020-02",
                }
            ],
        )

        response = self.client.get(f"/api/instances/stats_sum/")
        self.assertJSONResponse(response, 200)

    def test_lock_instance(self):
        self.client.force_authenticate(self.yoda)

        instance = self.create_form_instance(
            org_unit=self.jedi_council_corruscant,
            period="202002",
            project=self.project,
            form=self.form_1,
        )

        response = self.client.post(f"/api/instances/{instance.pk}/add_lock/")

        lock = instance.instancelock_set.last()

        j = self.assertJSONResponse(response, 200)
        lock_id = j["lock_id"]
        self.assertEqual(lock.instance, instance)
        self.assertEqual(lock.id, lock_id)
        response = self.client.get(f"/api/instances/{instance.pk}/")
        j = self.assertJSONResponse(response, 200)
        self.assertEqual(j["is_locked"], True)
        response = self.client.get(f"/api/instances/?limit=100")
        j = self.assertJSONResponse(response, 200)

        json_instance = list(filter(lambda x: x["id"] == instance.id, j["instances"]))[0]
        self.assertEqual(json_instance["is_locked"], True)

    def test_lock_scenario(self):
        """Mega test case for lock which test a lot of thing.
        A tree with 3 org units, 3 user and they add and remove lock.
        Between each step we ask the API (both detail and list) who has write access
        And we check by trying to modify the submission
        """
        instance = self.create_form_instance(
            org_unit=self.ou_top_3, project=self.project, form=self.form_1, period="202001"
        )
        alice = self.create_user_with_profile(
            username="alice", account=self.star_wars, permissions=["iaso_submissions", "iaso_update_submission"]
        )
        alice.iaso_profile.org_units.set([self.ou_top_1])
        bob = self.create_user_with_profile(
            username="bob", account=self.star_wars, permissions=["iaso_submissions", "iaso_update_submission"]
        )
        bob.iaso_profile.org_units.set([self.ou_top_2, self.ou_top_3])
        chris = self.create_user_with_profile(
            username="chris", account=self.star_wars, permissions=["iaso_submissions", "iaso_update_submission"]
        )
        chris.iaso_profile.org_units.set([self.ou_top_3])
        # Check that all user can modify, there is no lock
        for user in [alice, bob, chris]:
            self._check_via_api(instance, user, can_user_modify=True, is_locked=False)

        # Bob add a lock
        self.client.force_authenticate(bob)
        response = self.client.post(f"/api/instances/{instance.pk}/add_lock/")
        j = self.assertJSONResponse(response, 200)
        # Lock should be on ou_top_2
        lock = InstanceLock.objects.get(pk=j["lock_id"])
        self.assertEqual(lock.instance, instance)
        self.assertEqual(lock.top_org_unit, self.ou_top_2)
        # Alice, bob can modify but not chris
        self._check_via_api(instance, alice, can_user_modify=True, is_locked=True)
        self._check_via_api(instance, bob, can_user_modify=True, is_locked=True)
        self._check_via_api(instance, chris, can_user_modify=False, is_locked=True)
        # Alice add lock
        self.client.force_authenticate(alice)
        response = self.client.post(f"/api/instances/{instance.pk}/add_lock/")
        j = self.assertJSONResponse(response, 200)
        # Lock should be on ou_top_1
        lock = InstanceLock.objects.get(pk=j["lock_id"])
        self.assertEqual(lock.instance, instance)
        self.assertEqual(lock.top_org_unit, self.ou_top_1)
        self._check_via_api(instance, alice, can_user_modify=True, is_locked=True)
        self._check_via_api(instance, bob, can_user_modify=False, is_locked=True)
        self._check_via_api(instance, chris, can_user_modify=False, is_locked=True)
        # Bob cannot remove Alice's lock
        self.client.force_authenticate(bob)
        response = self.client.post(
            f"/api/instances/unlock_lock/", {"lock": instance.instancelock_set.get(locked_by=alice).id}, json=True
        )
        self.assertJSONResponse(response, 403)
        # Alice remove her lock
        self.client.force_authenticate(alice)
        response = self.client.post(
            f"/api/instances/unlock_lock/", {"lock": instance.instancelock_set.get(locked_by=alice).id}, json=True
        )
        self.assertJSONResponse(response, 200)
        self._check_via_api(instance, alice, can_user_modify=True, is_locked=True)
        self._check_via_api(instance, bob, can_user_modify=True, is_locked=True)
        self._check_via_api(instance, chris, can_user_modify=False, is_locked=True)

        # Alice remove Bob's lock. No active lock, anyone can modify
        self.client.force_authenticate(alice)
        response = self.client.post(
            f"/api/instances/unlock_lock/", {"lock": instance.instancelock_set.get(locked_by=bob).id}, json=True
        )
        self.assertJSONResponse(response, 200)
        self._check_via_api(instance, alice, can_user_modify=True, is_locked=False)
        self._check_via_api(instance, bob, can_user_modify=True, is_locked=False)
        self._check_via_api(instance, chris, can_user_modify=True, is_locked=False)

        # Error if trying to unlock a lock already unlocked
        self.client.force_authenticate(alice)
        response = self.client.post(
            f"/api/instances/unlock_lock/", {"lock": instance.instancelock_set.get(locked_by=bob).id}, json=True
        )
        self.assertJSONResponse(response, 400)
        # Chris add lock. Anyone can modify
        self.client.force_authenticate(chris)
        response = self.client.post(f"/api/instances/{instance.pk}/add_lock/")
        j = self.assertJSONResponse(response, 200)
        # Lock should be on ou_top_3
        lock = InstanceLock.objects.get(pk=j["lock_id"])
        self.assertEqual(lock.instance, instance)
        self.assertEqual(lock.top_org_unit, self.ou_top_3)
        self._check_via_api(instance, alice, can_user_modify=True, is_locked=True)
        self._check_via_api(instance, bob, can_user_modify=True, is_locked=True)
        self._check_via_api(instance, chris, can_user_modify=True, is_locked=True)

    def _check_via_api(self, instance, user, can_user_modify, is_locked):
        self.client.force_authenticate(user)
        response = self.client.get(f"/api/instances/{instance.pk}/")
        json = self.assertJSONResponse(response, 200)
        self.assertEqual(json["can_user_modify"], can_user_modify)
        self.assertEqual(json["is_locked"], is_locked)
        self.assertFalse(json["is_instance_of_reference_form"])
        self.assertFalse(json["is_reference_instance"])
        self.assertGreaterEqual(len(json["instance_locks"]), 1 if is_locked else 0, json["instance_locks"])
        # check from list view
        response = self.client.get(f"/api/instances/?limit=100")
        j = self.assertJSONResponse(response, 200)
        json_instance = list(filter(lambda x: x["id"] == instance.id, j["instances"]))[0]
        self.assertEqual(json_instance["is_locked"], is_locked)
        self.assertEqual(json_instance["can_user_modify"], can_user_modify)
        # Try to modify the instance
        response = self.client.patch(
            f"/api/instances/{instance.pk}/",
            {
                "period": "202201",
            },
            format="json",
        )
        if can_user_modify:
            self.assertJSONResponse(response, 200)
        else:
            self.assertJSONResponse(response, 403)

    def test_instance_create_entity(self):
        """POST /api/instances/ with an entity that don't exist in db, it creates it"""

        instance_uuid = str(uuid4())
        entity_uuid = str(uuid4())
        entity_type = m.EntityType.objects.create(account=self.star_wars)

        pre_existing_instance_count = m.Instance.objects.count()
        pre_existing_entity_count = m.Entity.objects.count()
        body = [
            {
                "id": instance_uuid,
                "created_at": 1565258153704,
                "updated_at": 1565258153704,
                "orgUnitId": self.jedi_council_corruscant.id,
                "formId": self.form_1.id,
                "file": "\/storage\/emulated\/0\/odk\/instances\/RDC Collecte Data DPS_2_2019-08-08_11-54-46\/RDC Collecte Data DPS_2_2019-08-08_11-54-46.xml",
                "entityUuid": entity_uuid,
                "entityTypeId": entity_type.id,
                "name": "Mobile app name i2",
            },
        ]
        response = self.client.post(
            f"/api/instances/?app_id=stars.empire.agriculture.hydroponics", data=body, format="json"
        )
        self.assertEqual(response.status_code, 200)

        self.assertAPIImport("instance", request_body=body, has_problems=False)

        self.assertEqual(pre_existing_instance_count + 1, m.Instance.objects.count())  # One added instance
        self.assertEqual(pre_existing_entity_count + 1, m.Entity.objects.count())  # One added instance
        entity = m.Entity.objects.get(uuid=entity_uuid)
        instance = m.Instance.objects.get(uuid=instance_uuid)
        self.assertEqual(entity.attributes, None)
        self.assertQuerySetEqual(entity.instances.all(), [instance], ordered=False)
        self.assertEqual(instance.entity, entity)
        self.assertEqual(entity.entity_type, entity_type)
        self.assertEqual(entity.account, self.star_wars)

    def test_instance_create_preexisting_entity(self):
        """POST /api/instances/ with an entity that exist in db, do not create it"""

        instance_uuid = str(uuid4())
        entity_uuid = str(uuid4())
        entity_type = m.EntityType.objects.create(account=self.star_wars)

        m.Entity.objects.create(
            account=self.star_wars,
            entity_type=entity_type,
            uuid=entity_uuid,
        )

        pre_existing_instance_count = m.Instance.objects.count()
        pre_existing_entity_count = m.Entity.objects.count()
        body = [
            {
                "id": instance_uuid,
                "created_at": 1565258153704,
                "updated_at": 1565258153704,
                "orgUnitId": self.jedi_council_corruscant.id,
                "formId": self.form_1.id,
                "file": "\/storage\/emulated\/0\/odk\/instances\/RDC Collecte Data DPS_2_2019-08-08_11-54-46\/RDC Collecte Data DPS_2_2019-08-08_11-54-46.xml",
                "entityUuid": entity_uuid,
                "entityTypeId": entity_type.id,
                "name": "Mobile app name i2",
            },
        ]
        response = self.client.post(
            f"/api/instances/?app_id=stars.empire.agriculture.hydroponics", data=body, format="json"
        )
        self.assertEqual(response.status_code, 200)

        self.assertAPIImport("instance", request_body=body, has_problems=False)

        self.assertEqual(pre_existing_instance_count + 1, m.Instance.objects.count())  # One added instance
        self.assertEqual(pre_existing_entity_count, m.Entity.objects.count())  # No added enity
        entity = m.Entity.objects.get(uuid=entity_uuid)
        instance = m.Instance.objects.get(uuid=instance_uuid)
        self.assertEqual(entity.attributes, None)
        self.assertQuerySetEqual(entity.instances.all(), [instance], ordered=False)
        self.assertEqual(instance.entity, entity)
        self.assertEqual(entity.entity_type, entity_type)
        self.assertEqual(entity.account, self.star_wars)

    def test_instance_create_preexisting_entity_attribute(self):
        """POST /api/instances/ with a new entity where form is reference_form set new instance as attributes"""

        instance_uuid = str(uuid4())
        entity_uuid = str(uuid4())
        entity_type = m.EntityType.objects.create(account=self.star_wars, reference_form=self.form_1)

        pre_existing_instance_count = m.Instance.objects.count()
        pre_existing_entity_count = m.Entity.objects.count()
        body = [
            {
                "id": instance_uuid,
                "created_at": 1565258153704,
                "updated_at": 1565258153704,
                "orgUnitId": self.jedi_council_corruscant.id,
                "formId": self.form_1.id,
                "file": "\/storage\/emulated\/0\/odk\/instances\/RDC Collecte Data DPS_2_2019-08-08_11-54-46\/RDC Collecte Data DPS_2_2019-08-08_11-54-46.xml",
                "entityUuid": entity_uuid,
                "entityTypeId": entity_type.id,
                "name": "Mobile app name i2",
            },
        ]
        response = self.client.post(
            f"/api/instances/?app_id=stars.empire.agriculture.hydroponics", data=body, format="json"
        )
        self.assertEqual(response.status_code, 200)

        self.assertAPIImport("instance", request_body=body, has_problems=False)

        self.assertEqual(pre_existing_instance_count + 1, m.Instance.objects.count())  # One added instance
        self.assertEqual(pre_existing_entity_count + 1, m.Entity.objects.count())  # One added Entity
        entity = m.Entity.objects.get(uuid=entity_uuid)
        instance = m.Instance.objects.get(uuid=instance_uuid)
        self.assertEqual(entity.attributes, instance)
        self.assertQuerySetEqual(entity.instances.all(), [instance], ordered=False)
        self.assertEqual(instance.entity, entity)
        self.assertEqual(entity.entity_type, entity_type)
        self.assertEqual(entity.account, self.star_wars)

    def test_assign_form_version_id_on_save(self):
        instance_uuid = str(uuid4())
        entity_uuid = str(uuid4())
        entity_type = m.EntityType.objects.create(account=self.star_wars)

        body = [
            {
                "id": instance_uuid,
                "created_at": 1565258153704,
                "updated_at": 1565258153704,
                "orgUnitId": self.jedi_council_corruscant.id,
                "formId": self.form_1.id,
                "file": "\/storage\/emulated\/0\/odk\/instances\/RDC Collecte Data DPS_2_2019-08-08_11-54-46\/RDC Collecte Data DPS_2_2019-08-08_11-54-46.xml",
                "entityUuid": entity_uuid,
                "entityTypeId": entity_type.id,
                "name": "Mobile app name i2",
            },
        ]
        response = self.client.post(
            f"/api/instances/?app_id=stars.empire.agriculture.hydroponics", data=body, format="json"
        )

        self.assertEqual(response.status_code, 200)

        # Check if the instance created without FormVersion has form_version = None

        self.client.force_authenticate(self.yoda)

        instance = Instance.objects.get(uuid=instance_uuid)

        response = self.client.get(f"/api/instances/{instance.pk}/")
        self.assertEqual(response.status_code, 200)
        self.assertEqual(response.json()["form_version_id"], None)

        # Check that once the FormVersion is created and instance.json updated with a "_version" instance.form_version_id is properly updated

        form_version = FormVersion.objects.create(version_id="2022112301", form_id=instance.form.id)

        instance.json = {
            "end": "2022-11-23T12:12:45.803+01:00",
            "start": "2022-11-23T12:12:25.930+01:00",
            "_version": "2022112301",
            "ou_region": "30015",
            "instanceID": "uuid:381e988e-87b5-4758-b31a-eb1dac1430a7",
            "ou_country": "29694",
            "admin_doses": "66",
            "ou_district": "32128",
            "insert_obr_name": "",
            "insert_doses_requested": "",
        }
        instance.save()

    def test_instances_list_planning(self):
        self.client.force_authenticate(self.yoda)
        response = self.client.get("/api/instances/", headers={"Content-Type": "application/json"})
        self.assertEqual(response.status_code, 200)
        self.assertValidInstanceListData(response.json(), 7)

        team = Team.objects.create(project=self.project, manager=self.yoda)
        orgunit = m.OrgUnit.objects.create(name="Org Unit 1")
        instance_1 = self.create_form_instance(
            form=self.form_1, period="202001", org_unit=orgunit, project=self.project
        )
        instance_2 = self.create_form_instance(
            form=self.form_1, period="202002", org_unit=orgunit, project=self.project
        )
        planning_1 = Planning.objects.create(name="Planning 1", org_unit=orgunit, project=self.project, team=team)
        planning_2 = Planning.objects.create(name="Planning 2", org_unit=orgunit, project=self.project, team=team)

        instance_1.planning = planning_1
        instance_1.save()

        # it should return only instance_1
        self.client.force_authenticate(self.yoda)
        response = self.client.get(
            "/api/instances/", {"planningIds": planning_1.id}, headers={"Content-Type": "application/json"}
        )
        self.assertJSONResponse(response, 200)
        self.assertValidInstanceListData(response.json(), 1)
        self.assertEqual(response.json()["instances"][0]["id"], instance_1.id)
        # it should return all of the instances
        self.client.force_authenticate(self.yoda)
        response = self.client.get("/api/instances/?order=-id", headers={"Content-Type": "application/json"})
        self.assertJSONResponse(response, 200)
        self.assertValidInstanceListData(response.json(), 9)

        self.assertEqual(response.json()["instances"][0]["id"], instance_2.id)
        self.assertEqual(response.json()["instances"][1]["id"], instance_1.id)
        # it should return none of the instances
        self.client.force_authenticate(self.yoda)
        response = self.client.get(
            "/api/instances/", {"planningIds": planning_2.id}, headers={"Content-Type": "application/json"}
        )
        self.assertJSONResponse(response, 200)
        self.assertValidInstanceListData(response.json(), 0)

    def test_instances_list_user(self):
        self.client.force_authenticate(self.yoda)
        response_yoda = self.client.get(
            "/api/instances/",
            {query.USER_IDS: self.yoda.id},
            headers={"Content-Type": "application/json"},
        )
        self.assertEqual(response_yoda.status_code, 200)
        self.assertValidInstanceListData(response_yoda.json(), 4)
        instances = response_yoda.json()["instances"]
        self.assertEqual(self.instance_1.id, instances[0].get("id"))
        self.assertEqual(self.instance_4.id, instances[1].get("id"))
        self.assertEqual(self.instance_5.id, instances[3].get("id"))

        self.client.force_authenticate(self.yoda)
        response_yoda_deleted = self.client.get(
            "/api/instances/",
            {query.USER_IDS: self.yoda.id, query.SHOW_DELETED: True},
            headers={"Content-Type": "application/json"},
        )
        self.assertEqual(response_yoda_deleted.status_code, 200)
        self.assertValidInstanceListData(response_yoda_deleted.json(), 1)
        instances = response_yoda_deleted.json()["instances"]
        self.assertEqual(self.instance_7.id, instances[0].get("id"))

        response_guest = self.client.get(
            "/api/instances/",
            {query.USER_IDS: self.guest.id},
            headers={"Content-Type": "application/json"},
        )
        self.assertEqual(response_guest.status_code, 200)
        self.assertValidInstanceListData(response_guest.json(), 1)
        instances = response_guest.json()["instances"]
        self.assertEqual(self.instance_2.id, instances[0].get("id"))

        response_supervisor = self.client.get(
            "/api/instances/",
            {query.USER_IDS: self.supervisor.id},
            headers={"Content-Type": "application/json"},
        )
        self.assertEqual(response_supervisor.status_code, 200)
        self.assertValidInstanceListData(response_supervisor.json(), 2)
        instances = response_supervisor.json()["instances"]
        self.assertEqual(self.instance_3.id, instances[0].get("id"))
        self.assertEqual(self.instance_6.id, instances[1].get("id"))

        response_yoda_guest = self.client.get(
            "/api/instances/",
            {query.USER_IDS: f"{self.yoda.id},{self.guest.id}"},
            headers={"Content-Type": "application/json"},
        )
        self.assertEqual(response_yoda_guest.status_code, 200)
        self.assertValidInstanceListData(response_yoda_guest.json(), 5)
        instances = response_yoda_guest.json()["instances"]

        self.assertEqual(self.instance_1.id, instances[0].get("id"))
        self.assertEqual(self.instance_4.id, instances[1].get("id"))
        self.assertEqual(self.instance_8.id, instances[2].get("id"))
        self.assertEqual(self.instance_2.id, instances[4].get("id"))

    def test_instances_bad_sent_date_from(self):
        self.client.force_authenticate(self.yoda)
        response = self.client.get(
            "/api/instances/",
            {query.SENT_DATE_FROM: "2020-0201"},
            headers={"Content-Type": "application/json"},
        )
        self.assertJSONResponse(response, 400)

    def test_instances_bad_sent_date_to(self):
        self.client.force_authenticate(self.yoda)
        response = self.client.get(
            "/api/instances/",
            {query.SENT_DATE_TO: "2020-0201"},
            headers={"Content-Type": "application/json"},
        )
        self.assertJSONResponse(response, 400)

    def test_instances_sent_date(self):
        self.client.force_authenticate(self.yoda)
        response = self.client.get(
            "/api/instances/",
            {
                query.SENT_DATE_FROM: "2020-02-01",
                query.SENT_DATE_TO: "2020-02-01",
            },
            headers={"Content-Type": "application/json"},
        )
        self.assertJSONResponse(response, 200)
        self.assertValidInstanceListData(response.json(), 2)
        instances = response.json()["instances"]
        self.assertEqual(self.instance_1.id, instances[0].get("id"))
        self.assertEqual(self.instance_2.id, instances[1].get("id"))

        response = self.client.get(
            "/api/instances/",
            {
                query.SENT_DATE_FROM: "2020-02-03",
                query.SENT_DATE_TO: "2020-02-03",
            },
            headers={"Content-Type": "application/json"},
        )
        self.assertJSONResponse(response, 200)
        self.assertValidInstanceListData(response.json(), 1)
        instances = response.json()["instances"]
        self.assertEqual(self.instance_3.id, instances[0].get("id"))

        response = self.client.get(
            "/api/instances/",
            {
                query.SENT_DATE_FROM: "2020-02-05",
                query.SENT_DATE_TO: "2020-02-05",
            },
            headers={"Content-Type": "application/json"},
        )
        self.assertJSONResponse(response, 200)
        self.assertValidInstanceListData(response.json(), 2)
        instances = response.json()["instances"]
        self.assertEqual(self.instance_4.id, instances[0].get("id"))

    def test_instances_bad_modification_date_from(self):
        self.client.force_authenticate(self.yoda)
        response = self.client.get(
            "/api/instances/",
            {query.MODIFICATION_DATE_FROM: "2020-0201"},
            headers={"Content-Type": "application/json"},
        )
        self.assertJSONResponse(response, 400)

    def test_instances_bad_modification_date_to(self):
        self.client.force_authenticate(self.yoda)
        response = self.client.get(
            "/api/instances/",
            {query.MODIFICATION_DATE_TO: "2020-0201"},
            headers={"Content-Type": "application/json"},
        )
        self.assertJSONResponse(response, 400)

    def test_instances_modification_date(self):
        self.client.force_authenticate(self.yoda)
        response = self.client.get(
            "/api/instances/",
            {
                query.MODIFICATION_DATE_FROM: "2020-02-10",
                query.MODIFICATION_DATE_TO: "2020-02-10",
            },
            headers={"Content-Type": "application/json"},
        )
        self.assertJSONResponse(response, 200)
        self.assertValidInstanceListData(response.json(), 2)
        instances = response.json()["instances"]
        self.assertEqual(self.instance_5.id, instances[0].get("id"))
        self.assertEqual(self.instance_6.id, instances[1].get("id"))

    def test_instances_filter_from_date_to_date(self):
        # Create new instance with source_created_at None
        # It will be in the results because it falls back to created_at
        d = datetime.datetime(2020, 2, 5, 0, 0, 5, tzinfo=pytz.utc)
        with patch("django.utils.timezone.now", lambda: d):
            another_instance = self.create_form_instance(
                form=self.form_1,
                project=self.project,
                source_created_at=None,
            )

        self.client.force_authenticate(self.yoda)
        response = self.client.get(
            "/api/instances/",
            {
                query.DATE_FROM: "2020-02-03",
                query.DATE_TO: "2020-02-05",
            },
            headers={"Content-Type": "application/json"},
        )
        self.assertJSONResponse(response, 200)
        self.assertValidInstanceListData(response.json(), 4)
        instances = response.json()["instances"]
        instance_ids = [i["id"] for i in instances]
        instance_ids.sort()
        self.assertEqual(
            instance_ids,
            [
                self.instance_3.id,
                self.instance_4.id,
                self.instance_8.id,
                another_instance.id,
            ],
        )

    def test_attachments_list(self):
        self.client.force_authenticate(self.yoda)
        instance = self.create_form_instance(form=self.form_1, project=self.project)
        attachment1 = m.InstanceFile.objects.create(instance=instance, file="test1.jpg")
        attachment2 = m.InstanceFile.objects.create(instance=instance, file="test2.pdf")

        response = self.client.get("/api/instances/attachments/")
        self.assertJSONResponse(response, 200)

        data = response.json()
        self.assertEqual(len(data), 2)
        self.assertEqual(data[0]["id"], attachment1.id)
        self.assertEqual(data[1]["id"], attachment2.id)

    def test_attachments_filter_image_only(self):
        self.client.force_authenticate(self.yoda)
        instance = self.create_form_instance(form=self.form_1, project=self.project)
        m.InstanceFile.objects.create(instance=instance, file="test1.jpg")
        m.InstanceFile.objects.create(instance=instance, file="test2.pdf")

        response = self.client.get("/api/instances/attachments/?image_only=true")
        self.assertJSONResponse(response, 200)

        data = response.json()
        self.assertEqual(len(data), 1)
        self.assertTrue(data[0]["file"].endswith(".jpg"))

    def test_attachments_pagination(self):
        self.client.force_authenticate(self.yoda)
        instance = self.create_form_instance(form=self.form_1, project=self.project)
        for i in range(30):  # Assuming default page size is less than 30
            m.InstanceFile.objects.create(instance=instance, file=f"test{i}.jpg")

        response = self.client.get("/api/instances/attachments/?limit=30")
        self.assertJSONResponse(response, 200)

        data = response.json()
        self.assertEqual(len(data["results"]), 30)
        self.assertFalse(data["has_next"])
        self.assertFalse(data["has_previous"])

    def test_instance_retrieve_with_related_change_requests(self):
        self.client.force_authenticate(self.yoda)

        reference_form = m.Form.objects.create(name="Reference form", period_type=m.MONTH, single_per_period=True)
        org_unit_type = m.OrgUnitType.objects.create(name="Org unit type with reference form", short_name="Orf")
        org_unit_type.reference_forms.add(reference_form)
        org_unit = m.OrgUnit.objects.create(
            name="Org unit", version=self.sw_version, validation_status="VALID", org_unit_type=org_unit_type
        )
        instance_reference = self.create_form_instance(
            form=reference_form, period="202001", org_unit=org_unit, project=self.project
        )
        # Test instance with no change request
        response = self.client.get(f"/api/instances/{instance_reference.id}/")
        self.assertEqual(response.status_code, 200)
        response_json = response.json()
        self.assertListEqual(response_json["change_requests"], [])

        m.OrgUnitChangeRequest.objects.create(org_unit=org_unit, new_name="Modified org unit")
        response = self.client.get(f"/api/instances/{instance_reference.id}/")
        response_json = response.json()
        self.assertListEqual(response_json["change_requests"], [])
        # Test instance with change request linked to it
        change_request_instance_reference = m.OrgUnitChangeRequest.objects.create(org_unit=org_unit)
        change_request_instance_reference.new_reference_instances.add(instance_reference)
        response = self.client.get(f"/api/instances/{instance_reference.id}/")
        response_json = response.json()
        self.assertEqual(response_json["change_requests"][0]["id"], change_request_instance_reference.id)

    def test_check_bulk_push_gps_select_all_ok(self):
        # pushing gps data means that we need a mapping of 1 instance to 1 orgunit
        for instance in [self.instance_2, self.instance_3, self.instance_4]:
            instance.deleted_at = datetime.datetime.now()
            instance.deleted = True
            instance.save()
            instance.refresh_from_db()

        # setting gps data for instances that were not deleted
        self.instance_5.org_unit = self.jedi_council_endor
        self.instance_6.org_unit = self.jedi_council_endor_region
        self.instance_8.org_unit = self.ou_top_1
        new_location = Point(1, 2, 3)
        for instance in [self.instance_1, self.instance_5, self.instance_6, self.instance_8]:
            instance.location = new_location
            instance.save()
            instance.refresh_from_db()

        self.client.force_authenticate(self.yoda)
        response = self.client.get(f"/api/instances/check_bulk_gps_push/")  # by default, select_all = True
        self.assertEqual(response.status_code, status.HTTP_200_OK)
        response_json = response.json()
        self.assertEqual(response_json["result"], "success")

    def test_check_bulk_push_gps_select_all_error_same_org_unit(self):
        # changing location for some instances to have multiple hits on multiple org_units
        self.instance_1.org_unit = self.jedi_council_endor
        self.instance_2.org_unit = self.jedi_council_endor
        new_location = Point(1, 2, 3)
        for instance in [self.instance_1, self.instance_2]:
            instance.location = new_location
            instance.save()
            instance.refresh_from_db()

        # Let's delete some instances, the result will be the same
        for instance in [self.instance_6, self.instance_8]:
            instance.deleted_at = datetime.datetime.now()
            instance.deleted = True
            instance.save()

        self.client.force_authenticate(self.yoda)
        response = self.client.get(f"/api/instances/check_bulk_gps_push/")  # by default, select_all = True
        self.assertEqual(response.status_code, status.HTTP_400_BAD_REQUEST)
        response_json = response.json()
        self.assertEqual(response_json["result"], "errors")
        self.assertCountEqual(
            response_json["error_same_org_unit"],
<<<<<<< HEAD
            [self.instance_1.id, self.instance_2.id, self.instance_3.id, self.instance_4.id, self.instance_5.id],
=======
            [self.instance_1.org_unit_id, self.instance_3.org_unit_id],
>>>>>>> 5de317cc
        )

    def test_check_bulk_push_gps_select_all_error_read_only_source(self):
        # Making the source read only
        self.sw_source.read_only = True
        self.sw_source.save()

        # Changing some instance.org_unit so that all the results don't appear only in "error_same_org_unit"
        self.instance_2.org_unit = self.jedi_council_endor
        self.instance_3.org_unit = self.jedi_council_endor_region
        self.instance_8.org_unit = self.ou_top_1
        for instance in [self.instance_2, self.instance_3, self.instance_8]:
            instance.save()
            instance.refresh_from_db()

        self.client.force_authenticate(self.yoda)
        response = self.client.get(f"/api/instances/check_bulk_gps_push/")  # by default, select_all = True
        self.assertEqual(response.status_code, status.HTTP_400_BAD_REQUEST)
        response_json = response.json()
        self.assertEqual(response_json["result"], "errors")
<<<<<<< HEAD
        # instance_6 included because it's the first one with the remaining org_unit and the queryset has a default order of "-id"
        self.assertCountEqual(
            response_json["error_read_only_source"],
            [self.instance_8.id, self.instance_2.id, self.instance_3.id, self.instance_6.id],
=======
        self.assertCountEqual(
            response_json["error_read_only_source"],
            [
                self.instance_1.org_unit_id,
                self.instance_2.org_unit_id,
                self.instance_3.org_unit_id,
                self.instance_8.org_unit_id,
            ],
>>>>>>> 5de317cc
        )

    def test_check_bulk_push_gps_select_all_warning_no_location(self):
        # Changing some instance.org_unit so that all the results don't appear only in "error_same_org_unit"
        self.instance_2.org_unit = self.jedi_council_endor
        self.instance_3.org_unit = self.jedi_council_endor_region
        self.instance_8.org_unit = self.ou_top_1
        for instance in [self.instance_2, self.instance_3, self.instance_8]:
            instance.save()
            instance.refresh_from_db()

<<<<<<< HEAD
        # Let's delete some instances to avoid getting "error_same_org-unit"
        for instance in [self.instance_4, self.instance_5, self.instance_6, self.instance_8]:
=======
        # Let's delete some instances to avoid getting "error_same_org_unit"
        for instance in [self.instance_4, self.instance_5, self.instance_6]:
>>>>>>> 5de317cc
            instance.deleted_at = datetime.datetime.now()
            instance.deleted = True
            instance.save()

        self.client.force_authenticate(self.yoda)
        response = self.client.get(f"/api/instances/check_bulk_gps_push/")
        self.assertEqual(response.status_code, status.HTTP_200_OK)
<<<<<<< HEAD
        response_json = response.json()
        # Since all instances in the setup don't have location data, they will show up in warnings
        self.assertEqual(response_json["result"], "warnings")
        self.assertCountEqual(
            response_json["warning_no_location"], m.Instance.non_deleted_objects.values_list("id", flat=True)
=======

        response_json = response.json()
        self.assertEqual(response_json["result"], "warnings")
        self.assertCountEqual(
            response_json["warning_no_location"],
            [
                self.instance_1.org_unit_id,
                self.instance_2.org_unit_id,
                self.instance_3.org_unit_id,
                self.instance_8.org_unit_id,
            ],
>>>>>>> 5de317cc
        )

    def test_check_bulk_push_gps_select_all_warning_overwrite(self):
        # pushing gps data means that we need a mapping of 1 instance to 1 orgunit
        for instance in [self.instance_2, self.instance_3, self.instance_4]:
            instance.deleted_at = datetime.datetime.now()
            instance.deleted = True
            instance.save()
            instance.refresh_from_db()

        # no org unit was assigned, so we select some
        self.instance_5.org_unit = self.jedi_council_endor
        self.instance_6.org_unit = self.jedi_council_endor_region
        self.instance_8.org_unit = self.ou_top_1
        new_org_unit_location = Point(1, 2, 3)
        new_instance_location = Point(4, 5, 6)
        non_deleted_instances = [self.instance_1, self.instance_5, self.instance_6, self.instance_8]
        for instance in non_deleted_instances:
            # setting gps data for org_units whose instance was not deleted
            org_unit = instance.org_unit
            org_unit.location = new_org_unit_location
            org_unit.save()
            org_unit.refresh_from_db()

            # setting gps data for these instances as well, since we want to override the org_unit location
            instance.location = new_instance_location
            instance.save()
            instance.refresh_from_db()

        self.client.force_authenticate(self.yoda)
        response = self.client.get(f"/api/instances/check_bulk_gps_push/")
        self.assertEqual(response.status_code, status.HTTP_200_OK)
        response_json = response.json()
        self.assertEqual(response_json["result"], "warnings")
<<<<<<< HEAD
        self.assertCountEqual(response_json["warning_overwrite"], [i.id for i in non_deleted_instances])
=======
        self.assertCountEqual(response_json["warning_overwrite"], [i.org_unit_id for i in non_deleted_instances])
>>>>>>> 5de317cc

    def test_check_bulk_push_gps_select_all_warning_both(self):
        # pushing gps data means that we need a mapping of 1 instance to 1 orgunit
        for instance in [self.instance_2, self.instance_3, self.instance_4]:
            instance.deleted_at = datetime.datetime.now()
            instance.deleted = True
            instance.save()
            instance.refresh_from_db()

        # instances 1 and 5 will overwrite their org_unit location
        new_instance_location = Point(4, 5, 6)
        self.instance_5.org_unit = self.jedi_council_endor
        self.instance_5.location = new_instance_location
        self.instance_1.location = new_instance_location

        # instances 6 and 8 will have no location data
        self.instance_6.org_unit = self.jedi_council_endor_region
        self.instance_8.org_unit = self.ou_top_1

        new_org_unit_location = Point(1, 2, 3)
        non_deleted_instances = [self.instance_1, self.instance_5, self.instance_6, self.instance_8]
        for instance in non_deleted_instances:
            # setting gps data for org_units whose instance was not deleted
            org_unit = instance.org_unit
            org_unit.location = new_org_unit_location
            org_unit.save()
            org_unit.refresh_from_db()

            instance.save()
            instance.refresh_from_db()

        self.client.force_authenticate(self.yoda)
        response = self.client.get(f"/api/instances/check_bulk_gps_push/")
        self.assertEqual(response.status_code, status.HTTP_200_OK)
        response_json = response.json()
        self.assertEqual(response_json["result"], "warnings")
<<<<<<< HEAD
        self.assertCountEqual(response_json["warning_overwrite"], [self.instance_1.id, self.instance_5.id])
        self.assertCountEqual(response_json["warning_no_location"], [self.instance_6.id, self.instance_8.id])
=======
        self.assertCountEqual(
            response_json["warning_overwrite"], [self.instance_1.org_unit_id, self.instance_5.org_unit_id]
        )
        self.assertCountEqual(
            response_json["warning_no_location"], [self.instance_6.org_unit_id, self.instance_8.org_unit_id]
        )
>>>>>>> 5de317cc

    def test_check_bulk_push_gps_selected_ids_ok(self):
        self.client.force_authenticate(self.yoda)
        new_instance = self.create_form_instance(
            form=self.form_1,
            period="2024Q4",
            org_unit=self.jedi_council_corruscant,
            project=self.project,
            created_by=self.yoda,
            location=Point(5, 6.45, 2.33),
        )
        response = self.client.get(
            f"/api/instances/check_bulk_gps_push/?select_all=false&selected_ids={new_instance.id}"
        )
        self.assertEqual(response.status_code, status.HTTP_200_OK)
        response_json = response.json()
        # Instance has a location, but OrgUnit doesn't, so check is ok, location could be pushed
        self.assertEqual(response_json["result"], "success")

    def test_check_bulk_push_gps_selected_ids_error(self):
        self.client.force_authenticate(self.yoda)
        # Setting GPS data for these 3 instances (same OrgUnit)
        for instance in [self.instance_1, self.instance_2, self.instance_3]:
            instance.location = Point(5, 6.45, 2.33)
            instance.save()
            instance.refresh_from_db()

        response = self.client.get(
            f"/api/instances/check_bulk_gps_push/?select_all=false&selected_ids={self.instance_1.id},{self.instance_2.id},{self.instance_3.id}"
        )
        self.assertEqual(response.status_code, status.HTTP_400_BAD_REQUEST)
        response_json = response.json()
<<<<<<< HEAD
        # All these Instances target the same OrgUnit, so it's impossible to push gps data
        self.assertEqual(response_json["result"], "errors")
        self.assertCountEqual(
            response_json["error_same_org_unit"], [self.instance_1.id, self.instance_2.id, self.instance_3.id]
        )
=======
        self.assertEqual(response_json["result"], "errors")
        self.assertCountEqual(response_json["error_same_org_unit"], [self.instance_1.org_unit_id])
>>>>>>> 5de317cc

    def test_check_bulk_push_gps_selected_ids_error_unknown_id(self):
        self.client.force_authenticate(self.yoda)
        probably_not_a_valid_id = 1234567980
        response = self.client.get(
            f"/api/instances/check_bulk_gps_push/?select_all=false&selected_ids={probably_not_a_valid_id}"
        )
        self.assertContains(
            response,
            f"Not found",
            status_code=status.HTTP_404_NOT_FOUND,
        )

    def test_check_bulk_push_gps_selected_ids_error_wrong_account(self):
        # Preparing new setup
        new_account, new_data_source, _, new_project = self.create_account_datasource_version_project(
            "new source", "new account", "new project"
        )
        new_user, _, _ = self.create_base_users(new_account, ["iaso_submissions"])
        new_org_unit = m.OrgUnit.objects.create(
            name="New Org Unit", source_ref="new org unit", validation_status="VALID"
        )
        new_form = m.Form.objects.create(name="new form", period_type=m.MONTH, single_per_period=True)
        new_instance = self.create_form_instance(
            form=new_form,
            period="202001",
            org_unit=new_org_unit,
            project=new_project,
            created_by=new_user,
            export_id="Vzhn0nceudr",
        )

        self.client.force_authenticate(self.yoda)
        # Checking instance from new account
        response = self.client.get(
            f"/api/instances/check_bulk_gps_push/?select_all=false&selected_ids={new_instance.id}"
        )
        self.assertContains(
            response,
            f"Not found",
            status_code=status.HTTP_404_NOT_FOUND,
        )

    def test_check_bulk_push_gps_selected_ids_warning_no_location(self):
        self.client.force_authenticate(self.yoda)
        # Linking these instances to some orgunits
        self.instance_1.org_unit = self.jedi_council_corruscant
        self.instance_2.org_unit = self.jedi_council_endor
        self.instance_3.org_unit = self.jedi_council_endor_region
        for instance in [self.instance_1, self.instance_2, self.instance_3]:
            instance.save()
            instance.refresh_from_db()
        response = self.client.get(
            f"/api/instances/check_bulk_gps_push/?select_all=false&selected_ids={self.instance_1.id},{self.instance_2.id},{self.instance_3.id}"
        )
        self.assertEqual(response.status_code, status.HTTP_200_OK)
        response_json = response.json()
<<<<<<< HEAD
        # All these Instances target the same OrgUnit, so it's impossible to push gps data
        self.assertEqual(response_json["result"], "warnings")
        self.assertCountEqual(
            response_json["warning_no_location"], [self.instance_1.id, self.instance_2.id, self.instance_3.id]
=======
        self.assertEqual(response_json["result"], "warnings")
        self.assertCountEqual(
            response_json["warning_no_location"],
            [self.instance_1.org_unit_id, self.instance_2.org_unit_id, self.instance_3.org_unit_id],
>>>>>>> 5de317cc
        )

    def test_check_bulk_push_gps_selected_ids_warning_overwrite(self):
        # no org unit was assigned, so we select some
        self.instance_1.org_unit = self.jedi_council_endor
        self.instance_2.org_unit = self.jedi_council_corruscant
        new_org_unit_location = Point(1, 2, 3)
        new_instance_location = Point(4, 5, 6)
        for instance in [self.instance_1, self.instance_2]:
            # setting gps data for org_units
            org_unit = instance.org_unit
            org_unit.location = new_org_unit_location
            org_unit.save()
            org_unit.refresh_from_db()

            # setting gps data for these instances as well, since we want to override the org_unit location
            instance.location = new_instance_location
            instance.save()
            instance.refresh_from_db()

        self.client.force_authenticate(self.yoda)
        response = self.client.get(
            f"/api/instances/check_bulk_gps_push/?select_all=false&selected_ids={self.instance_1.id},{self.instance_2.id}"
        )
        self.assertEqual(response.status_code, status.HTTP_200_OK)
        response_json = response.json()
<<<<<<< HEAD
        # All these Instances target the same OrgUnit, so it's impossible to push gps data
        self.assertEqual(response_json["result"], "warnings")
        self.assertCountEqual(response_json["warning_overwrite"], [self.instance_1.id, self.instance_2.id])
=======
        self.assertEqual(response_json["result"], "warnings")
        self.assertCountEqual(
            response_json["warning_overwrite"], [self.instance_1.org_unit_id, self.instance_2.org_unit_id]
        )
>>>>>>> 5de317cc

    def test_check_bulk_push_gps_selected_ids_warning_both(self):
        # instances 1 and 5 will overwrite their org_unit location
        new_instance_location = Point(4, 5, 6)
        self.instance_5.org_unit = self.jedi_council_endor
        self.instance_5.location = new_instance_location
        self.instance_1.location = new_instance_location

        # instances 6 and 8 will have no location data
        self.instance_6.org_unit = self.jedi_council_endor_region
        self.instance_8.org_unit = self.ou_top_1

        new_org_unit_location = Point(1, 2, 3)
        for instance in [self.instance_1, self.instance_5, self.instance_6, self.instance_8]:
            # setting gps data for org_units
            org_unit = instance.org_unit
            org_unit.location = new_org_unit_location
            org_unit.save()
            org_unit.refresh_from_db()

            instance.save()
            instance.refresh_from_db()

        self.client.force_authenticate(self.yoda)
        response = self.client.get(
            f"/api/instances/check_bulk_gps_push/?select_all=false&selected_ids={self.instance_1.id},"
            f"{self.instance_5.id},{self.instance_6.id},{self.instance_8.id}"
        )
        self.assertEqual(response.status_code, status.HTTP_200_OK)
        response_json = response.json()
<<<<<<< HEAD
        # All these Instances target the same OrgUnit, so it's impossible to push gps data
        self.assertEqual(response_json["result"], "warnings")
        self.assertCountEqual(response_json["warning_overwrite"], [self.instance_1.id, self.instance_5.id])
        self.assertCountEqual(response_json["warning_no_location"], [self.instance_6.id, self.instance_8.id])
=======
        self.assertEqual(response_json["result"], "warnings")
        self.assertCountEqual(
            response_json["warning_overwrite"], [self.instance_1.org_unit_id, self.instance_5.org_unit_id]
        )
        self.assertCountEqual(
            response_json["warning_no_location"], [self.instance_6.org_unit_id, self.instance_8.org_unit_id]
        )
>>>>>>> 5de317cc

    def test_check_bulk_push_gps_unselected_ids_ok(self):
        self.instance_1.location = Point(1, 2, 3)
        self.instance_1.save()
        self.instance_1.refresh_from_db()

        self.client.force_authenticate(self.yoda)
        # only pushing instance_1 GPS
        response = self.client.get(
            f"/api/instances/check_bulk_gps_push/?unselected_ids={self.instance_2.id},{self.instance_3.id},"
            f"{self.instance_4.id},{self.instance_5.id},{self.instance_6.id},{self.instance_8.id},"
        )
        self.assertEqual(response.status_code, status.HTTP_200_OK)
        response_json = response.json()
<<<<<<< HEAD
        # All these Instances target the same OrgUnit, so it's impossible to push gps data
=======
>>>>>>> 5de317cc
        self.assertEqual(response_json["result"], "success")

    def test_check_bulk_push_gps_unselected_ids_error(self):
        # no org unit was assigned, so we select some
        for instance in [self.instance_1, self.instance_2]:
            instance.org_unit = self.jedi_council_endor
            instance.location = Point(1, 2, 3)
            instance.save()
            instance.refresh_from_db()

        self.client.force_authenticate(self.yoda)
        # only pushing instance_1 & instance_2 GPS
        response = self.client.get(
            f"/api/instances/check_bulk_gps_push/?unselected_ids={self.instance_3.id},"
            f"{self.instance_4.id},{self.instance_5.id},{self.instance_6.id},{self.instance_8.id},"
        )
        self.assertEqual(response.status_code, status.HTTP_400_BAD_REQUEST)
        response_json = response.json()
        self.assertEqual(response_json["result"], "errors")
<<<<<<< HEAD
        self.assertCountEqual(response_json["error_same_org_unit"], [self.instance_1.id, self.instance_2.id])
=======
        self.assertCountEqual(response_json["error_same_org_unit"], [self.instance_1.org_unit_id])
>>>>>>> 5de317cc

    def test_check_bulk_push_gps_unselected_ids_error_unknown_id(self):
        self.client.force_authenticate(self.yoda)
        probably_not_a_valid_id = 1234567980
        response = self.client.get(
            f"/api/instances/check_bulk_gps_push/?select_all=false&unselected_ids={probably_not_a_valid_id}"
        )
        self.assertContains(
            response,
            f"Not found",
            status_code=status.HTTP_404_NOT_FOUND,
        )

    def test_check_bulk_push_gps_unselected_ids_error_wrong_account(self):
        # Preparing new setup
        new_account, new_data_source, _, new_project = self.create_account_datasource_version_project(
            "new source", "new account", "new project"
        )
        new_user, _, _ = self.create_base_users(new_account, ["iaso_submissions"])
        new_org_unit = m.OrgUnit.objects.create(
            name="New Org Unit", source_ref="new org unit", validation_status="VALID"
        )
        new_form = m.Form.objects.create(name="new form", period_type=m.MONTH, single_per_period=True)
        new_instance = self.create_form_instance(
            form=new_form,
            period="202001",
            org_unit=new_org_unit,
            project=new_project,
            created_by=new_user,
            export_id="Vzhn0nceudr",
        )

        self.client.force_authenticate(self.yoda)
        # Checking instance from new account
        response = self.client.get(
            f"/api/instances/check_bulk_gps_push/?select_all=false&unselected_ids={new_instance.id}"
        )
        self.assertContains(
            response,
            f"Not found",
            status_code=status.HTTP_404_NOT_FOUND,
        )

    def test_check_bulk_push_gps_unselected_ids_warning_no_location(self):
        # Changing instance_1 org unit in order to be different from instance_2
        self.instance_1.org_unit = self.jedi_council_endor
        self.instance_1.save()
        self.instance_1.refresh_from_db()

        self.client.force_authenticate(self.yoda)
        # only pushing instance_1 & instance_2 GPS
        response = self.client.get(
            f"/api/instances/check_bulk_gps_push/?unselected_ids={self.instance_3.id},"
            f"{self.instance_4.id},{self.instance_5.id},{self.instance_6.id},{self.instance_8.id},"
        )
        self.assertEqual(response.status_code, status.HTTP_200_OK)
        response_json = response.json()
<<<<<<< HEAD
        # All these Instances target the same OrgUnit, so it's impossible to push gps data
        self.assertEqual(response_json["result"], "warnings")
        self.assertCountEqual(response_json["warning_no_location"], [self.instance_1.id, self.instance_2.id])
=======
        self.assertEqual(response_json["result"], "warnings")
        self.assertCountEqual(
            response_json["warning_no_location"], [self.instance_1.org_unit_id, self.instance_2.org_unit_id]
        )
>>>>>>> 5de317cc

    def test_check_bulk_push_gps_unselected_ids_warning_overwrite(self):
        self.instance_2.org_unit = self.jedi_council_endor
        self.instance_3.org_unit = self.jedi_council_endor_region

        # no org unit was assigned, so we select some
        new_org_unit_location = Point(1, 2, 3)
        new_instance_location = Point(4, 5, 6)
        for instance in [self.instance_2, self.instance_3]:
            # setting gps data for org_units
            org_unit = instance.org_unit
            org_unit.location = new_org_unit_location
            org_unit.save()
            org_unit.refresh_from_db()

            # setting gps data for these instances as well, since we want to override the org_unit location
            instance.location = new_instance_location
            instance.save()
            instance.refresh_from_db()

        self.client.force_authenticate(self.yoda)
        # only pushing instance_3 & instance_2 GPS
        response = self.client.get(
            f"/api/instances/check_bulk_gps_push/?unselected_ids={self.instance_1.id},"
            f"{self.instance_4.id},{self.instance_5.id},{self.instance_6.id},{self.instance_8.id},"
        )
        self.assertEqual(response.status_code, status.HTTP_200_OK)
        response_json = response.json()
<<<<<<< HEAD
        # All these Instances target the same OrgUnit, so it's impossible to push gps data
        self.assertEqual(response_json["result"], "warnings")
        self.assertCountEqual(response_json["warning_overwrite"], [self.instance_3.id, self.instance_2.id])
=======
        self.assertEqual(response_json["result"], "warnings")
        self.assertCountEqual(
            response_json["warning_overwrite"], [self.instance_3.org_unit_id, self.instance_2.org_unit_id]
        )
>>>>>>> 5de317cc

    def test_check_bulk_push_gps_unselected_ids_warning_both(self):
        # instances 1 and 5 will overwrite their org_unit location
        new_instance_location = Point(4, 5, 6)
        self.instance_5.org_unit = self.jedi_council_endor
        self.instance_5.location = new_instance_location
        self.instance_1.location = new_instance_location

        # instances 6 and 8 will have no location data
        self.instance_6.org_unit = self.jedi_council_endor_region
        self.instance_8.org_unit = self.ou_top_1

        new_org_unit_location = Point(1, 2, 3)
        for instance in [self.instance_1, self.instance_5, self.instance_6, self.instance_8]:
            # setting gps data for org_units
            org_unit = instance.org_unit
            org_unit.location = new_org_unit_location
            org_unit.save()
            org_unit.refresh_from_db()

            instance.save()
            instance.refresh_from_db()

        self.client.force_authenticate(self.yoda)
        response = self.client.get(
            f"/api/instances/check_bulk_gps_push/?unselected_ids={self.instance_2.id},{self.instance_3.id},{self.instance_4.id}"
        )
        self.assertEqual(response.status_code, status.HTTP_200_OK)
        response_json = response.json()
<<<<<<< HEAD
        # All these Instances target the same OrgUnit, so it's impossible to push gps data
        self.assertEqual(response_json["result"], "warnings")
        self.assertCountEqual(response_json["warning_overwrite"], [self.instance_1.id, self.instance_5.id])
        self.assertCountEqual(response_json["warning_no_location"], [self.instance_6.id, self.instance_8.id])
=======
        self.assertEqual(response_json["result"], "warnings")
        self.assertCountEqual(
            response_json["warning_overwrite"], [self.instance_1.org_unit_id, self.instance_5.org_unit_id]
        )
        self.assertCountEqual(
            response_json["warning_no_location"], [self.instance_6.org_unit_id, self.instance_8.org_unit_id]
        )
>>>>>>> 5de317cc
<|MERGE_RESOLUTION|>--- conflicted
+++ resolved
@@ -1995,11 +1995,7 @@
         self.assertEqual(response_json["result"], "errors")
         self.assertCountEqual(
             response_json["error_same_org_unit"],
-<<<<<<< HEAD
-            [self.instance_1.id, self.instance_2.id, self.instance_3.id, self.instance_4.id, self.instance_5.id],
-=======
             [self.instance_1.org_unit_id, self.instance_3.org_unit_id],
->>>>>>> 5de317cc
         )
 
     def test_check_bulk_push_gps_select_all_error_read_only_source(self):
@@ -2020,12 +2016,6 @@
         self.assertEqual(response.status_code, status.HTTP_400_BAD_REQUEST)
         response_json = response.json()
         self.assertEqual(response_json["result"], "errors")
-<<<<<<< HEAD
-        # instance_6 included because it's the first one with the remaining org_unit and the queryset has a default order of "-id"
-        self.assertCountEqual(
-            response_json["error_read_only_source"],
-            [self.instance_8.id, self.instance_2.id, self.instance_3.id, self.instance_6.id],
-=======
         self.assertCountEqual(
             response_json["error_read_only_source"],
             [
@@ -2034,7 +2024,6 @@
                 self.instance_3.org_unit_id,
                 self.instance_8.org_unit_id,
             ],
->>>>>>> 5de317cc
         )
 
     def test_check_bulk_push_gps_select_all_warning_no_location(self):
@@ -2046,13 +2035,8 @@
             instance.save()
             instance.refresh_from_db()
 
-<<<<<<< HEAD
-        # Let's delete some instances to avoid getting "error_same_org-unit"
-        for instance in [self.instance_4, self.instance_5, self.instance_6, self.instance_8]:
-=======
         # Let's delete some instances to avoid getting "error_same_org_unit"
         for instance in [self.instance_4, self.instance_5, self.instance_6]:
->>>>>>> 5de317cc
             instance.deleted_at = datetime.datetime.now()
             instance.deleted = True
             instance.save()
@@ -2060,13 +2044,6 @@
         self.client.force_authenticate(self.yoda)
         response = self.client.get(f"/api/instances/check_bulk_gps_push/")
         self.assertEqual(response.status_code, status.HTTP_200_OK)
-<<<<<<< HEAD
-        response_json = response.json()
-        # Since all instances in the setup don't have location data, they will show up in warnings
-        self.assertEqual(response_json["result"], "warnings")
-        self.assertCountEqual(
-            response_json["warning_no_location"], m.Instance.non_deleted_objects.values_list("id", flat=True)
-=======
 
         response_json = response.json()
         self.assertEqual(response_json["result"], "warnings")
@@ -2078,7 +2055,6 @@
                 self.instance_3.org_unit_id,
                 self.instance_8.org_unit_id,
             ],
->>>>>>> 5de317cc
         )
 
     def test_check_bulk_push_gps_select_all_warning_overwrite(self):
@@ -2113,11 +2089,7 @@
         self.assertEqual(response.status_code, status.HTTP_200_OK)
         response_json = response.json()
         self.assertEqual(response_json["result"], "warnings")
-<<<<<<< HEAD
-        self.assertCountEqual(response_json["warning_overwrite"], [i.id for i in non_deleted_instances])
-=======
         self.assertCountEqual(response_json["warning_overwrite"], [i.org_unit_id for i in non_deleted_instances])
->>>>>>> 5de317cc
 
     def test_check_bulk_push_gps_select_all_warning_both(self):
         # pushing gps data means that we need a mapping of 1 instance to 1 orgunit
@@ -2154,17 +2126,12 @@
         self.assertEqual(response.status_code, status.HTTP_200_OK)
         response_json = response.json()
         self.assertEqual(response_json["result"], "warnings")
-<<<<<<< HEAD
-        self.assertCountEqual(response_json["warning_overwrite"], [self.instance_1.id, self.instance_5.id])
-        self.assertCountEqual(response_json["warning_no_location"], [self.instance_6.id, self.instance_8.id])
-=======
         self.assertCountEqual(
             response_json["warning_overwrite"], [self.instance_1.org_unit_id, self.instance_5.org_unit_id]
         )
         self.assertCountEqual(
             response_json["warning_no_location"], [self.instance_6.org_unit_id, self.instance_8.org_unit_id]
         )
->>>>>>> 5de317cc
 
     def test_check_bulk_push_gps_selected_ids_ok(self):
         self.client.force_authenticate(self.yoda)
@@ -2197,16 +2164,8 @@
         )
         self.assertEqual(response.status_code, status.HTTP_400_BAD_REQUEST)
         response_json = response.json()
-<<<<<<< HEAD
-        # All these Instances target the same OrgUnit, so it's impossible to push gps data
-        self.assertEqual(response_json["result"], "errors")
-        self.assertCountEqual(
-            response_json["error_same_org_unit"], [self.instance_1.id, self.instance_2.id, self.instance_3.id]
-        )
-=======
         self.assertEqual(response_json["result"], "errors")
         self.assertCountEqual(response_json["error_same_org_unit"], [self.instance_1.org_unit_id])
->>>>>>> 5de317cc
 
     def test_check_bulk_push_gps_selected_ids_error_unknown_id(self):
         self.client.force_authenticate(self.yoda)
@@ -2264,17 +2223,10 @@
         )
         self.assertEqual(response.status_code, status.HTTP_200_OK)
         response_json = response.json()
-<<<<<<< HEAD
-        # All these Instances target the same OrgUnit, so it's impossible to push gps data
-        self.assertEqual(response_json["result"], "warnings")
-        self.assertCountEqual(
-            response_json["warning_no_location"], [self.instance_1.id, self.instance_2.id, self.instance_3.id]
-=======
         self.assertEqual(response_json["result"], "warnings")
         self.assertCountEqual(
             response_json["warning_no_location"],
             [self.instance_1.org_unit_id, self.instance_2.org_unit_id, self.instance_3.org_unit_id],
->>>>>>> 5de317cc
         )
 
     def test_check_bulk_push_gps_selected_ids_warning_overwrite(self):
@@ -2301,16 +2253,10 @@
         )
         self.assertEqual(response.status_code, status.HTTP_200_OK)
         response_json = response.json()
-<<<<<<< HEAD
-        # All these Instances target the same OrgUnit, so it's impossible to push gps data
-        self.assertEqual(response_json["result"], "warnings")
-        self.assertCountEqual(response_json["warning_overwrite"], [self.instance_1.id, self.instance_2.id])
-=======
         self.assertEqual(response_json["result"], "warnings")
         self.assertCountEqual(
             response_json["warning_overwrite"], [self.instance_1.org_unit_id, self.instance_2.org_unit_id]
         )
->>>>>>> 5de317cc
 
     def test_check_bulk_push_gps_selected_ids_warning_both(self):
         # instances 1 and 5 will overwrite their org_unit location
@@ -2341,12 +2287,6 @@
         )
         self.assertEqual(response.status_code, status.HTTP_200_OK)
         response_json = response.json()
-<<<<<<< HEAD
-        # All these Instances target the same OrgUnit, so it's impossible to push gps data
-        self.assertEqual(response_json["result"], "warnings")
-        self.assertCountEqual(response_json["warning_overwrite"], [self.instance_1.id, self.instance_5.id])
-        self.assertCountEqual(response_json["warning_no_location"], [self.instance_6.id, self.instance_8.id])
-=======
         self.assertEqual(response_json["result"], "warnings")
         self.assertCountEqual(
             response_json["warning_overwrite"], [self.instance_1.org_unit_id, self.instance_5.org_unit_id]
@@ -2354,7 +2294,6 @@
         self.assertCountEqual(
             response_json["warning_no_location"], [self.instance_6.org_unit_id, self.instance_8.org_unit_id]
         )
->>>>>>> 5de317cc
 
     def test_check_bulk_push_gps_unselected_ids_ok(self):
         self.instance_1.location = Point(1, 2, 3)
@@ -2369,10 +2308,6 @@
         )
         self.assertEqual(response.status_code, status.HTTP_200_OK)
         response_json = response.json()
-<<<<<<< HEAD
-        # All these Instances target the same OrgUnit, so it's impossible to push gps data
-=======
->>>>>>> 5de317cc
         self.assertEqual(response_json["result"], "success")
 
     def test_check_bulk_push_gps_unselected_ids_error(self):
@@ -2392,11 +2327,7 @@
         self.assertEqual(response.status_code, status.HTTP_400_BAD_REQUEST)
         response_json = response.json()
         self.assertEqual(response_json["result"], "errors")
-<<<<<<< HEAD
-        self.assertCountEqual(response_json["error_same_org_unit"], [self.instance_1.id, self.instance_2.id])
-=======
         self.assertCountEqual(response_json["error_same_org_unit"], [self.instance_1.org_unit_id])
->>>>>>> 5de317cc
 
     def test_check_bulk_push_gps_unselected_ids_error_unknown_id(self):
         self.client.force_authenticate(self.yoda)
@@ -2454,16 +2385,10 @@
         )
         self.assertEqual(response.status_code, status.HTTP_200_OK)
         response_json = response.json()
-<<<<<<< HEAD
-        # All these Instances target the same OrgUnit, so it's impossible to push gps data
-        self.assertEqual(response_json["result"], "warnings")
-        self.assertCountEqual(response_json["warning_no_location"], [self.instance_1.id, self.instance_2.id])
-=======
         self.assertEqual(response_json["result"], "warnings")
         self.assertCountEqual(
             response_json["warning_no_location"], [self.instance_1.org_unit_id, self.instance_2.org_unit_id]
         )
->>>>>>> 5de317cc
 
     def test_check_bulk_push_gps_unselected_ids_warning_overwrite(self):
         self.instance_2.org_unit = self.jedi_council_endor
@@ -2492,16 +2417,10 @@
         )
         self.assertEqual(response.status_code, status.HTTP_200_OK)
         response_json = response.json()
-<<<<<<< HEAD
-        # All these Instances target the same OrgUnit, so it's impossible to push gps data
-        self.assertEqual(response_json["result"], "warnings")
-        self.assertCountEqual(response_json["warning_overwrite"], [self.instance_3.id, self.instance_2.id])
-=======
         self.assertEqual(response_json["result"], "warnings")
         self.assertCountEqual(
             response_json["warning_overwrite"], [self.instance_3.org_unit_id, self.instance_2.org_unit_id]
         )
->>>>>>> 5de317cc
 
     def test_check_bulk_push_gps_unselected_ids_warning_both(self):
         # instances 1 and 5 will overwrite their org_unit location
@@ -2531,17 +2450,10 @@
         )
         self.assertEqual(response.status_code, status.HTTP_200_OK)
         response_json = response.json()
-<<<<<<< HEAD
-        # All these Instances target the same OrgUnit, so it's impossible to push gps data
-        self.assertEqual(response_json["result"], "warnings")
-        self.assertCountEqual(response_json["warning_overwrite"], [self.instance_1.id, self.instance_5.id])
-        self.assertCountEqual(response_json["warning_no_location"], [self.instance_6.id, self.instance_8.id])
-=======
         self.assertEqual(response_json["result"], "warnings")
         self.assertCountEqual(
             response_json["warning_overwrite"], [self.instance_1.org_unit_id, self.instance_5.org_unit_id]
         )
         self.assertCountEqual(
             response_json["warning_no_location"], [self.instance_6.org_unit_id, self.instance_8.org_unit_id]
-        )
->>>>>>> 5de317cc
+        )