--- conflicted
+++ resolved
@@ -1314,8 +1314,6 @@
         id: 'iaso.polio.label.rejectBudgetForCampaign',
         defaultMessage: 'Reject budget for campaign: {campaign}',
     },
-<<<<<<< HEAD
-=======
     Community_leader: {
         id: 'iaso.polio.label.Community_leader',
         defaultMessage: 'Community leader',
@@ -1332,7 +1330,6 @@
         id: 'iaso.polio.label.Town_crier',
         defaultMessage: 'Town crier',
     },
->>>>>>> 9dc7e29d
     by: {
         id: 'iaso.polio.label.by',
         defaultMessage: 'by {author}',
@@ -1361,7 +1358,6 @@
         id: 'iaso.polio.label.cannotDisplayMap',
         defaultMessage: 'Cannot display map',
     },
-<<<<<<< HEAD
     amount: {
         id: 'iaso.polio.label.amount',
         defaultMessage: 'Amount',
@@ -1382,8 +1378,6 @@
         id: 'iaso.polio.label.request',
         defaultMessage: 'Request',
     },
-=======
->>>>>>> 9dc7e29d
 });
 
 export default MESSAGES;