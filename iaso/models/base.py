--- conflicted
+++ resolved
@@ -662,18 +662,15 @@
         show_deleted=None,
         entity_id=None,
         user_ids=None,
-<<<<<<< HEAD
         modification_date_from=None,
         modification_date_to=None,
         sent_date_from=None,
         sent_date_to=None,
-=======
->>>>>>> e723601f
         json_content=None,
         planning_ids=None,
     ):
         queryset = self
-
+        print ('diff')
         if from_date:
             queryset = queryset.filter(created_at__gte=from_date)
 
