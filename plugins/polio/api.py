import csv
import datetime as dt
import functools
import json
import numpy as np
from collections import defaultdict
from datetime import timedelta, datetime
<<<<<<< HEAD
from django.db.models.expressions import Subquery
=======

>>>>>>> fe7cb1e2
from functools import lru_cache
from logging import getLogger
from typing import Any, List, Optional, Union

from django.contrib.auth.models import User
from django.contrib.gis.geos import Polygon
from django.db.models.functions import RowNumber, Coalesce
from django.db.models.query import QuerySet
from drf_yasg.utils import swagger_auto_schema, no_body
from django.conf import settings
from django.core.cache import cache
from django.core.mail import send_mail
from django.db.models import Q, Max, Min, Case
from django.db.models import Value, TextField, UUIDField
from django.db.models.expressions import RawSQL, OuterRef, Subquery, F, Window, When
from django.http import FileResponse
from django.http import HttpResponse, StreamingHttpResponse
from django.http import JsonResponse
from django.http.response import HttpResponseBadRequest
from django.shortcuts import get_object_or_404
from django.utils.decorators import method_decorator
from django.utils.timezone import now, make_aware
from django.views.decorators.cache import cache_page
from django_filters.rest_framework import DjangoFilterBackend  # type: ignore
from gspread.utils import extract_id_from_url  # type: ignore
from hat.menupermissions import models as permission
from openpyxl.writer.excel import save_virtual_workbook  # type: ignore
from requests import HTTPError
from rest_framework.exceptions import PermissionDenied

from iaso.api.serializers import OrgUnitDropdownSerializer
from iaso.models.data_store import JsonDataStore
from iaso.utils import geojson_queryset
from plugins.polio.tasks.api.create_refresh_preparedness_data import RefreshPreparednessLaucherViewSet
from rest_framework import routers, filters, viewsets, serializers, permissions, status
from rest_framework import routers, filters, viewsets, serializers, permissions, status, pagination
from rest_framework.decorators import action
from rest_framework.request import Request
from rest_framework.response import Response
from iaso.api.common import (
    CSVExportMixin,
    HasPermission,
    ModelViewSet,
    DeletionFilterBackend,
    CONTENT_TYPE_XLSX,
    CONTENT_TYPE_CSV,
    TimestampField,
    HasPermission,
    Paginator,
)
from iaso.models import OrgUnit, Group, Team
from iaso.utils.powerbi import launch_dataset_refresh
from plugins.polio.serializers import (
    ConfigSerializer,
    CountryUsersGroupSerializer,
    ExportCampaignSerializer,
    LqasDistrictsUpdateSerializer,
    RoundDateHistoryEntrySerializer,
    PowerBIRefreshSerializer,
    RoundSerializer,
)
from plugins.polio.serializers import (
    OrgUnitSerializer,
    CampaignSerializer,
    PreparednessPreviewSerializer,
    LineListImportSerializer,
    AnonymousCampaignSerializer,
    SmallCampaignSerializer,
    get_current_preparedness,
    CampaignGroupSerializer,
    serialize_campaign,
    log_campaign_modification,
    ListCampaignSerializer,
    CalendarCampaignSerializer,
)
from plugins.polio.serializers import CampaignPreparednessSpreadsheetSerializer
from .export_utils import generate_xlsx_campaigns_calendar, xlsx_file_name
from .forma import (
    FormAStocksViewSetV2,
    make_orgunits_cache,
    find_orgunit_in_cache,
)
from .helpers import (
    LqasAfroViewset,
    get_url_content,
    CustomFilterBackend,
    calculate_country_status,
    determine_status_for_district,
    make_safe_bbox,
)
from .vaccines_email import send_vaccines_notification_email
from .models import (
    Campaign,
    Config,
    LineListImport,
    Round,
    CampaignGroup,
    CampaignScope,
    RoundDateHistoryEntry,
    RoundScope,
    VaccineAuthorization,
)
from hat.api.export_utils import Echo, iter_items
from time import gmtime, strftime
from .models import CountryUsersGroup
from .preparedness.summary import get_or_set_preparedness_cache_for_round
from hat.menupermissions import models as permission

logger = getLogger(__name__)

CACHE_VERSION = 7


class PolioOrgunitViewSet(ModelViewSet):
    """Org units API for Polio

    This API is use by polio plugin to fetch country related to an org unit. Read only

    GET /api/polio/orgunits
    """

    results_key = "results"
    permission_classes = [permissions.IsAuthenticated]
    remove_results_key_if_paginated = True
    http_method_names = ["get"]

    def get_serializer_class(self):
        return OrgUnitSerializer

    def get_queryset(self):
        return OrgUnit.objects.filter_for_user_and_app_id(self.request.user, self.request.query_params.get("app_id"))


class CampaignViewSet(ModelViewSet, CSVExportMixin):
    """Main endpoint for campaign.

    GET (Anonymously too)
    POST
    PATCH
    See swagger for Parameters
    """

    results_key = "campaigns"
    remove_results_key_if_paginated = True
    filter_backends = [
        filters.OrderingFilter,
        DjangoFilterBackend,
        CustomFilterBackend,
        DeletionFilterBackend,
    ]

    ordering_fields = [
        "obr_name",
        "cvdpv2_notified_at",
        "detection_status",
        "first_round_started_at",
        "last_round_started_at",
        "country__name",
    ]
    filterset_fields = {
        "country__name": ["exact"],
        "country__id": ["in"],
        "grouped_campaigns__id": ["in", "exact"],
        "obr_name": ["exact", "contains"],
        "cvdpv2_notified_at": ["gte", "lte", "range"],
        "created_at": ["gte", "lte", "range"],
        "rounds__started_at": ["gte", "lte", "range"],
    }

    # We allow anonymous read access for the embeddable calendar map view
    # in this case we use a restricted serializer with less field
    # notably not the url that we want to remain private.
    permission_classes = [permissions.IsAuthenticatedOrReadOnly]
    exporter_serializer_class = ExportCampaignSerializer
    export_filename = "campaigns_list_{date}.csv"
    use_field_order = False

    def get_serializer_class(self):
        if self.request.user.is_authenticated:
            if self.request.query_params.get("fieldset") == "list" and self.request.method in permissions.SAFE_METHODS:
                return ListCampaignSerializer
            if (
                self.request.query_params.get("fieldset") == "calendar"
                and self.request.method in permissions.SAFE_METHODS
            ):
                return CalendarCampaignSerializer

            return CampaignSerializer
        else:
            if (
                self.request.query_params.get("fieldset") == "calendar"
                and self.request.method in permissions.SAFE_METHODS
            ):
                return CalendarCampaignSerializer
            return AnonymousCampaignSerializer

    def filter_queryset(self, queryset):
        queryset = super().filter_queryset(queryset)
        if self.action in ("update", "partial_update", "retrieve", "destroy"):
            return queryset
        campaign_type = self.request.query_params.get("campaign_type")
        campaign_groups = self.request.query_params.get("campaign_groups")
        show_test = self.request.query_params.get("show_test", "false")
        org_unit_groups = self.request.query_params.get("org_unit_groups")

        campaigns = queryset
        if show_test == "false":
            campaigns = campaigns.filter(is_test=False)
        campaigns.prefetch_related("rounds", "group", "grouped_campaigns")
        if campaign_type == "preventive":
            campaigns = campaigns.filter(is_preventive=True)
        if campaign_type == "test":
            campaigns = campaigns.filter(is_test=True)
        if campaign_type == "regular":
            campaigns = campaigns.filter(is_preventive=False).filter(is_test=False)
        if campaign_groups:
            campaigns = campaigns.filter(grouped_campaigns__in=campaign_groups.split(","))
        if org_unit_groups:
            campaigns = campaigns.filter(country__groups__in=org_unit_groups.split(","))

        return campaigns.distinct()

    def get_queryset(self):
        user = self.request.user
        campaigns = Campaign.objects.all()

        # used for Ordering
        campaigns = campaigns.annotate(last_round_started_at=Max("rounds__started_at"))
        campaigns = campaigns.annotate(first_round_started_at=Min("rounds__started_at"))

        campaigns = campaigns.filter_for_user(user)
        if not self.request.user.is_authenticated:
            # For this endpoint since it's available anonymously we allow all user to list the campaigns
            # and to additionally filter on the account_id
            # In the future we may want to make the account_id parameter mandatory.
            account_id = self.request.query_params.get("account_id", None)
            if account_id is not None:
                campaigns = campaigns.filter(account_id=account_id)

        return campaigns

    @action(methods=["POST"], detail=False, serializer_class=PreparednessPreviewSerializer)
    def preview_preparedness(self, request, **kwargs):
        serializer = PreparednessPreviewSerializer(data=request.data)
        serializer.is_valid(raise_exception=True)
        return Response(serializer.data)

    @action(methods=["GET"], detail=True, serializer_class=serializers.Serializer)
    def preparedness(self, request, **kwargs):
        campaign = self.get_object()
        roundNumber = request.query_params.get("round", "")
        return Response(get_current_preparedness(campaign, roundNumber))

    @action(methods=["GET"], detail=False, serializer_class=None)
    def create_calendar_xlsx_sheet(self, request, **kwargs):
        current_date = request.query_params.get("currentDate")
        current_year = self.get_year(current_date)

        params = request.query_params
        calendar_data = self.get_calendar_data(current_year, params)
        filename = xlsx_file_name("calendar", params)
        xlsx_file = generate_xlsx_campaigns_calendar(filename, calendar_data)

        response = HttpResponse(
            save_virtual_workbook(xlsx_file),
            content_type=CONTENT_TYPE_XLSX,
        )
        response["Content-Disposition"] = "attachment; filename=%s" % filename + ".xlsx"
        return response

    @action(methods=["GET"], detail=False, serializer_class=None)
    def csv_campaign_scopes_export(self, request, **kwargs):
        """
        It generates a csv export file with round's related informations

            parameters:
                self: a self
                round: an integer representing the round id
            returns:
                it generates a csv file export
        """
        round = Round.objects.get(pk=request.GET.get("round"))
        campaign = round.campaign
        org_units_list = []
        org_units = campaign.get_districts_for_round(round)

        for org_unit in org_units:
            item = {}
            item["id"] = org_unit.id
            item["org_unit_name"] = org_unit.name
            item["org_unit_parent_name"] = org_unit.parent.name
            item["org_unit_parent_of_parent_name"] = org_unit.parent.parent.name
            item["obr_name"] = campaign.obr_name
            item["round_number"] = "R" + str(round.number)
            org_units_list.append(item)

        filename = "%s-%s--%s--%s-%s" % (
            "campaign",
            campaign.obr_name,
            "R" + str(round.number),
            "org_units",
            strftime("%Y-%m-%d-%H-%M", gmtime()),
        )
        columns = [
            {"title": "ID", "width": 10},
            {"title": "Admin 2", "width": 25},
            {"title": "Admin 1", "width": 25},
            {"title": "Admin 0", "width": 25},
            {"title": "OBR Name", "width": 25},
            {"title": "Round Number", "width": 35},
        ]

        def get_row(org_unit, **kwargs):
            campaign_scope_values = [
                org_unit.get("id"),
                org_unit.get("org_unit_name"),
                org_unit.get("org_unit_parent_name"),
                org_unit.get("org_unit_parent_of_parent_name"),
                org_unit.get("obr_name"),
                org_unit.get("round_number"),
            ]
            return campaign_scope_values

        response = StreamingHttpResponse(
            streaming_content=(iter_items(org_units_list, Echo(), columns, get_row)), content_type=CONTENT_TYPE_CSV
        )
        filename = filename + ".csv"
        response["Content-Disposition"] = "attachment; filename=%s" % filename
        return response

    @staticmethod
    def get_year(current_date):
        if current_date is not None:
            current_date = dt.datetime.strptime(current_date, "%Y-%m-%d")
            current_date = current_date.date()
            return current_date.year
        else:
            today = dt.date.today()
            return today.year

    def get_calendar_data(self: "CampaignViewSet", year: int, params: Any) -> Any:
        """
        Returns filtered rounds from database

            parameters:
                self: a self
                year (int): a year int
                params(dictionary): a params dictionary
            returns:
                rounds (array of dictionary): a rounds of array of dictionaries
        """
        countries = params.get("countries") if params.get("countries") is not None else None
        campaign_groups = params.get("campaignGroups") if params.get("campaignGroups") is not None else None
        campaign_type = params.get("campaignType") if params.get("campaignType") is not None else None
        search = params.get("search")
        org_unit_groups = params.get("orgUnitGroups") if params.get("orgUnitGroups") is not None else None

        rounds = Round.objects.filter(started_at__year=year)
        # Test campaigns should not appear in the xlsx calendar
        rounds = rounds.filter(campaign__is_test=False)
        if countries:
            rounds = rounds.filter(campaign__country_id__in=countries.split(","))
        if campaign_groups:
            rounds = rounds.filter(campaign__group_id__in=campaign_groups.split(","))
        if campaign_type == "preventive":
            rounds = rounds.filter(campaign__is_preventive=True)
        if campaign_type == "regular":
            rounds = rounds.filter(campaign__is_preventive=False).filter(campaign__is_test=False)
        if search:
            rounds = rounds.filter(Q(campaign__obr_name__icontains=search) | Q(campaign__epid__icontains=search))
        if org_unit_groups:
            rounds = rounds.filter(campaign__country__groups__in=org_unit_groups.split(","))

        return self.loop_on_rounds(self, rounds)

    @staticmethod
    def loop_on_rounds(self: "CampaignViewSet", rounds: Union[QuerySet, List[Round]]) -> list:
        """
        Returns formatted rounds

            parameters:
                self (CampaignViewSet): a self CampaignViewSet
                rounds(rounds queryset): rounds queryset
            returns:
                rounds (list): list of rounds
        """
        data_row: list = []
        for round in rounds:
            if round.campaign is not None:
                if round.campaign.country is not None:
                    campaign = round.campaign
                    country = campaign.country
                    if not any(d["country_id"] == country.id for d in data_row):
                        row = {"country_id": country.id, "country_name": country.name}
                        month = round.started_at.month
                        row["rounds"] = {}
                        row["rounds"][str(month)] = []
                        row["rounds"][str(month)].append(self.get_round(round, campaign, country))
                        data_row.append(row)
                    else:
                        row = [sub for sub in data_row if sub["country_id"] == country.id][0]
                        row_index = data_row.index(row)
                        if row is not None:
                            month = round.started_at.month
                            if str(month) in data_row[row_index]["rounds"]:
                                data_row[row_index]["rounds"][str(month)].append(
                                    self.get_round(round, campaign, country)
                                )
                            else:
                                data_row[row_index]["rounds"][str(month)] = []
                                data_row[row_index]["rounds"][str(month)].append(
                                    self.get_round(round, campaign, country)
                                )
        return data_row

    def get_round(self: "CampaignViewSet", round: Round, campaign: Campaign, country: OrgUnit) -> dict:
        started_at = dt.datetime.strftime(round.started_at, "%Y-%m-%d") if round.started_at is not None else None
        ended_at = dt.datetime.strftime(round.ended_at, "%Y-%m-%d") if round.ended_at is not None else None
        obr_name = campaign.obr_name if campaign.obr_name is not None else ""
        round_number = round.number if round.number is not None else ""
        # count all districts in the country
        country_districts_count = country.descendants().filter(org_unit_type__category="DISTRICT").count()
        # count disticts related to the round
        round_districts_count = campaign.get_districts_for_round_number(round_number).count() if round_number else 0
        districts_exists = country_districts_count > 0 and round_districts_count > 0
        # check if country districts is equal to round districts
        if districts_exists:
            nid_or_snid = "NID" if country_districts_count == round_districts_count else "sNID"
        else:
            nid_or_snid = ""

        # percentage target population
        percentage_covered_target_population = (
            round.percentage_covered_target_population if round.percentage_covered_target_population is not None else ""
        )

        # target population
        target_population = round.target_population if round.target_population is not None else ""

        return {
            "started_at": started_at,
            "ended_at": ended_at,
            "obr_name": obr_name,
            "vaccines": round.vaccine_names(),
            "round_number": round_number,
            "percentage_covered_target_population": percentage_covered_target_population,
            "target_population": target_population,
            "nid_or_snid": nid_or_snid,
        }

    @action(methods=["POST"], detail=True, serializer_class=CampaignPreparednessSpreadsheetSerializer)
    def create_preparedness_sheet(self, request: Request, pk=None, **kwargs):
        data = request.data
        data["campaign"] = pk
        serializer = CampaignPreparednessSpreadsheetSerializer(data=data)
        serializer.is_valid(raise_exception=True)
        serializer.save()
        return Response(serializer.data)

    NEW_CAMPAIGN_MESSAGE = """Dear GPEI coordinator – {country_name}

This is an automated email.

Following the newly confirmed virus {virus_type} reported from {initial_orgunit_name} with date of onset/sample collection {onset_date}. \
A new outbreak {obr_name} has been created on the timeline tracker, to visualize the campaign visit: {url_campaign}

Some campaign details are missing at this stage. It is important to update the outbreak response information on this link {url}, \
to ensure optimal coordination of activities. The information should be updated at least weekly. Details for log in will be provided.

For more follow up: contact RRT team.

Timeline tracker Automated message
    """

    @action(methods=["POST"], detail=True, serializer_class=serializers.Serializer)
    def send_notification_email(self, request, pk, **kwargs):
        campaign = get_object_or_404(Campaign, pk=pk)
        old_campaign_dump = serialize_campaign(campaign)
        country = campaign.country

        domain = settings.DNS_DOMAIN
        from_email = settings.DEFAULT_FROM_EMAIL

        if campaign.creation_email_send_at:
            raise serializers.ValidationError("Notification Email already sent")
        if not (campaign.obr_name and campaign.virus and country and campaign.onset_at):
            raise serializers.ValidationError("Missing information on the campaign")

        email_text = self.NEW_CAMPAIGN_MESSAGE.format(
            country_name=country.name,
            obr_name=campaign.obr_name,
            virus_type=campaign.virus,
            onset_date=campaign.onset_at,
            initial_orgunit_name=campaign.initial_org_unit.name
            + (", " + campaign.initial_org_unit.parent.name if campaign.initial_org_unit.parent else ""),
            url=f"https://{domain}/dashboard/polio/list",
            url_campaign=f"https://{domain}/dashboard/polio/list/campaignId/{campaign.id}",
        )

        try:
            cug = CountryUsersGroup.objects.get(country=country)
        except CountryUsersGroup.DoesNotExist:
            raise serializers.ValidationError(
                f"Country {country.name} is not configured, please go to Configuration page"
            )
        users = cug.users.all()
        emails = [user.email for user in users if user.email]
        if not emails:
            raise serializers.ValidationError(f"No recipients have been configured on the country")

        send_mail(
            "New Campaign {}".format(campaign.obr_name),
            email_text,
            from_email,
            emails,
        )
        campaign.creation_email_send_at = now()
        campaign.save()
        request_user = self.request.user
        log_campaign_modification(campaign, old_campaign_dump, request_user)

        return Response({"message": "email sent"})

    # We need to authorize PATCH request to enable restore_deleted_campaign endpoint
    # But Patching the campign directly is very much error prone, so we disable it indirectly
    def partial_update(self):
        """Don't PATCH this way, it won't do anything
        We need to authorize PATCH request to enable restore_deleted_campaign endpoint
        But Patching the campign directly is very much error prone, so we disable it indirectly
        """
        pass

    @action(methods=["PATCH"], detail=False)
    def restore_deleted_campaigns(self, request):
        campaign = get_object_or_404(Campaign, pk=request.data["id"])
        if campaign.deleted_at is not None:
            campaign.deleted_at = None
            campaign.save()
            return Response(campaign.id, status=status.HTTP_200_OK)
        else:
            return Response("Campaign already active.", status=status.HTTP_400_BAD_REQUEST)

    @action(
        methods=["GET", "HEAD"],  # type: ignore # HEAD is missing in djangorestframework-stubs
        detail=False,
        url_path="merged_shapes.geojson",
    )
    def shapes(self, request):
        """GeoJson, one geojson per campaign

        We use the django annotate feature to make a raw Postgis request that will generate the shape on the
        postgresql server which is faster.
        Campaign with and without scope per round are handled separately"""
        # FIXME: The cache ignore all the filter parameter which will return wrong result if used
        key_name = "{0}-geo_shapes".format(request.user.id)

        # use the same filter logic and rule as for anonymous or not
        campaigns = self.filter_queryset(self.get_queryset())
        # Remove deleted campaigns
        campaigns = campaigns.filter(deleted_at=None)

        # Determine last modification date to see if we invalidate the cache
        last_campaign_updated = campaigns.order_by("updated_at").last()
        last_roundscope_org_unit_updated = (
            OrgUnit.objects.order_by("updated_at").filter(groups__roundScope__round__campaign__in=campaigns).last()
        )
        last_org_unit_updated = (
            OrgUnit.objects.order_by("updated_at").filter(groups__campaignScope__campaign__in=campaigns).last()
        )

        update_dates = [
            last_org_unit_updated.updated_at if last_campaign_updated else None,
            last_roundscope_org_unit_updated.updated_at if last_roundscope_org_unit_updated else None,
            last_campaign_updated.updated_at if last_campaign_updated else None,
        ]
        cached_response = self.return_cached_response_if_valid(key_name, update_dates)
        if cached_response:
            return cached_response

        # noinspection SqlResolve
        round_scope_queryset = campaigns.filter(separate_scopes_per_round=True).annotate(
            geom=RawSQL(
                """select st_asgeojson(st_simplify(st_union(st_buffer(iaso_orgunit.simplified_geom::geometry, 0)), 0.01)::geography)
from iaso_orgunit
right join iaso_group_org_units ON iaso_group_org_units.orgunit_id = iaso_orgunit.id
right join polio_roundscope ON iaso_group_org_units.group_id =  polio_roundscope.group_id
right join polio_round ON polio_round.id = polio_roundscope.round_id
where polio_round.campaign_id = polio_campaign.id""",
                [],
            )
        )
        # For campaign scope
        # noinspection SqlResolve
        campain_scope_queryset = campaigns.filter(separate_scopes_per_round=False).annotate(
            geom=RawSQL(
                """select st_asgeojson(st_simplify(st_union(st_buffer(iaso_orgunit.simplified_geom::geometry, 0)), 0.01)::geography)
from iaso_orgunit
right join iaso_group_org_units ON iaso_group_org_units.orgunit_id = iaso_orgunit.id
right join polio_campaignscope ON iaso_group_org_units.group_id =  polio_campaignscope.group_id
where polio_campaignscope.campaign_id = polio_campaign.id""",
                [],
            )
        )

        features = []
        for queryset in (round_scope_queryset, campain_scope_queryset):
            for c in queryset:
                if c.geom:
                    s = SmallCampaignSerializer(c)
                    feature = {"type": "Feature", "geometry": json.loads(c.geom), "properties": s.data}
                    features.append(feature)
        res = {"type": "FeatureCollection", "features": features, "cache_creation_date": datetime.utcnow().timestamp()}

        cache.set(key_name, json.dumps(res), 3600 * 24, version=CACHE_VERSION)
        return JsonResponse(res)

    @staticmethod
    def return_cached_response_if_valid(cache_key, update_dates):
        cached_response = cache.get(cache_key, version=CACHE_VERSION)
        if not cached_response:
            return None
        parsed_cache_response = json.loads(cached_response)
        cache_creation_date = make_aware(datetime.utcfromtimestamp(parsed_cache_response["cache_creation_date"]))
        for update_date in update_dates:
            if update_date and update_date > cache_creation_date:
                return None
        return JsonResponse(json.loads(cached_response))

    @action(
        methods=["GET", "HEAD"],  # type: ignore # HEAD is missing in djangorestframework-stubs
        detail=False,
        url_path="v2/merged_shapes.geojson",
    )
    def shapes_v2(self, request):
        "Deprecated, should return the same format as shapes v3, kept for comparison"
        # FIXME: The cache ignore all the filter parameter which will return wrong result if used
        key_name = "{0}-geo_shapes_v2".format(request.user.id)

        campaigns = self.filter_queryset(self.get_queryset())
        # Remove deleted campaigns
        campaigns = campaigns.filter(deleted_at=None)

        last_campaign_updated = campaigns.order_by("updated_at").last()
        last_roundscope_org_unit_updated = (
            OrgUnit.objects.order_by("updated_at").filter(groups__roundScope__round__campaign__in=campaigns).last()
        )
        last_org_unit_updated = (
            OrgUnit.objects.order_by("updated_at").filter(groups__campaignScope__campaign__in=campaigns).last()
        )

        update_dates = [
            last_org_unit_updated.updated_at if last_org_unit_updated else None,
            last_roundscope_org_unit_updated.updated_at if last_roundscope_org_unit_updated else None,
            last_campaign_updated.updated_at if last_campaign_updated else None,
        ]
        cached_response = self.return_cached_response_if_valid(key_name, update_dates)
        if cached_response:
            return cached_response

        campaign_scopes = CampaignScope.objects.filter(campaign__in=campaigns.filter(separate_scopes_per_round=False))
        campaign_scopes = campaign_scopes.prefetch_related("campaign")
        campaign_scopes = campaign_scopes.prefetch_related("campaign__country")

        # noinspection SqlResolve
        campaign_scopes = campaign_scopes.annotate(
            geom=RawSQL(
                """SELECT st_asgeojson(st_simplify(st_union(st_buffer(iaso_orgunit.simplified_geom::geometry, 0)), 0.01)::geography)
from iaso_orgunit right join iaso_group_org_units ON iaso_group_org_units.orgunit_id = iaso_orgunit.id
where group_id = polio_campaignscope.group_id""",
                [],
            )
        )
        # Check if the campaigns have been updated since the response has been cached
        features = []
        scope: CampaignScope
        for scope in campaign_scopes:
            if scope.geom:
                feature = {
                    "type": "Feature",
                    "geometry": json.loads(scope.geom),
                    "properties": {
                        "obr_name": scope.campaign.obr_name,
                        "id": str(scope.campaign.id),
                        "vaccine": scope.vaccine,
                        "scope_key": f"campaignScope-{scope.id}",
                        "top_level_org_unit_name": scope.campaign.country.name,
                    },
                }
                features.append(feature)

        round_scopes = RoundScope.objects.filter(round__campaign__in=campaigns.filter(separate_scopes_per_round=True))
        round_scopes = round_scopes.prefetch_related("round__campaign")
        round_scopes = round_scopes.prefetch_related("round__campaign__country")
        # noinspection SqlResolve
        round_scopes = round_scopes.annotate(
            geom=RawSQL(
                """select st_asgeojson(st_simplify(st_union(st_buffer(iaso_orgunit.simplified_geom::geometry, 0)), 0.01)::geography)
from iaso_orgunit right join iaso_group_org_units ON iaso_group_org_units.orgunit_id = iaso_orgunit.id
where group_id = polio_roundscope.group_id""",
                [],
            )
        )

        scope: RoundScope
        for scope in round_scopes:
            if scope.geom:
                feature = {
                    "type": "Feature",
                    "geometry": json.loads(scope.geom),
                    "properties": {
                        "obr_name": scope.round.campaign.obr_name,
                        "id": str(scope.round.campaign.id),
                        "vaccine": scope.vaccine,
                        "scope_key": f"roundScope-{scope.id}",
                        "top_level_org_unit_name": scope.round.campaign.country.name,
                        "round_number": scope.round.number,
                    },
                }
                features.append(feature)

        res = {"type": "FeatureCollection", "features": features, "cache_creation_date": datetime.utcnow().timestamp()}

        cache.set(key_name, json.dumps(res), 3600 * 24, version=CACHE_VERSION)
        return JsonResponse(res)

    @action(
        methods=["GET", "HEAD"],  # type: ignore # HEAD is missing in djangorestframework-stubs
        detail=False,
        url_path="v3/merged_shapes.geojson",
    )
    def shapes_v3(self, request):
        campaigns = self.filter_queryset(self.get_queryset())
        # Remove deleted campaigns
        campaigns = campaigns.filter(deleted_at=None)
        campaigns = campaigns.only("geojson")
        features = []
        for c in campaigns:
            if c.geojson:
                features.extend(c.geojson)

        res = {"type": "FeatureCollection", "features": features}

        return JsonResponse(res)


class CountryUsersGroupViewSet(ModelViewSet):
    serializer_class = CountryUsersGroupSerializer
    results_key = "country_users_group"
    http_method_names = ["get", "put"]
    filter_backends = [filters.OrderingFilter]
    ordering_fields = ["country__name", "language"]

    def get_queryset(self):
        countries = OrgUnit.objects.filter_for_user_and_app_id(self.request.user).filter(
            org_unit_type__category="COUNTRY"
        )
        for country in countries:
            cug, created = CountryUsersGroup.objects.get_or_create(
                country=country
            )  # ensuring that such a model always exist
            if created:
                print(f"created {cug}")
        return CountryUsersGroup.objects.filter(country__in=countries)


class LineListImportViewSet(ModelViewSet):
    serializer_class = LineListImportSerializer
    results_key = "imports"

    def get_queryset(self):
        return LineListImport.objects.all()

    @swagger_auto_schema(request_body=no_body)
    @action(detail=False, methods=["get"], url_path="getsample")
    def download_sample_csv(self, request):
        return FileResponse(open("plugins/polio/fixtures/linelist_template.xls", "rb"))


class PreparednessDashboardViewSet(viewsets.ViewSet):
    def list(self, request):
        r = []
        qs = Campaign.objects.all().prefetch_related("rounds")
        if request.query_params.get("campaign"):
            qs = qs.filter(obr_name=request.query_params.get("campaign"))

        for c in qs:
            for round in c.rounds.all():
                p = get_or_set_preparedness_cache_for_round(c, round)
                if p:
                    r.append(p)
        return Response(r)


def _build_district_cache(districts_qs):
    district_dict = defaultdict(list)
    for f in districts_qs:
        district_dict[f.name.lower().strip()].append(f)
        if f.aliases:
            for alias in f.aliases:
                district_dict[alias.lower().strip()].append(f)
    return district_dict


class IMStatsViewSet(viewsets.ViewSet):
    """
           Endpoint used to transform IM (independent monitoring) data from existing ODK forms stored in ONA. Very custom to the polio project.

    sample Config:

    configs = [
           {
               "keys": {"roundNumber": "roundNumber",
                       "Response": "Response",
                },
               "prefix": "OHH",
               "url": 'https://brol.com/api/v1/data/5888',
               "login": "qmsdkljf",
               "password": "qmsdlfj"
           },
           {
               "keys": {'roundNumber': "roundNumber",
                       "Response": "Response",
                },
               "prefix": "HH",
               "url":  'https://brol.com/api/v1/data/5887',
               "login": "qmsldkjf",
               "password": "qsdfmlkj"
           }
       ]
    """

    def list(self, request):
        requested_country = request.GET.get("country_id", None)
        no_cache = request.GET.get("no_cache", "false") == "true"

        if requested_country is None:
            return HttpResponseBadRequest

        requested_country = int(requested_country)

        campaigns = Campaign.objects.filter(country_id=requested_country).filter(is_test=False)

        if campaigns:
            latest_campaign_update = campaigns.latest("updated_at").updated_at
        else:
            latest_campaign_update = None

        stats_types = request.GET.get("type", "HH,OHH")

        im_request_type = stats_types

        if stats_types == "HH,OHH":
            im_request_type = ""

        cached_response = cache.get(
            "{0}-{1}-IM{2}".format(request.user.id, request.query_params["country_id"], im_request_type),
            version=CACHE_VERSION,
        )

        if not request.user.is_anonymous and cached_response and not no_cache:
            response = json.loads(cached_response)
            cached_date = make_aware(datetime.utcfromtimestamp(response["cache_creation_date"]))

            if latest_campaign_update and cached_date > latest_campaign_update:
                return JsonResponse(response)

        stats_types = stats_types.split(",")
        config = get_object_or_404(Config, slug="im-config")
        skipped_forms_list = []
        no_round_count = 0
        unknown_round = 0
        skipped_forms = {"count": 0, "no_round": 0, "unknown_round": unknown_round, "forms_id": skipped_forms_list}
        find_lqas_im_campaign_cached = lru_cache(maxsize=None)(find_lqas_im_campaign)
        form_count = 0
        fully_mapped_form_count = 0
        base_stats = lambda: {"total_child_fmd": 0, "total_child_checked": 0, "total_sites_visited": 0}
        make_round_stats = lambda: {
            "number": -1,
            "data": defaultdict(base_stats),
            "nfm_stats": defaultdict(int),
            "nfm_abs_stats": defaultdict(int),
        }
        campaign_stats = defaultdict(
            lambda: {
                "rounds": defaultdict(make_round_stats),
                "districts_not_found": [],
                "has_scope": False,
                # Submission where it says a certain round but the date place it in another round
                "bad_round_number": 0,
            }
        )
        day_country_not_found = defaultdict(lambda: defaultdict(int))
        form_campaign_not_found_count = 0
        nfm_reason_keys = [
            "Tot_child_Absent_HH",
            "Tot_child_NC_HH",
            "Tot_child_NotVisited_HH",
            "Tot_child_NotRevisited_HH",
            "Tot_child_Asleep_HH",
            "Tot_child_Others_HH",
            "Tot_child_VaccinatedRoutine",
        ]
        nfm_reason_abs_keys = [
            "Tot_child_Abs_Parent_Absent",
            "Tot_child_Abs_Social_event",
            "Tot_child_Abs_Travelling",
            "Tot_child_Abs_Play_areas",
            "Tot_child_Abs_School",
            "Tot_child_Abs_Market",
            "Tot_child_Abs_Other",
            "Tot_child_Abs_Farm",
        ]
        # Ugly fix to exclude forms known to have data so terrible it breaks the results
        excluded_forms = [
            "2399548d-545e-4182-a3a0-54da841bc179",
            "59ca0419-798d-40ca-b690-460063329938",
            "ec93a59a-b354-4f9d-8240-f2a05c24479e",
        ]

        if request.user.iaso_profile.org_units.count() == 0:
            authorized_countries = OrgUnit.objects.filter(org_unit_type_id__category="COUNTRY")
        else:
            authorized_countries = request.user.iaso_profile.org_units.filter(org_unit_type_id__category="COUNTRY")

        for country_config in config.content:
            if country_config["country_id"] != requested_country:
                continue
            country = OrgUnit.objects.get(id=country_config["country_id"])
            if country not in authorized_countries:
                continue

            districts_qs = (
                OrgUnit.objects.hierarchy(country)
                .filter(org_unit_type_id__category="DISTRICT")
                .filter(validation_status="VALID")
                .only("name", "id", "parent", "aliases")
                .prefetch_related("parent")
            )
            district_dict = _build_district_cache(districts_qs)
            forms = get_url_content(
                country_config["url"],
                country_config["login"],
                country_config["password"],
                minutes=country_config.get("minutes", 60 * 24 * 10),
            )
            debug_response = set()
            for form in forms:
                form_count += 1
                total_sites_visited = 0
                total_Child_FMD = 0
                total_Child_Checked = 0
                nfm_counts_dict = defaultdict(int)
                nfm_abs_counts_dict = defaultdict(int)
                done_something = False
                if isinstance(form, str):
                    print("wrong form format:", form, "in", country.name)
                    continue
                try:
                    round_number = form.get("roundNumber", None)
                    if round_number is None:
                        round_number = form.get("HH", [{}])[0]["HH/roundNumber"]
                    if round_number.upper() == "MOPUP":
                        continue
                except KeyError:
                    skipped_forms_list.append({form["_id"]: {"round": None, "date": form.get("date_monitored", None)}})
                    no_round_count += 1
                    continue
                if round_number[-1].isdigit():
                    round_number = round_number[-1]
                else:
                    skipped_forms_list.append(
                        {form["_id"]: {"round": form["roundNumber"], "date": form.get("date_monitored", None)}}
                    )
                    unknown_round += 1
                    continue
                if form.get("HH", None) and (form.get("_uuid", None) not in excluded_forms):
                    if "HH" in stats_types:
                        for kid in form.get("HH", []):
                            total_sites_visited += 1
                            Child_FMD = kid.get("HH/U5_Vac_FM_HH", 0)
                            Child_Checked = kid.get("HH/Total_U5_Present_HH", 0)
                            total_Child_FMD += int(Child_FMD)
                            total_Child_Checked += int(Child_Checked)
                            for reason in nfm_reason_keys:
                                nfm_counts_dict[reason] = nfm_counts_dict[reason] + int(
                                    kid.get("HH/group1/" + reason, "0")
                                )
                            for reason_abs in nfm_reason_abs_keys:
                                nfm_abs_counts_dict[reason_abs] = nfm_abs_counts_dict[reason_abs] + int(
                                    kid.get("HH/group2/" + reason_abs, "0")
                                )
                            done_something = True
                else:
                    if "OHH" in stats_types and form.get("_uuid", None) not in excluded_forms:
                        for kid in form.get("OHH", []):
                            total_sites_visited += 1
                            Child_FMD = kid.get("OHH/Child_FMD", 0)
                            Child_Checked = kid.get("OHH/Child_Checked", 0)
                            total_Child_FMD += int(Child_FMD)
                            total_Child_Checked += int(Child_Checked)
                            done_something = True
                if not done_something:
                    continue
                today_string = form.get("today", None)
                if today_string:
                    today = datetime.strptime(today_string, "%Y-%m-%d").date()
                else:
                    today = None
                campaign = find_lqas_im_campaign_cached(campaigns, today, country, round_number, "im")
                if not campaign:
                    campaign = find_lqas_im_campaign_cached(campaigns, today, country, None, "im")
                    if campaign:
                        campaign_name = campaign.obr_name
                        campaign_stats[campaign_name]["bad_round_number"] += 1
                region_name = form.get("Region")
                district_name = form.get("District", None)
                if not district_name:
                    district_name = form.get("district", None)
                if form.get("Response", None) and campaign:
                    debug_response.add((campaign.obr_name, form["Response"]))
                if campaign:
                    campaign_name = campaign.obr_name
                    # FIXME: We refetch the whole list for all submission this is probably a cause of slowness
                    scope = campaign.get_districts_for_round_number(round_number).values_list("id", flat=True)
                    campaign_stats[campaign_name]["has_scope"] = len(scope) > 0
                    district = find_district(district_name, region_name, district_dict)
                    if not district:
                        district_long_name = "%s - %s" % (district_name, region_name)
                        if district_long_name not in campaign_stats[campaign_name]["districts_not_found"]:
                            campaign_stats[campaign_name]["districts_not_found"].append(district_long_name)
                    # Sending district info if it exists and either the district is in scope or there's no scope (in which case we send all ifo for all distrcits found)
                    if district is not None and (district.id in scope or len(scope) == 0):
                        campaign_stats[campaign_name]["country_id"] = country.id
                        campaign_stats[campaign_name]["country_name"] = country.name
                        campaign_stats[campaign_name]["campaign"] = campaign
                        round_stats = campaign_stats[campaign_name]["rounds"][round_number]
                        round_stats["number"] = int(round_number)

                        for key in nfm_counts_dict:
                            round_stats["nfm_stats"][key] = round_stats["nfm_stats"][key] + nfm_counts_dict[key]

                        for key_abs in nfm_abs_counts_dict:
                            round_stats["nfm_abs_stats"][key_abs] = (
                                round_stats["nfm_abs_stats"][key_abs] + nfm_abs_counts_dict[key_abs]
                            )
                        d = round_stats["data"][district_name]
                        d["total_child_fmd"] = d["total_child_fmd"] + total_Child_FMD
                        d["total_child_checked"] = d["total_child_checked"] + total_Child_Checked
                        d["total_sites_visited"] = d["total_sites_visited"] + total_sites_visited
                        d["district"] = district.id
                        d["region_name"] = district.parent.name
                        fully_mapped_form_count += 1

                else:
                    day_country_not_found[country.name][today_string] += 1
                    form_campaign_not_found_count += 1
        skipped_forms.update(
            {"count": len(skipped_forms_list), "no_round": no_round_count, "unknown_round": unknown_round}
        )
        for campaign_stat in campaign_stats.values():
            # Ensure round that might not have data are present.
            campaign_stat_campaign = campaign_stat.get("campaign", None)
            if campaign_stat_campaign:
                for round in campaign_stat["campaign"].rounds.all():
                    # this actually make an entry thanks to the defaultdict
                    # noinspection PyStatementEffect
                    campaign_stat["rounds"][str(round.number)]
                del campaign_stat["campaign"]
            for round_number, round in campaign_stat["rounds"].items():
                round["number"] = int(round_number)
            campaign_stat["rounds"] = list(campaign_stat["rounds"].values())

        response = {
            "stats": campaign_stats,
            "form_campaign_not_found_count": form_campaign_not_found_count,
            "day_country_not_found": day_country_not_found,
            "form_count": form_count,
            "fully_mapped_form_count": fully_mapped_form_count,
            "skipped_forms": skipped_forms,
            "cache_creation_date": datetime.utcnow().timestamp(),
        }

        if not request.user.is_anonymous:
            cache.set(
                "{0}-{1}-IM{2}".format(request.user.id, request.query_params["country_id"], im_request_type),
                json.dumps(response),
                3600,
                version=CACHE_VERSION,
            )

        return JsonResponse(response, safe=False)


def lqasim_day_in_round(current_round, today, kind, campaign, country):
    lqas_im_start = kind + "_started_at"
    lqas_im_end = kind + "_ended_at"
    reference_start_date = current_round.started_at
    reference_end_date = current_round.ended_at
    if current_round.get_item_by_key(lqas_im_start):
        # What if IM start date is after round end date?
        reference_start_date = current_round.get_item_by_key(lqas_im_start)
    if current_round.get_item_by_key(lqas_im_end):
        reference_end_date = current_round.get_item_by_key(lqas_im_end)
    if not reference_end_date and not reference_start_date:
        return False
    # Temporary answer to question above
    if reference_end_date <= reference_start_date:
        reference_end_date = reference_start_date + timedelta(days=+10)
    if campaign.country_id == country.id and reference_start_date <= today <= reference_end_date:
        return True
    return False


def find_lqas_im_campaign(campaigns, today, country, round_number: Optional[int], kind):
    if not today:
        return None
    for campaign in campaigns:
        if round_number is not None:
            try:
                current_round = campaign.rounds.get(number=round_number)
            except Round.DoesNotExist:
                continue
            if lqasim_day_in_round(current_round, today, kind, campaign, country):
                return campaign
        else:
            for current_round in campaign.rounds.all():
                if lqasim_day_in_round(current_round, today, kind, campaign, country):
                    return campaign

    return None


def find_campaign_on_day(campaigns, day):
    for c in campaigns:
        if not c.start_date:
            continue
        start_date = c.start_date
        end_date = c.end_date
        if not end_date or end_date < c.last_start_date:
            end_date = c.last_start_date + timedelta(days=+28)
        else:
            end_date = end_date + timedelta(days=+10)
        if start_date <= day < end_date:
            return c


def convert_dicts_to_table(list_of_dicts):
    keys = set()
    for d in list_of_dicts:
        keys.update(set(d.keys()))
    keys = list(keys)
    keys.sort()
    values = [keys]

    for d in list_of_dicts:
        l = []
        for k in keys:
            l.append(d.get(k, None))
        values.append(l)

    return values


def handle_ona_request_with_key(request, key, country_id=None):
    as_csv = request.GET.get("format", None) == "csv"
    config = get_object_or_404(Config, slug=key)
    res = []
    failure_count = 0
    campaigns = Campaign.objects.all().filter(deleted_at=None)

    form_count = 0
    find_campaign_on_day_cached = functools.lru_cache(None)(find_campaign_on_day)
    stats = {
        "7days": {"ok": defaultdict(lambda: 0), "failure": defaultdict(lambda: 0)},
        "alltime": {"ok": defaultdict(lambda: 0), "failure": defaultdict(lambda: 0)},
    }
    for config in config.content:
        cid = int(country_id) if (country_id and country_id.isdigit()) else None
        if country_id is not None and config.get("country_id", None) != cid:
            continue

        country = OrgUnit.objects.get(id=config["country_id"])

        facilities = (
            OrgUnit.objects.hierarchy(country)
            .filter(org_unit_type_id__category="HF")
            .only("name", "id", "parent", "aliases")
            .prefetch_related("parent")
        )
        cache = make_orgunits_cache(facilities)
        logger.info(f"vaccines country cache len {len(cache)}")
        # Add fields to speed up detection of campaign day
        campaign_qs = campaigns.filter(country_id=country.id).annotate(
            last_start_date=Max("rounds__started_at"),
            start_date=Min("rounds__started_at"),
            end_date=Max("rounds__ended_at"),
        )

        # If all the country's campaigns has been over for more than five day, don't fetch submission from remote server
        # use cache
        last_campaign_date_agg = campaign_qs.aggregate(last_date=Max("end_date"))
        last_campaign_date: Optional[dt.date] = last_campaign_date_agg["last_date"]
        prefer_cache = last_campaign_date and (last_campaign_date + timedelta(days=5)) < dt.date.today()
        try:
            forms = get_url_content(
                url=config["url"],
                login=config["login"],
                password=config["password"],
                minutes=config.get("minutes", 60),
                prefer_cache=prefer_cache,
            )
        except HTTPError:
            # Send an email in case the WHO server returns an error.
            logger.exception(f"error refreshing ona data for {country.name}, skipping country")
            email_config = Config.objects.filter(slug="vaccines_emails").first()

            if email_config and email_config.content:
                emails = email_config.content
                send_vaccines_notification_email(config["login"], emails)
            continue
        logger.info(f"vaccines  {country.name}  forms: {len(forms)}")

        for form in forms:
            try:
                today_string = form["today"]
                today = datetime.strptime(today_string, "%Y-%m-%d").date()
                campaign = find_campaign_on_day_cached(campaign_qs, today)
                district_name = form.get("District", None)
                if not district_name:
                    district_name = form.get("district", "")
                facility_name = form.get("facility", None)
                # some form version for Senegal had their facility column as Facility with an uppercase.
                if not facility_name:
                    facility_name = form.get("Facility", "")

                if facility_name:
                    facility = find_orgunit_in_cache(cache, facility_name, district_name)
                    form["facility_id"] = facility.id if facility else None
                else:
                    form["facility_id"] = None

                form["country"] = country.name

                if campaign:
                    form["campaign_id"] = campaign.id
                    form["epid"] = campaign.epid
                    form["obr"] = campaign.obr_name
                else:
                    form["campaign_id"] = None
                    form["epid"] = None
                    form["obr"] = None

                res.append(form)
                form_count += 1

                success = form["facility_id"] != None and form["campaign_id"] != None
                stats_key = "ok" if success else "failure"
                stats["alltime"][stats_key][country.name] = stats["alltime"][stats_key][country.name] + 1
                if (datetime.utcnow().date() - today).days <= 7:
                    stats["7days"][stats_key][country.name] = stats["7days"][stats_key][country.name] + 1
            except Exception as e:
                logger.exception(f"failed parsing of {form}", exc_info=e)
                failure_count += 1
    print("parsed:", len(res), "failed:", failure_count)
    res = convert_dicts_to_table(res)

    if len(stats["7days"]["failure"]) > 1:  # let's send an email if there are recent failures
        email_text = "Forms not appearing in %s for the last 7 days \n" % key.upper()
        config = get_object_or_404(Config, slug="refresh_error_mailing_list")
        mails = config.content["mails"].split(",")  # format should be: {"mails": "a@a.b,b@b.a"}
        for country in stats["7days"]["failure"]:
            new_line = "\n%d\t%s" % (stats["7days"]["failure"][country], country)
            email_text += new_line
        email_text += "\n\nForms correctly handled in %s for the last 7 days\n" % key.upper()
        for country in stats["7days"]["ok"]:
            new_line = "\n%d\t%s" % (stats["7days"]["ok"][country], country)
            email_text += new_line
        send_mail(
            "Recent errors for %s" % (key.upper(),),
            email_text,
            settings.DEFAULT_FROM_EMAIL,
            mails,
        )
    if as_csv:
        response = HttpResponse(content_type=CONTENT_TYPE_CSV)
        writer = csv.writer(response)
        for item in res:
            writer.writerow(item)
        return response
    else:
        return JsonResponse(res, safe=False)


class VaccineStocksViewSet(viewsets.ViewSet):
    """
    Endpoint used to transform Vaccine Stocks data from existing ODK forms stored in ONA.
    sample config: [{"url": "https://afro.who.int/api/v1/data/yyy", "login": "d", "country": "hyrule", "password": "zeldarules", "country_id": 2115781}]
     A notification email can be automatically send for in case of login error by creating a config into polio under the name vaccines_emails.  The content must be an array of emails.
    """

    @method_decorator(cache_page(60 * 60 * 1))  # cache result for one hour
    def list(self, request):
        return handle_ona_request_with_key(request, "vaccines")

    @method_decorator(cache_page(60 * 60 * 1))  # cache result for one hour
    def retrieve(self, request, pk=None):
        return handle_ona_request_with_key(request, "vaccines", country_id=pk)


class FormAStocksViewSet(viewsets.ViewSet):
    """
    Endpoint used to transform Vaccine Stocks data from existing ODK forms stored in ONA.
    sample config: [{"url": "https://afro.who.int/api/v1/data/yyy", "login": "d", "country": "hyrule", "password": "zeldarules", "country_id": 2115781}]
    """

    def list(self, request):
        return handle_ona_request_with_key(request, "forma")


def org_unit_as_array(o):
    res = [o.campaign_id, o.campaign_obr, o.id, o.name, o.org_unit_type.name]

    parent = o
    for i in range(4):
        if parent:
            parent = parent.parent
        if parent:
            res.extend([parent.id, parent.name])
        else:
            res.extend((None, None))
    return res


class OrgUnitsPerCampaignViewset(viewsets.ViewSet):
    def list(self, request):
        org_unit_type = request.GET.get("org_unit_type_id", None)
        as_csv = request.GET.get("format", None) == "csv"
        campaigns = Campaign.objects.all()
        queryset = OrgUnit.objects.none()

        for campaign in campaigns:
            districts = campaign.get_all_districts()

            if districts:
                all_facilities = OrgUnit.objects.hierarchy(districts)
                if org_unit_type:
                    all_facilities = all_facilities.filter(org_unit_type_id=org_unit_type)
                all_facilities = (
                    all_facilities.prefetch_related("parent")
                    .prefetch_related("parent__parent")
                    .prefetch_related("parent__parent__parent")
                    .prefetch_related("parent__parent__parent__parent")
                )
                all_facilities = all_facilities.annotate(campaign_id=Value(campaign.id, UUIDField()))
                all_facilities = all_facilities.annotate(campaign_obr=Value(campaign.obr_name, TextField()))
                queryset = queryset.union(all_facilities)

        headers = [
            "campaign_id",
            "campaign_obr",
            "org_unit_id",
            "org_unit_name",
            "type",
            "parent1_id",
            "parent1_name",
            "parent2_id",
            "parent2_name",
            "parent3_id",
            "parent3_name",
            "parent4_id",
            "parent4_name",
        ]
        res = [headers]
        res.extend([org_unit_as_array(o) for o in queryset])
        if as_csv:
            response = HttpResponse(content_type=CONTENT_TYPE_CSV)
            writer = csv.writer(response)
            for item in res:
                writer.writerow(item)
            return response
        else:
            return JsonResponse(res, safe=False)


def find_district(district_name, region_name, district_dict):
    district_name_lower = district_name.lower() if district_name else None
    district_list = district_dict.get(district_name_lower)
    if district_list and len(district_list) == 1:
        return district_list[0]
    elif district_list and len(district_list) > 1:
        for di in district_list:
            parent_aliases_lower = [alias.lower().strip() for alias in di.parent.aliases] if di.parent.aliases else []
            if di.parent.name.lower().strip() == region_name.lower().strip() or (
                di.parent.aliases and region_name.lower().strip() in parent_aliases_lower
            ):
                return di
    return None


# Checking for each district for each campaign if LQAS data is not disqualified. If it isn't we add the reasons no finger mark to the count
def add_nfm_stats_for_rounds(campaign_stats, nfm_stats, kind: str):
    assert kind in ["nfm_stats", "nfm_abs_stats"]
    for campaign, stats in campaign_stats.items():
        for round_number, round_stats in stats["rounds"].items():
            for district, district_stats in round_stats["data"].items():
                if district_stats["total_child_checked"] == 60:
                    for reason, count in nfm_stats[campaign][round_number][district].items():
                        round_stats[kind][reason] += count
    return campaign_stats


def format_caregiver_stats(campaign_stats):
    for campaign in campaign_stats.values():
        for round_stats in campaign["rounds"].values():
            for district in round_stats["data"].values():
                all_care_givers_stats = district["care_giver_stats"]
                sorted_care_givers_stats = {
                    key: all_care_givers_stats[key]
                    for key in sorted(all_care_givers_stats, key=all_care_givers_stats.get, reverse=True)
                }
                if "caregivers_informed" not in sorted_care_givers_stats.keys():
                    continue
                total_informed = sorted_care_givers_stats.pop("caregivers_informed")
                best_result_key = next(iter(sorted_care_givers_stats))
                best_result = sorted_care_givers_stats[best_result_key]
                caregivers_dict = defaultdict(float)
                caregivers_dict["caregivers_informed"] = total_informed
                for reason, count in sorted_care_givers_stats.items():
                    if count == best_result:
                        caregivers_dict[reason] = count
                ratio = (100 * best_result) / total_informed
                caregivers_dict["ratio"] = ratio
                children_checked = district["total_child_checked"]
                caregivers_informed_ratio = (100 * total_informed) / children_checked
                caregivers_dict["caregivers_informed_ratio"] = caregivers_informed_ratio
                district["care_giver_stats"] = caregivers_dict


@swagger_auto_schema()
class LaunchPowerBIRefreshViewSet(viewsets.ViewSet):
    serializer_class = PowerBIRefreshSerializer

    def create(self, request):
        serializer = self.serializer_class(data=request.data)
        serializer.is_valid(raise_exception=True)

        data_set_id = serializer.validated_data["data_set_id"]
        group_id = serializer.validated_data["group_id"]
        # Perform actions using uuid1 and uuid2
        response_data = {"message": f"Received data_set_id: {data_set_id}, group_id: {group_id}"}
        launch_dataset_refresh(group_id, data_set_id)

        return Response(response_data, status=status.HTTP_201_CREATED)


class LQASStatsViewSet(viewsets.ViewSet):
    """
    Endpoint used to transform IM (independent monitoring) data from existing ODK forms stored in ONA.
    """

    def list(self, request):
        no_cache = request.GET.get("no_cache", "false") == "true"
        requested_country = request.GET.get("country_id", None)
        if requested_country is None:
            return HttpResponseBadRequest
        requested_country = int(requested_country)

        campaigns = Campaign.objects.filter(country_id=requested_country).filter(is_test=False).filter(deleted_at=None)
        if campaigns:
            latest_campaign_update = campaigns.latest("updated_at").updated_at
        else:
            latest_campaign_update = None

        cached_response = cache.get(
            "{0}-{1}-LQAS".format(request.user.id, request.query_params["country_id"]), version=CACHE_VERSION
        )

        if not request.user.is_anonymous and cached_response and not no_cache:
            response = json.loads(cached_response)
            cached_date = make_aware(datetime.utcfromtimestamp(response["cache_creation_date"]))
            if latest_campaign_update and cached_date > latest_campaign_update:
                return JsonResponse(response)

        config = get_object_or_404(Config, slug="lqas-config")
        skipped_forms_list = []
        no_round_count = 0
        unknown_round = 0
        skipped_forms = {"count": 0, "no_round": 0, "unknown_round": unknown_round, "forms_id": skipped_forms_list}

        find_lqas_im_campaign_cached = lru_cache(maxsize=None)(find_lqas_im_campaign)

        base_stats = lambda: {
            "total_child_fmd": 0,
            "total_child_checked": 0,
            "care_giver_stats": defaultdict(float),
            "total_sites_visited": 0,
        }
        round_stats = lambda: {
            "number": -1,
            "data": defaultdict(base_stats),
            "nfm_stats": defaultdict(int),
            "nfm_abs_stats": defaultdict(int),
        }
        campaign_stats = defaultdict(
            lambda: {
                "rounds": defaultdict(round_stats),
                "districts_not_found": [],
                "has_scope": False,
                # Submission where it says a certain round but the date place it in another round
                "bad_round_number": 0,
            }
        )

        # Storing all "reasons no finger mark" for each campaign in this dict
        # Campaign -> Round -> District -> reason -> count
        nfm_reasons_per_district_per_campaign = defaultdict(
            lambda: defaultdict(lambda: defaultdict(lambda: defaultdict(int)))
        )
        # Same with reasons for absence
        nfm_abs_reasons_per_district_per_campaign = defaultdict(
            lambda: defaultdict(lambda: defaultdict(lambda: defaultdict(int)))
        )
        form_count = 0
        form_campaign_not_found_count = 0
        day_country_not_found = defaultdict(lambda: defaultdict(int))
        caregiver_source_info_keys = [
            "TV",
            "Radio",
            "Others",
            "Gong_gong",
            "Mob_VanPA",
            "H2H_Mobilizer",
            "IEC_Materials",
            "Volunteers",
            "Health_worker",
            "Opinion_leader",
            "Com_Info_centre",
            "Religious_leader",
            "MobileMessaging_SocialMedia",
        ]
        if request.user.iaso_profile.org_units.count() == 0:
            authorized_countries = OrgUnit.objects.filter(org_unit_type_id__category="COUNTRY")
        else:
            authorized_countries = request.user.iaso_profile.org_units.filter(org_unit_type_id__category="COUNTRY")
        for country_config in config.content:
            country = OrgUnit.objects.get(id=country_config["country_id"])

            if country not in authorized_countries:
                continue

            if country.id != requested_country:
                continue

            districts_qs = (
                OrgUnit.objects.hierarchy(country)
                .filter(org_unit_type_id__category="DISTRICT")
                .filter(validation_status="VALID")
                .only("name", "id", "parent", "aliases")
                .prefetch_related("parent")
            )
            district_dict = _build_district_cache(districts_qs)

            forms = get_url_content(
                url=country_config["url"],
                login=country_config["login"],
                password=country_config["password"],
                minutes=country_config.get("minutes", 60 * 24 * 10),
            )
            debug_response = set()

            for form in forms:
                if "roundNumber" not in form:
                    skipped_forms_list.append({form["_id"]: {"round": None, "date": form.get("Date_of_LQAS", None)}})
                    no_round_count += 1
                    continue
                round_number_key = form["roundNumber"]
                if round_number_key.upper() == "MOPUP":
                    continue
                if round_number_key[-1].isdigit():
                    round_number = round_number_key[-1]
                else:
                    skipped_forms_list.append(
                        {form["_id"]: {"round": form["roundNumber"], "date": form.get("Date_of_LQAS", None)}}
                    )
                    unknown_round += 1
                    continue
                form_count += 1
                try:
                    today_string = form["today"]
                    today = datetime.strptime(today_string, "%Y-%m-%d").date()
                except KeyError:
                    skipped_forms_list.append(
                        {form["_id"]: {"round": form["roundNumber"], "date": form.get("Date_of_LQAS", None)}}
                    )
                    continue

                campaign = find_lqas_im_campaign_cached(campaigns, today, country, round_number, "lqas")

                if not campaign:
                    campaign = find_lqas_im_campaign_cached(campaigns, today, country, None, "lqas")
                    if campaign:
                        campaign_name = campaign.obr_name
                        campaign_stats[campaign_name]["bad_round_number"] += 1

                if not campaign:
                    day_country_not_found[country.name][today_string] += 1
                    form_campaign_not_found_count += 1
                    continue
                if form.get("Response", None) and campaign:
                    debug_response.add((campaign.obr_name, form["Response"]))
                campaign_name = campaign.obr_name
                total_sites_visited = 0
                total_Child_FMD = 0
                total_Child_Checked = 0
                caregiver_counts_dict = defaultdict(int)
                district_name = form.get("District", None)
                if not district_name:
                    district_name = form.get("district", None)
                region_name = form.get("Region")

                HH_COUNT = form.get("Count_HH", None)
                if HH_COUNT is None:
                    print("missing HH_COUNT", form)

                for HH in form.get("Count_HH", []):
                    total_sites_visited += 1
                    # check finger
                    Child_FMD = HH.get("Count_HH/FM_Child", 0)
                    Child_Checked = HH.get("Count_HH/Child_Checked", None)
                    if not Child_Checked:
                        Child_Checked = HH.get("Count_HH/Children_seen", 0)
                    if Child_FMD == "Y":
                        total_Child_FMD += 1
                    else:
                        reason = HH.get("Count_HH/Reason_Not_FM")
                        if reason and campaign and round_number:
                            nfm_reasons_per_district_per_campaign[campaign_name][round_number][district_name][
                                reason
                            ] += 1

                        if reason == "childabsent" and round_number:
                            reason_abs = HH.get("Count_HH/Reason_ABS_NFM", "unknown")
                            nfm_abs_reasons_per_district_per_campaign[campaign_name][round_number][district_name][
                                reason_abs
                            ] += 1
                    total_Child_Checked += int(Child_Checked)
                    # gather caregiver stats
                    caregiver_informed = HH.get("Count_HH/Care_Giver_Informed_SIA", 0)
                    caregiver_source_info = HH.get("Count_HH/Caregiver_Source_Info", None)
                    if caregiver_informed == "Y":
                        caregiver_counts_dict["caregivers_informed"] += 1

                    if isinstance(caregiver_source_info, str):
                        source_keys = caregiver_source_info.split()
                        for source_key in source_keys:
                            caregiver_counts_dict[source_key] += 1
                    else:
                        for source_info_key in caregiver_source_info_keys:
                            source_info = HH.get("Count_HH/Caregiver_Source_Info/" + source_info_key)
                            if source_info == "True":
                                caregiver_counts_dict[source_info_key] += 1
                # FIXME: We refetch the whole list for all submission this is probably a cause of slowness
                scope = campaign.get_districts_for_round_number(round_number).values_list("id", flat=True)
                campaign_stats[campaign_name]["has_scope"] = len(scope) > 0
                district = find_district(district_name, region_name, district_dict)
                if not district:
                    district_long_name = "%s - %s" % (district_name, region_name)

                    if district_long_name not in campaign_stats[campaign_name]["districts_not_found"]:
                        campaign_stats[campaign_name]["districts_not_found"].append(district_long_name)
                # Sending district info if it exists and either the district is in scope or there's no scope (in which case we send all info for all distrcits found)
                if district is not None and (district.id in scope or len(scope) == 0):
                    campaign_stats[campaign_name]["country_id"] = country.id
                    campaign_stats[campaign_name]["country_name"] = country.name
                    campaign_stats[campaign_name]["campaign"] = campaign
                    d = campaign_stats[campaign_name]["rounds"][round_number]["data"][district_name]

                    for key in caregiver_counts_dict:
                        d["care_giver_stats"][key] += caregiver_counts_dict[key]

                    d["total_child_fmd"] = d["total_child_fmd"] + total_Child_FMD
                    d["total_child_checked"] = (
                        d["total_child_checked"] + total_sites_visited
                    )  # ChildCehck always zero in Mali?
                    d["total_sites_visited"] = d["total_sites_visited"] + total_sites_visited
                    d["district"] = district.id
                    d["region_name"] = district.parent.name
        add_nfm_stats_for_rounds(campaign_stats, nfm_reasons_per_district_per_campaign, "nfm_stats")
        add_nfm_stats_for_rounds(campaign_stats, nfm_abs_reasons_per_district_per_campaign, "nfm_abs_stats")
        format_caregiver_stats(campaign_stats)

        skipped_forms.update(
            {"count": len(skipped_forms_list), "no_round": no_round_count, "unknown_round": unknown_round}
        )
        for campaign_stat in campaign_stats.values():
            # Ensure round that might not have data are present.
            campaign_stat_campaign = campaign_stat.get("campaign", None)
            if campaign_stat_campaign:
                for round in campaign_stat["campaign"].rounds.all():
                    # this actually make an entry thanks to the defaultdict
                    # noinspection PyStatementEffect
                    campaign_stat["rounds"][str(round.number)]
                del campaign_stat["campaign"]
            for round_number, round in campaign_stat["rounds"].items():
                round["number"] = int(round_number)
            campaign_stat["rounds"] = list(campaign_stat["rounds"].values())

        response = {
            "stats": campaign_stats,
            "form_count": form_count,
            "form_campaign_not_found_count": form_campaign_not_found_count,
            "day_country_not_found": day_country_not_found,
            "skipped_forms": skipped_forms,
            "cache_creation_date": datetime.utcnow().timestamp(),
        }

        if not request.user.is_anonymous:
            cache.set(
                "{0}-{1}-LQAS".format(request.user.id, request.query_params["country_id"]),
                json.dumps(response),
                3600,
                version=CACHE_VERSION,
            )
        return JsonResponse(response, safe=False)


class CampaignGroupSearchFilterBackend(filters.BaseFilterBackend):
    def filter_queryset(self, request, queryset, view):
        search = request.query_params.get("search")

        if search:
            queryset = queryset.filter(Q(campaigns__obr_name__icontains=search) | Q(name__icontains=search)).distinct()
        return queryset


class CampaignGroupViewSet(ModelViewSet):
    results_key = "results"
    queryset = CampaignGroup.objects.all()
    serializer_class = CampaignGroupSerializer

    # We allow anonymous read access for the embeddable calendar map view
    # in this case we use a restricted serializer with less field
    # notably not the url that we want to remain private.
    permission_classes = [permissions.IsAuthenticatedOrReadOnly]

    filter_backends = [
        filters.OrderingFilter,
        DjangoFilterBackend,
        CampaignGroupSearchFilterBackend,
        DeletionFilterBackend,
    ]
    ordering_fields = ["id", "name", "created_at", "updated_at"]
    filterset_fields = {
        "name": ["icontains"],
    }


@swagger_auto_schema(tags=["polio-configs"])
class ConfigViewSet(ModelViewSet):
    http_method_names = ["get"]
    serializer_class = ConfigSerializer
    lookup_field = "slug"

    def get_queryset(self):
        return Config.objects.filter(users=self.request.user)


@swagger_auto_schema(tags=["datelogs"])
class RoundDateHistoryEntryViewset(ModelViewSet):
    http_method_names = ["get"]
    permission_classes = [permissions.IsAuthenticatedOrReadOnly]
    serializer_class = RoundDateHistoryEntrySerializer
    ordering_fields = ["modified_by", "created_at"]
    filter_backends = [
        filters.OrderingFilter,
        DjangoFilterBackend,
    ]
    filterset_fields = {
        "round__id": ["exact"],
    }

    def get_queryset(self):
        user = self.request.user
        return RoundDateHistoryEntry.objects.filter_for_user(user)


@swagger_auto_schema(tags=["lqasglobal"])
class LQASIMGlobalMapViewSet(LqasAfroViewset):
    http_method_names = ["get"]
    permission_classes = [permissions.IsAuthenticatedOrReadOnly]
    results_key = "results"

    def get_queryset(self):
        # TODO see if we need to filter per user as with Campaign
        return OrgUnit.objects.filter(org_unit_type__category="COUNTRY").exclude(simplified_geom__isnull=True)

    def list(self, request):
        results = []
        # Should be "lqas", "im_OHH", "im_HH"
        requested_round = self.request.GET.get("round", "latest")
        queryset = self.get_queryset()
        data_stores = self.get_datastores()
        for org_unit in queryset:
            start_date_after, end_date_before = self.compute_reference_dates()
            country_id = org_unit.id
            try:
                data_store = data_stores.get(slug__contains=str(country_id))
            except JsonDataStore.DoesNotExist:
                data_store = None
            # Get shapes
            shape_queryset = OrgUnit.objects.filter_for_user_and_app_id(
                request.user, request.query_params.get("app_id", None)
            ).filter(id=org_unit.id)
            shapes = geojson_queryset(shape_queryset, geometry_field="simplified_geom")

            # Probably not necessary as long as we only have AFRO in the platform
            campaigns = Campaign.objects.filter(country=country_id).filter(deleted_at=None).exclude(is_test=True)
            # Filtering out future campaigns
            started_campaigns = [campaign for campaign in campaigns if campaign.is_started()]
            # By default, we want the last campaign, so we sort them by descending round end date
            sorted_campaigns = (
                sorted(
                    started_campaigns,
                    key=lambda campaign: campaign.get_last_round_end_date(),
                    reverse=True,
                )
                if data_store
                else []
            )
            # We apply the date filters if any. If there's a period filter it has already been taken into account in start_date_after and end_date_before
            if start_date_after is not None:
                sorted_campaigns = self.filter_campaigns_by_date(sorted_campaigns, "start", start_date_after)
            if end_date_before is not None:
                sorted_campaigns = self.filter_campaigns_by_date(sorted_campaigns, "end", end_date_before)
            # And we pick the first one from our sorted list
            latest_campaign = sorted_campaigns[0] if data_store and sorted_campaigns else None
            sorted_rounds = (
                sorted(latest_campaign.rounds.all(), key=lambda round: round.number, reverse=True)
                if latest_campaign is not None
                else []
            )
            # Get data from json datastore
            data_for_country = data_store.content if data_store else None
            # remove data from all campaigns but latest
            stats = data_for_country.get("stats", None) if data_for_country else None
            result = None
            if stats and latest_campaign:
                stats = stats.get(latest_campaign.obr_name, None)
            if stats and latest_campaign:
                round_number = requested_round
                if round_number == "latest":
                    round_number = sorted_rounds[0].number if len(sorted_rounds) > 0 else None
                elif round_number == "penultimate":
                    round_number = sorted_rounds[1].number if len(sorted_rounds) > 1 else None
                else:
                    round_number = int(round_number)
                if latest_campaign:
                    if latest_campaign.separate_scopes_per_round:
                        scope = latest_campaign.get_districts_for_round_number(round_number)

                    else:
                        scope = latest_campaign.get_all_districts()

                result = {
                    "id": int(country_id),
                    "data": {
                        "campaign": latest_campaign.obr_name,
                        **stats,
                        "country_name": org_unit.name,
                        "round_number": round_number,
                    },
                    "geo_json": shapes,
                    "status": calculate_country_status(stats, scope, round_number),
                }
            elif latest_campaign:
                result = {
                    "id": int(country_id),
                    "data": {"campaign": latest_campaign.obr_name, "country_name": org_unit.name},
                    "geo_json": shapes,
                    "status": "inScope",
                }
            else:
                result = {
                    "id": int(country_id),
                    "data": {"country_name": org_unit.name},
                    "geo_json": shapes,
                    "status": "inScope",
                }
            results.append(result)
        return Response({"results": results})


@swagger_auto_schema(tags=["lqaszoomin"])
class LQASIMZoominMapViewSet(LqasAfroViewset):
    http_method_names = ["get"]
    permission_classes = [permissions.IsAuthenticatedOrReadOnly]
    results_key = "results"

    def get_queryset(self):
        bounds = json.loads(self.request.GET.get("bounds", None))
        bounds_as_polygon = Polygon(
            make_safe_bbox(
                bounds["_southWest"]["lng"],
                bounds["_southWest"]["lat"],
                bounds["_northEast"]["lng"],
                bounds["_northEast"]["lat"],
            )
        )
        # TODO see if we need to filter per user as with Campaign
        return (
            OrgUnit.objects.filter(org_unit_type__category="COUNTRY")
            .exclude(simplified_geom__isnull=True)
            .filter(simplified_geom__intersects=bounds_as_polygon)
        )

    def list(self, request):
        results = []
        requested_round = self.request.GET.get("round", "latest")
        queryset = self.get_queryset()
        bounds = json.loads(request.GET.get("bounds", None))
        bounds_as_polygon = Polygon(
            make_safe_bbox(
                bounds["_southWest"]["lng"],
                bounds["_southWest"]["lat"],
                bounds["_northEast"]["lng"],
                bounds["_northEast"]["lat"],
            )
        )
        data_stores = self.get_datastores()
        for org_unit in queryset:
            start_date_after, end_date_before = self.compute_reference_dates()
            country_id = org_unit.id
            try:
                data_store = data_stores.get(slug__contains=str(country_id))
            except JsonDataStore.DoesNotExist:
                continue
            campaigns = Campaign.objects.filter(country=country_id).filter(deleted_at=None).exclude(is_test=True)

            started_campaigns = [campaign for campaign in campaigns if campaign.is_started()]
            sorted_campaigns = sorted(
                started_campaigns,
                key=lambda campaign: campaign.get_last_round_end_date(),
                reverse=True,
            )

            if start_date_after is not None:
                sorted_campaigns = self.filter_campaigns_by_date(sorted_campaigns, "start", start_date_after)
            if end_date_before is not None:
                sorted_campaigns = self.filter_campaigns_by_date(sorted_campaigns, "end", end_date_before)

            latest_campaign = sorted_campaigns[0] if len(started_campaigns) > 0 and sorted_campaigns else None

            if latest_campaign is None:
                continue
            sorted_rounds = sorted(latest_campaign.rounds.all(), key=lambda round: round.number, reverse=True)
            if requested_round == "latest":
                round_number = sorted_rounds[0].number if len(sorted_rounds) > 0 else None
            elif requested_round == "penultimate" and len(sorted_rounds) > 1:
                round_number = sorted_rounds[1].number if len(sorted_rounds) > 1 else None
            else:
                round_number = int(requested_round)
            if latest_campaign.separate_scopes_per_round:
                scope = latest_campaign.get_districts_for_round_number(round_number)

            else:
                scope = latest_campaign.get_all_districts()
            # Visible districts in scope
            districts = (
                scope.filter(org_unit_type__category="DISTRICT")
                .filter(parent__parent=org_unit.id)
                .exclude(simplified_geom__isnull=True)
                .filter(simplified_geom__intersects=bounds_as_polygon)
            )
            data_for_country = data_store.content
            stats = data_for_country.get("stats", None)
            if stats:
                stats = stats.get(latest_campaign.obr_name, None)
            for district in districts:
                result = None
                district_stats = dict(stats) if stats else None

                if district_stats:
                    district_stats = next(
                        (round for round in district_stats["rounds"] if round["number"] == round_number), None
                    )
                if district_stats:
                    district_stats = next(
                        (
                            data_for_district
                            for data_for_district in district_stats.get("data", {}).values()
                            if data_for_district["district"] == district.id
                        ),
                        None,
                    )
                    if district_stats:
                        district_stats["district_name"] = district.name
                shape_queryset = OrgUnit.objects.filter_for_user_and_app_id(
                    request.user, request.query_params.get("app_id", None)
                ).filter(id=district.id)

                shapes = geojson_queryset(shape_queryset, geometry_field="simplified_geom")

                if district_stats:
                    result = {
                        "id": district.id,
                        "data": {
                            "campaign": latest_campaign.obr_name,
                            **district_stats,
                            "district_name": district.name,
                            "round_number": round_number,
                        },
                        "geo_json": shapes,
                        "status": determine_status_for_district(district_stats),
                    }

                else:
                    result = {
                        "id": district.id,
                        "data": {"campaign": latest_campaign.obr_name, "district_name": district.name},
                        "geo_json": shapes,
                        "status": "inScope",
                    }
                results.append(result)
        return Response({"results": results})


@swagger_auto_schema(tags=["lqaszoominbackground"])
class LQASIMZoominMapBackgroundViewSet(ModelViewSet):
    http_method_names = ["get"]
    permission_classes = [permissions.IsAuthenticatedOrReadOnly]
    results_key = "results"

    def get_queryset(self):
        bounds = json.loads(self.request.GET.get("bounds", None))
        bounds_as_polygon = Polygon(
            make_safe_bbox(
                bounds["_southWest"]["lng"],
                bounds["_southWest"]["lat"],
                bounds["_northEast"]["lng"],
                bounds["_northEast"]["lat"],
            )
        )
        # TODO see if we need to filter per user as with Campaign
        return (
            OrgUnit.objects.filter(org_unit_type__category="COUNTRY")
            .exclude(simplified_geom__isnull=True)
            .filter(simplified_geom__intersects=bounds_as_polygon)
        )

    def list(self, request):
        org_units = self.get_queryset()
        results = []
        for org_unit in org_units:
            shape_queryset = OrgUnit.objects.filter_for_user_and_app_id(
                request.user, request.query_params.get("app_id", None)
            ).filter(id=org_unit.id)

            shapes = geojson_queryset(shape_queryset, geometry_field="simplified_geom")
            results.append({"id": org_unit.id, "geo_json": shapes})
        return Response({"results": results})


@swagger_auto_schema(tags=["lqasimcountries"])
class CountriesWithLqasIMConfigViewSet(ModelViewSet):
    http_method_names = ["get"]
    permission_classes = [permissions.IsAuthenticatedOrReadOnly]
    results_key = "results"
    serializer_class = OrgUnitDropdownSerializer
    ordering_fields = ["name", "id"]
    filter_backends = [
        filters.OrderingFilter,
        DjangoFilterBackend,
    ]

    def get_queryset(self):
        category = self.request.query_params.get("category")
        # For lqas, we filter out the countries with no datastore
        if category == "lqas":
            configs = Config.objects.filter(slug=f"{category}-config").first().content
            country_ids = []
            for config in configs:
                if JsonDataStore.objects.filter(slug=f"{category}_{config['country_id']}").exists():
                    country_ids.append(config["country_id"])
                else:
                    continue

            return (
                OrgUnit.objects.filter_for_user_and_app_id(self.request.user, self.request.query_params.get("app_id"))
                .filter(validation_status="VALID")
                .filter(org_unit_type__category="COUNTRY")
                .filter(id__in=country_ids)
            )
        # For IM we send all countries. We'll align with LQAS when the datastores are configured for IM as well
        else:
            return (
                OrgUnit.objects.filter_for_user_and_app_id(self.request.user, self.request.query_params.get("app_id"))
                .filter(validation_status="VALID")
                .filter(org_unit_type__category="COUNTRY")
            )


@swagger_auto_schema(tags=["rounds"], request_body=LqasDistrictsUpdateSerializer)
class RoundViewset(ModelViewSet):
    # Patch should be in the list to allow updatelqasfields to work
    http_method_names = ["patch"]
    permission_classes = [HasPermission(permission.POLIO, permission.POLIO_CONFIG)]  # type: ignore
    serializer_class = RoundSerializer
    model = Round

    def partial_update(self):
        """Don't PATCH this way, it will not do anything
        Overriding to prevent patching the whole round which is error prone, due to nested fields among others.
        """
        pass

    # Endpoint used to update lqas passed and failed fields by OpenHexa pipeline
    @action(detail=False, methods=["patch"], serializer_class=LqasDistrictsUpdateSerializer)
    def updatelqasfields(self, request):
        round_number = request.data.get("number", None)
        obr_name = request.data.get("obr_name", None)
        user = self.request.user
        if obr_name is None:
            raise serializers.ValidationError({"obr_name": "This field is required"})
        if round_number is None:
            raise serializers.ValidationError({"round_number": "This field is required"})
        try:
            campaigns_for_user = Campaign.objects.filter_for_user(user)
            round_instance = Round.objects.filter(
                campaign__obr_name__in=Subquery(campaigns_for_user.values("obr_name"))
            )
            round_instance = round_instance.get(campaign__obr_name=obr_name, number=round_number)
            serializer = LqasDistrictsUpdateSerializer(data=request.data, context={"request": request}, partial=True)
            serializer.is_valid(raise_exception=True)
            res = serializer.update(round_instance, serializer.validated_data)
            serialized_data = RoundSerializer(res).data
            return Response(serialized_data)
        except:
            return Response(status=status.HTTP_404_NOT_FOUND)


class CountryForVaccineSerializer(serializers.ModelSerializer):
    class Meta:
        model = OrgUnit
        fields = ["id", "name"]


class CountryField(serializers.PrimaryKeyRelatedField):
    def to_representation(self, value):
        country = OrgUnit.objects.get(pk=value.pk)
        serializer = CountryForVaccineSerializer(country)
        return serializer.data


class VaccineAuthorizationSerializer(serializers.ModelSerializer):
    country = CountryField(queryset=OrgUnit.objects.filter(org_unit_type__name="COUNTRY"))

    class Meta:
        model = VaccineAuthorization
        fields = [
            "id",
            "country",
            "expiration_date",
            "created_at",
            "updated_at",
            "quantity",
            "status",
            "comment",
        ]
        read_only_fields = ["created_at", "updated_at"]
        created_at = TimestampField(read_only=True)
        updated_at = TimestampField(read_only=True)
        expiration_date = TimestampField(read_only=True)

    def create(self, validated_data):
        user = self.context["request"].user
        validated_data["account"] = user.iaso_profile.account

        return super().create(validated_data)


class HassVaccineAuthorizationsPermissions(permissions.BasePermission):
    def has_permission(self, request, view):
        read_perm = permission.POLIO_VACCINE_AUTHORIZATIONS_READ_ONLY
        write_perm = permission.POLIO_VACCINE_AUTHORIZATIONS_ADMIN
        if request.method == "GET":
            can_get = (
                request.user
                and request.user.is_authenticated
                and request.user.has_perm(read_perm)
                or request.user.is_superuser
            )
            return can_get
        elif (
            request.method == "POST"
            or request.method == "PUT"
            or request.method == "PATCH"
            or request.method == "DELETE"
        ):
            can_post = (
                request.user
                and request.user.is_authenticated
                and request.user.has_perm(write_perm)
                or request.user.is_superuser
            )
            return can_post
        else:
            return False


def handle_none_and_country(item, ordering):
    """
    This function handle the None cases to order the response of get_most_recent_authorizations
    and country nested dict.
    """
    if "country" in ordering:
        country_dict = item.get("country")
        country_name = country_dict.get("name")
        return country_name if country_name is not None else ""
    if "date" in ordering:
        date_field = item.get(ordering)
        return date_field if date_field else dt.date(1, 1, 1)
    if ordering != "date":
        item_value = item.get(ordering)
        return item_value if item_value is not None else float("inf")


@swagger_auto_schema(tags=["vaccineauthorizations"])
class VaccineAuthorizationViewSet(ModelViewSet):
    """
    Vaccine Authorizations API
    list: /api/polio/vaccintauthorizations
    action: /api/polio/get_most_recent_authorizations
    """

    permission_classes = [HassVaccineAuthorizationsPermissions]
    filter_backends = [filters.OrderingFilter, DjangoFilterBackend, DeletionFilterBackend]
    results_key = "results"
    remove_results_key_if_paginated = True
    serializer_class = VaccineAuthorizationSerializer
    pagination_class = Paginator
    ordering_fields = ["status", "current_expiration_date", "next_expiration_date", "expiration_date", "quantity"]

    def get_queryset(self):
        user = self.request.user
        user_access_ou = OrgUnit.objects.filter_for_user_and_app_id(user, None)
        user_access_ou = user_access_ou.filter(org_unit_type__name="COUNTRY")
        country_id = self.request.query_params.get("country", None)
        queryset = VaccineAuthorization.objects.filter(account=user.iaso_profile.account, country__in=user_access_ou)
        block_country = self.request.query_params.get("block_country", None)
        search = self.request.query_params.get("search", None)
        auth_status = self.request.query_params.get("auth_status", None)

        if country_id:
            queryset = queryset.filter(country__pk=country_id)
        if block_country:
            block_country = block_country.split(",")
            block_country = Group.objects.filter(pk__in=block_country)
            org_units = [
                ou_queryset
                for ou_queryset in [
                    ou_group_queryset for ou_group_queryset in [country.org_units.all() for country in block_country]
                ]
            ]
            ou_pk_list = []
            for ou_q in org_units:
                for ou in ou_q:
                    ou_pk_list.append(ou.pk)
            queryset = queryset.filter(country__pk__in=ou_pk_list)
        if search:
            queryset = queryset.filter(country__name__icontains=search)
        if auth_status:
            auth_status = auth_status.split(",")
            queryset = queryset.filter(status__in=auth_status)

        return queryset

    def create(self, request: Request, *args: Any, **kwargs: Any) -> Response:
        country = self.request.data.get("country")
        if not self.request.user.is_superuser:
            if country not in [
                str(ou.id) for ou in OrgUnit.objects.filter_for_user_and_app_id(self.request.user, None)
            ]:
                raise serializers.ValidationError({"Error": "You don't have access to this org unit."})

        return super().create(request)

    @action(detail=False, methods=["GET"])
    def get_most_recent_authorizations(self, request):
        """
        Returns the most recent validated or expired authorization or the most recent ongoing or signature if the first case does not exists.
        """
        queryset = self.get_queryset()
        country_list = []
        response = []

        ordering = request.query_params.get("order", None)

        for auth in queryset:
            if auth.country not in country_list:
                country_list.append(auth.country)

        for country in country_list:
            last_validated_or_expired = (
                queryset.filter(country=country, status__in=["VALIDATED", "EXPIRED"], deleted_at__isnull=True)
                .order_by("-expiration_date")
                .first()
            )

            next_expiration_auth = (
                queryset.filter(country=country, status__in=["ONGOING", "SIGNATURE"], deleted_at__isnull=True)
                .order_by("-expiration_date")
                .first()
            )

            last_entry = queryset.filter(country=country, deleted_at__isnull=True).last()

            last_entry_date_check = VaccineAuthorization.objects.filter(
                country=country, account=self.request.user.iaso_profile.account, deleted_at__isnull=True
            ).last()

            if last_entry_date_check and last_entry:
                if last_entry_date_check.expiration_date > last_entry.expiration_date:
                    return Response(response)

            if last_validated_or_expired and next_expiration_auth:
                vacc_auth = {
                    "id": last_entry.id,
                    "country": {
                        "id": last_entry.country.pk,
                        "name": last_entry.country.name,
                    },
                    "current_expiration_date": last_validated_or_expired.expiration_date,
                    "next_expiration_date": next_expiration_auth.expiration_date
                    if next_expiration_auth.expiration_date > last_validated_or_expired.expiration_date
                    else None,
                    "quantity": last_validated_or_expired.quantity,
                    "status": last_entry.status,
                    "comment": last_entry.comment,
                }

                response.append(vacc_auth)

            if last_validated_or_expired is None and next_expiration_auth:
                vacc_auth = {
                    "id": last_entry.id,
                    "country": {
                        "id": last_entry.country.pk,
                        "name": last_entry.country.name,
                    },
                    "current_expiration_date": None,
                    "next_expiration_date": next_expiration_auth.expiration_date,
                    "quantity": None,
                    "status": last_entry.status,
                    "comment": last_entry.comment,
                }

                response.append(vacc_auth)

            if last_validated_or_expired and next_expiration_auth is None:
                vacc_auth = {
                    "id": last_validated_or_expired.id,
                    "country": {
                        "id": last_validated_or_expired.country.pk,
                        "name": last_validated_or_expired.country.name,
                    },
                    "current_expiration_date": last_validated_or_expired.expiration_date,
                    "next_expiration_date": None,
                    "quantity": last_validated_or_expired.quantity,
                    "status": last_validated_or_expired.status,
                    "comment": last_validated_or_expired.comment,
                }

                response.append(vacc_auth)

        if ordering:
            if ordering[0] == "-":
                response = sorted(response, key=lambda x: handle_none_and_country(x, ordering[1:]), reverse=True)
            else:
                response = sorted(response, key=lambda x: handle_none_and_country(x, ordering))
        page = self.paginate_queryset(response)

        if page:
            return self.get_paginated_response(page)

        return Response(response)


router = routers.SimpleRouter()
router.register(r"polio/orgunits", PolioOrgunitViewSet, basename="PolioOrgunit")
router.register(r"polio/campaigns", CampaignViewSet, basename="Campaign")
from .budget.api import BudgetCampaignViewSet, BudgetStepViewSet, WorkflowViewSet

router.register(r"polio/budget", BudgetCampaignViewSet, basename="BudgetCampaign")
router.register(r"polio/budgetsteps", BudgetStepViewSet, basename="BudgetStep")
router.register(r"polio/workflow", WorkflowViewSet, basename="BudgetWorkflow")
router.register(r"polio/campaignsgroup", CampaignGroupViewSet, basename="campaigngroup")
router.register(r"polio/preparedness_dashboard", PreparednessDashboardViewSet, basename="preparedness_dashboard")
router.register(r"polio/imstats", IMStatsViewSet, basename="imstats")
router.register(r"polio/lqasstats", LQASStatsViewSet, basename="lqasstats")
router.register(r"polio/vaccines", VaccineStocksViewSet, basename="vaccines")
router.register(r"polio/forma", FormAStocksViewSet, basename="forma")
router.register(r"polio/v2/forma", FormAStocksViewSetV2, basename="forma")
router.register(r"polio/countryusersgroup", CountryUsersGroupViewSet, basename="countryusersgroup")
router.register(r"polio/linelistimport", LineListImportViewSet, basename="linelistimport")
router.register(r"polio/orgunitspercampaign", OrgUnitsPerCampaignViewset, basename="orgunitspercampaign")
router.register(r"polio/configs", ConfigViewSet, basename="polioconfigs")
router.register(r"polio/datelogs", RoundDateHistoryEntryViewset, basename="datelogs")
router.register(r"polio/lqasim/countries", CountriesWithLqasIMConfigViewSet, basename="lqasimcountries")
router.register(r"polio/lqasmap/global", LQASIMGlobalMapViewSet, basename="lqasmapglobal")
router.register(r"polio/lqasmap/zoomin", LQASIMZoominMapViewSet, basename="lqasmapzoomin")
router.register(r"polio/lqasmap/zoominbackground", LQASIMZoominMapBackgroundViewSet, basename="lqasmapzoominbackground")
router.register(r"polio/vaccineauthorizations", VaccineAuthorizationViewSet, basename="vaccine_authorizations")
router.register(r"polio/powerbirefresh", LaunchPowerBIRefreshViewSet, basename="powerbirefresh")
router.register(r"tasks/create/refreshpreparedness", RefreshPreparednessLaucherViewSet, basename="refresh_preparedness")
router.register(r"polio/rounds", RoundViewset, basename="rounds")<|MERGE_RESOLUTION|>--- conflicted
+++ resolved
@@ -5,11 +5,8 @@
 import numpy as np
 from collections import defaultdict
 from datetime import timedelta, datetime
-<<<<<<< HEAD
 from django.db.models.expressions import Subquery
-=======
-
->>>>>>> fe7cb1e2
+
 from functools import lru_cache
 from logging import getLogger
 from typing import Any, List, Optional, Union
