import { UseQueryResult } from 'react-query';
import { LqasUrlParams } from '..';
import {
    MonthYear,
    NumberAsString,
    Side,
    UuidAsString,
} from '../../../../constants/types';
import { useMemo } from 'react';
import moment from 'moment';
import { useSnackQuery } from 'Iaso/libs/apiHooks';
import { getRequest } from 'Iaso/libs/Api';
import { DropdownOptions } from 'Iaso/types/utils';
import { appId } from '../../../../constants/app';

const getLqasCountriesOptions = (monthYear?: MonthYear, isEmbedded = false) => {
    const endpoint = '/api/polio/lqasim/countriesoptions';
    const url = `${endpoint}/?month=${monthYear}`;
    if (isEmbedded) {
        return getRequest(`${url}&app_id=${appId}`);
    }
<<<<<<< HEAD
    return getRequest(`${endpoint}/?month=${monthYear}`);
=======
    return getRequest(url);
>>>>>>> 7a11d192
};

type UseGetLqasCountriesOptionsArgs = {
    side: Side;
    params: LqasUrlParams;
    isEmbedded?: boolean;
};

const useMonthYear = ({
    side,
    params,
}: UseGetLqasCountriesOptionsArgs): MonthYear | undefined => {
    return useMemo(() => {
        const currentYear = moment().year().toString();
        const month = params[`${side}Month`];
        const year = params[`${side}Year`] ?? currentYear;

        if (month) return `${month}-${year}`;
        return undefined;
    }, [side, ...Object.values(params)]);
};

export const useGetLqasCountriesOptions = ({
    side,
    params,
    isEmbedded = false,
}: UseGetLqasCountriesOptionsArgs): UseQueryResult<
    DropdownOptions<number>[]
> => {
    const monthYear: MonthYear | undefined = useMonthYear({ side, params });
    return useSnackQuery({
        queryKey: ['lqasCountries', monthYear], // not including isEmbedded to the queryKey since it has no impact on the result
        queryFn: () => getLqasCountriesOptions(monthYear, isEmbedded),
        options: {
            enabled: Boolean(monthYear),
            staleTime: 1000 * 60 * 15, // in MS
            cacheTime: 1000 * 60 * 5,
            keepPreviousData: false,
            select: data => data?.results ?? [],
        },
    });
};
const getLqasCampaignsOptions = (
    monthYear?: MonthYear,
    country?: NumberAsString,
) => {
    const endpoint = '/api/polio/lqasim/campaignoptions';
    return getRequest(`${endpoint}/?month=${monthYear}&country_id=${country}`);
};

type UseGetLqasCampaignsOptionsArgs = UseGetLqasCountriesOptionsArgs;

export const useGetLqasCampaignsOptions = ({
    side,
    params,
}: UseGetLqasCampaignsOptionsArgs): UseQueryResult<
    DropdownOptions<UuidAsString>[]
> => {
    const monthYear: MonthYear | undefined = useMonthYear({ side, params });
    const country = params[`${side}Country`];
    return useSnackQuery({
        queryKey: ['lqasCampaigns', monthYear, country],
        queryFn: () => getLqasCampaignsOptions(monthYear, country),
        options: {
            enabled: Boolean(monthYear) && Boolean(country),
            staleTime: 1000 * 60 * 15, // in MS
            cacheTime: 1000 * 60 * 5,
            keepPreviousData: false,
            select: data => data?.results ?? [],
        },
    });
};
const getLqasRoundOptions = (
    monthYear?: MonthYear,
    campaign?: UuidAsString,
) => {
    const endpoint = '/api/polio/lqasim/roundoptions';
    return getRequest(
        `${endpoint}/?month=${monthYear}&campaign_id=${campaign}`,
    );
};

type UseGetLqasRoundOptionsArgs = UseGetLqasCountriesOptionsArgs;

export const useGetLqasRoundOptions = ({
    side,
    params,
}: UseGetLqasRoundOptionsArgs): UseQueryResult<
    DropdownOptions<NumberAsString>[]
> => {
    const monthYear: MonthYear | undefined = useMonthYear({ side, params });
    const campaign = params[`${side}Campaign`];
    return useSnackQuery({
        queryKey: ['lqasRounds', monthYear, campaign],
        queryFn: () => getLqasRoundOptions(monthYear, campaign),
        options: {
            enabled: Boolean(monthYear) && Boolean(campaign),
            staleTime: 1000 * 60 * 15, // in MS
            cacheTime: 1000 * 60 * 5,
            keepPreviousData: false,
            select: data => data?.results ?? [],
        },
    });
};<|MERGE_RESOLUTION|>--- conflicted
+++ resolved
@@ -19,11 +19,7 @@
     if (isEmbedded) {
         return getRequest(`${url}&app_id=${appId}`);
     }
-<<<<<<< HEAD
-    return getRequest(`${endpoint}/?month=${monthYear}`);
-=======
     return getRequest(url);
->>>>>>> 7a11d192
 };
 
 type UseGetLqasCountriesOptionsArgs = {
