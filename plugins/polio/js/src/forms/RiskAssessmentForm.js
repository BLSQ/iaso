import React from 'react';
import { Grid } from '@material-ui/core';
import { Field, useFormikContext } from 'formik';
import { useSafeIntl } from 'bluesquare-components';
import { useStyles } from '../styles/theme';
import MESSAGES from '../constants/messages';
import {
    DateInput,
    ResponsibleField,
    RABudgetStatusField,
    TextInput,
} from '../components/Inputs';

export const RiskAssessmentForm = () => {
    const classes = useStyles();
    const { formatMessage } = useSafeIntl();
    const { values } = useFormikContext();
    const { rounds = [] } = values;

    return (
        <>
            <Grid container spacing={2}>
                <Grid container direction="row" item spacing={2}>
                    <Grid xs={12} md={6} item>
                        <Field
                            name="risk_assessment_status"
                            component={RABudgetStatusField}
                        />
                    </Grid>
                    <Grid xs={12} md={6} item>
                        <Field
                            name="risk_assessment_responsible"
                            component={ResponsibleField}
                        />
                    </Grid>
                    <Grid xs={12} md={6} item>
                        <Field
                            label={formatMessage(MESSAGES.verificationScore)}
                            name="verification_score"
                            component={TextInput}
<<<<<<< HEAD
=======
                            className={classes.input}
                            type="number"
                            inputProps={{
                                min: 0,
                            }}
>>>>>>> 821642f4
                        />
                    </Grid>
                </Grid>
                <Grid item md={6}>
                    <Field
                        label={formatMessage(MESSAGES.fieldInvestigationDate)}
                        name="investigation_at"
                        component={DateInput}
                        fullWidth
                    />
                    <Field
                        label={formatMessage(MESSAGES.threelevelCall)}
                        name="three_level_call_at"
                        component={DateInput}
                        fullWidth
                    />
                    <Field
                        label={formatMessage(MESSAGES.firstDraftSubmission)}
                        name="risk_assessment_first_draft_submitted_at"
                        component={DateInput}
                        fullWidth
                    />
                    <Field
                        label={formatMessage(MESSAGES.rrtOprttApproval)}
                        name="risk_assessment_rrt_oprtt_approval_at"
                        component={DateInput}
                        fullWidth
                    />
                    <Field
                        label={formatMessage(MESSAGES.agNopvGroup)}
                        name="ag_nopv_group_met_at"
                        component={DateInput}
                        fullWidth
                    />
                    <Field
                        label={formatMessage(MESSAGES.dgAuthorization)}
                        name="dg_authorized_at"
                        component={DateInput}
                        fullWidth
                    />
                </Grid>
                <Grid item md={6}>
                    {rounds.map((round, i) => {
                        return (
                            <Field
                                key={round.number}
                                label={`${formatMessage(
                                    MESSAGES.dosesRequested,
                                )} ${formatMessage(MESSAGES.round)} ${
                                    round.number
                                }`}
                                name={`rounds[${i}].doses_requested`}
                                component={TextInput}
                                className={classes.input}
                            />
                        );
                    })}
                    {rounds.map((round, i) => {
                        return (
                            <Field
                                key={round.number}
                                label={`${formatMessage(
                                    MESSAGES.targetpopulationRound,
                                )} ${round.number}`}
                                name={`rounds[${i}].target_population`}
                                component={TextInput}
                                className={classes.input}
                            />
                        );
                    })}
                </Grid>
            </Grid>
        </>
    );
};<|MERGE_RESOLUTION|>--- conflicted
+++ resolved
@@ -38,14 +38,11 @@
                             label={formatMessage(MESSAGES.verificationScore)}
                             name="verification_score"
                             component={TextInput}
-<<<<<<< HEAD
-=======
                             className={classes.input}
                             type="number"
                             inputProps={{
                                 min: 0,
                             }}
->>>>>>> 821642f4
                         />
                     </Grid>
                 </Grid>
