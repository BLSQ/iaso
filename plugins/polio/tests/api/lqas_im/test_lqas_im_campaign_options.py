import datetime

from typing_extensions import override

from plugins.polio.models import Round
from plugins.polio.tests.api.lqas_im.test_lqas_im_options import LqasImOptionsTestCase


class PolioLqasImCampaignOptionsTestCase(LqasImOptionsTestCase):
    endpoint = "/api/polio/lqasim/campaignoptions/"

    @override
    def test_get_without_auth(self):
        """GET - Read-only access to anonymous users for page embedding"""
<<<<<<< HEAD
        if not self.endpoint:
            return
=======
>>>>>>> 7a11d192
        response = self.client.get(self.endpoint)
        self.assertJSONResponse(response, 200)

    @override
    def test_get_without_perm(self):
        """GET - Read-only access  for page embedding"""
<<<<<<< HEAD
        if not self.endpoint:
            return
=======
>>>>>>> 7a11d192
        self.client.force_authenticate(self.anon)
        response = self.client.get(self.endpoint)
        self.assertJSONResponse(response, 200)
        self.client.force_authenticate(self.user_no_perms)
        response = self.client.get(self.endpoint)
        self.assertJSONResponse(response, 200)

    def test_filter_campaigns_for_user(self):
        self.client.force_authenticate(self.user)
        response = self.client.get(self.endpoint)
        json_response = self.assertJSONResponse(response, 200)
        results = json_response["results"]
        self.assertEqual(len(results), 2)
        campaign_ids = [result["value"] for result in results]
        self.assertFalse(str(self.emro_campaign.id) in campaign_ids)

        response = self.client.get(
            f"{self.endpoint}?month=03-2021"
        )  # dates for india's rnd 3. response should not return it
        json_response = self.assertJSONResponse(response, 200)
        results = json_response["results"]
        self.assertEqual(len(results), 0)

    def test_only_return_active_polio_campaigns(self):
        self.client.force_authenticate(self.user)
        test_campaign, _, _, test_rnd3, _, _ = self.create_campaign(
            "test_campaign",
            self.account,
            self.source_version_1,
            self.ou_type_country,
            self.ou_type_district,
            "RDC1",
            "BAS UELE",
        )
        test_campaign.campaign_types.add(self.polio_type)
        test_campaign.refresh_from_db()

        # Normal case, return test campaign        self.client.force_authenticate(self.user)
        response = self.client.get(self.endpoint)
        json_response = self.assertJSONResponse(response, 200)
        results = json_response["results"]
        self.assertEqual(len(results), 3)
        campaign_ids = [result["value"] for result in results]
        self.assertTrue(str(test_campaign.id) in campaign_ids)

        # exclude test campaign
        test_campaign.is_test = True
        test_campaign.save()
        response = self.client.get(self.endpoint)
        json_response = self.assertJSONResponse(response, 200)
        results = json_response["results"]
        self.assertEqual(len(results), 2)
        campaign_ids = [result["value"] for result in results]
        self.assertFalse(str(test_campaign.id) in campaign_ids)

        # exclude test campaign on hold
        test_campaign.is_test = False
        test_campaign.on_hold = True
        test_campaign.save()
        response = self.client.get(self.endpoint)
        json_response = self.assertJSONResponse(response, 200)
        results = json_response["results"]
        self.assertEqual(len(results), 2)
        campaign_ids = [result["value"] for result in results]
        self.assertFalse(str(test_campaign.id) in campaign_ids)

        # # exclude test campaign if relevant round is on hold
        test_campaign.is_test = False
        test_campaign.on_hold = False
        test_campaign.save()
        test_rnd3.lqas_ended_at = self.rdc_round_3.lqas_ended_at
        test_rnd3.on_hold = True
        test_rnd3.save()
        response = self.client.get(f"{self.endpoint}?month=04-2021")
        json_response = self.assertJSONResponse(response, 200)
        results = json_response["results"]
        self.assertEqual(
            len(results), 1
        )  # One result less because we filtered on date to target the round specifically
        campaign_ids = [result["value"] for result in results]

        # exclude test campaign if not polio type
        test_campaign.is_test = False
        test_campaign.on_hold = False
        test_campaign.save()
        test_campaign.campaign_types.set([self.measles_type])
        response = self.client.get(self.endpoint)
        json_response = self.assertJSONResponse(response, 200)
        results = json_response["results"]
        self.assertEqual(len(results), 2)
        campaign_ids = [result["value"] for result in results]
        self.assertFalse(str(test_campaign.id) in campaign_ids)

    def test_get_without_params(self):
        self.client.force_authenticate(self.user)
        response = self.client.get(self.endpoint)
        json_response = self.assertJSONResponse(response, 200)
        results = json_response["results"]
        self.assertEqual(len(results), 2)

    def filter_by_country(self):
        self.client.force_authenticate(self.user)
        response = self.client.get(f"{self.endpoint}?country_id={self.rdc.id}")  # expecting rdc in result
        json_response = self.assertJSONResponse(response, 200)
        results = json_response["results"]
        self.assertEqual(len(results), 1)
        self.assertEqual(results[0]["value"], self.rdc.id)

    def test_return_campaign_with_lqasend_date_within_month_param(self):
        self.client.force_authenticate(self.user)

        #  test when lqas end = last day of month
        response = self.client.get(f"{self.endpoint}?month=04-2021")  # expecting rdc in result
        json_response = self.assertJSONResponse(response, 200)
        results = json_response["results"]
        self.assertEqual(len(results), 1)
        result = results[0]
        self.assertEqual(result["label"], self.rdc_campaign.obr_name)
        self.assertEqual(result["value"], str(self.rdc_campaign.id))

        # test when lqas end = first day of month
        response = self.client.get(f"{self.endpoint}?month=02-2021")  # expecting rdc in result
        json_response = self.assertJSONResponse(response, 200)
        results = json_response["results"]
        self.assertEqual(len(results), 1)
        result = results[0]
        self.assertEqual(result["label"], self.rdc_campaign.obr_name)
        self.assertEqual(result["value"], str(self.rdc_campaign.id))

        # test when month start is one day after lqas end (here rdc round 2)
        response = self.client.get(f"{self.endpoint}?month=03-2021")
        json_response = self.assertJSONResponse(response, 200)
        results = json_response["results"]
        self.assertEqual(len(results), 0)

    def test_use_date_fallback_if_no_lqas_end_date(self):
        self.client.force_authenticate(self.user)

        # test end round +10 = first of month
        response = self.client.get(f"{self.endpoint}?month=05-2021")  # expecting benin in result
        json_response = self.assertJSONResponse(response, 200)
        results = json_response["results"]
        self.assertEqual(len(results), 1)
        result = results[0]
        self.assertEqual(result["label"], self.benin_campaign.obr_name)
        self.assertEqual(result["value"], str(self.benin_campaign.id))

        # test end round +10 = last of month
        response = self.client.get(f"{self.endpoint}?month=12-2020")  # expecting benin in result
        json_response = self.assertJSONResponse(response, 200)
        results = json_response["results"]
        self.assertEqual(len(results), 1)
        result = results[0]
        self.assertEqual(result["label"], self.benin_campaign.obr_name)
        self.assertEqual(result["value"], str(self.benin_campaign.id))

        # test first of month (end round +10) +1
        response = self.client.get(f"{self.endpoint}?month=01-2021")
        json_response = self.assertJSONResponse(response, 200)
        results = json_response["results"]
        self.assertEqual(len(results), 1)
        result = results[0]
        # expect only rdc in result
        self.assertEqual(result["label"], self.rdc_campaign.obr_name)
        self.assertEqual(result["value"], str(self.rdc_campaign.id))

        # test (end round +10) = first of next month
        Round.objects.create(
            campaign=self.benin_campaign,
            started_at=datetime.date(2021, 8, 15),
            ended_at=datetime.date(2021, 8, 22),
            number=4,
        )
        response = self.client.get(f"{self.endpoint}?month=08-2021")
        json_response = self.assertJSONResponse(response, 200)
        results = json_response["results"]
        self.assertEqual(len(results), 0)

    def test_return_nothing_if_no_lqas_within_month(self):
        # Date after lqas dates available
        self.client.force_authenticate(self.user)
        response = self.client.get(f"{self.endpoint}?month=10-2021")
        json_response = self.assertJSONResponse(response, 200)
        results = json_response["results"]
        self.assertEqual(len(results), 0)

        # Date before lqas dates available
        response = self.client.get(f"{self.endpoint}?month=11-2020")
        json_response = self.assertJSONResponse(response, 200)
        results = json_response["results"]
        self.assertEqual(len(results), 0)

    def test_lqas_date_used_when_exists(self):
        self.client.force_authenticate(self.user)
        # Round ends in june
        response = self.client.get(f"{self.endpoint}?month=06-2021")
        json_response = self.assertJSONResponse(response, 200)
        results = json_response["results"]
        self.assertEqual(len(results), 0)
        # But lqas ends in July
        response = self.client.get(f"{self.endpoint}?month=07-2021")
        json_response = self.assertJSONResponse(response, 200)
        results = json_response["results"]
        self.assertEqual(len(results), 1)
        result = results[0]
        self.assertEqual(result["label"], self.benin_campaign.obr_name)
        self.assertEqual(result["value"], str(self.benin_campaign.id))<|MERGE_RESOLUTION|>--- conflicted
+++ resolved
@@ -12,22 +12,12 @@
     @override
     def test_get_without_auth(self):
         """GET - Read-only access to anonymous users for page embedding"""
-<<<<<<< HEAD
-        if not self.endpoint:
-            return
-=======
->>>>>>> 7a11d192
         response = self.client.get(self.endpoint)
         self.assertJSONResponse(response, 200)
 
     @override
     def test_get_without_perm(self):
         """GET - Read-only access  for page embedding"""
-<<<<<<< HEAD
-        if not self.endpoint:
-            return
-=======
->>>>>>> 7a11d192
         self.client.force_authenticate(self.anon)
         response = self.client.get(self.endpoint)
         self.assertJSONResponse(response, 200)
