--- conflicted
+++ resolved
@@ -1,13 +1,7 @@
-<<<<<<< HEAD
-=======
-import { UseQueryResult } from 'react-query';
-
->>>>>>> 402d9b85
 // @ts-ignore
 import { getRequest } from 'Iaso/libs/Api';
 // @ts-ignore
 import { useSnackQuery } from 'Iaso/libs/apiHooks';
-<<<<<<< HEAD
 import _ from 'lodash';
 import { UseQueryResult } from 'react-query';
 
@@ -20,28 +14,16 @@
     orgUnitTypeCategory: string;
     orgUnitParentId?: string;
 };
-=======
-import { OrgUnit } from '../../../../../hat/assets/js/apps/Iaso/domains/orgUnits/types/orgUnit';
->>>>>>> 402d9b85
 
 export const useGetGeoJson = (
     topParentId: number | undefined,
     orgUnitCategory: string,
-<<<<<<< HEAD
 ): UseQueryResult<any> => {
     const params: Params = {
         validation_status: 'all',
         asLocation: 'true',
         limit: '3000',
         order: 'id',
-=======
-): UseQueryResult<OrgUnit[], Error> => {
-    const params = {
-        validation_status: 'all',
-        withShapes: 'true',
-        order: 'id',
-        orgUnitParentId: `${topParentId}`,
->>>>>>> 402d9b85
         orgUnitTypeCategory: orgUnitCategory,
     };
     if (_.isNumber(topParentId)) {
