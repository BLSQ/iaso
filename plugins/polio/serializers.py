--- conflicted
+++ resolved
@@ -1,12 +1,9 @@
-<<<<<<< HEAD
-=======
 import logging
 from datetime import datetime, timezone
 
 import pandas as pd
 from django.db import transaction
 from django.db.transaction import atomic
->>>>>>> 1622d024
 from django.utils.translation import gettext_lazy as _
 from gspread.exceptions import APIError
 from rest_framework import exceptions
@@ -18,13 +15,9 @@
 
 from rest_framework import serializers
 from iaso.models import Group, OrgUnit
-<<<<<<< HEAD
-from .models import Preparedness, Round, Campaign, Surge, CountryUsersGroup
 from django.contrib.auth.models import User
-=======
 from plugins.polio.preparedness.calculator import get_preparedness_score
-from .models import Preparedness, Round, Campaign, Surge, LineListImport, VIRUSES
->>>>>>> 1622d024
+from .models import Preparedness, Round, Campaign, Surge, CountryUsersGroup, LineListImport, VIRUSES
 from .preparedness.parser import (
     open_sheet_by_url,
     get_regional_level_preparedness,
@@ -35,7 +28,6 @@
 from .preparedness.spreadsheet_manager import *
 
 
-<<<<<<< HEAD
 class UserSerializer(serializers.ModelSerializer):
     class Meta:
         model = User
@@ -65,7 +57,6 @@
 
     def get_read_only_users_field(self, instance: CountryUsersGroup):
         return [UserSerializer(user).data for user in instance.users.all()]
-=======
 def _error(message, exc=None):
     errors = {"file": [message]}
     if exc:
@@ -152,7 +143,6 @@
         line_list_import.import_result = res
         line_list_import.save()
         return line_list_import
->>>>>>> 1622d024
 
 
 class GroupSerializer(serializers.ModelSerializer):
