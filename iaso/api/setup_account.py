--- conflicted
+++ resolved
@@ -46,12 +46,8 @@
             last_name=validated_data.get("user_last_name", ""),
         )
         account = Account.objects.create(name=validated_data["account_name"], default_version=source_version)
-<<<<<<< HEAD
+
         profile = Profile.objects.create(account=account, user=user)
-=======
-        account.users.add(user)
-        Profile.objects.create(account=account, user=user)
->>>>>>> 4d459f7f
 
         permissions_to_add = CustomPermissionSupport.DEFAULT_PERMISSIONS_FOR_NEW_ACCOUNT_USER
         content_type = ContentType.objects.get_for_model(CustomPermissionSupport)
