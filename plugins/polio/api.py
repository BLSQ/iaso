import csv
import datetime as dt
import functools
import json
from collections import defaultdict
from datetime import timedelta, datetime
from functools import lru_cache
from logging import getLogger
from typing import Any, List, Optional, Union
from django.db.models.query import QuerySet
from drf_yasg.utils import swagger_auto_schema, no_body
from django.conf import settings
from django.core.cache import cache
from django.core.mail import send_mail
from django.db.models import Q, Max, Min
from django.db.models import Value, TextField, UUIDField
from django.db.models.expressions import RawSQL
from django.http import FileResponse
from django.http import HttpResponse
from django.http import JsonResponse
from django.http.response import HttpResponseBadRequest
from django.shortcuts import get_object_or_404
from django.utils.decorators import method_decorator
from django.utils.timezone import now, make_aware
from django.views.decorators.cache import cache_page
from django_filters.rest_framework import DjangoFilterBackend  # type: ignore
from gspread.utils import extract_id_from_url  # type: ignore
from openpyxl.writer.excel import save_virtual_workbook  # type: ignore
from rest_framework import routers, filters, viewsets, serializers, permissions, status
from rest_framework.decorators import action
from rest_framework.request import Request
from rest_framework.response import Response
from iaso.api.common import (
    CSVExportMixin,
    HasPermission,
    ModelViewSet,
    DeletionFilterBackend,
    CONTENT_TYPE_XLSX,
    CONTENT_TYPE_CSV,
)
from iaso.models import OrgUnit
from plugins.polio.serializers import (
    ConfigSerializer,
    CountryUsersGroupSerializer,
    ExportCampaignSerializer,
)
from plugins.polio.serializers import (
    OrgUnitSerializer,
    CampaignSerializer,
    PreparednessPreviewSerializer,
    LineListImportSerializer,
    AnonymousCampaignSerializer,
    SmallCampaignSerializer,
    get_current_preparedness,
    CampaignGroupSerializer,
    serialize_campaign,
    log_campaign_modification,
    ListCampaignSerializer,
    CalendarCampaignSerializer,
)
from plugins.polio.serializers import SurgePreviewSerializer, CampaignPreparednessSpreadsheetSerializer
from .export_utils import generate_xlsx_campaigns_calendar, xlsx_file_name
from .forma import (
    FormAStocksViewSetV2,
    make_orgunits_cache,
    find_orgunit_in_cache,
)
from .helpers import get_url_content, CustomFilterBackend
from .management.commands.vaccines_email import send_vaccines_notification_email
from .models import (
    Campaign,
    Config,
    LineListImport,
    Round,
    CampaignGroup,
    CampaignScope,
    RoundScope,
)
from .models import CountryUsersGroup
from .preparedness.summary import get_or_set_preparedness_cache_for_round

logger = getLogger(__name__)

CACHE_VERSION = 7


class PolioOrgunitViewSet(ModelViewSet):
    """Org units API for Polio

    This API is use by polio plugin to fetch country related to an org unit. Read only

    GET /api/polio/orgunits
    """

    results_key = "results"
    permission_classes = [permissions.IsAuthenticated]
    remove_results_key_if_paginated = True
    http_method_names = ["get"]

    def get_serializer_class(self):
        return OrgUnitSerializer

    def get_queryset(self):
        return OrgUnit.objects.filter_for_user_and_app_id(self.request.user, self.request.query_params.get("app_id"))


class CampaignViewSet(ModelViewSet, CSVExportMixin):
    """Main endpoint for campaign.

    GET (Anonymously too)
    POST
    PATCH
    See swagger for Parameters
    """

    results_key = "campaigns"
    remove_results_key_if_paginated = True
    filter_backends = [
        filters.OrderingFilter,
        DjangoFilterBackend,
        CustomFilterBackend,
        DeletionFilterBackend,
    ]

    ordering_fields = [
        "obr_name",
        "cvdpv2_notified_at",
        "detection_status",
        "first_round_started_at",
        "last_round_started_at",
        "country__name",
    ]
    filterset_fields = {
        "country__name": ["exact"],
        "country__id": ["in"],
        "grouped_campaigns__id": ["in", "exact"],
        "obr_name": ["exact", "contains"],
        "cvdpv2_notified_at": ["gte", "lte", "range"],
        "created_at": ["gte", "lte", "range"],
        "rounds__started_at": ["gte", "lte", "range"],
    }

    # We allow anonymous read access for the embeddable calendar map view
    # in this case we use a restricted serializer with less field
    # notably not the url that we want to remain private.
    permission_classes = [permissions.IsAuthenticatedOrReadOnly]
    exporter_serializer_class = ExportCampaignSerializer
    export_filename = "campaigns_list_{date}.csv"
    use_field_order = False

    def get_serializer_class(self):
        if self.request.user.is_authenticated:
            if self.request.query_params.get("fieldset") == "list" and self.request.method in permissions.SAFE_METHODS:
                return ListCampaignSerializer
            if (
                self.request.query_params.get("fieldset") == "calendar"
                and self.request.method in permissions.SAFE_METHODS
            ):
                return CalendarCampaignSerializer

            return CampaignSerializer
        else:
            if (
                self.request.query_params.get("fieldset") == "calendar"
                and self.request.method in permissions.SAFE_METHODS
            ):
                return CalendarCampaignSerializer
            return AnonymousCampaignSerializer

    def filter_queryset(self, queryset):
        queryset = super().filter_queryset(queryset)
        if self.action in ("update", "partial_update", "retrieve", "destroy"):
            return queryset
        campaign_type = self.request.query_params.get("campaign_type")
        campaign_groups = self.request.query_params.get("campaign_groups")
        show_test = self.request.query_params.get("show_test", "false")
        campaigns = queryset
        if show_test == "false":
            campaigns = campaigns.filter(is_test=False)
        campaigns.prefetch_related("rounds", "group", "grouped_campaigns")
        if campaign_type == "preventive":
            campaigns = campaigns.filter(is_preventive=True)
        if campaign_type == "test":
            campaigns = campaigns.filter(is_test=True)
        if campaign_type == "regular":
            campaigns = campaigns.filter(is_preventive=False).filter(is_test=False)
        if campaign_groups:
            campaigns = campaigns.filter(grouped_campaigns__in=campaign_groups.split(","))

        return campaigns.distinct()

    def get_queryset(self):
        user = self.request.user
        campaigns = Campaign.objects.all()

        # used for Ordering
        campaigns = campaigns.annotate(last_round_started_at=Max("rounds__started_at"))
        campaigns = campaigns.annotate(first_round_started_at=Min("rounds__started_at"))

        campaigns = campaigns.filter_for_user(user)
        if not self.request.user.is_authenticated:
            # For this endpoint since it's available anonymously we allow all user to list the campaigns
            # and to additionally filter on the account_id
            # In the future we may want to make the account_id parameter mandatory.
            account_id = self.request.query_params.get("account_id", None)
            if account_id is not None:
                campaigns = campaigns.filter(account_id=account_id)

        return campaigns

    @action(methods=["POST"], detail=False, serializer_class=PreparednessPreviewSerializer)
    def preview_preparedness(self, request, **kwargs):
        serializer = PreparednessPreviewSerializer(data=request.data)
        serializer.is_valid(raise_exception=True)
        return Response(serializer.data)

    @action(methods=["GET"], detail=True, serializer_class=serializers.Serializer)
    def preparedness(self, request, **kwargs):
        campaign = self.get_object()
        roundNumber = request.query_params.get("round", "")
        return Response(get_current_preparedness(campaign, roundNumber))

    @action(methods=["GET"], detail=False, serializer_class=None)
    def create_calendar_xlsx_sheet(self, request, **kwargs):
        current_date = request.query_params.get("currentDate")
        current_year = self.get_year(current_date)

        params = request.query_params
        calendar_data = self.get_calendar_data(current_year, params)
        filename = xlsx_file_name("calendar", params)
        xlsx_file = generate_xlsx_campaigns_calendar(filename, calendar_data)

        response = HttpResponse(
            save_virtual_workbook(xlsx_file),
            content_type=CONTENT_TYPE_XLSX,
        )
        response["Content-Disposition"] = "attachment; filename=%s" % filename + ".xlsx"
        return response

    @staticmethod
    def get_year(current_date):
        if current_date is not None:
            current_date = dt.datetime.strptime(current_date, "%Y-%m-%d")
            current_date = current_date.date()
            return current_date.year
        else:
            today = dt.date.today()
            return today.year

    def get_calendar_data(self: "CampaignViewSet", year: int, params: Any) -> Any:
        """
        Returns filtered rounds from database

            parameters:
                self: a self
                year (int): a year int
                params(dictionary): a params dictionary
            returns:
                rounds (array of dictionary): a rounds of array of dictionaries
        """
        countries = params.get("countries") if params.get("countries") is not None else None
        campaign_groups = params.get("campaignGroups") if params.get("campaignGroups") is not None else None
        campaign_type = params.get("campaignType") if params.get("campaignType") is not None else None
        search = params.get("search")
        rounds = Round.objects.filter(started_at__year=year)
        # Test campaigns should not appear in the xlsx calendar
        rounds = rounds.filter(campaign__is_test=False)
        if countries:
            rounds = rounds.filter(campaign__country_id__in=countries.split(","))
        if campaign_groups:
            rounds = rounds.filter(campaign__group_id__in=campaign_groups.split(","))
        if campaign_type == "preventive":
            rounds = rounds.filter(campaign__is_preventive=True)
        if campaign_type == "regular":
            rounds = rounds.filter(campaign__is_preventive=False).filter(campaign__is_test=False)
        if search:
            rounds = rounds.filter(Q(campaign__obr_name__icontains=search) | Q(campaign__epid__icontains=search))

        return self.loop_on_rounds(self, rounds)

    @staticmethod
    def loop_on_rounds(self: "CampaignViewSet", rounds: Union[QuerySet, List[Round]]) -> list:
        """
        Returns formatted rounds

            parameters:
                self (CampaignViewSet): a self CampaignViewSet
                rounds(rounds queryset): rounds queryset
            returns:
                rounds (list): list of rounds
        """
        data_row: list = []
        for round in rounds:
            if round.campaign is not None:
                if round.campaign.country is not None:
                    campaign = round.campaign
                    country = campaign.country
                    if not any(d["country_id"] == country.id for d in data_row):
                        row = {"country_id": country.id, "country_name": country.name}
                        month = round.started_at.month
                        row["rounds"] = {}
                        row["rounds"][str(month)] = []
                        row["rounds"][str(month)].append(self.get_round(round, campaign, country))
                        data_row.append(row)
                    else:
                        row = [sub for sub in data_row if sub["country_id"] == country.id][0]
                        row_index = data_row.index(row)
                        if row is not None:
                            month = round.started_at.month
                            if str(month) in data_row[row_index]["rounds"]:
                                data_row[row_index]["rounds"][str(month)].append(
                                    self.get_round(round, campaign, country)
                                )
                            else:
                                data_row[row_index]["rounds"][str(month)] = []
                                data_row[row_index]["rounds"][str(month)].append(
                                    self.get_round(round, campaign, country)
                                )
        return data_row

    def get_round(self: "CampaignViewSet", round: Round, campaign: Campaign, country: OrgUnit) -> dict:
        started_at = dt.datetime.strftime(round.started_at, "%Y-%m-%d") if round.started_at is not None else None
        ended_at = dt.datetime.strftime(round.ended_at, "%Y-%m-%d") if round.ended_at is not None else None
        obr_name = campaign.obr_name if campaign.obr_name is not None else ""
        vacine = self.get_campain_vaccine(round, campaign)
        round_number = round.number if round.number is not None else ""
        # count all districts in the country
        country_districts_count = country.descendants().filter(org_unit_type__category="DISTRICT").count()
        # count disticts related to the round
        round_districts_count = campaign.get_districts_for_round_number(round_number).count() if round_number else 0
        districts_exists = country_districts_count > 0 and round_districts_count > 0
        # check if country districts is equal to round districts
        if districts_exists:
            nid_or_snid = "NID" if country_districts_count == round_districts_count else "sNID"
        else:
            nid_or_snid = ""

        # percentage target population
        percentage_covered_target_population = (
            round.percentage_covered_target_population if round.percentage_covered_target_population is not None else ""
        )

        # target population
        target_population = round.target_population if round.target_population is not None else ""

        return {
            "started_at": started_at,
            "ended_at": ended_at,
            "obr_name": obr_name,
            "vacine": vacine,
            "round_number": round_number,
            "percentage_covered_target_population": percentage_covered_target_population,
            "target_population": target_population,
            "nid_or_snid": nid_or_snid,
        }

    def get_campain_vaccine(self: "CampaignViewSet", round: Round, campain: Campaign) -> str:
        if campain.separate_scopes_per_round:
            round_scope_vaccines = []

            scopes = round.scopes
            if scopes.count() < 1:
                return ""
            # Loop on round scopes
            for scope in scopes.all():
                round_scope_vaccines.append(scope.vaccine)
            return ", ".join(round_scope_vaccines)
        else:
            if campain.vaccines:
                return campain.vaccines

            return ""

    @action(methods=["POST"], detail=True, serializer_class=CampaignPreparednessSpreadsheetSerializer)
    def create_preparedness_sheet(self, request: Request, pk=None, **kwargs):
        data = request.data
        data["campaign"] = pk
        serializer = CampaignPreparednessSpreadsheetSerializer(data=data)
        serializer.is_valid(raise_exception=True)
        serializer.save()
        return Response(serializer.data)

    @action(methods=["POST"], detail=False, serializer_class=SurgePreviewSerializer)
    def preview_surge(self, request, **kwargs):
        serializer = SurgePreviewSerializer(data=request.data)
        serializer.is_valid(raise_exception=True)
        return Response(serializer.data)

    NEW_CAMPAIGN_MESSAGE = """Dear GPEI coordinator – {country_name}

This is an automated email.

Following the newly confirmed virus {virus_type} reported from {initial_orgunit_name} with date of onset/sample collection {onset_date}. \
A new outbreak {obr_name} has been created on the timeline tracker, to visualize the campaign visit: {url_campaign}

Some campaign details are missing at this stage. It is important to update the outbreak response information on this link {url}, \
to ensure optimal coordination of activities. The information should be updated at least weekly. Details for log in will be provided.

For more follow up: contact RRT team.

Timeline tracker Automated message
    """

    @action(methods=["POST"], detail=True, serializer_class=serializers.Serializer)
    def send_notification_email(self, request, pk, **kwargs):
        campaign = get_object_or_404(Campaign, pk=pk)
        old_campaign_dump = serialize_campaign(campaign)
        country = campaign.country

        domain = settings.DNS_DOMAIN
        from_email = settings.DEFAULT_FROM_EMAIL

        if campaign.creation_email_send_at:
            raise serializers.ValidationError("Notification Email already sent")
        if not (campaign.obr_name and campaign.virus and country and campaign.onset_at):
            raise serializers.ValidationError("Missing information on the campaign")

        email_text = self.NEW_CAMPAIGN_MESSAGE.format(
            country_name=country.name,
            obr_name=campaign.obr_name,
            virus_type=campaign.virus,
            onset_date=campaign.onset_at,
            initial_orgunit_name=campaign.initial_org_unit.name
            + (", " + campaign.initial_org_unit.parent.name if campaign.initial_org_unit.parent else ""),
            url=f"https://{domain}/dashboard/polio/list",
            url_campaign=f"https://{domain}/dashboard/polio/list/campaignId/{campaign.id}",
        )

        try:
            cug = CountryUsersGroup.objects.get(country=country)
        except CountryUsersGroup.DoesNotExist:
            raise serializers.ValidationError(
                f"Country {country.name} is not configured, please go to Configuration page"
            )
        users = cug.users.all()
        emails = [user.email for user in users if user.email]
        if not emails:
            raise serializers.ValidationError(f"No recipients have been configured on the country")

        send_mail(
            "New Campaign {}".format(campaign.obr_name),
            email_text,
            from_email,
            emails,
        )
        campaign.creation_email_send_at = now()
        campaign.save()
        request_user = self.request.user
        log_campaign_modification(campaign, old_campaign_dump, request_user)

        return Response({"message": "email sent"})

    @action(methods=["PATCH"], detail=False)
    def restore_deleted_campaigns(self, request):
        campaign = get_object_or_404(Campaign, pk=request.data["id"])
        if campaign.deleted_at is not None:
            campaign.deleted_at = None
            campaign.save()
            return Response(campaign.id, status=status.HTTP_200_OK)
        else:
            return Response("Campaign already active.", status=status.HTTP_400_BAD_REQUEST)

    @action(
        methods=["GET", "HEAD"],  # type: ignore # HEAD is missing in djangorestframework-stubs
        detail=False,
        url_path="merged_shapes.geojson",
    )
    def shapes(self, request):
        """GeoJson, one geojson per campaign

        We use the django annotate feature to make a raw Postgis request that will generate the shape on the
        postgresql server which is faster.
        Campaign with and without scope per round are handled separately"""
        # FIXME: The cache ignore all the filter parameter which will return wrong result if used
        key_name = "{0}-geo_shapes".format(request.user.id)

        # use the same filter logic and rule as for anonymous or not
        campaigns = self.filter_queryset(self.get_queryset())
        # Remove deleted campaigns
        campaigns = campaigns.filter(deleted_at=None)

        # Determine last modification date to see if we invalidate the cache
        last_campaign_updated = campaigns.order_by("updated_at").last()
        last_roundscope_org_unit_updated = (
            OrgUnit.objects.order_by("updated_at").filter(groups__roundScope__round__campaign__in=campaigns).last()
        )
        last_org_unit_updated = (
            OrgUnit.objects.order_by("updated_at").filter(groups__campaignScope__campaign__in=campaigns).last()
        )

        update_dates = [
            last_org_unit_updated.updated_at if last_campaign_updated else None,
            last_roundscope_org_unit_updated.updated_at if last_roundscope_org_unit_updated else None,
            last_campaign_updated.updated_at if last_campaign_updated else None,
        ]
        cached_response = self.return_cached_response_if_valid(key_name, update_dates)
        if cached_response:
            return cached_response

        # noinspection SqlResolve
        round_scope_queryset = campaigns.filter(separate_scopes_per_round=True).annotate(
            geom=RawSQL(
                """select st_asgeojson(st_simplify(st_union(st_buffer(iaso_orgunit.simplified_geom::geometry, 0)), 0.01)::geography)
from iaso_orgunit
right join iaso_group_org_units ON iaso_group_org_units.orgunit_id = iaso_orgunit.id
right join polio_roundscope ON iaso_group_org_units.group_id =  polio_roundscope.group_id
right join polio_round ON polio_round.id = polio_roundscope.round_id
where polio_round.campaign_id = polio_campaign.id""",
                [],
            )
        )
        # For campaign scope
        # noinspection SqlResolve
        campain_scope_queryset = campaigns.filter(separate_scopes_per_round=False).annotate(
            geom=RawSQL(
                """select st_asgeojson(st_simplify(st_union(st_buffer(iaso_orgunit.simplified_geom::geometry, 0)), 0.01)::geography)
from iaso_orgunit
right join iaso_group_org_units ON iaso_group_org_units.orgunit_id = iaso_orgunit.id
right join polio_campaignscope ON iaso_group_org_units.group_id =  polio_campaignscope.group_id
where polio_campaignscope.campaign_id = polio_campaign.id""",
                [],
            )
        )

        features = []
        for queryset in (round_scope_queryset, campain_scope_queryset):
            for c in queryset:
                if c.geom:
                    s = SmallCampaignSerializer(c)
                    feature = {"type": "Feature", "geometry": json.loads(c.geom), "properties": s.data}
                    features.append(feature)
        res = {"type": "FeatureCollection", "features": features, "cache_creation_date": datetime.utcnow().timestamp()}

        cache.set(key_name, json.dumps(res), 3600 * 24, version=CACHE_VERSION)
        return JsonResponse(res)

    @staticmethod
    def return_cached_response_if_valid(cache_key, update_dates):
        cached_response = cache.get(cache_key, version=CACHE_VERSION)
        if not cached_response:
            return None
        parsed_cache_response = json.loads(cached_response)
        cache_creation_date = make_aware(datetime.utcfromtimestamp(parsed_cache_response["cache_creation_date"]))
        for update_date in update_dates:
            if update_date and update_date > cache_creation_date:
                return None
        return JsonResponse(json.loads(cached_response))

    @action(
        methods=["GET", "HEAD"],  # type: ignore # HEAD is missing in djangorestframework-stubs
        detail=False,
        url_path="v2/merged_shapes.geojson",
    )
    def shapes_v2(self, request):
        "Deprecated, should return the same format as shapes v3, kept for comparison"
        # FIXME: The cache ignore all the filter parameter which will return wrong result if used
        key_name = "{0}-geo_shapes_v2".format(request.user.id)

        campaigns = self.filter_queryset(self.get_queryset())
        # Remove deleted campaigns
        campaigns = campaigns.filter(deleted_at=None)

        last_campaign_updated = campaigns.order_by("updated_at").last()
        last_roundscope_org_unit_updated = (
            OrgUnit.objects.order_by("updated_at").filter(groups__roundScope__round__campaign__in=campaigns).last()
        )
        last_org_unit_updated = (
            OrgUnit.objects.order_by("updated_at").filter(groups__campaignScope__campaign__in=campaigns).last()
        )

        update_dates = [
            last_org_unit_updated.updated_at if last_org_unit_updated else None,
            last_roundscope_org_unit_updated.updated_at if last_roundscope_org_unit_updated else None,
            last_campaign_updated.updated_at if last_campaign_updated else None,
        ]
        cached_response = self.return_cached_response_if_valid(key_name, update_dates)
        if cached_response:
            return cached_response

        campaign_scopes = CampaignScope.objects.filter(campaign__in=campaigns.filter(separate_scopes_per_round=False))
        campaign_scopes = campaign_scopes.prefetch_related("campaign")
        campaign_scopes = campaign_scopes.prefetch_related("campaign__country")

        # noinspection SqlResolve
        campaign_scopes = campaign_scopes.annotate(
            geom=RawSQL(
                """SELECT st_asgeojson(st_simplify(st_union(st_buffer(iaso_orgunit.simplified_geom::geometry, 0)), 0.01)::geography)
from iaso_orgunit right join iaso_group_org_units ON iaso_group_org_units.orgunit_id = iaso_orgunit.id
where group_id = polio_campaignscope.group_id""",
                [],
            )
        )
        # Check if the campaigns have been updated since the response has been cached
        features = []
        scope: CampaignScope
        for scope in campaign_scopes:
            if scope.geom:
                feature = {
                    "type": "Feature",
                    "geometry": json.loads(scope.geom),
                    "properties": {
                        "obr_name": scope.campaign.obr_name,
                        "id": str(scope.campaign.id),
                        "vaccine": scope.vaccine,
                        "scope_key": f"campaignScope-{scope.id}",
                        "top_level_org_unit_name": scope.campaign.country.name,
                    },
                }
                features.append(feature)

        round_scopes = RoundScope.objects.filter(round__campaign__in=campaigns.filter(separate_scopes_per_round=True))
        round_scopes = round_scopes.prefetch_related("round__campaign")
        round_scopes = round_scopes.prefetch_related("round__campaign__country")
        # noinspection SqlResolve
        round_scopes = round_scopes.annotate(
            geom=RawSQL(
                """select st_asgeojson(st_simplify(st_union(st_buffer(iaso_orgunit.simplified_geom::geometry, 0)), 0.01)::geography)
from iaso_orgunit right join iaso_group_org_units ON iaso_group_org_units.orgunit_id = iaso_orgunit.id
where group_id = polio_roundscope.group_id""",
                [],
            )
        )

        scope: RoundScope
        for scope in round_scopes:
            if scope.geom:
                feature = {
                    "type": "Feature",
                    "geometry": json.loads(scope.geom),
                    "properties": {
                        "obr_name": scope.round.campaign.obr_name,
                        "id": str(scope.round.campaign.id),
                        "vaccine": scope.vaccine,
                        "scope_key": f"roundScope-{scope.id}",
                        "top_level_org_unit_name": scope.round.campaign.country.name,
                        "round_number": scope.round.number,
                    },
                }
                features.append(feature)

        res = {"type": "FeatureCollection", "features": features, "cache_creation_date": datetime.utcnow().timestamp()}

        cache.set(key_name, json.dumps(res), 3600 * 24, version=CACHE_VERSION)
        return JsonResponse(res)

    @action(
        methods=["GET", "HEAD"],  # type: ignore # HEAD is missing in djangorestframework-stubs
        detail=False,
        url_path="v3/merged_shapes.geojson",
    )
    def shapes_v3(self, request):
        campaigns = self.filter_queryset(self.get_queryset())
        # Remove deleted campaigns
        campaigns = campaigns.filter(deleted_at=None)
        campaigns = campaigns.only("geojson")
        features = []
        for c in campaigns:
            if c.geojson:
                features.extend(c.geojson)

        res = {"type": "FeatureCollection", "features": features}

        return JsonResponse(res)


class CountryUsersGroupViewSet(ModelViewSet):
    serializer_class = CountryUsersGroupSerializer
    results_key = "country_users_group"
    http_method_names = ["get", "put"]
    filter_backends = [filters.OrderingFilter]
    ordering_fields = ["country__name", "language"]

    def get_queryset(self):
        countries = OrgUnit.objects.filter_for_user_and_app_id(self.request.user).filter(
            org_unit_type__category="COUNTRY"
        )
        for country in countries:
            cug, created = CountryUsersGroup.objects.get_or_create(
                country=country
            )  # ensuring that such a model always exist
            if created:
                print(f"created {cug}")
        return CountryUsersGroup.objects.filter(country__in=countries)


class LineListImportViewSet(ModelViewSet):
    serializer_class = LineListImportSerializer
    results_key = "imports"

    def get_queryset(self):
        return LineListImport.objects.all()

    @swagger_auto_schema(request_body=no_body)
    @action(detail=False, methods=["get"], url_path="getsample")
    def download_sample_csv(self, request):
        return FileResponse(open("plugins/polio/fixtures/linelist_template.xls", "rb"))


class PreparednessDashboardViewSet(viewsets.ViewSet):
    def list(self, request):
        r = []
        qs = Campaign.objects.all().prefetch_related("rounds")
        if request.query_params.get("campaign"):
            qs = qs.filter(obr_name=request.query_params.get("campaign"))

        for c in qs:
            for round in c.rounds.all():
                p = get_or_set_preparedness_cache_for_round(c, round)
                if p:
                    r.append(p)
        return Response(r)


def _build_district_cache(districts_qs):
    district_dict = defaultdict(list)
    for f in districts_qs:
        district_dict[f.name.lower()].append(f)
        if f.aliases:
            for alias in f.aliases:
                district_dict[alias.lower()].append(f)
    return district_dict


class IMStatsViewSet(viewsets.ViewSet):
    """
           Endpoint used to transform IM (independent monitoring) data from existing ODK forms stored in ONA. Very custom to the polio project.

    sample Config:

    configs = [
           {
               "keys": {"roundNumber": "roundNumber",
                       "Response": "Response",
                },
               "prefix": "OHH",
               "url": 'https://brol.com/api/v1/data/5888',
               "login": "qmsdkljf",
               "password": "qmsdlfj"
           },
           {
               "keys": {'roundNumber': "roundNumber",
                       "Response": "Response",
                },
               "prefix": "HH",
               "url":  'https://brol.com/api/v1/data/5887',
               "login": "qmsldkjf",
               "password": "qsdfmlkj"
           }
       ]
    """

    def list(self, request):
        requested_country = request.GET.get("country_id", None)
        no_cache = request.GET.get("no_cache", "false") == "true"

        if requested_country is None:
            return HttpResponseBadRequest

        requested_country = int(requested_country)

        campaigns = Campaign.objects.filter(country_id=requested_country).filter(is_test=False)

        if campaigns:
            latest_campaign_update = campaigns.latest("updated_at").updated_at
        else:
            latest_campaign_update = None

        stats_types = request.GET.get("type", "HH,OHH")

        im_request_type = stats_types

        if stats_types == "HH,OHH":
            im_request_type = ""

        cached_response = cache.get(
            "{0}-{1}-IM{2}".format(request.user.id, request.query_params["country_id"], im_request_type),
            version=CACHE_VERSION,
        )

        if not request.user.is_anonymous and cached_response and not no_cache:
            response = json.loads(cached_response)
            cached_date = make_aware(datetime.utcfromtimestamp(response["cache_creation_date"]))

            if latest_campaign_update and cached_date > latest_campaign_update:
                return JsonResponse(response)

        stats_types = stats_types.split(",")
        config = get_object_or_404(Config, slug="im-config")
        skipped_forms_list = []
        no_round_count = 0
        unknown_round = 0
        skipped_forms = {"count": 0, "no_round": 0, "unknown_round": unknown_round, "forms_id": skipped_forms_list}
        find_lqas_im_campaign_cached = lru_cache(maxsize=None)(find_lqas_im_campaign)
        form_count = 0
        fully_mapped_form_count = 0
        base_stats = lambda: {"total_child_fmd": 0, "total_child_checked": 0, "total_sites_visited": 0}
        make_round_stats = lambda: {
            "number": -1,
            "data": defaultdict(base_stats),
            "nfm_stats": defaultdict(int),
            "nfm_abs_stats": defaultdict(int),
        }
        campaign_stats = defaultdict(
            lambda: {
                "rounds": defaultdict(make_round_stats),
                "districts_not_found": [],
                "has_scope": False,
                # Submission where it says a certain round but the date place it in another round
                "bad_round_number": 0,
            }
        )
        day_country_not_found = defaultdict(lambda: defaultdict(int))
        form_campaign_not_found_count = 0
        nfm_reason_keys = [
            "Tot_child_Absent_HH",
            "Tot_child_NC_HH",
            "Tot_child_NotVisited_HH",
            "Tot_child_NotRevisited_HH",
            "Tot_child_Asleep_HH",
            "Tot_child_Others_HH",
            "Tot_child_VaccinatedRoutine",
        ]
        nfm_reason_abs_keys = [
            "Tot_child_Abs_Parent_Absent",
            "Tot_child_Abs_Social_event",
            "Tot_child_Abs_Travelling",
            "Tot_child_Abs_Play_areas",
            "Tot_child_Abs_School",
            "Tot_child_Abs_Market",
            "Tot_child_Abs_Other",
            "Tot_child_Abs_Farm",
        ]
        # Ugly fix to exclude forms known to have data so terrible it breaks the results
        excluded_forms = [
            "2399548d-545e-4182-a3a0-54da841bc179",
            "59ca0419-798d-40ca-b690-460063329938",
            "ec93a59a-b354-4f9d-8240-f2a05c24479e",
        ]

        if request.user.iaso_profile.org_units.count() == 0:
            authorized_countries = OrgUnit.objects.filter(org_unit_type_id__category="COUNTRY")
        else:
            authorized_countries = request.user.iaso_profile.org_units.filter(org_unit_type_id__category="COUNTRY")

        for country_config in config.content:
            if country_config["country_id"] != requested_country:
                continue
            country = OrgUnit.objects.get(id=country_config["country_id"])
            if country not in authorized_countries:
                continue

            districts_qs = (
                OrgUnit.objects.hierarchy(country)
                .filter(org_unit_type_id__category="DISTRICT")
                .only("name", "id", "parent", "aliases")
                .prefetch_related("parent")
            )
            district_dict = _build_district_cache(districts_qs)
            forms = get_url_content(
                country_config["url"],
                country_config["login"],
                country_config["password"],
                minutes=country_config.get("minutes", 60 * 24 * 10),
            )
            debug_response = set()
            for form in forms:
                form_count += 1
                total_sites_visited = 0
                total_Child_FMD = 0
                total_Child_Checked = 0
                nfm_counts_dict = defaultdict(int)
                nfm_abs_counts_dict = defaultdict(int)
                done_something = False
                if isinstance(form, str):
                    print("wrong form format:", form, "in", country.name)
                    continue
                try:
                    round_number = form.get("roundNumber", None)
                    if round_number is None:
                        round_number = form.get("HH", [{}])[0]["HH/roundNumber"]
                    if round_number.upper() == "MOPUP":
                        continue
                except KeyError:
                    skipped_forms_list.append({form["_id"]: {"round": None, "date": form.get("date_monitored", None)}})
                    no_round_count += 1
                    continue
                if round_number[-1].isdigit():
                    round_number = round_number[-1]
                else:
                    skipped_forms_list.append(
                        {form["_id"]: {"round": form["roundNumber"], "date": form.get("date_monitored", None)}}
                    )
                    unknown_round += 1
                    continue
                if form.get("HH", None) and (form.get("_uuid", None) not in excluded_forms):
                    if "HH" in stats_types:
                        for kid in form.get("HH", []):
                            total_sites_visited += 1
                            Child_FMD = kid.get("HH/U5_Vac_FM_HH", 0)
                            Child_Checked = kid.get("HH/Total_U5_Present_HH", 0)
                            total_Child_FMD += int(Child_FMD)
                            total_Child_Checked += int(Child_Checked)
                            for reason in nfm_reason_keys:
                                nfm_counts_dict[reason] = nfm_counts_dict[reason] + int(
                                    kid.get("HH/group1/" + reason, "0")
                                )
                            for reason_abs in nfm_reason_abs_keys:
                                nfm_abs_counts_dict[reason_abs] = nfm_abs_counts_dict[reason_abs] + int(
                                    kid.get("HH/group2/" + reason_abs, "0")
                                )
                            done_something = True
                else:
                    if "OHH" in stats_types and form.get("_uuid", None) not in excluded_forms:
                        for kid in form.get("OHH", []):
                            total_sites_visited += 1
                            Child_FMD = kid.get("OHH/Child_FMD", 0)
                            Child_Checked = kid.get("OHH/Child_Checked", 0)
                            total_Child_FMD += int(Child_FMD)
                            total_Child_Checked += int(Child_Checked)
                            done_something = True
                if not done_something:
                    continue
                today_string = form.get("today", None)
                if today_string:
                    today = datetime.strptime(today_string, "%Y-%m-%d").date()
                else:
                    today = None
                campaign = find_lqas_im_campaign_cached(campaigns, today, country, round_number, "im")
                if not campaign:
                    campaign = find_lqas_im_campaign_cached(campaigns, today, country, None, "im")
                    if campaign:
                        campaign_name = campaign.obr_name
                        campaign_stats[campaign_name]["bad_round_number"] += 1
                region_name = form.get("Region")
                district_name = form.get("District", None)
                if not district_name:
                    district_name = form.get("district", None)
                if form.get("Response", None) and campaign:
                    debug_response.add((campaign.obr_name, form["Response"]))
                if campaign:
                    campaign_name = campaign.obr_name
                    # FIXME: We refetch the whole list for all submission this is probably a cause of slowness
                    scope = campaign.get_districts_for_round_number(round_number).values_list("id", flat=True)
                    campaign_stats[campaign_name]["has_scope"] = len(scope) > 0
                    district = find_district(district_name, region_name, district_dict)
                    if not district:
                        district_long_name = "%s - %s" % (district_name, region_name)
                        if district_long_name not in campaign_stats[campaign_name]["districts_not_found"]:
                            campaign_stats[campaign_name]["districts_not_found"].append(district_long_name)
                    # Sending district info if it exists and either the district is in scope or there's no scope (in which case we send all ifo for all distrcits found)
                    if district is not None and (district.id in scope or len(scope) == 0):
                        campaign_stats[campaign_name]["country_id"] = country.id
                        campaign_stats[campaign_name]["country_name"] = country.name
                        campaign_stats[campaign_name]["campaign"] = campaign
                        round_stats = campaign_stats[campaign_name]["rounds"][round_number]
                        round_stats["number"] = int(round_number)

                        for key in nfm_counts_dict:
                            round_stats["nfm_stats"][key] = round_stats["nfm_stats"][key] + nfm_counts_dict[key]

                        for key_abs in nfm_abs_counts_dict:
                            round_stats["nfm_abs_stats"][key_abs] = (
                                round_stats["nfm_abs_stats"][key_abs] + nfm_abs_counts_dict[key_abs]
                            )
                        d = round_stats["data"][district_name]
                        d["total_child_fmd"] = d["total_child_fmd"] + total_Child_FMD
                        d["total_child_checked"] = d["total_child_checked"] + total_Child_Checked
                        d["total_sites_visited"] = d["total_sites_visited"] + total_sites_visited
                        d["district"] = district.id
                        d["region_name"] = district.parent.name
                        fully_mapped_form_count += 1

                else:
                    day_country_not_found[country.name][today_string] += 1
                    form_campaign_not_found_count += 1
        skipped_forms.update(
            {"count": len(skipped_forms_list), "no_round": no_round_count, "unknown_round": unknown_round}
        )
        for campaign_stat in campaign_stats.values():
            # Ensure round that might not have data are present.
            campaign_stat_campaign = campaign_stat.get("campaign", None)
            if campaign_stat_campaign:
                for round in campaign_stat["campaign"].rounds.all():
                    # this actually make an entry thanks to the defaultdict
                    # noinspection PyStatementEffect
                    campaign_stat["rounds"][str(round.number)]
                del campaign_stat["campaign"]
            for round_number, round in campaign_stat["rounds"].items():
                round["number"] = int(round_number)
            campaign_stat["rounds"] = list(campaign_stat["rounds"].values())

        response = {
            "stats": campaign_stats,
            "form_campaign_not_found_count": form_campaign_not_found_count,
            "day_country_not_found": day_country_not_found,
            "form_count": form_count,
            "fully_mapped_form_count": fully_mapped_form_count,
            "skipped_forms": skipped_forms,
            "cache_creation_date": datetime.utcnow().timestamp(),
        }

        if not request.user.is_anonymous:
            cache.set(
                "{0}-{1}-IM{2}".format(request.user.id, request.query_params["country_id"], im_request_type),
                json.dumps(response),
                3600,
                version=CACHE_VERSION,
            )

        return JsonResponse(response, safe=False)


def lqasim_day_in_round(current_round, today, kind, campaign, country):
    lqas_im_start = kind + "_started_at"
    lqas_im_end = kind + "_ended_at"
    reference_start_date = current_round.started_at
    reference_end_date = current_round.ended_at
    if current_round.get_item_by_key(lqas_im_start):
        # What if IM start date is after round end date?
        reference_start_date = current_round.get_item_by_key(lqas_im_start)
    if current_round.get_item_by_key(lqas_im_end):
        reference_end_date = current_round.get_item_by_key(lqas_im_end)
    if not reference_end_date and not reference_start_date:
        return False
    # Temporary answer to question above
    if reference_end_date <= reference_start_date:
        reference_end_date = reference_start_date + timedelta(days=+10)
    if campaign.country_id == country.id and reference_start_date <= today <= reference_end_date:
        return True
    return False


def find_lqas_im_campaign(campaigns, today, country, round_number: Optional[int], kind):
    if not today:
        return None
    for campaign in campaigns:
        if round_number is not None:
            try:
                current_round = campaign.rounds.get(number=round_number)
            except Round.DoesNotExist:
                continue
            if lqasim_day_in_round(current_round, today, kind, campaign, country):
                return campaign
        else:
            for current_round in campaign.rounds.all():
                if lqasim_day_in_round(current_round, today, kind, campaign, country):
                    return campaign

    return None


def find_campaign_on_day(campaigns, day):
    for c in campaigns:
        if not c.start_date:
            continue
        start_date = c.start_date
        end_date = c.end_date
        if not end_date or end_date < c.last_start_date:
            end_date = c.last_start_date + timedelta(days=+28)
        else:
            end_date = end_date + timedelta(days=+10)
        if start_date <= day < end_date:
            return c


def convert_dicts_to_table(list_of_dicts):
    keys = set()
    for d in list_of_dicts:
        keys.update(set(d.keys()))
    keys = list(keys)
    keys.sort()
    values = [keys]

    for d in list_of_dicts:
        l = []
        for k in keys:
            l.append(d.get(k, None))
        values.append(l)

    return values


def handle_ona_request_with_key(request, key, country_id=None):
    as_csv = request.GET.get("format", None) == "csv"
    config = get_object_or_404(Config, slug=key)
    res = []
    failure_count = 0
    campaigns = Campaign.objects.all().filter(deleted_at=None)

    form_count = 0
    find_campaign_on_day_cached = functools.lru_cache(None)(find_campaign_on_day)
    stats = {
        "7days": {"ok": defaultdict(lambda: 0), "failure": defaultdict(lambda: 0)},
        "alltime": {"ok": defaultdict(lambda: 0), "failure": defaultdict(lambda: 0)},
    }
    for config in config.content:
        cid = int(country_id) if (country_id and country_id.isdigit()) else None
        if country_id is not None and config.get("country_id", None) != cid:
            continue
<<<<<<< HEAD
        forms = get_url_content(
            url=config["url"] + "?date_created__month__lte=24",
            login=config["login"],
            password=config["password"],
            minutes=config.get("minutes", 60),
        )
        if not forms:
            emails = Config.objects.filter(slug="vaccines_emails")
            if emails:
                send_vaccines_notification_email(config["login"], emails)
            continue
=======
>>>>>>> 619c6566
        country = OrgUnit.objects.get(id=config["country_id"])

        facilities = (
            OrgUnit.objects.hierarchy(country)
            .filter(org_unit_type_id__category="HF")
            .only("name", "id", "parent", "aliases")
            .prefetch_related("parent")
        )
        cache = make_orgunits_cache(facilities)
        logger.info(f"vaccines country cache len {len(cache)}")
        # Add fields to speed up detection of campaign day
        campaign_qs = campaigns.filter(country_id=country.id).annotate(
            last_start_date=Max("rounds__started_at"),
            start_date=Min("rounds__started_at"),
            end_date=Max("rounds__ended_at"),
        )

        # If all the country's campaigns has been over for more than five day, don't fetch submission from remote server
        # use cache
        last_campaign_date_agg = campaign_qs.aggregate(last_date=Max("end_date"))
        last_campaign_date: Optional[dt.date] = last_campaign_date_agg["last_date"]
        prefer_cache = last_campaign_date and (last_campaign_date + timedelta(days=5)) < dt.date.today()
        forms = get_url_content(
            url=config["url"],
            login=config["login"],
            password=config["password"],
            minutes=config.get("minutes", 60),
            prefer_cache=prefer_cache,
        )
        logger.info(f"vaccines  {country.name}  forms: {len(forms)}")

        for form in forms:
            try:
                today_string = form["today"]
                today = datetime.strptime(today_string, "%Y-%m-%d").date()
                campaign = find_campaign_on_day_cached(campaign_qs, today)
                district_name = form.get("District", None)
                if not district_name:
                    district_name = form.get("district", "")
                facility_name = form.get("facility", None)
                # some form version for Senegal had their facility column as Facility with an uppercase.
                if not facility_name:
                    facility_name = form.get("Facility", "")

                if facility_name:
                    facility = find_orgunit_in_cache(cache, facility_name, district_name)
                    form["facility_id"] = facility.id if facility else None
                else:
                    form["facility_id"] = None

                form["country"] = country.name

                if campaign:
                    form["campaign_id"] = campaign.id
                    form["epid"] = campaign.epid
                    form["obr"] = campaign.obr_name
                else:
                    form["campaign_id"] = None
                    form["epid"] = None
                    form["obr"] = None

                res.append(form)
                form_count += 1

                success = form["facility_id"] != None and form["campaign_id"] != None
                stats_key = "ok" if success else "failure"
                stats["alltime"][stats_key][country.name] = stats["alltime"][stats_key][country.name] + 1
                if (datetime.utcnow().date() - today).days <= 7:
                    stats["7days"][stats_key][country.name] = stats["7days"][stats_key][country.name] + 1
            except Exception as e:
                logger.exception(f"failed parsing of {form}", exc_info=e)
                failure_count += 1
    print("parsed:", len(res), "failed:", failure_count)
    res = convert_dicts_to_table(res)

    if len(stats["7days"]["failure"]) > 1:  # let's send an email if there are recent failures
        email_text = "Forms not appearing in %s for the last 7 days \n" % key.upper()
        config = get_object_or_404(Config, slug="refresh_error_mailing_list")
        mails = config.content["mails"].split(",")  # format should be: {"mails": "a@a.b,b@b.a"}
        for country in stats["7days"]["failure"]:
            new_line = "\n%d\t%s" % (stats["7days"]["failure"][country], country)
            email_text += new_line
        email_text += "\n\nForms correctly handled in %s for the last 7 days\n" % key.upper()
        for country in stats["7days"]["ok"]:
            new_line = "\n%d\t%s" % (stats["7days"]["ok"][country], country)
            email_text += new_line
        send_mail(
            "Recent errors for %s" % (key.upper(),),
            email_text,
            settings.DEFAULT_FROM_EMAIL,
            mails,
        )
    if as_csv:
        response = HttpResponse(content_type=CONTENT_TYPE_CSV)
        writer = csv.writer(response)
        for item in res:
            writer.writerow(item)
        return response
    else:
        return JsonResponse(res, safe=False)


class VaccineStocksViewSet(viewsets.ViewSet):
    """
    Endpoint used to transform Vaccine Stocks data from existing ODK forms stored in ONA.
    sample config: [{"url": "https://afro.who.int/api/v1/data/yyy", "login": "d", "country": "hyrule", "password": "zeldarules", "country_id": 2115781}]
     A notification email can be automatically send for in case of login error by creating a config into polio under the name vaccines_emails.  The content must be an array of emails.
    """

    @method_decorator(cache_page(60 * 60 * 1))  # cache result for one hour
    def list(self, request):
        return handle_ona_request_with_key(request, "vaccines")

    @method_decorator(cache_page(60 * 60 * 1))  # cache result for one hour
    def retrieve(self, request, pk=None):
        return handle_ona_request_with_key(request, "vaccines", country_id=pk)


class FormAStocksViewSet(viewsets.ViewSet):
    """
    Endpoint used to transform Vaccine Stocks data from existing ODK forms stored in ONA.
    sample config: [{"url": "https://afro.who.int/api/v1/data/yyy", "login": "d", "country": "hyrule", "password": "zeldarules", "country_id": 2115781}]
    """

    def list(self, request):
        return handle_ona_request_with_key(request, "forma")


def org_unit_as_array(o):
    res = [o.campaign_id, o.campaign_obr, o.id, o.name, o.org_unit_type.name]

    parent = o
    for i in range(4):
        if parent:
            parent = parent.parent
        if parent:
            res.extend([parent.id, parent.name])
        else:
            res.extend((None, None))
    return res


class OrgUnitsPerCampaignViewset(viewsets.ViewSet):
    def list(self, request):
        org_unit_type = request.GET.get("org_unit_type_id", None)
        as_csv = request.GET.get("format", None) == "csv"
        campaigns = Campaign.objects.all()
        queryset = OrgUnit.objects.none()

        for campaign in campaigns:
            districts = campaign.get_all_districts()

            if districts:
                all_facilities = OrgUnit.objects.hierarchy(districts)
                if org_unit_type:
                    all_facilities = all_facilities.filter(org_unit_type_id=org_unit_type)
                all_facilities = (
                    all_facilities.prefetch_related("parent")
                    .prefetch_related("parent__parent")
                    .prefetch_related("parent__parent__parent")
                    .prefetch_related("parent__parent__parent__parent")
                )
                all_facilities = all_facilities.annotate(campaign_id=Value(campaign.id, UUIDField()))
                all_facilities = all_facilities.annotate(campaign_obr=Value(campaign.obr_name, TextField()))
                queryset = queryset.union(all_facilities)

        headers = [
            "campaign_id",
            "campaign_obr",
            "org_unit_id",
            "org_unit_name",
            "type",
            "parent1_id",
            "parent1_name",
            "parent2_id",
            "parent2_name",
            "parent3_id",
            "parent3_name",
            "parent4_id",
            "parent4_name",
        ]
        res = [headers]
        res.extend([org_unit_as_array(o) for o in queryset])
        if as_csv:
            response = HttpResponse(content_type=CONTENT_TYPE_CSV)
            writer = csv.writer(response)
            for item in res:
                writer.writerow(item)
            return response
        else:
            return JsonResponse(res, safe=False)


def find_district(district_name, region_name, district_dict):
    district_name_lower = district_name.lower() if district_name else None
    district_list = district_dict.get(district_name_lower)
    if district_list and len(district_list) == 1:
        return district_list[0]
    elif district_list and len(district_list) > 1:
        for di in district_list:
            if di.parent.name.lower() == region_name.lower() or (
                di.parent.aliases and region_name in di.parent.aliases
            ):
                return di
    return None


# Checking for each district for each campaign if LQAS data is not disqualified. If it isn't we add the reasons no finger mark to the count
def add_nfm_stats_for_rounds(campaign_stats, nfm_stats, kind: str):
    assert kind in ["nfm_stats", "nfm_abs_stats"]
    for campaign, stats in campaign_stats.items():
        for round_number, round_stats in stats["rounds"].items():
            for district, district_stats in round_stats["data"].items():
                if district_stats["total_child_checked"] == 60:
                    for reason, count in nfm_stats[campaign][round_number][district].items():
                        round_stats[kind][reason] += count
    return campaign_stats


def format_caregiver_stats(campaign_stats):
    for campaign in campaign_stats.values():
        for round_stats in campaign["rounds"].values():
            for district in round_stats["data"].values():
                all_care_givers_stats = district["care_giver_stats"]
                sorted_care_givers_stats = {
                    key: all_care_givers_stats[key]
                    for key in sorted(all_care_givers_stats, key=all_care_givers_stats.get, reverse=True)
                }
                if "caregivers_informed" not in sorted_care_givers_stats.keys():
                    continue
                total_informed = sorted_care_givers_stats.pop("caregivers_informed")
                best_result_key = next(iter(sorted_care_givers_stats))
                best_result = sorted_care_givers_stats[best_result_key]
                caregivers_dict = defaultdict(float)
                caregivers_dict["caregivers_informed"] = total_informed
                for reason, count in sorted_care_givers_stats.items():
                    if count == best_result:
                        caregivers_dict[reason] = count
                ratio = (100 * best_result) / total_informed
                caregivers_dict["ratio"] = ratio
                children_checked = district["total_child_checked"]
                caregivers_informed_ratio = (100 * total_informed) / children_checked
                caregivers_dict["caregivers_informed_ratio"] = caregivers_informed_ratio
                district["care_giver_stats"] = caregivers_dict


class LQASStatsViewSet(viewsets.ViewSet):
    """
    Endpoint used to transform IM (independent monitoring) data from existing ODK forms stored in ONA.
    """

    def list(self, request):
        no_cache = request.GET.get("no_cache", "false") == "true"
        requested_country = request.GET.get("country_id", None)
        if requested_country is None:
            return HttpResponseBadRequest
        requested_country = int(requested_country)

        campaigns = Campaign.objects.filter(country_id=requested_country).filter(is_test=False)
        if campaigns:
            latest_campaign_update = campaigns.latest("updated_at").updated_at
        else:
            latest_campaign_update = None

        cached_response = cache.get(
            "{0}-{1}-LQAS".format(request.user.id, request.query_params["country_id"]), version=CACHE_VERSION
        )

        if not request.user.is_anonymous and cached_response and not no_cache:
            response = json.loads(cached_response)
            cached_date = make_aware(datetime.utcfromtimestamp(response["cache_creation_date"]))
            if latest_campaign_update and cached_date > latest_campaign_update:
                return JsonResponse(response)

        config = get_object_or_404(Config, slug="lqas-config")
        skipped_forms_list = []
        no_round_count = 0
        unknown_round = 0
        skipped_forms = {"count": 0, "no_round": 0, "unknown_round": unknown_round, "forms_id": skipped_forms_list}

        find_lqas_im_campaign_cached = lru_cache(maxsize=None)(find_lqas_im_campaign)

        base_stats = lambda: {
            "total_child_fmd": 0,
            "total_child_checked": 0,
            "care_giver_stats": defaultdict(float),
            "total_sites_visited": 0,
        }
        round_stats = lambda: {
            "number": -1,
            "data": defaultdict(base_stats),
            "nfm_stats": defaultdict(int),
            "nfm_abs_stats": defaultdict(int),
        }
        campaign_stats = defaultdict(
            lambda: {
                "rounds": defaultdict(round_stats),
                "districts_not_found": [],
                "has_scope": False,
                # Submission where it says a certain round but the date place it in another round
                "bad_round_number": 0,
            }
        )

        # Storing all "reasons no finger mark" for each campaign in this dict
        # Campaign -> Round -> District -> reason -> count
        nfm_reasons_per_district_per_campaign = defaultdict(
            lambda: defaultdict(lambda: defaultdict(lambda: defaultdict(int)))
        )
        # Same with reasons for absence
        nfm_abs_reasons_per_district_per_campaign = defaultdict(
            lambda: defaultdict(lambda: defaultdict(lambda: defaultdict(int)))
        )
        form_count = 0
        form_campaign_not_found_count = 0
        day_country_not_found = defaultdict(lambda: defaultdict(int))
        caregiver_source_info_keys = [
            "TV",
            "Radio",
            "Others",
            "Gong_gong",
            "Mob_VanPA",
            "H2H_Mobilizer",
            "IEC_Materials",
            "Volunteers",
            "Health_worker",
            "Opinion_leader",
            "Com_Info_centre",
            "Religious_leader",
            "MobileMessaging_SocialMedia",
        ]
        if request.user.iaso_profile.org_units.count() == 0:
            authorized_countries = OrgUnit.objects.filter(org_unit_type_id__category="COUNTRY")
        else:
            authorized_countries = request.user.iaso_profile.org_units.filter(org_unit_type_id__category="COUNTRY")
        for country_config in config.content:
            country = OrgUnit.objects.get(id=country_config["country_id"])

            if country not in authorized_countries:
                continue

            if country.id != requested_country:
                continue

            districts_qs = (
                OrgUnit.objects.hierarchy(country)
                .filter(org_unit_type_id__category="DISTRICT")
                .only("name", "id", "parent", "aliases")
                .prefetch_related("parent")
            )
            district_dict = _build_district_cache(districts_qs)

            forms = get_url_content(
                url=country_config["url"],
                login=country_config["login"],
                password=country_config["password"],
                minutes=country_config.get("minutes", 60 * 24 * 10),
            )
            debug_response = set()

            for form in forms:
                if "roundNumber" not in form:
                    skipped_forms_list.append({form["_id"]: {"round": None, "date": form.get("Date_of_LQAS", None)}})
                    no_round_count += 1
                    continue
                round_number_key = form["roundNumber"]
                if round_number_key.upper() == "MOPUP":
                    continue
                if round_number_key[-1].isdigit():
                    round_number = round_number_key[-1]
                else:
                    skipped_forms_list.append(
                        {form["_id"]: {"round": form["roundNumber"], "date": form.get("Date_of_LQAS", None)}}
                    )
                    unknown_round += 1
                    continue
                form_count += 1
                try:
                    today_string = form["today"]
                    today = datetime.strptime(today_string, "%Y-%m-%d").date()
                except KeyError:
                    skipped_forms_list.append(
                        {form["_id"]: {"round": form["roundNumber"], "date": form.get("Date_of_LQAS", None)}}
                    )
                    continue

                campaign = find_lqas_im_campaign_cached(campaigns, today, country, round_number, "lqas")

                if not campaign:
                    campaign = find_lqas_im_campaign_cached(campaigns, today, country, None, "lqas")
                    if campaign:
                        campaign_name = campaign.obr_name
                        campaign_stats[campaign_name]["bad_round_number"] += 1

                if not campaign:
                    day_country_not_found[country.name][today_string] += 1
                    form_campaign_not_found_count += 1
                    continue
                if form.get("Response", None) and campaign:
                    debug_response.add((campaign.obr_name, form["Response"]))
                campaign_name = campaign.obr_name
                total_sites_visited = 0
                total_Child_FMD = 0
                total_Child_Checked = 0
                caregiver_counts_dict = defaultdict(int)
                district_name = form.get("District", None)
                if not district_name:
                    district_name = form.get("district", None)
                region_name = form.get("Region")

                HH_COUNT = form.get("Count_HH", None)
                if HH_COUNT is None:
                    print("missing HH_COUNT", form)

                for HH in form.get("Count_HH", []):
                    total_sites_visited += 1
                    # check finger
                    Child_FMD = HH.get("Count_HH/FM_Child", 0)
                    Child_Checked = HH.get("Count_HH/Child_Checked", None)
                    if not Child_Checked:
                        Child_Checked = HH.get("Count_HH/Children_seen", 0)
                    if Child_FMD == "Y":
                        total_Child_FMD += 1
                    else:
                        reason = HH.get("Count_HH/Reason_Not_FM")
                        if reason and campaign and round_number:
                            nfm_reasons_per_district_per_campaign[campaign_name][round_number][district_name][
                                reason
                            ] += 1

                        if reason == "childabsent" and round_number:
                            reason_abs = HH.get("Count_HH/Reason_ABS_NFM", "unknown")
                            nfm_abs_reasons_per_district_per_campaign[campaign_name][round_number][district_name][
                                reason_abs
                            ] += 1
                    total_Child_Checked += int(Child_Checked)
                    # gather caregiver stats
                    caregiver_informed = HH.get("Count_HH/Care_Giver_Informed_SIA", 0)
                    caregiver_source_info = HH.get("Count_HH/Caregiver_Source_Info", None)
                    if caregiver_informed == "Y":
                        caregiver_counts_dict["caregivers_informed"] += 1

                    if isinstance(caregiver_source_info, str):
                        source_keys = caregiver_source_info.split()
                        for source_key in source_keys:
                            caregiver_counts_dict[source_key] += 1
                    else:
                        for source_info_key in caregiver_source_info_keys:
                            source_info = HH.get("Count_HH/Caregiver_Source_Info/" + source_info_key)
                            if source_info == "True":
                                caregiver_counts_dict[source_info_key] += 1
                # FIXME: We refetch the whole list for all submission this is probably a cause of slowness
                scope = campaign.get_districts_for_round_number(round_number).values_list("id", flat=True)
                campaign_stats[campaign_name]["has_scope"] = len(scope) > 0
                district = find_district(district_name, region_name, district_dict)
                if not district:
                    district_long_name = "%s - %s" % (district_name, region_name)

                    if district_long_name not in campaign_stats[campaign_name]["districts_not_found"]:
                        campaign_stats[campaign_name]["districts_not_found"].append(district_long_name)
                # Sending district info if it exists and either the district is in scope or there's no scope (in which case we send all info for all distrcits found)
                if district is not None and (district.id in scope or len(scope) == 0):
                    campaign_stats[campaign_name]["country_id"] = country.id
                    campaign_stats[campaign_name]["country_name"] = country.name
                    campaign_stats[campaign_name]["campaign"] = campaign
                    d = campaign_stats[campaign_name]["rounds"][round_number]["data"][district_name]

                    for key in caregiver_counts_dict:
                        d["care_giver_stats"][key] += caregiver_counts_dict[key]

                    d["total_child_fmd"] = d["total_child_fmd"] + total_Child_FMD
                    d["total_child_checked"] = (
                        d["total_child_checked"] + total_sites_visited
                    )  # ChildCehck always zero in Mali?
                    d["total_sites_visited"] = d["total_sites_visited"] + total_sites_visited
                    d["district"] = district.id
                    d["region_name"] = district.parent.name
        add_nfm_stats_for_rounds(campaign_stats, nfm_reasons_per_district_per_campaign, "nfm_stats")
        add_nfm_stats_for_rounds(campaign_stats, nfm_abs_reasons_per_district_per_campaign, "nfm_abs_stats")
        format_caregiver_stats(campaign_stats)

        skipped_forms.update(
            {"count": len(skipped_forms_list), "no_round": no_round_count, "unknown_round": unknown_round}
        )
        for campaign_stat in campaign_stats.values():
            # Ensure round that might not have data are present.
            campaign_stat_campaign = campaign_stat.get("campaign", None)
            if campaign_stat_campaign:
                for round in campaign_stat["campaign"].rounds.all():
                    # this actually make an entry thanks to the defaultdict
                    # noinspection PyStatementEffect
                    campaign_stat["rounds"][str(round.number)]
                del campaign_stat["campaign"]
            for round_number, round in campaign_stat["rounds"].items():
                round["number"] = int(round_number)
            campaign_stat["rounds"] = list(campaign_stat["rounds"].values())

        response = {
            "stats": campaign_stats,
            "form_count": form_count,
            "form_campaign_not_found_count": form_campaign_not_found_count,
            "day_country_not_found": day_country_not_found,
            "skipped_forms": skipped_forms,
            "cache_creation_date": datetime.utcnow().timestamp(),
        }

        if not request.user.is_anonymous:
            cache.set(
                "{0}-{1}-LQAS".format(request.user.id, request.query_params["country_id"]),
                json.dumps(response),
                3600,
                version=CACHE_VERSION,
            )
        return JsonResponse(response, safe=False)


class CampaignGroupSearchFilterBackend(filters.BaseFilterBackend):
    def filter_queryset(self, request, queryset, view):
        search = request.query_params.get("search")

        if search:
            queryset = queryset.filter(Q(campaigns__obr_name__icontains=search) | Q(name__icontains=search)).distinct()
        return queryset


class CampaignGroupViewSet(ModelViewSet):
    results_key = "results"
    queryset = CampaignGroup.objects.all()
    serializer_class = CampaignGroupSerializer

    # We allow anonymous read access for the embeddable calendar map view
    # in this case we use a restricted serializer with less field
    # notably not the url that we want to remain private.
    permission_classes = [permissions.IsAuthenticatedOrReadOnly]

    filter_backends = [
        filters.OrderingFilter,
        DjangoFilterBackend,
        CampaignGroupSearchFilterBackend,
        DeletionFilterBackend,
    ]
    ordering_fields = ["id", "name", "created_at", "updated_at"]
    filterset_fields = {
        "name": ["icontains"],
    }


@swagger_auto_schema(tags=["polio-configs"])
class ConfigViewSet(ModelViewSet):
    http_method_names = ["get"]
    serializer_class = ConfigSerializer
    lookup_field = "slug"

    def get_queryset(self):
        return Config.objects.filter(users=self.request.user)


router = routers.SimpleRouter()
router.register(r"polio/orgunits", PolioOrgunitViewSet, basename="PolioOrgunit")
router.register(r"polio/campaigns", CampaignViewSet, basename="Campaign")
from .budget.api import BudgetCampaignViewSet, BudgetStepViewSet, WorkflowViewSet

router.register(r"polio/budget", BudgetCampaignViewSet, basename="BudgetCampaign")
router.register(r"polio/budgetsteps", BudgetStepViewSet, basename="BudgetStep")
router.register(r"polio/workflow", WorkflowViewSet, basename="BudgetWorkflow")
router.register(r"polio/campaignsgroup", CampaignGroupViewSet, basename="campaigngroup")
router.register(r"polio/preparedness_dashboard", PreparednessDashboardViewSet, basename="preparedness_dashboard")
router.register(r"polio/imstats", IMStatsViewSet, basename="imstats")
router.register(r"polio/lqasstats", LQASStatsViewSet, basename="lqasstats")
router.register(r"polio/vaccines", VaccineStocksViewSet, basename="vaccines")
router.register(r"polio/forma", FormAStocksViewSet, basename="forma")
router.register(r"polio/v2/forma", FormAStocksViewSetV2, basename="forma")
router.register(r"polio/countryusersgroup", CountryUsersGroupViewSet, basename="countryusersgroup")
router.register(r"polio/linelistimport", LineListImportViewSet, basename="linelistimport")
router.register(r"polio/orgunitspercampaign", OrgUnitsPerCampaignViewset, basename="orgunitspercampaign")
router.register(r"polio/configs", ConfigViewSet, basename="polioconfigs")<|MERGE_RESOLUTION|>--- conflicted
+++ resolved
@@ -1097,20 +1097,7 @@
         cid = int(country_id) if (country_id and country_id.isdigit()) else None
         if country_id is not None and config.get("country_id", None) != cid:
             continue
-<<<<<<< HEAD
-        forms = get_url_content(
-            url=config["url"] + "?date_created__month__lte=24",
-            login=config["login"],
-            password=config["password"],
-            minutes=config.get("minutes", 60),
-        )
-        if not forms:
-            emails = Config.objects.filter(slug="vaccines_emails")
-            if emails:
-                send_vaccines_notification_email(config["login"], emails)
-            continue
-=======
->>>>>>> 619c6566
+
         country = OrgUnit.objects.get(id=config["country_id"])
 
         facilities = (
@@ -1140,6 +1127,11 @@
             minutes=config.get("minutes", 60),
             prefer_cache=prefer_cache,
         )
+        if not forms:
+            emails = Config.objects.filter(slug="vaccines_emails")
+            if emails:
+                send_vaccines_notification_email(config["login"], emails)
+            continue
         logger.info(f"vaccines  {country.name}  forms: {len(forms)}")
 
         for form in forms:
