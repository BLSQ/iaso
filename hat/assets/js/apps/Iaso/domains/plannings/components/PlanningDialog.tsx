--- conflicted
+++ resolved
@@ -27,11 +27,6 @@
 import { useGetProjectsDropDown } from '../../projects/hooks/requests/useGetProjectsDropDown';
 import { useGetTeamsDropdown } from '../../teams/hooks/requests/useGetTeams';
 import { useGetPublishingStatusOptions } from '../constants';
-<<<<<<< HEAD
-import { useGetTeams } from '../hooks/requests/useGetTeams';
-=======
-import { useGetForms } from '../hooks/requests/useGetForms';
->>>>>>> 62ba2921
 import {
     convertAPIErrorsToState,
     SavePlanningQuery,
@@ -147,7 +142,6 @@
         validateField,
     } = formik;
 
-<<<<<<< HEAD
     const { data: formsDropdown, isFetching: isFetchingForms } =
         useGetFormsDropdownOptions({
             extraFields: ['project_ids'],
@@ -155,18 +149,10 @@
                 projectsIds: values?.project,
             },
         });
-    const { data: teamsDropdown, isFetching: isFetchingTeams } = useGetTeams(
-        values?.project,
-    );
-=======
-    const { data: formsDropdown, isFetching: isFetchingForms } = useGetForms(
-        values?.project,
-    );
     const { data: teamsDropdown, isFetching: isFetchingTeams } =
         useGetTeamsDropdown({
             project: values?.project,
         });
->>>>>>> 62ba2921
     // TODO filter out by team and forms
     const { data: projectsDropdown, isFetching: isFetchingProjects } =
         useGetProjectsDropDown();
