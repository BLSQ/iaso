import csv

from django.contrib.auth.models import User, Permission, Group

from iaso import models as m
from iaso.models import Profile, BulkCreateUserCsvFile
from iaso.test import APITestCase

BASE_URL = "/api/bulkcreateuser/"


class BulkCreateCsvTestCase(APITestCase):
    @classmethod
    def setUpTestData(cls):
        star_wars = m.Account.objects.create(name="Star Wars")

        cls.project = m.Project.objects.create(
            name="Hydroponic gardens",
            app_id="stars.empire.agriculture.hydroponics",
            account=star_wars,
        )

        manager_group = Group.objects.create(name="manager")
        area_manager_group = Group.objects.create(name="area_manager")

        cls.manager_role = m.UserRole.objects.create(group=manager_group, account=star_wars)
        cls.area_manager_group = m.UserRole.objects.create(group=area_manager_group, account=star_wars)

        space_balls = m.Account.objects.create(name="Space Balls")

        sw_source = m.DataSource.objects.create(name="Galactic Empire")
        cls.sw_source = sw_source
        sw_version = m.SourceVersion.objects.create(data_source=sw_source, number=1)
        st_version = m.SourceVersion.objects.create(data_source=sw_source, number=2)
        star_wars.default_version = sw_version
        star_wars.save()
        cls.sw_version = sw_version

        cls.han_solo = cls.create_user_with_profile(
            username="han solo", account=space_balls, permissions=["iaso_submissions", "iaso_users"]
        )

        cls.yoda = cls.create_user_with_profile(
            username="yoda", account=star_wars, permissions=["iaso_submissions", "iaso_users"]
        )

        cls.obi = cls.create_user_with_profile(username="obi", account=star_wars)

        cls.jedi_council = m.OrgUnitType.objects.create(name="Jedi Council", short_name="Cnc")

        cls.jedi_council_corruscant = m.OrgUnit.objects.create(name="Coruscant Jedi Council", version=sw_version)

        cls.tatooine = m.OrgUnit.objects.create(name="Tatooine", version=sw_version)

        cls.dagobah = m.OrgUnit.objects.create(name="Dagobah", id=9999, version=sw_version)

        cls.solana = m.OrgUnit.objects.create(name="Solana", version=sw_version)
        cls.solanaa = m.OrgUnit.objects.create(name="Solana", version=sw_version)

        cls.chiloe = m.OrgUnit.objects.create(name="chiloe", id=10244, version=sw_version, parent=cls.tatooine)
        cls.chiloe = m.OrgUnit.objects.create(name="chiloe", id=10934, version=st_version)

        cls.yoda.iaso_profile.org_units.set([cls.jedi_council_corruscant, cls.tatooine, cls.dagobah, cls.solana])

    def test_upload_valid_csv(self):
        self.client.force_authenticate(self.yoda)
        self.sw_source.projects.set([self.project])

        with open("iaso/tests/fixtures/test_user_bulk_create_valid.csv") as csv_users:
            response = self.client.post(f"{BASE_URL}", {"file": csv_users})

        users = User.objects.all()
        profiles = Profile.objects.all()
        self.assertEqual(response.status_code, 200)
        self.assertEqual(len(users), 6)
        self.assertEqual(len(profiles), 6)
        new_user_1 = users.get(username="broly")
        org_unit_ids = [org_unit.id for org_unit in list(new_user_1.iaso_profile.org_units.all())]
        self.assertEqual(new_user_1.email, "biobroly@bluesquarehub.com")
        self.assertEqual(new_user_1.first_name, "broly")
        self.assertEqual(new_user_1.last_name, "bio")
        self.assertEqual(new_user_1.iaso_profile.language, "fr")
        self.assertEqual(new_user_1.iaso_profile.dhis2_id, "dhis2_id_1")
        self.assertEqual(org_unit_ids, [9999])

    def test_upload_valid_csv_with_perms(self):
        self.client.force_authenticate(self.yoda)
        self.sw_source.projects.set([self.project])

        iaso_forms = Permission.objects.get(codename="iaso_forms")
        iaso_submissions = Permission.objects.get(codename="iaso_submissions")

        with open("iaso/tests/fixtures/test_user_bulk_create_valid_with_perm.csv") as csv_users:
            response = self.client.post(f"{BASE_URL}", {"file": csv_users})

        pollux = User.objects.get(username="pollux")
        pollux_perms = pollux.user_permissions.all()
        has_perms = False
        if iaso_forms and iaso_submissions in pollux_perms:
            has_perms = True

        self.assertEqual(response.status_code, 200)
        self.assertEqual(has_perms, True)

    def test_upload_invalid_mail_csv(self):
        self.client.force_authenticate(self.yoda)
        self.sw_source.projects.set([self.project])

        with open("iaso/tests/fixtures/test_user_bulk_create_invalid_mail.csv") as csv_users:
            response = self.client.post(f"{BASE_URL}", {"file": csv_users})

        self.assertEqual(response.status_code, 400)
        self.assertEqual(
            response.json()["error"], "Operation aborted. Invalid Email at row : 3. Fix the error and try again."
        )

    def test_upload_without_mail_must_work(self):
        self.client.force_authenticate(self.yoda)
        self.sw_source.projects.set([self.project])

        with open("iaso/tests/fixtures/test_user_bulk_create_no_mail.csv") as csv_users:
            response = self.client.post(f"{BASE_URL}", {"file": csv_users})

        self.assertEqual(response.status_code, 200)
        self.assertEqual(response.json()["Accounts created"], 3)

    def test_upload_invalid_orgunit_id(self):
        self.client.force_authenticate(self.yoda)
        self.sw_source.projects.set([self.project])

        with open("iaso/tests/fixtures/test_user_bulk_create_invalid_orgunit.csv") as csv_users:
            response = self.client.post(f"{BASE_URL}", {"file": csv_users})

        self.assertEqual(response.status_code, 400)
        self.assertEqual(
            response.json()["error"],
            "Operation aborted. Invalid OrgUnit 99998 at row : 2. Fix the error " "and try again.",
        )

    def test_upload_user_already_exists(self):
        self.client.force_authenticate(self.yoda)
        self.sw_source.projects.set([self.project])

        user = User.objects.create(
            username="broly", first_name="broly", last_name="Smith", email="broly-smith@bluesquarehub.com"
        )
        user.save()

        with open("iaso/tests/fixtures/test_user_bulk_create_invalid_orgunit.csv") as csv_users:
            response = self.client.post(f"{BASE_URL}", {"file": csv_users})

        self.assertEqual(response.status_code, 400)
        self.assertEqual(
            response.json()["error"],
            "Operation aborted. Error at row 1 Account already exists : broly. " "Fix the error and try again.",
        )

    def test_upload_invalid_csv_dont_create_entries(self):
        self.client.force_authenticate(self.yoda)
        self.sw_source.projects.set([self.project])

        with open("iaso/tests/fixtures/test_user_bulk_create_invalid_orgunit.csv") as csv_users:
            response = self.client.post(f"{BASE_URL}", {"file": csv_users})

        users = User.objects.all()
        profiles = Profile.objects.all()

        self.assertEqual(response.status_code, 400)
        self.assertEqual(
            response.json()["error"],
            "Operation aborted. Invalid OrgUnit 99998 at row : 2. Fix the error " "and try again.",
        )
        self.assertEqual(len(users), 3)
        self.assertEqual(len(profiles), 3)

    def test_user_cant_access_without_permission(self):
        self.client.force_authenticate(self.obi)
        self.sw_source.projects.set([self.project])

        response = self.client.get(f"{BASE_URL}")

        self.assertEqual(response.status_code, 403)

    def test_password_delete_after_import(self):
        self.client.force_authenticate(self.yoda)
        self.sw_source.projects.set([self.project])

        pswd_deleted = True

        with open("iaso/tests/fixtures/test_user_bulk_create_valid.csv") as csv_users:
            response = self.client.post(f"{BASE_URL}", {"file": csv_users})

        csv_file = BulkCreateUserCsvFile.objects.last()

        file = open(csv_file.file.path, "r")
        reader = csv.reader(file)
        i = 0
        csv_indexes = []
        for row in reader:
            if i > 0:
                pswd_deleted = True if row[csv_indexes.index("password")] == "" else False
            else:
                csv_indexes = row
            i += 1

        self.assertEqual(pswd_deleted, True)
        self.assertEqual(response.status_code, 200)

    def test_upload_invalid_password(self):
        self.client.force_authenticate(self.yoda)
        self.sw_source.projects.set([self.project])

        with open("iaso/tests/fixtures/test_user_bulk_create_invalid_password.csv") as csv_users:
            response = self.client.post(f"{BASE_URL}", {"file": csv_users})

        self.assertEqual(response.status_code, 400)
        self.assertEqual(
            response.json()["error"],
            "Operation aborted. Error at row 4. This password is too short. It must contain at least 8 characters.",
        )

    def test_created_users_can_login(self):
        self.client.force_authenticate(self.yoda)
        self.sw_source.projects.set([self.project])

        with open("iaso/tests/fixtures/test_user_bulk_create_valid.csv") as csv_users:
            response = self.client.post(f"{BASE_URL}", {"file": csv_users})

        self.assertEqual(response.status_code, 200)

        login_data = {"username": "broly", "password": "yodnj!30dln"}

        login_response = self.client.post("/api/token/", data=login_data, format="json")

        self.assertEqual(login_response.status_code, 200)

    def test_upload_invalid_orgunit_name(self):
        self.client.force_authenticate(self.yoda)
        self.sw_source.projects.set([self.project])

        with open("iaso/tests/fixtures/test_user_bulk_create_invalid_ou_name.csv") as csv_users:
            response = self.client.post(f"{BASE_URL}", {"file": csv_users})

        self.assertEqual(response.status_code, 400)
        self.assertEqual(
            response.json()["error"],
            "Operation aborted. Invalid OrgUnit Bazarre at row : 4. Fix "
            "the error "
            "and try "
            "again. Use Orgunit ID instead of name.",
        )

    # FIXME This test is flaky
    def test_users_profiles_have_right_ou(self):
        self.client.force_authenticate(self.yoda)
        self.sw_source.projects.set([self.project])

        with open("iaso/tests/fixtures/test_user_bulk_create_valid.csv") as csv_users:
            response = self.client.post(f"{BASE_URL}", {"file": csv_users})

        broly_ou = Profile.objects.get(user=User.objects.get(username="broly").id).org_units.all()
        ou_list = []

        for ou in broly_ou:
            ou_list.append(ou.id)

        ferdinand_ou = Profile.objects.get(user=User.objects.get(username="ferdinand").id).org_units.all()
        ou_f_list = []

        for ou in ferdinand_ou:
            ou_f_list.append(ou.id)

        self.assertEqual(ou_list, [9999])
        self.assertCountEqual(ou_f_list, [self.jedi_council_corruscant.id, self.tatooine.id, 9999])
        self.assertEqual(response.status_code, 200)

    def test_cant_create_user_without_access_to_ou(self):
        self.client.force_authenticate(self.yoda)

        with open("iaso/tests/fixtures/test_user_bulk_create_valid.csv") as csv_users:
            response = self.client.post(f"{BASE_URL}", {"file": csv_users})

        self.assertEqual(response.status_code, 400)

<<<<<<< HEAD
    def test_upload_semicolon_separated_csv(self):
        self.client.force_authenticate(self.yoda)
        self.sw_source.projects.set([self.project])

        with open("iaso/tests/fixtures/test_user_bulk_create_semicolon.csv") as csv_users:
            response = self.client.post(f"{BASE_URL}", {"file": csv_users})

        users = User.objects.all()
        profiles = Profile.objects.all()

        self.assertEqual(response.status_code, 200)
        self.assertEqual(len(users), 5)
        self.assertEqual(len(profiles), 5)
        new_user_1 = users.get(username="broly")
        new_user_2 = users.get(username="cyrus")
        org_unit_ids = [org_unit.id for org_unit in list(new_user_1.iaso_profile.org_units.all())]
        self.assertEqual(new_user_1.email, "biobroly@bluesquarehub.com")
        self.assertEqual(new_user_2.email, "cyruswashington@bluesquarehub.com")
        self.assertEqual(new_user_1.first_name, "broly")
        self.assertEqual(new_user_1.last_name, "bio")
        self.assertEqual(new_user_2.first_name, "cyrus")
        self.assertEqual(new_user_2.last_name, "washington")
        self.assertEqual(new_user_1.iaso_profile.language, "fr")
        self.assertEqual(new_user_1.iaso_profile.dhis2_id, "dhis2_id_1")
        self.assertEqual(new_user_2.iaso_profile.dhis2_id, "dhis2_id_6")
        self.assertEqual(org_unit_ids, [9999])

        self.assertEqual(response.data, {"Accounts created": 2})

    def test_upload_csv_with_missing_column(self):
        self.client.force_authenticate(self.yoda)

        with open("iaso/tests/fixtures/test_user_bulk_missing_columns.csv") as csv_users:
            response = self.client.post(f"{BASE_URL}", {"file": csv_users})

        print("DATA: ", response.data)
        self.assertEqual(response.status_code, 400)
        self.assertEqual(
            response.data,
            {"error": "Something is wrong with your CSV File. Possibly missing {'permissions'} column(s)."},
        )

    def test_create_user_with_roles(self):
        self.client.force_authenticate(self.yoda)
        self.sw_source.projects.set([self.project])

        with open("iaso/tests/fixtures/test_user_bulk_create_valid_with_roles.csv") as csv_users:
            response = self.client.post(f"{BASE_URL}", {"file": csv_users})

        users = User.objects.all()
        profiles = Profile.objects.all()

        self.assertEqual(response.status_code, 200)
        self.assertEqual(len(users), 5)
        self.assertEqual(len(profiles), 5)
        new_user_1 = users.get(username="broly")
        new_user_2 = users.get(username="cyrus")
        org_unit_ids = [org_unit.id for org_unit in list(new_user_1.iaso_profile.org_units.all())]
        self.assertEqual(new_user_1.email, "biobroly@bluesquarehub.com")
        self.assertEqual(new_user_2.email, "cyruswashington@bluesquarehub.com")
        self.assertEqual(new_user_1.first_name, "broly")
        self.assertEqual(new_user_1.last_name, "bio")
        self.assertEqual(new_user_2.first_name, "cyrus")
        self.assertEqual(new_user_2.last_name, "washington")
        self.assertEqual(new_user_1.iaso_profile.language, "fr")
        self.assertEqual(new_user_1.iaso_profile.dhis2_id, "dhis2_id_1")
        self.assertEqual(new_user_2.iaso_profile.dhis2_id, "dhis2_id_6")
        self.assertEqual(org_unit_ids, [9999])
        self.assertEqual(len(new_user_1.iaso_profile.user_roles.all()), 1)
        self.assertEqual(len(new_user_2.iaso_profile.user_roles.all()), 2)

        self.assertEqual(response.data, {"Accounts created": 2})

    def test_create_user_with_projects(self):
        self.client.force_authenticate(self.yoda)
        self.sw_source.projects.set([self.project])

        with open("iaso/tests/fixtures/test_user_bulk_create_valid_with_projects.csv") as csv_users:
            response = self.client.post(f"{BASE_URL}", {"file": csv_users})

        users = User.objects.all()
        profiles = Profile.objects.all()

        self.assertEqual(response.status_code, 200)
        self.assertEqual(len(users), 5)
        self.assertEqual(len(profiles), 5)
        new_user_1 = users.get(username="broly")
        new_user_2 = users.get(username="cyrus")
        org_unit_ids = [org_unit.id for org_unit in list(new_user_1.iaso_profile.org_units.all())]
        self.assertEqual(new_user_1.email, "biobroly@bluesquarehub.com")
        self.assertEqual(new_user_2.email, "cyruswashington@bluesquarehub.com")
        self.assertEqual(new_user_1.first_name, "broly")
        self.assertEqual(new_user_1.last_name, "bio")
        self.assertEqual(new_user_2.first_name, "cyrus")
        self.assertEqual(new_user_2.last_name, "washington")
        self.assertEqual(new_user_1.iaso_profile.language, "fr")
        self.assertEqual(new_user_1.iaso_profile.dhis2_id, "dhis2_id_1")
        self.assertEqual(new_user_2.iaso_profile.dhis2_id, "dhis2_id_6")
        self.assertEqual(org_unit_ids, [9999])
        self.assertEqual(len(new_user_1.iaso_profile.user_roles.all()), 1)
        self.assertEqual(len(new_user_2.iaso_profile.user_roles.all()), 2)
        self.assertEqual(len(new_user_1.iaso_profile.projects.all()), 1)
        self.assertEqual(new_user_1.iaso_profile.projects.all()[0].name, "Hydroponic gardens")
        self.assertEqual(new_user_2.iaso_profile.projects.all()[0].name, "Hydroponic gardens")
        self.assertEqual(response.data, {"Accounts created": 2})
=======
    def test_cant_create_user_without_ou_profile(self):
        self.client.force_authenticate(self.yoda)

        with open("iaso/tests/fixtures/test_user_bulk_create_creator_no_access_to_ou.csv") as csv_users:
            response = self.client.post(f"{BASE_URL}", {"file": csv_users})

        self.assertEqual(response.status_code, 400)
        self.assertEqual(
            response.data,
            {
                "error": "Operation aborted. Invalid OrgUnit None chiloe 10244 at row : 2. You don't have access to this orgunit"
            },
        )

    def test_upload_duplicate_ou_names(self):
        # This test detects if in case there is multiple OU with same name in different sources the right OU is taken.
        self.client.force_authenticate(self.yoda)
        self.sw_source.projects.set([self.project])

        with open("iaso/tests/fixtures/test_user_bulk_create_user_duplicate_ou_names.csv") as csv_users:
            response = self.client.post(f"{BASE_URL}", {"file": csv_users})

        self.assertEqual(User.objects.filter(username="jan").exists(), True)

        created_user = User.objects.get(username="jan")

        self.assertEqual(response.status_code, 200)
        self.assertEqual(len(created_user.iaso_profile.org_units.all()), 1)
        self.assertEqual(created_user.iaso_profile.org_units.all()[0].name, "chiloe")
        self.assertEqual(created_user.iaso_profile.org_units.all()[0].id, 10244)

    def test_can_create_user_with_ou_that_are_child_of_ou(self):
        # This test ensure that we can create users with access to ou child not explicitly added to the creator
        # access ou list ( ou is a child of ou in the user ou list )
        self.client.force_authenticate(self.yoda)
        self.sw_source.projects.set([self.project])

        with open("iaso/tests/fixtures/test_user_bulk_create_user_access_to_child_ou.csv") as csv_users:
            response = self.client.post(f"{BASE_URL}", {"file": csv_users})

        self.assertEqual(response.status_code, 200)
        self.assertEqual(User.objects.filter(username="jan").exists(), True)

        created_user = User.objects.get(username="jan")

        self.assertEqual(len(created_user.iaso_profile.org_units.all()), 1)
        self.assertEqual(created_user.iaso_profile.org_units.all()[0].name, "chiloe")
        self.assertEqual(created_user.iaso_profile.org_units.all()[0].id, 10244)
>>>>>>> 03138f4c
<|MERGE_RESOLUTION|>--- conflicted
+++ resolved
@@ -282,7 +282,54 @@
 
         self.assertEqual(response.status_code, 400)
 
-<<<<<<< HEAD
+    def test_cant_create_user_without_ou_profile(self):
+        self.client.force_authenticate(self.yoda)
+
+        with open("iaso/tests/fixtures/test_user_bulk_create_creator_no_access_to_ou.csv") as csv_users:
+            response = self.client.post(f"{BASE_URL}", {"file": csv_users})
+
+        self.assertEqual(response.status_code, 400)
+        self.assertEqual(
+            response.data,
+            {
+                "error": "Operation aborted. Invalid OrgUnit None chiloe 10244 at row : 2. You don't have access to this orgunit"
+            },
+        )
+
+    def test_upload_duplicate_ou_names(self):
+        # This test detects if in case there is multiple OU with same name in different sources the right OU is taken.
+        self.client.force_authenticate(self.yoda)
+        self.sw_source.projects.set([self.project])
+
+        with open("iaso/tests/fixtures/test_user_bulk_create_user_duplicate_ou_names.csv") as csv_users:
+            response = self.client.post(f"{BASE_URL}", {"file": csv_users})
+
+        self.assertEqual(User.objects.filter(username="jan").exists(), True)
+
+        created_user = User.objects.get(username="jan")
+
+        self.assertEqual(response.status_code, 200)
+        self.assertEqual(len(created_user.iaso_profile.org_units.all()), 1)
+        self.assertEqual(created_user.iaso_profile.org_units.all()[0].name, "chiloe")
+        self.assertEqual(created_user.iaso_profile.org_units.all()[0].id, 10244)
+
+    def test_can_create_user_with_ou_that_are_child_of_ou(self):
+        # This test ensure that we can create users with access to ou child not explicitly added to the creator
+        # access ou list ( ou is a child of ou in the user ou list )
+        self.client.force_authenticate(self.yoda)
+        self.sw_source.projects.set([self.project])
+
+        with open("iaso/tests/fixtures/test_user_bulk_create_user_access_to_child_ou.csv") as csv_users:
+            response = self.client.post(f"{BASE_URL}", {"file": csv_users})
+
+        self.assertEqual(response.status_code, 200)
+        self.assertEqual(User.objects.filter(username="jan").exists(), True)
+
+        created_user = User.objects.get(username="jan")
+
+        self.assertEqual(len(created_user.iaso_profile.org_units.all()), 1)
+        self.assertEqual(created_user.iaso_profile.org_units.all()[0].name, "chiloe")
+        self.assertEqual(created_user.iaso_profile.org_units.all()[0].id, 10244)
     def test_upload_semicolon_separated_csv(self):
         self.client.force_authenticate(self.yoda)
         self.sw_source.projects.set([self.project])
@@ -387,54 +434,4 @@
         self.assertEqual(len(new_user_1.iaso_profile.projects.all()), 1)
         self.assertEqual(new_user_1.iaso_profile.projects.all()[0].name, "Hydroponic gardens")
         self.assertEqual(new_user_2.iaso_profile.projects.all()[0].name, "Hydroponic gardens")
-        self.assertEqual(response.data, {"Accounts created": 2})
-=======
-    def test_cant_create_user_without_ou_profile(self):
-        self.client.force_authenticate(self.yoda)
-
-        with open("iaso/tests/fixtures/test_user_bulk_create_creator_no_access_to_ou.csv") as csv_users:
-            response = self.client.post(f"{BASE_URL}", {"file": csv_users})
-
-        self.assertEqual(response.status_code, 400)
-        self.assertEqual(
-            response.data,
-            {
-                "error": "Operation aborted. Invalid OrgUnit None chiloe 10244 at row : 2. You don't have access to this orgunit"
-            },
-        )
-
-    def test_upload_duplicate_ou_names(self):
-        # This test detects if in case there is multiple OU with same name in different sources the right OU is taken.
-        self.client.force_authenticate(self.yoda)
-        self.sw_source.projects.set([self.project])
-
-        with open("iaso/tests/fixtures/test_user_bulk_create_user_duplicate_ou_names.csv") as csv_users:
-            response = self.client.post(f"{BASE_URL}", {"file": csv_users})
-
-        self.assertEqual(User.objects.filter(username="jan").exists(), True)
-
-        created_user = User.objects.get(username="jan")
-
-        self.assertEqual(response.status_code, 200)
-        self.assertEqual(len(created_user.iaso_profile.org_units.all()), 1)
-        self.assertEqual(created_user.iaso_profile.org_units.all()[0].name, "chiloe")
-        self.assertEqual(created_user.iaso_profile.org_units.all()[0].id, 10244)
-
-    def test_can_create_user_with_ou_that_are_child_of_ou(self):
-        # This test ensure that we can create users with access to ou child not explicitly added to the creator
-        # access ou list ( ou is a child of ou in the user ou list )
-        self.client.force_authenticate(self.yoda)
-        self.sw_source.projects.set([self.project])
-
-        with open("iaso/tests/fixtures/test_user_bulk_create_user_access_to_child_ou.csv") as csv_users:
-            response = self.client.post(f"{BASE_URL}", {"file": csv_users})
-
-        self.assertEqual(response.status_code, 200)
-        self.assertEqual(User.objects.filter(username="jan").exists(), True)
-
-        created_user = User.objects.get(username="jan")
-
-        self.assertEqual(len(created_user.iaso_profile.org_units.all()), 1)
-        self.assertEqual(created_user.iaso_profile.org_units.all()[0].name, "chiloe")
-        self.assertEqual(created_user.iaso_profile.org_units.all()[0].id, 10244)
->>>>>>> 03138f4c
+        self.assertEqual(response.data, {"Accounts created": 2})