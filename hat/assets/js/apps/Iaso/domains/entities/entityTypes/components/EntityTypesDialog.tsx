/* eslint-disable camelcase */
import React, { ReactNode, FunctionComponent, useState } from 'react';
import { useFormik, FormikProvider, FormikProps } from 'formik';
import * as yup from 'yup';
import {
    useSafeIntl,
    IntlFormatMessage,
    IntlMessage,
    IconButton,
} from 'bluesquare-components';
<<<<<<< HEAD
import { Box } from '@mui/material';
import { makeStyles } from '@mui/styles';
=======
import { Box } from '@material-ui/core';
>>>>>>> 4eb76cda
import isEqual from 'lodash/isEqual';

import InputComponent from '../../../../components/forms/InputComponent';
import ConfirmCancelDialogComponent from '../../../../components/dialogs/ConfirmCancelDialogComponent';
import { EntityType } from '../types/entityType';

import { useGetFormForEntityType, useGetForms } from '../hooks/requests/forms';
import { useTranslatedErrors } from '../../../../libs/validation';
import MESSAGES from '../messages';
import { formatLabel } from '../../../instances/utils';
import { baseUrls } from '../../../../constants/urls';

type RenderTriggerProps = {
    openDialog: () => void;
};

type EmptyEntityType = Partial<EntityType>;

type Props = {
    titleMessage: IntlMessage;
    // eslint-disable-next-line no-unused-vars
    renderTrigger: ({ openDialog }: RenderTriggerProps) => ReactNode;
    initialData?: EntityType | EmptyEntityType;
    saveEntityType: (
        // eslint-disable-next-line no-unused-vars
        e: EntityType | EmptyEntityType,
        // eslint-disable-next-line no-unused-vars
        options: Record<string, () => void>,
    ) => void;
};

export const EntityTypesDialog: FunctionComponent<Props> = ({
    titleMessage,
    renderTrigger,
    initialData = {
        id: undefined,
        name: undefined,
        reference_form: undefined,
        fields_detail_info_view: undefined,
        fields_list_view: undefined,
        fields_duplicate_search: undefined,
    },
    saveEntityType,
}) => {
    const [isOpen, setIsOpen] = useState<boolean>(false);
    const [closeModal, setCloseModal] = useState<any>();
    const { formatMessage }: { formatMessage: IntlFormatMessage } =
        useSafeIntl();

    const getSchema = () =>
        yup.lazy(() =>
            yup.object().shape({
                name: yup
                    .string()
                    .trim()
                    .required(formatMessage(MESSAGES.nameRequired)),
                reference_form: yup
                    .number()
                    .nullable()
                    .required(formatMessage(MESSAGES.referenceFormRequired)),
                fields_list_view: yup
                    .array()
                    .of(yup.string())
                    .nullable()
                    .required(),
                fields_detail_info_view: yup
                    .array()
                    .of(yup.string())
                    .nullable()
                    .required(),
                fields_duplicate_search: yup
                    .array()
                    .of(yup.string())
                    .nullable(),
            }),
        );

    const formik: FormikProps<EntityType | EmptyEntityType> = useFormik<
        EntityType | EmptyEntityType
    >({
        initialValues: initialData,
        enableReinitialize: true,
        validateOnBlur: true,
        validationSchema: getSchema,
        onSubmit: values =>
            saveEntityType(values, {
                onSuccess: () => {
                    closeModal.closeDialog();
                },
            }),
    });
    const {
        values,
        setFieldValue,
        errors,
        touched,
        setFieldTouched,
        isValid,
        initialValues,
        handleSubmit,
        resetForm,
    } = formik;

    const onChange = (keyValue, value) => {
        setFieldTouched(keyValue, true);
        setFieldValue(keyValue, value);
    };

    const getErrors = useTranslatedErrors({
        errors,
        formatMessage,
        touched,
        messages: MESSAGES,
    });
    const isNew = !initialData?.id;
    const { data: formsList, isFetching: isFetchingForms } = useGetForms(isNew);
    const {
        possibleFields,
        isFetchingForm,
        name: formName,
    } = useGetFormForEntityType({
        formId: values?.reference_form,
        enabled: isOpen,
    });
    return (
        <FormikProvider value={formik}>
            {/* @ts-ignore */}
            <ConfirmCancelDialogComponent
                allowConfirm={isValid && !isEqual(values, initialValues)}
                titleMessage={titleMessage}
                onConfirm={closeDialog => {
                    setCloseModal({ closeDialog });
                    handleSubmit();
                }}
                onCancel={closeDialog => {
                    closeDialog();
                    resetForm();
                }}
                cancelMessage={MESSAGES.cancel}
                confirmMessage={MESSAGES.save}
                renderTrigger={renderTrigger}
                maxWidth="xs"
                onOpen={() => {
                    resetForm();
                    setIsOpen(true);
                }}
                onClosed={() => {
                    setIsOpen(false);
                }}
            >
                <div id="entity-types-dialog">
                    {!isNew && formName && (
                        <Box mb={2}>
                            {`${formatMessage(MESSAGES.referenceForm)}: `}
                            {formName}
                            <Box ml={1} display="inline-block">
                                <IconButton
                                    url={`/${baseUrls.formDetail}/formId/${values.reference_form}`}
                                    icon="remove-red-eye"
                                    tooltipMessage={MESSAGES.viewForm}
                                    iconSize="small"
                                    fontSize="small"
                                    dataTestId="see-form-button"
                                />
                            </Box>
                        </Box>
                    )}
                    {isNew && (
                        <InputComponent
                            required
                            keyValue="reference_form"
                            errors={getErrors('reference_form')}
                            onChange={onChange}
                            disabled={isFetchingForms}
                            loading={isFetchingForms}
                            value={values.reference_form || null}
                            type="select"
                            options={
                                formsList?.map(t => ({
                                    label: t.name,
                                    value: t.id,
                                })) || []
                            }
                            label={MESSAGES.referenceForm}
                        />
                    )}
                    <InputComponent
                        keyValue="name"
                        onChange={onChange}
                        value={values.name}
                        errors={getErrors('name')}
                        type="text"
                        label={MESSAGES.name}
                        required
                    />
                    <InputComponent
                        type="select"
                        multi
                        required
                        disabled={isFetchingForm || !values.reference_form}
                        keyValue="fields_list_view"
                        onChange={(key, value) =>
                            onChange(key, value ? value.split(',') : null)
                        }
                        value={!isFetchingForm ? values.fields_list_view : []}
                        label={MESSAGES.fieldsListView}
                        options={possibleFields.map(field => ({
                            value: field.name,
                            label: formatLabel(field),
                        }))}
                        helperText={
                            isNew && !values.reference_form
                                ? formatMessage(MESSAGES.selectReferenceForm)
                                : undefined
                        }
                    />
                    <InputComponent
                        type="select"
                        multi
                        required
                        disabled={isFetchingForm || !values.reference_form}
                        loading={isFetchingForm}
                        keyValue="fields_detail_info_view"
                        onChange={(key, value) =>
                            onChange(key, value ? value.split(',') : null)
                        }
                        value={
                            !isFetchingForm
                                ? values.fields_detail_info_view
                                : []
                        }
                        label={MESSAGES.fieldsDetailInfoView}
                        options={possibleFields.map(field => ({
                            value: field.name,
                            label: formatLabel(field),
                        }))}
                        helperText={
                            isNew && !values.reference_form
                                ? formatMessage(MESSAGES.selectReferenceForm)
                                : undefined
                        }
                    />
                    <InputComponent
                        type="select"
                        multi
                        disabled={isFetchingForm || !values.reference_form}
                        keyValue="fields_duplicate_search"
                        onChange={(key, value) =>
                            onChange(key, value ? value.split(',') : null)
                        }
                        value={
                            !isFetchingForm
                                ? values.fields_duplicate_search
                                : []
                        }
                        label={MESSAGES.fieldsDuplicateSearch}
                        options={possibleFields.map(field => ({
                            value: field.name,
                            label: formatLabel(field),
                        }))}
                        helperText={
                            isNew && !values.reference_form
                                ? formatMessage(MESSAGES.selectReferenceForm)
                                : undefined
                        }
                    />
                </div>
            </ConfirmCancelDialogComponent>
        </FormikProvider>
    );
};<|MERGE_RESOLUTION|>--- conflicted
+++ resolved
@@ -8,12 +8,8 @@
     IntlMessage,
     IconButton,
 } from 'bluesquare-components';
-<<<<<<< HEAD
 import { Box } from '@mui/material';
 import { makeStyles } from '@mui/styles';
-=======
-import { Box } from '@material-ui/core';
->>>>>>> 4eb76cda
 import isEqual from 'lodash/isEqual';
 
 import InputComponent from '../../../../components/forms/InputComponent';
