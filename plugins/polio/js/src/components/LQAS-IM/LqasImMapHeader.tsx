import React, { FunctionComponent } from 'react';
import { Typography, Box, makeStyles, Divider, Grid } from '@material-ui/core';
import { useSafeIntl } from 'bluesquare-components';
import MESSAGES from '../../constants/messages';
import { RoundString } from '../../constants/types';
import { LqasImDates } from './LqasImDates';

export type LqasImRefDate = {
    date: string;
    isDefault: boolean;
};

type Props = {
    round: RoundString;
    startDate: LqasImRefDate;
    endDate: LqasImRefDate;
};

const styles = theme => ({
    lqasImMapHeader: {
        padding: theme.spacing(2),
        fontWeight: 'bold',
    },
    // setting marginRight to prevent Divider from breaking the grid, marginLeft to prevent misalignment
    verticalDivider: { marginRight: -1, marginLeft: -1 },
});

const useStyles = makeStyles(styles);
<<<<<<< HEAD
=======

>>>>>>> 08e95e30
export const LqasImMapHeader: FunctionComponent<Props> = ({
    round,
    startDate,
    endDate,
}) => {
    const classes = useStyles();
    const { formatMessage } = useSafeIntl();
    return (
        <Box>
            {startDate && endDate && (
                <Grid container direction="row">
                    <Grid container item xs={6} direction="row">
                        <Typography
                            variant="h5"
                            className={classes.lqasImMapHeader}
                            color="primary"
                        >
                            {`${formatMessage(MESSAGES[round])}`}
                        </Typography>
                    </Grid>
<<<<<<< HEAD
                    {/* setting marginRight to prevent Divider from breaking the grid */}
                    <Divider
                        orientation="vertical"
                        style={{ marginRight: '-1px' }}
=======
                    <Divider
                        orientation="vertical"
                        className={classes.verticalDivider}
>>>>>>> 08e95e30
                        flexItem
                    />
                    <Grid container item xs={6}>
                        <Grid
                            container
                            item
                            direction="row"
                            xs={6}
                            alignItems="center"
                        >
                            <LqasImDates type="start" date={startDate} />
                        </Grid>
<<<<<<< HEAD
=======
                        <Divider
                            orientation="vertical"
                            className={classes.verticalDivider}
                            flexItem
                        />
>>>>>>> 08e95e30
                        <Grid
                            container
                            item
                            direction="row"
                            xs={6}
                            alignItems="center"
                        >
                            <LqasImDates type="end" date={endDate} />
                        </Grid>
                    </Grid>
                </Grid>
            )}
        </Box>
    );
};<|MERGE_RESOLUTION|>--- conflicted
+++ resolved
@@ -26,10 +26,6 @@
 });
 
 const useStyles = makeStyles(styles);
-<<<<<<< HEAD
-=======
-
->>>>>>> 08e95e30
 export const LqasImMapHeader: FunctionComponent<Props> = ({
     round,
     startDate,
@@ -50,16 +46,9 @@
                             {`${formatMessage(MESSAGES[round])}`}
                         </Typography>
                     </Grid>
-<<<<<<< HEAD
-                    {/* setting marginRight to prevent Divider from breaking the grid */}
-                    <Divider
-                        orientation="vertical"
-                        style={{ marginRight: '-1px' }}
-=======
                     <Divider
                         orientation="vertical"
                         className={classes.verticalDivider}
->>>>>>> 08e95e30
                         flexItem
                     />
                     <Grid container item xs={6}>
@@ -72,14 +61,11 @@
                         >
                             <LqasImDates type="start" date={startDate} />
                         </Grid>
-<<<<<<< HEAD
-=======
                         <Divider
                             orientation="vertical"
                             className={classes.verticalDivider}
                             flexItem
                         />
->>>>>>> 08e95e30
                         <Grid
                             container
                             item
