--- conflicted
+++ resolved
@@ -17,8 +17,4 @@
             geom = GEOSGeometry(multipolygon_file.read(), srid=4326)
         simplified_geom = simplify_geom(geom)
         self.assertEqual(geom.num_coords, 90)
-<<<<<<< HEAD
-        self.assertEqual(simplified_geom.num_coords, 91)  # Same number of coords.
-=======
-        self.assertEqual(simplified_geom.num_coords, 90)  # Same number of coords.
->>>>>>> 88965c35
+        self.assertEqual(simplified_geom.num_coords, 90)  # Same number of coords.