import { defineMessages } from 'react-intl';

const MESSAGES = defineMessages({
    account: {
        id: 'iaso.label.account',
        defaultMessage: 'Account ID',
    },
    geojson: {
        id: 'iaso.polio.label.geojson',
        defaultMessage: 'Geojson',
    },
    noGeojson: {
        id: 'iaso.label.hasNoGeometryAndGps',
        defaultMessage: 'Without geographic data',
    },
    selectOrgUnit: {
        id: 'iaso.polio.label.selectOrgUnit',
        defaultMessage: 'Select intial region',
    },
    polio: {
        defaultMessage: 'Polio',
        id: 'iaso.label.polio',
    },
    scope_per_round: {
        defaultMessage: 'Separate scope per round',
        id: 'iaso.polio.label.scope_per_round',
    },
    source_version: {
        id: 'iaso.groups.sourceVersion',
        defaultMessage: 'Source version',
    },
    infos: {
        defaultMessage: 'Infos',
        id: 'iaso.label.infos',
    },
    scopes: {
        defaultMessage: 'Scopes',
        id: 'iaso.polio.label.scopes',
    },
    separate_scopes_per_round: {
        defaultMessage: 'Separate scope per round',
        id: 'iaso.polio.label.scope_per_round',
    },
    preparedness_spreadsheet_url: {
        defaultMessage: 'Preparedness spreadsheet url',
        id: 'iaso.polio.label.preparednesSpreadsheetUrl',
    },
    preparedness_sync_status: {
        defaultMessage: 'Preparedness status',
        id: 'iaso.polio.label.preparednesSyncStatus',
    },
    helpTextEditVaccineViaScope: {
        defaultMessage: 'The list of vaccines comes from the scope',
        id: 'iaso.polio.label.helpTextEditVaccineViaScope',
    },
    org_units: {
        defaultMessage: 'Org units',
        id: 'iaso.label.orgUnit',
    },
    campaigns: {
        defaultMessage: 'Campaigns',
        id: 'iaso.polio.label.campaigns',
    },
    campaign: {
        defaultMessage: 'Campaign',
        id: 'iaso.polio.label.campaign',
    },
    delete: {
        id: 'iaso.label.delete',
        defaultMessage: 'Delete',
    },
    edit: {
        id: 'iaso.label.edit',
        defaultMessage: 'Edit',
    },
    removeDistrict: {
        defaultMessage: 'Unselect district',
        id: 'iaso.polio.button.label.removeDistrict',
    },
    removeRegion: {
        defaultMessage: 'Unselect region',
        id: 'iaso.polio.button.label.removeRegion',
    },
    addDistrict: {
        defaultMessage: 'Select district',
        id: 'iaso.polio.button.label.addDistrict',
    },
    addRegion: {
        defaultMessage: 'Select region',
        id: 'iaso.polio.button.label.addRegion',
    },
    addAuthorisation: {
        defaultMessage: 'Add authorisation',
        id: 'iaso.polio.button.label.addAuthorisation',
    },
    confirm: {
        defaultMessage: 'Confirm',
        id: 'iaso.label.confirm',
    },
    cancel: {
        defaultMessage: 'Cancel',
        id: 'iaso.label.cancel',
    },
    configuration: {
        defaultMessage: 'Configuration',
        id: 'iaso.polio.label.configuration',
    },
    configEmailNotif: {
        defaultMessage: 'Configure country: {country}',
        id: 'iaso.polio.label.configEmailNotif',
    },
    selectUsers: {
        id: 'iaso.polio.select.label.selectUsers',
        defaultMessage: 'Select users',
    },
    selectLanguage: {
        id: 'iaso.polio.select.label.selectLanguage',
        defaultMessage: 'Select language',
    },
    country: {
        id: 'iaso.polio.table.label.country',
        defaultMessage: 'Country',
    },
    usersToNotify: {
        id: 'iaso.polio.table.label.usersToNotify',
        defaultMessage: 'Users to notify',
    },
    language: {
        id: 'iaso.polio.table.label.language',
        defaultMessage: 'Language',
    },
    actions: {
        id: 'iaso.polio.table.label.actions',
        defaultMessage: 'Actions',
    },
    calendar: {
        id: 'iaso.polio.calendar',
        defaultMessage: 'Calendar',
    },
    calendarPdfTitle: {
        id: 'iaso.polio.calendar.pdf.title',
        defaultMessage: 'Campaigns Calendar',
    },
    weeks: {
        id: 'iaso.polio.calendar.weeks',
        defaultMessage: 'week(s) were',
    },
    startDate: {
        id: 'iaso.label.dateFrom',
        defaultMessage: 'Start date',
    },
    started_at: {
        id: 'iaso.label.dateFrom',
        defaultMessage: 'Start date',
    },
    endDate: {
        id: 'iaso.label.dateTo',
        defaultMessage: 'End date',
    },
    source_ref: {
        defaultMessage: 'Source ref',
        id: 'iaso.orgUnits.sourceRef',
    },
    ended_at: {
        id: 'iaso.label.dateTo',
        defaultMessage: 'End date',
    },
    name: {
        id: 'iaso.polio.label.name',
        defaultMessage: 'Name',
    },
    r1StartDate: {
        id: 'iaso.polio.calendar.r1StartDate',
        defaultMessage: 'R1 date',
    },
    raStatus: {
        id: 'iaso.polio.raStatus',
        defaultMessage: 'R1 date',
    },
    budgetStatus: {
        id: 'iaso.polio.budgetStatus',
        defaultMessage: 'Budget status',
    },
    budget_status: {
        id: 'iaso.polio.budgetStatus',
        defaultMessage: 'Budget status',
    },
    vaccine: {
        id: 'iaso.polio.vaccine',
        defaultMessage: 'Vaccine',
    },
    vaccine_name: {
        id: 'iaso.polio.vaccine',
        defaultMessage: 'Vaccine',
    },
    vaccines: {
        id: 'iaso.polio.vaccines',
        defaultMessage: 'Vaccines',
    },
    endDateBeforeStartDate: {
        id: 'iaso.polio.form.validator.error.endDateBeforeStartDate',
        defaultMessage: "End date can't be before start date",
    },
    startDateAfterEndDate: {
        id: 'iaso.polio.form.validator.error.startDateAfterEndDate',
        defaultMessage: "Start date can't be after end date",
    },
    startDateBeforePreviousEndDate: {
        id: 'iaso.polio.form.validator.error.startDateBeforePreviousEndDate',
        defaultMessage:
            "Start date can't be before or equal previous round end date",
    },
    endDateAfterNextStartDate: {
        id: 'iaso.polio.form.validator.error.endDateAfterNextStartDate',
        defaultMessage:
            "End date can't be after or equal next round start date",
    },
    positiveInteger: {
        id: 'iaso.polio.form.validator.error.positiveInteger',
        defaultMessage: 'Please use a positive integer',
    },
    positiveRangeInteger: {
        id: 'iaso.polio.form.validator.error.positiveRangeInteger',
        defaultMessage: 'Please use a positive integer between 0 and 100',
    },
    positiveNumber: {
        id: 'iaso.polio.form.validator.error.positiveNumber',
        defaultMessage: 'Please use a positive number',
    },
    noCampaign: {
        id: 'iaso.polio.noCampaign',
        defaultMessage: 'No campaign to display',
    },
    // Start
    epid: {
        id: 'iaso.polio.form.label.epid',
        defaultMessage: 'EPID',
    },
    obrName: {
        id: 'iaso.polio.form.label.obrName',
        defaultMessage: 'OBR Name',
    },
    obr_name: {
        id: 'iaso.polio.form.label.obrName',
        defaultMessage: 'OBR Name',
    },
    virus: {
        id: 'iaso.polio.form.label.virus',
        defaultMessage: 'Virus',
    },
    description: {
        id: 'iaso.polio.form.label.description',
        defaultMessage: 'Description',
    },
    gpeiCoordinator: {
        id: 'iaso.polio.form.label.gpeiCoordinator',
        defaultMessage: 'GPEI Coordinator',
    },
    gpei_coordinator: {
        id: 'iaso.polio.form.label.gpeiCoordinator',
        defaultMessage: 'GPEI Coordinator',
    },
    preventive: {
        id: 'iaso.polio.form.label.preventive',
        defaultMessage: 'Preventive campaign',
    },
    is_preventive: {
        id: 'iaso.polio.form.label.preventive',
        defaultMessage: 'Preventive campaign',
    },
    preventiveShort: {
        id: 'iaso.polio.form.label.preventive.short',
        defaultMessage: 'Preventive',
    },
    dateOfOnset: {
        id: 'iaso.polio.form.label.dateOfOnset',
        defaultMessage: 'Date of onset',
    },
    onset_at: {
        id: 'iaso.polio.form.label.dateOfOnset',
        defaultMessage: 'Date of onset',
    },
    virusNotificationDate: {
        id: 'iaso.polio.form.label.virusNotificationDate',
        defaultMessage: 'Virus notification date',
    },
    cvdpv2_notified_at: {
        id: 'iaso.polio.form.label.virusNotificationDate',
        defaultMessage: 'Virus notification date',
    },
    outbreakdeclarationdate: {
        id: 'iaso.polio.form.label.outbreakdeclarationdate',
        defaultMessage: 'Outbreak declaration date',
    },
    outbreak_declaration_date: {
        id: 'iaso.polio.form.label.outbreakdeclarationdate',
        defaultMessage: 'Outbreak declaration date',
    },
    baseInfoFormTitle: {
        id: 'iaso.polio.form.title.baseInfoFormTitle',
        defaultMessage: 'Enter information about the new outbreak response',
    },
    verificationScore: {
        id: 'iaso.polio.form.label.verificationScore',
        defaultMessage: 'Verification Score (/20)',
    },
    fieldInvestigationDate: {
        id: 'iaso.polio.form.label.fieldInvestigationDate',
        defaultMessage: 'Field Investigation Date',
    },
    investigation_at: {
        id: 'iaso.polio.form.label.fieldInvestigationDate',
        defaultMessage: 'Field Investigation Date',
    },
    risk_assessment_first_draft_submitted_at: {
        id: 'iaso.polio.form.label.risk_assessment_first_draft_submitted_at',
        defaultMessage: '1st Draft Submission',
    },
    detection_first_draft_submitted_at: {
        id: 'iaso.polio.form.label.risk_assessment_first_draft_submitted_at',
        defaultMessage: '1st Draft Submission',
    },
    detection_responsible: {
        id: 'iaso.polio.label.detection_responsible',
        defaultMessage: 'Detection responsible',
    },
    ag_nopv_group_met_at: {
        id: 'iaso.polio.form.label.agNopvGroup',
        defaultMessage: 'AG/nOPV Group',
    },
    dgAuthorization: {
        id: 'iaso.polio.form.label.dgAuthorization',
        defaultMessage: 'DG Authorization',
    },
    dg_authorized_at: {
        id: 'iaso.polio.form.label.dgAuthorization',
        defaultMessage: 'DG Authorization',
    },
    target_population: {
        id: 'iaso.polio.form.label.targetpopulationRound',
        defaultMessage: 'Target population Round',
    },
    percentage_covered_target_population: {
        id: 'iaso.polio.form.label.percentageCoveredTargetPopulation',
        defaultMessage: 'Percentage covered target population',
    },
    dosesRequested: {
        id: 'iaso.polio.form.label.dosesRequested',
        defaultMessage: 'Doses Requested',
    },
    doses_requested: {
        id: 'iaso.polio.form.label.dosesRequested',
        defaultMessage: 'Doses Requested',
    },
    region: {
        id: 'iaso.polio.table.label.region',
        defaultMessage: 'Region',
    },
    district: {
        id: 'iaso.polio.district',
        defaultMessage: 'District',
    },
    districts: {
        id: 'iaso.polio.districts',
        defaultMessage: 'Districts',
    },
    selectRegion: {
        id: 'iaso.polio.table.label.selectRegion',
        defaultMessage: 'Select region',
    },
    refreshing: {
        id: 'iaso.polio.table.label.refreshing',
        defaultMessage: 'Refreshing...',
    },
    pleaseSaveCampaign: {
        id: 'iaso.polio.form.label.pleaseSaveCampaign',
        defaultMessage: 'Please save the Campaign before selecting scope.',
    },
    disbursedToCoWho: {
        id: 'iaso.polio.form.label.disbursedToCoWho',
        defaultMessage: 'Disbursed to CO (WHO)',
    },
    who_disbursed_to_co_at: {
        id: 'iaso.polio.form.label.disbursedToCoWho',
        defaultMessage: 'Disbursed to CO (WHO)',
    },
    disbursedToMohWho: {
        id: 'iaso.polio.form.label.disbursedToMohWho',
        defaultMessage: 'Disbursed to MOH (WHO)',
    },
    who_disbursed_to_moh_at: {
        id: 'iaso.polio.form.label.disbursedToMohWho',
        defaultMessage: 'Disbursed to MOH (WHO)',
    },
    disbursedToCoUnicef: {
        id: 'iaso.polio.form.label.disbursedToCoUnicef',
        defaultMessage: 'Disbursed to CO (Unicef)',
    },
    unicef_disbursed_to_co_at: {
        id: 'iaso.polio.form.label.disbursedToCoUnicef',
        defaultMessage: 'Disbursed to CO (Unicef)',
    },
    disbursedToMohUnicef: {
        id: 'iaso.polio.form.label.disbursedToMohUnicef',
        defaultMessage: 'Disbursed to MOH (Unicef)',
    },
    unicef_disbursed_to_moh_at: {
        id: 'iaso.polio.form.label.disbursedToMohUnicef',
        defaultMessage: 'Disbursed to MOH (Unicef)',
    },
    eomg: {
        id: 'iaso.polio.form.label.eomg',
        defaultMessage: 'EOMG Group',
    },
    budget_submitted_at: {
        id: 'iaso.polio.form.label.budget_submitted_at',
        defaultMessage: 'Budget Submitted At',
    },
    district_count: {
        id: 'iaso.polio.form.label.districtCount',
        defaultMessage: 'District Count',
    },
    noRegretFund: {
        id: 'iaso.polio.form.label.noRegretFund',
        defaultMessage: 'No Regret Fund',
    },
    no_regret_fund_amount: {
        id: 'iaso.polio.form.label.noRegretFund',
        defaultMessage: 'No Regret Fund',
    },
    cost: {
        id: 'iaso.polio.form.label.cost',
        defaultMessage: 'Cost Round',
    },
    costPerChildRound: {
        id: 'iaso.polio.form.label.costPerChildRound',
        defaultMessage: 'Cost/Child Round',
    },
    costPerChild: {
        id: 'iaso.polio.form.label.costPerChild',
        defaultMessage: 'Cost per child',
    },
    costPerChildTotal: {
        id: 'iaso.polio.form.label.costPerChildTotal',
        defaultMessage: 'Cost/Child Total',
    },
    roundOneStart: {
        id: 'iaso.polio.form.label.roundOneStart',
        defaultMessage: 'Round 1 Start',
    },
    roundOneEnd: {
        id: 'iaso.polio.form.label.roundOneEnd',
        defaultMessage: 'Round 1 End',
    },
    roundTwoStart: {
        id: 'iaso.polio.form.label.roundtwoStart',
        defaultMessage: 'Round 2 Start',
    },
    roundTwoEnd: {
        id: 'iaso.polio.form.label.roundtwoEnd',
        defaultMessage: 'Round 2 End',
    },
    mop_up_started_at: {
        id: 'iaso.polio.form.label.mopUpStart',
        defaultMessage: 'Mop Up Start',
    },
    mop_up_ended_at: {
        id: 'iaso.polio.form.label.mopUpEnd',
        defaultMessage: 'Mop Up End',
    },
    im_started_at: {
        id: 'iaso.polio.form.label.imStart',
        defaultMessage: 'IM Start',
    },
    im_ended_at: {
        id: 'iaso.polio.form.label.imEnd',
        defaultMessage: 'IM End',
    },
    lqas_started_at: {
        id: 'iaso.polio.form.label.lqasStart',
        defaultMessage: 'LQAS Start',
    },
    lqas_ended_at: {
        id: 'iaso.polio.form.label.lqasEnd',
        defaultMessage: 'LQAS End',
    },
    lqas_district_passing: {
        id: 'iaso.polio.form.label.districtsPassingLqas',
        defaultMessage: 'Districts passing LQAS',
    },
    lqas_district_failing: {
        id: 'iaso.polio.form.label.districtsFailingLqas',
        defaultMessage: 'Districts failing LQAS',
    },
    main_awareness_problem: {
        id: 'iaso.polio.form.label.mainReasonForNonVaccination',
        defaultMessage: 'Main reason for non-vaccination',
    },
    im_percentage_children_missed_in_household: {
        id: 'iaso.polio.form.label.ratioChildrenMissedInHousehold',
        defaultMessage: '% children missed IN household',
    },
    im_percentage_children_missed_out_household: {
        id: 'iaso.polio.form.label.ratioChildrenMissedOutOfHousehold',
        defaultMessage: '% children missed OUT OF household',
    },
    im_percentage_children_missed_in_plus_out_household: {
        id: 'iaso.polio.form.label.ratioChildrenMissedInAndOutOfHousehold',
        defaultMessage: '% children missed IN+OUT OF household',
    },
    awareness_of_campaign_planning: {
        id: 'iaso.polio.form.label.awarenessCampaignPlanning',
        defaultMessage: 'Awareness of campaign planning (%)',
    },
    createCampaign: {
        id: 'iaso.polio.createCampaign',
        defaultMessage: 'Create campaign',
    },
    editCampaign: {
        id: 'iaso.polio.editCampaign',
        defaultMessage: 'Edit campaign',
    },
    baseInfo: {
        id: 'iaso.polio.title.baseInfo',
        defaultMessage: 'Base info',
    },
    detection: {
        id: 'iaso.polio.title.detection',
        defaultMessage: 'Detection',
    },
    riskAssessment: {
        id: 'iaso.polio.title.riskAssessment',
        defaultMessage: 'Risk Assessment',
    },
    risk_assessment_status: {
        id: 'iaso.polio.label.risk_assessment_status',
        defaultMessage: 'Risk assessment',
    },
    scope: {
        id: 'iaso.polio.title.scope',
        defaultMessage: 'Scope',
    },
    budget: {
        id: 'iaso.polio.title.budget',
        defaultMessage: 'Budget',
    },
    preparedness: {
        id: 'iaso.polio.title.preparedness',
        defaultMessage: 'Preparedness',
    },
    roundOne: {
        id: 'iaso.polio.title.roundOne',
        defaultMessage: 'Round 1',
    },
    round_one: {
        id: 'iaso.polio.title.roundOne',
        defaultMessage: 'Round 1',
    },
    roundTwo: {
        id: 'iaso.polio.title.roundTwo',
        defaultMessage: 'Round 2',
    },
    round_two: {
        id: 'iaso.polio.title.roundTwo',
        defaultMessage: 'Round 2',
    },
    deleteWarning: {
        id: 'iaso.polio.label.deleteWarning',
        defaultMessage: 'Are you sure you want to delete this campaign?',
    },
    restoreWarning: {
        id: 'iaso.polio.label.restoreWarning',
        defaultMessage: 'Are you sure you want to restore this campaign?',
    },
    no: {
        id: 'iaso.polio.label.no',
        defaultMessage: 'No',
    },
    yes: {
        id: 'iaso.polio.label.yes',
        defaultMessage: 'Yes',
    },
    status: {
        id: 'iaso.polio.table.label.status',
        defaultMessage: 'Status',
    },
    sync_status: {
        id: 'iaso.polio.table.label.sync_status',
        defaultMessage: 'Synchronisation',
    },
    preperadness_sync_status: {
        id: 'iaso.polio.table.label.sync_status',
        defaultMessage: 'Synchronisation',
    },
    import: {
        id: 'iaso.polio.button.label.import',
        defaultMessage: 'Import',
    },
    create: {
        id: 'iaso.polio.label.create',
        defaultMessage: 'Create',
    },
    csv: {
        id: 'iaso.polio.label.csv',
        defaultMessage: 'CSV',
    },
    enterOrCreateGoogleSheet: {
        id: 'iaso.polio.label.enterOrCreateGoogleSheet',
        defaultMessage:
            'Enter Google Sheet url or use the button to generate a new one',
    },
    enterGoogleSheet: {
        id: 'iaso.polio.label.enterGoogleSheet',
        defaultMessage: 'Enter Google Sheet url',
    },
    preparednessGoogleSheetUrl: {
        id: 'iaso.polio.title.preparednessGoogleSheetUrl',
        defaultMessage: 'Preparedness Google Sheet URL',
    },
    preperadness_spreadsheet_url: {
        id: 'iaso.polio.title.preparednessGoogleSheetUrl',
        defaultMessage: 'Preparedness Google Sheet URL',
    },
    refreshPreparednessData: {
        id: 'iaso.polio.title.refreshPreparednessData',
        defaultMessage: 'Refresh Preparedness data',
    },
    generateSpreadsheet: {
        id: 'iaso.polio.title.generateSpreadsheet',
        defaultMessage: 'Generate a spreadsheet',
    },
    preparednessError: {
        id: 'iaso.polio.label.preparednessError',
        defaultMessage: 'Error Generating preparedness',
    },
    national: {
        id: 'iaso.polio.label.national',
        defaultMessage: 'National',
    },
    regional: {
        id: 'iaso.polio.label.regional',
        defaultMessage: 'Regional',
    },
    districtScore: {
        id: 'iaso.polio.label.districtScore',
        defaultMessage: 'District',
    },
    refreshedAt: {
        id: 'iaso.polio.label.refreshedAt',
        defaultMessage: 'Refreshed at',
    },
    whoToRecruit: {
        id: 'iaso.polio.label.whoToRecruit',
        defaultMessage: 'WHO To Recruit',
    },
    whoCompletedRecruitement: {
        id: 'iaso.polio.label.whoCompletedRecruitement',
        defaultMessage: 'WHO Completed Recruitment',
    },
    unicefToRecruit: {
        id: 'iaso.polio.label.unicefToRecruit',
        defaultMessage: 'UNICEF To Recruit',
    },
    unicefCompletedRecruitement: {
        id: 'iaso.polio.label.unicefCompletedRecruitement',
        defaultMessage: 'UNICEF Completed Recruitment',
    },
    paymentMode: {
        id: 'iaso.polio.label.paymentMode',
        defaultMessage: 'Payment Mode',
    },
    payment_mode: {
        id: 'iaso.polio.label.paymentMode',
        defaultMessage: 'Payment Mode',
    },
    responsible: {
        id: 'iaso.polio.label.responsible',
        defaultMessage: 'Responsible',
    },
    budget_responsible: {
        id: 'iaso.polio.label.responsible',
        defaultMessage: 'Responsible',
    },
    pending: {
        id: 'iaso.polio.label.pending',
        defaultMessage: 'Pending',
    },
    ongoing: {
        id: 'iaso.polio.label.ongoing',
        defaultMessage: 'Ongoing',
    },
    finished: {
        id: 'iaso.polio.label.finished',
        defaultMessage: 'Finished',
    },
    reviewedByRrt: {
        id: 'iaso.polio.label.reviewedByRrt',
        defaultMessage: 'Reviewed by RRT',
    },
    submitted: {
        id: 'iaso.polio.label.submitted',
        defaultMessage: 'Submitted',
    },
    toSubmit: {
        id: 'iaso.polio.label.toSubmit',
        defaultMessage: 'To submit',
    },
    approved: {
        id: 'iaso.polio.label.approved',
        defaultMessage: 'Approved',
    },
    who: {
        id: 'iaso.polio.label.who',
        defaultMessage: 'WHO',
    },
    unicef: {
        id: 'iaso.polio.label.unicef',
        defaultMessage: 'UNICEF',
    },
    moh: {
        id: 'iaso.polio.label.moh',
        defaultMessage: 'MOH',
    },
    provinceOption: {
        id: 'iaso.polio.label.provinceOption',
        defaultMessage: 'PROVINCE',
    },
    PREPARING: {
        id: 'iaso.polio.PREPARING',
        defaultMessage: 'Preparing',
    },
    ROUND1START: {
        id: 'iaso.polio.ROUND1START',
        defaultMessage: 'Round 1 started',
    },
    ROUND1DONE: {
        id: 'iaso.polio.ROUND1DONE',
        defaultMessage: 'Round 1 completed',
    },
    ROUND2START: {
        id: 'iaso.polio.ROUND2START',
        defaultMessage: 'Round 2 started',
    },
    ROUND2DONE: {
        id: 'iaso.polio.ROUND2DONE',
        defaultMessage: 'Round 2 completed',
    },
    filter: {
        id: 'iaso.polio.label.filter',
        defaultMessage: 'Filter',
    },
    RoundStartFrom: {
        id: 'iaso.polio.label.RoundStartFrom',
        defaultMessage: 'Round start date from',
    },
    RoundStartTo: {
        id: 'iaso.polio.label.RoundStartTo',
        defaultMessage: 'Round start date to',
    },
    sortAsc: {
        id: 'iaso.polio.label.sortAsc',
        defaultMessage: 'Sort ascending',
    },
    sortDesc: {
        id: 'iaso.polio.label.sortDesc',
        defaultMessage: 'Sort descending',
    },
    search: {
        id: 'iaso.polio.label.search',
        defaultMessage: 'Search',
    },
    fastPrevious: {
        id: 'iaso.polio.label.calendar.fastPrevious',
        defaultMessage: 'Previous 4 weeks',
    },
    previous: {
        id: 'iaso.polio.label.calendar.previous',
        defaultMessage: 'Previous week',
    },
    next: {
        id: 'iaso.polio.label.calendar.next',
        defaultMessage: 'Next week',
    },
    fastNext: {
        id: 'iaso.polio.label.calendar.fastNext',
        defaultMessage: 'Next 4 weeks',
    },
    selectDate: {
        id: 'iaso.polio.label.calendar.selectDate',
        defaultMessage: 'Select a date',
    },
    clear: {
        id: 'iaso.polio.label.clear',
        defaultMessage: 'Clear',
    },
    lqas: {
        id: 'iaso.polio.label.lqas',
        defaultMessage: 'LQAS',
    },
    childrenChecked: {
        id: 'iaso.polio.label.childrenChecked',
        defaultMessage: 'Children checked',
    },
    childrenMarked: {
        id: 'iaso.polio.label.childrenMarked',
        defaultMessage: 'Children with mark',
    },
    passing: {
        id: 'iaso.polio.label.passed',
        defaultMessage: 'Passed',
    },
    countryPassing: {
        id: 'iaso.polio.label.countryPassing',
        defaultMessage: '80% or more districts passed',
    },
    countryFailing: {
        id: 'iaso.polio.label.countryFailing',
        defaultMessage: 'Less than 80% districts passed',
    },
    '1lqasOK': {
        id: 'iaso.polio.label.passed',
        defaultMessage: 'Passed',
    },
    disqualified: {
        id: 'iaso.polio.label.disqualified',
        defaultMessage: 'Disqualified',
    },
    '2lqasDisqualified': {
        id: 'iaso.polio.label.disqualified',
        defaultMessage: 'Disqualified',
    },
    failing: {
        id: 'iaso.polio.label.failed',
        defaultMessage: 'Failed',
    },
    '3lqasFail': {
        id: 'iaso.polio.label.failed',
        defaultMessage: 'Failed',
    },
    districtsNotFound: {
        id: 'iaso.polio.label.districtsNotFound',
        defaultMessage: 'Districts not found',
    },
    districtName: {
        id: 'iaso.polio.label.name',
        defaultMessage: 'Name',
    },
    datesIgnored: {
        id: 'iaso.polio.label.datesIgnored',
        defaultMessage: 'Dates ignored',
    },
    lqasResults: {
        id: 'iaso.polio.label.lqasResults',
        defaultMessage: 'LQAS results',
    },
    im: {
        id: 'iaso.polio.label.im',
        defaultMessage: 'IM',
    },
    '1imOK': {
        id: 'iaso.polio.label.imOK',
        defaultMessage: '>95%',
    },
    '2imWarning': {
        id: 'iaso.polio.label.imWarning',
        defaultMessage: '90%-94%',
    },
    '3imFail': {
        id: 'iaso.polio.label.imFail',
        defaultMessage: '<90%',
    },
    imResults: {
        id: 'iaso.polio.label.imResults',
        defaultMessage: 'IM Results',
    },
    enable_send_weekly_email: {
        id: 'iaso.polio.label.enableSendWeeklyEmail',
        defaultMessage: 'Send a weekly e-mail reminder',
    },
    emailListTooltip: {
        id: 'iaso.polio.label.emailListTooltip',
        defaultMessage: 'Change email list via country configuration',
    },
    emailListEmpty: {
        id: 'iaso.polio.label.emailListEmpty',
        defaultMessage: 'No email configured for this country',
    },
    emailListLabel: {
        id: 'iaso.polio.label.emailListLabel',
        defaultMessage: 'Configured emails :',
    },
    emailNotifyButton: {
        id: 'iaso.polio.label.emailNotifyButton',
        defaultMessage: 'Notify coordinators by e-mail',
    },
    lqasPerRegion: {
        id: 'iaso.polio.label.lqasPerRegion',
        defaultMessage:
            'Districts passing LQAS per region (based on districts found)',
    },
    imPerRegion: {
        id: 'iaso.polio.label.imPerRegion',
        defaultMessage:
            'Vaccination ratio per region (based on districts found)',
    },
    vacine: {
        id: 'iaso.polio.vaccines',
        defaultMessage: 'Vaccines',
    },
    vaccinated: {
        id: 'iaso.polio.label.vaccinated',
        defaultMessage: 'Vaccinated',
    },
    spreadsheetImportTitle: {
        id: 'iaso.polio.label.spreadsheetImportTitle',
        defaultMessage: 'Imported from SpreadSheet : ',
    },
    childabsent: {
        id: 'iaso.polio.label.childabsent',
        defaultMessage: 'Child absent',
    },
    House_not_visited: {
        id: 'iaso.polio.label.house_not_visited',
        defaultMessage: 'House not visited',
    },
    Other: {
        id: 'iaso.polio.label.other',
        defaultMessage: 'Other',
    },
    Vaccinated_but_not_FM: {
        id: 'iaso.polio.label.vaccinated_but_not_fm',
        defaultMessage: 'Vaccinated but not marked',
    },
    Non_Compliance: {
        id: 'iaso.polio.label.non_compliance',
        defaultMessage: 'Non compliance',
    },
    Child_was_asleep: {
        id: 'iaso.polio.label.child_was_asleep',
        defaultMessage: 'Child asleep',
    },
    Child_is_a_visitor: {
        id: 'iaso.polio.label.child_is_a_visitor',
        defaultMessage: 'Child is a visitor',
    },
    reasonsNoFingerMarked: {
        id: 'iaso.polio.label.reasonsNoFingerMarked',
        defaultMessage: 'Reasons finger not marked',
    },
    childrenNoMark: {
        id: 'iaso.polio.label.childrenNoMark',
        defaultMessage: 'Children not marked',
    },
    caregivers_informed: {
        id: 'iaso.polio.label.caregivers_informed',
        defaultMessage: 'Caregivers informed',
    },
    Others: {
        id: 'iaso.polio.label.others',
        defaultMessage: 'Others',
    },
    TV: {
        id: 'iaso.polio.label.TV',
        defaultMessage: 'TV',
    },
    Radio: {
        id: 'iaso.polio.label.Radio',
        defaultMessage: 'Radio',
    },
    Gong_gong: {
        id: 'iaso.polio.label.Gong_gong',
        defaultMessage: 'Gong gong',
    },
    Mob_VanPA: {
        id: 'iaso.polio.label.Mob_VanPA',
        defaultMessage: 'Mob_VanPA',
    },
    H2H_Mobilizer: {
        id: 'iaso.polio.label.H2H_Mobilizer',
        defaultMessage: 'H2H_Mobilizer',
    },
    IEC_Materials: {
        id: 'iaso.polio.label.IEC_Materials',
        defaultMessage: 'IEC_Materials',
    },
    Volunteers: {
        id: 'iaso.polio.label.Volunteers',
        defaultMessage: 'Volunteers',
    },
    Health_worker: {
        id: 'iaso.polio.label.Health_worker',
        defaultMessage: 'Health worker',
    },
    Opinion_leader: {
        id: 'iaso.polio.label.Opinion_leader',
        defaultMessage: 'Opinion leader',
    },
    Com_Info_centre: {
        id: 'iaso.polio.label.Com_Info_centre',
        defaultMessage: 'Com_Info_centre',
    },
    Religious_leader: {
        id: 'iaso.polio.label.Religious_leader',
        defaultMessage: 'Religious leader',
    },
    MobileMessaging_SocialMedia: {
        id: 'iaso.polio.label.MobileMessaging_SocialMedia',
        defaultMessage: 'Mobile messaging or social media',
    },
    numberCaregiversInformed: {
        id: 'iaso.polio.label.numberCaregiversInformed',
        defaultMessage: 'Number of caregivers informed',
    },
    ratioCaregiversInformed: {
        id: 'iaso.polio.label.ratioCaregiversInformed',
        defaultMessage: 'caregivers informed',
    },
    imGlobal: {
        id: 'iaso.polio.label.imGlobal',
        defaultMessage: 'Global IM',
    },
    imIHH: {
        id: 'iaso.polio.label.imIHH',
        defaultMessage: 'IM in household',
    },
    imOHH: {
        id: 'iaso.polio.label.imOHH',
        defaultMessage: 'IM out of household',
    },
    Tot_child_Absent_HH: {
        id: 'iaso.polio.label.Tot_child_Absent_HH',
        defaultMessage: 'Child absent',
    },
    Tot_child_Asleep_HH: {
        id: 'iaso.polio.label.Tot_child_Asleep_HH',
        defaultMessage: 'Child asleep',
    },
    Tot_child_NC_HH: {
        id: 'iaso.polio.label.Tot_child_NC_HH',
        defaultMessage: 'Refusal',
    },
    Tot_child_NotVisited_HH: {
        id: 'iaso.polio.label.Tot_child_NotVisited_HH',
        defaultMessage: 'Not visited',
    },
    Tot_child_NotRevisited_HH: {
        id: 'iaso.polio.label.Tot_child_NotRevisited_HH',
        defaultMessage: 'Not revisited',
    },
    Tot_child_Others_HH: {
        id: 'iaso.polio.label.Tot_child_Others_HH',
        defaultMessage: 'Other',
    },
    Tot_child_VaccinatedRoutine: {
        id: 'iaso.polio.label.Tot_child_VaccinatedRoutine',
        defaultMessage: 'Child vaccinated in routine',
    },
    noDataFound: {
        id: 'iaso.polio.label.noDataFound',
        defaultMessage: 'No data found',
    },
    collectionStats: {
        id: 'iaso.polio.label.collectionStats',
        defaultMessage: 'Collection stats',
    },
    reportingDistricts: {
        id: 'iaso.polio.label.reportingDistricts',
        defaultMessage: 'Reporting districts',
    },
    total_child_checked: {
        id: 'iaso.polio.label.total_child_checked',
        defaultMessage: 'Children seen',
    },
    total_sites_visited: {
        id: 'iaso.polio.label.total_sites_visited',
        defaultMessage: 'Sites visited',
    },
    ratioUnvaccinated: {
        id: 'iaso.polio.label.ratioUnvaccinated',
        defaultMessage: 'Unvaccinated',
    },
    mainCaregiverInfoSource: {
        id: 'iaso.polio.label.mainCaregiverInfoSource',
        defaultMessage: 'Main source of information',
    },
    totalCaregiversSurveyed: {
        id: 'iaso.polio.label.totalCaregiversSurveyed',
        defaultMessage: 'Caregivers surveyed',
    },
    noScope: {
        id: 'iaso.polio.label.noScope',
        defaultMessage: 'Plese select a scope for the campaign',
    },
    districtsNeedMatching: {
        id: 'iaso.polio.label.districtsNeedMatching',
        defaultMessage: 'Some districts need matching. Please contact an admin',
    },
    noScopeFound: {
        id: 'iaso.polio.label.noScopeFound',
        defaultMessage: 'No scope found',
    },
    childrenNfmAbsent: {
        id: 'iaso.polio.label.childrenNfmAbsent',
        defaultMessage: 'Children absent',
    },
    reasonsForAbsence: {
        id: 'iaso.polio.label.reasonsForAbsence',
        defaultMessage: 'Reasons for absence of non-vaccinated children',
    },
    Market: {
        id: 'iaso.polio.label.market',
        defaultMessage: 'Market',
    },
    Tot_child_Abs_Market: {
        id: 'iaso.polio.label.market',
        defaultMessage: 'Market',
    },
    In_playground: {
        id: 'iaso.polio.label.playground',
        defaultMessage: 'At playground',
    },
    Tot_child_Abs_Play_areas: {
        id: 'iaso.polio.label.playground',
        defaultMessage: 'At playground',
    },
    Farm: {
        id: 'iaso.polio.label.farm',
        defaultMessage: 'Farm',
    },
    Tot_child_Abs_Farm: {
        id: 'iaso.polio.label.farm',
        defaultMessage: 'Farm',
    },
    School: {
        id: 'iaso.polio.label.school',
        defaultMessage: 'School',
    },
    Tot_child_Abs_School: {
        id: 'iaso.polio.label.school',
        defaultMessage: 'School',
    },
    Travelled: {
        id: 'iaso.polio.label.travelled',
        defaultMessage: 'Travelling',
    },
    Tot_child_Abs_Travelling: {
        id: 'iaso.polio.label.travelled',
        defaultMessage: 'Travelling',
    },
    unknown: {
        id: 'iaso.polio.label.unknown',
        defaultMessage: 'Unknown',
    },
    Tot_child_Abs_Social_event: {
        id: 'iaso.polio.label.socialEvent',
        defaultMessage: 'Social event',
    },
    Tot_child_Abs_Parent_Absent: {
        id: 'iaso.polio.label.parentAbsent',
        defaultMessage: 'Parent absent',
    },
    Tot_child_Abs_Other: {
        id: 'iaso.polio.label.other',
        defaultMessage: 'Other',
    },
    showOnlyDeleted: {
        id: 'iaso.polio.showDeletedCampaigns',
        defaultMessage: 'Show deleted campaigns',
    },
    deleted_at: {
        id: 'iaso.forms.deleted_at',
        defaultMessage: 'Deleted',
    },
    restoreCampaign: {
        id: 'iaso.polio.restoreCampaign',
        defaultMessage: 'Restore campaign',
    },
    all: {
        id: 'iaso.polio.label.all',
        defaultMessage: 'All',
    },
    ALL: {
        id: 'iaso.polio.label.all',
        defaultMessage: 'All',
    },
    regular: {
        id: 'iaso.polio.label.regular',
        defaultMessage: 'Regular',
    },
    campaignType: {
        id: 'iaso.polio.label.campaignType',
        defaultMessage: 'Campaign type',
    },
    lqasImDateTooltip: {
        id: 'iaso.polio.tooltip.label.lqasImDate',
        defaultMessage:
            'No date found in campaign data, using default value based on round date',
    },
    noDateFound: {
        id: 'iaso.polio.placeholder.noDateFound',
        defaultMessage: 'No date found',
    },
    preparednessIntro: {
        id: 'iaso.polio.preparednessIntro',
        defaultMessage:
            'Configure the Google Sheets that will be used to import the preparedness data for the round.',
    },
    preparednessRoundStarted: {
        id: 'iaso.polio.preparednessRoundStarted',
        defaultMessage: "Preparedness can't be edited if round already started",
    },
    badRoundNumbers: {
        id: 'iaso.polio.badRoundNumbers',
        defaultMessage: 'Forms with the wrong round number',
    },
    groupedCampaigns: {
        defaultMessage: 'Grouped campaigns',
        id: 'iaso.polio.label.groupedCampaigns',
    },
    countryBlock: {
        defaultMessage: 'Country block',
        id: 'iaso.polio.label.countryBlock',
    },
    updated_at: {
        id: 'iaso.forms.updated_at',
        defaultMessage: 'Updated',
    },
    created_at: {
        id: 'iaso.forms.created_at',
        defaultMessage: 'Created',
    },
    deleteTitle: {
        id: 'iaso.entities.dialog.deleteTitle',
        defaultMessage: 'Are you sure you want to delete this entity?',
    },
    deleteText: {
        id: 'iaso.label.deleteText',
        defaultMessage: 'This operation cannot be undone.',
    },
    save: {
        id: 'iaso.label.save',
        defaultMessage: 'Save',
    },
    close: {
        id: 'iaso.label.close',
        defaultMessage: 'Close',
    },
    editGroupedCampaign: {
        id: 'iaso.polio.label.editGroupedCampaign',
        defaultMessage: 'Edit grouped campaign',
    },
    campaignsToLink: {
        id: 'iaso.polio.label.campaignsToLink',
        defaultMessage: 'Campaigns to link',
    },
    testCampaign: {
        id: 'iaso.polio.label.testCampaign',
        defaultMessage: 'Test campaign',
    },
    is_test: {
        id: 'iaso.polio.label.is_test',
        defaultMessage: 'Test campaigns/On hold status',
    },
    testCampaigns: {
        id: 'iaso.polio.label.testCampaigns',
        defaultMessage: 'Test campaigns',
    },
    round: {
        id: 'iaso.polio.label.round',
        defaultMessage: 'Round',
    },
    rounds: {
        id: 'iaso.polio.form.label.rounds',
        defaultMessage: 'Rounds',
    },
    roundEmptyStartDate: {
        id: 'iaso.polio.forms.emptyStartDate',
        defaultMessage: 'Round {roundNumber} has no start date',
    },
    roundEmptyEndDate: {
        id: 'iaso.polio.forms.emptyEndDate',
        defaultMessage: 'Round {roundNumber} has no end date',
    },
    deleteRound: {
        id: 'iaso.polio.forms.deleteRound',
        defaultMessage: 'Delete round',
    },
    lastRound: {
        id: 'iaso.polio.label.lastRound',
        defaultMessage: 'Last round',
    },
    fieldRequired: {
        id: 'iaso.polio.form.fieldRequired',
        defaultMessage: 'This field is required',
    },
    invalidDate: {
        id: 'iaso.polio.form.invalidDate',
        defaultMessage: 'Date is invalid',
    },
    startDatefrom: {
        id: 'iaso.label.startDatefrom',
        defaultMessage: 'Start date from',
    },
    endDateUntil: {
        id: 'iaso.label.endDateUntil',
        defaultMessage: 'End date until',
    },
    addCampaign: {
        id: 'iaso.polio.budget.label.addCampaign',
        defaultMessage: 'Add campaign',
    },
    details: {
        defaultMessage: 'Details',
        id: 'iaso.label.details',
    },
    author: {
        defaultMessage: 'Author',
        id: 'iaso.polio.label.author',
    },
    destination: {
        defaultMessage: 'Destination',
        id: 'iaso.polio.label.destination',
    },
    note: {
        defaultMessage: 'note',
        id: 'iaso.polio.label.note',
    },
    notes: {
        defaultMessage: 'comments',
        id: 'iaso.polio.label.notes',
    },
    submission: {
        defaultMessage: 'Submission',
        id: 'iaso.polio.label.submission',
    },
    comments: {
        defaultMessage: 'Comments',
        id: 'iaso.polio.label.comments',
    },
    comment: {
        defaultMessage: 'Comment',
        id: 'iaso.polio.label.comment',
    },
    validation_ongoing: {
        defaultMessage: 'Approval ongoing',
        id: 'iaso.polio.label.approval_ongoing',
    },
    validated: {
        defaultMessage: 'Approved',
        id: 'iaso.polio.label.approved',
    },
    rejected: {
        defaultMessage: 'Rejected',
        id: 'iaso.polio.label.rejected',
    },
    newBudgetStep: {
        defaultMessage: 'New budget step',
        id: 'iaso.polio.label.newBudgetStep',
    },
    resendFiles: {
        defaultMessage: 'Retry sending files',
        id: 'iaso.polio.label.resendFiles',
    },
    addStep: {
        defaultMessage: 'Add step',
        id: 'iaso.polio.label.addStep',
    },
    send: {
        defaultMessage: 'Send',
        id: 'iaso.polio.label.send',
    },
    step: {
        defaultMessage: 'Step',
        id: 'iaso.polio.label.step',
    },
    cc_emails: {
        defaultMessage: 'Cc emails',
        id: 'iaso.polio.label.cc_emails',
    },
    filesUpload: {
        defaultMessage: 'Files',
        id: 'iaso.polio.label.filesUpload',
    },
    viewFiles: {
        defaultMessage: 'View files',
        id: 'iaso.polio.label.viewFiles',
    },
    noFile: {
        defaultMessage: 'No file found',
        id: 'iaso.polio.label.noFile',
    },
    steps: {
        defaultMessage: 'Steps',
        id: 'iaso.polio.label.steps',
    },
    budgetFiles: {
        defaultMessage: '{type} sent by {author} to {recipients} on {date}',
        id: 'iaso.polio.label.budgetFiles',
    },
    latestEventDate: {
        defaultMessage: 'Latest event date',
        id: 'iaso.polio.label.latestEventDate',
    },
    latestEvent: {
        defaultMessage: 'Latest event',
        id: 'iaso.polio.label.latestEvent',
    },
    last_budget_event: {
        defaultMessage: 'Latest event',
        id: 'iaso.polio.label.latestEvent',
    },
    noBudgetSubmitted: {
        defaultMessage: 'No budget submitted',
        id: 'iaso.polio.label.noBudgetSubmitted',
    },
    budgetEventCreated: {
        defaultMessage: 'New budget step created',
        id: 'iaso.polio.label.budgetEventCreated',
    },
    budgetUpdated: {
        defaultMessage: 'Budget updated',
        id: 'iaso.polio.label.budgetUpdated',
    },
    tryUpdateStep: {
        defaultMessage: 'Resend budget data?',
        id: 'iaso.polio.title.tryUpdateStep',
    },
    budgetFilesUploaded: {
        defaultMessage: 'Budget files uploaded',
        id: 'iaso.polio.label.budgetFilesUploaded',
    },
    budgetEventFinalized: {
        defaultMessage: 'Budget event finalized',
        id: 'iaso.polio.label.budgetEventFinalized',
    },
    requiredField: {
        id: 'iaso.forms.error.fieldRequired',
        defaultMessage: 'This field is required',
    },
    validation: {
        id: 'iaso.polio.forms.options.approval',
        defaultMessage: 'Approval',
    },
    emailFormat: {
        id: 'iaso.forms.options.emailFormat',
        defaultMessage: 'Please use correctly formatted email addresses',
    },
    urlFormat: {
        id: 'iaso.forms.options.urlFormat',
        defaultMessage: 'Please use correctly formatted URL',
    },
    budgetTypeError: {
        id: 'iaso.forms.options.budgetTypeError',
        defaultMessage:
            'Value should be one of "submission", "comments" or "validation"',
    },
    links: {
        defaultMessage: 'Links',
        id: 'iaso.label.links',
    },
    deleteBudgetEvent: {
        defaultMessage: 'Delete budget event',
        id: 'iaso.polio.label.deleteBudgetEvent',
    },
    showDeleted: {
        id: 'iaso.polio.label.showDeleted',
        defaultMessage: 'Show deleted',
    },
    restore: {
        id: 'iaso.polio.label.restore',
        defaultMessage: 'Restore',
    },
    internal: {
        id: 'iaso.polio.label.internal',
        defaultMessage: 'Internal',
    },
    approve: {
        id: 'iaso.polio.label.approve',
        defaultMessage: 'Approve',
    },
    approveBudgetForCampaign: {
        id: 'iaso.polio.label.approveBudgetForCampaign',
        defaultMessage: 'Approve budget for campaign: {campaign}',
    },
    approveBudget: {
        id: 'iaso.polio.label.approveBudget',
        defaultMessage: 'Approve budget?',
    },
    rejectBudget: {
        id: 'iaso.polio.label.rejectBudget',
        defaultMessage: 'Reject budget?',
    },
    sendComment: {
        id: 'iaso.polio.label.sendComment',
        defaultMessage: 'Send comment',
    },
    rejectBudgetForCampaign: {
        id: 'iaso.polio.label.rejectBudgetForCampaign',
        defaultMessage: 'Reject budget for campaign: {campaign}',
    },
    Community_leader: {
        id: 'iaso.polio.label.Community_leader',
        defaultMessage: 'Community leader',
    },
    Neighbour: {
        id: 'iaso.polio.label.Neighbour',
        defaultMessage: 'Neighbour',
    },
    Teachers_Student: {
        id: 'iaso.polio.label.Teachers_Student',
        defaultMessage: 'Teachers',
    },
    Town_crier: {
        id: 'iaso.polio.label.Town_crier',
        defaultMessage: 'Town crier',
    },
    by: {
        id: 'iaso.polio.label.by',
        defaultMessage: 'by {author}',
    },
    onDate: {
        id: 'iaso.polio.label.onDate',
        defaultMessage: 'on {date}',
    },
    seeFullComment: {
        id: 'iaso.polio.label.seeFullComment',
        defaultMessage: 'See full comment',
    },
    files: {
        id: 'iaso.polio.label.files',
        defaultMessage: 'files',
    },
    see: {
        id: 'iaso.polio.label.see',
        defaultMessage: 'See',
    },
    add: {
        id: 'iaso.polio.label.add',
        defaultMessage: 'Add',
    },
    cannotDisplayMap: {
        id: 'iaso.polio.label.cannotDisplayMap',
        defaultMessage: 'Cannot display map',
    },
    map: {
        id: 'iaso.polio.label.map',
        defaultMessage: 'Map',
    },
    amount: {
        id: 'iaso.polio.label.amount',
        defaultMessage: 'Amount',
    },
    review: {
        id: 'iaso.polio.label.review',
        defaultMessage: 'Review',
    },
    transmission: {
        id: 'iaso.polio.label.transmission',
        defaultMessage: 'Transmission',
    },
    feedback: {
        id: 'iaso.polio.label.feedback',
        defaultMessage: 'Feedback',
    },
    request: {
        id: 'iaso.polio.label.request',
        defaultMessage: 'Request',
    },
    seeProcedure: {
        id: 'iaso.polio.label.seeProcedure',
        defaultMessage: 'See procedure',
    },
    sentToTeam: {
        id: 'iaso.polio.label.sentToTeam',
        defaultMessage: 'Sent to team',
    },
    sentByTeam: {
        id: 'iaso.polio.label.sentByTeam',
        defaultMessage: 'Sent by team',
    },
    exportToPdf: {
        id: 'iaso.polio.label.exportToPdf',
        defaultMessage: 'Export to pdf',
    },
    exportToExcel: {
        id: 'iaso.polio.label.exportToExcel',
        defaultMessage: 'Export to XLSX',
    },
    userWithoutTeam: {
        id: 'iaso.polio.error.label.userWithoutTeam',
        defaultMessage: 'User should be part of a team',
    },
    userNeedsTeam: {
        id: 'iaso.polio.error.label.userNeedsTeam',
        defaultMessage:
            'You need to be part of a team to create or edit budget events',
    },
    vialsDestroyed: {
        id: 'iaso.polio.label.vialsDestroyed',
        defaultMessage: 'Unusable vials destroyed',
    },
    vials_destroyed: {
        id: 'iaso.polio.label.vialsDestroyed',
        defaultMessage: 'Unusable vials destroyed',
    },
    destructions: {
        id: 'iaso.polio.label.destructions',
        defaultMessage: 'Destructions',
    },
    destructionReceptionDate: {
        id: 'iaso.polio.label.destructionReceptionDate',
        defaultMessage: 'Reception of the destruction report',
    },
    destructionReportDate: {
        id: 'iaso.polio.label.destructionReportDate',
        defaultMessage: 'Date of the destruction report',
    },
    dateSignedVrf: {
        id: 'iaso.polio.label.dateSignedVrf',
        defaultMessage: 'Date signed VRF received',
    },
    date_signed_vrf_received: {
        id: 'iaso.polio.label.dateSignedVrf',
        defaultMessage: 'Date signed VRF received',
    },
    wastageRatio: {
        id: 'iaso.polio.label.wastageRatio',
        defaultMessage: 'Wastage ratio',
    },
    dosesPerVial: {
        id: 'iaso.polio.label.dosesPerVial',
        defaultMessage: 'Doses per vial',
    },
    reportingDelays: {
        id: 'iaso.polio.label.reportingDelays',
        defaultMessage: 'Reporting delays',
    },
    reporting_delays_hc_to_district: {
        id: 'iaso.polio.label.healthCentreToDistrict',
        defaultMessage: 'Health centers to district',
    },
    reporting_delays_district_to_region: {
        id: 'iaso.polio.label.districtToRegionalLevel',
        defaultMessage: 'District to regional level',
    },
    reporting_delays_region_to_national: {
        id: 'iaso.polio.label.regionalToNationalLevel',
        defaultMessage: 'Regional to national level',
    },
    healthCentreToDistrict: {
        id: 'iaso.polio.label.healthCentreToDistrict',
        defaultMessage: 'Health centers to district',
    },
    districtToRegionalLevel: {
        id: 'iaso.polio.label.districtToRegionalLevel',
        defaultMessage: 'District to regional level',
    },
    regionalToNationalLevel: {
        id: 'iaso.polio.label.regionalToNationalLevel',
        defaultMessage: 'Regional to national level',
    },
    receptionPreAlert: {
        id: 'iaso.polio.label.receptionPreAlert',
        defaultMessage: 'Reception of the pre-alert',
    },
    receptionVaccineArrivalReport: {
        id: 'iaso.polio.label.receptionVaccineArrivalReport',
        defaultMessage: 'Reception of Arrival Report',
    },
    estimatedDateOfArrival: {
        id: 'iaso.polio.label.estimatedDateOfArrival',
        defaultMessage: 'Estimated date of arrival',
    },
    vialsShipped: {
        id: 'iaso.polio.label.vialsShipped',
        defaultMessage: 'Vials shipped',
    },
    vials_received: {
        id: 'iaso.polio.label.vialsShipped',
        defaultMessage: 'Vials shipped',
    },
    po_numbers: {
        id: 'iaso.polio.label.poNumbers',
        defaultMessage: 'PO numbers',
    },
    formAReception: {
        id: 'iaso.polio.label.formAReception',
        defaultMessage: 'Reception of national Form A',
    },
    forma_reception: {
        id: 'iaso.polio.label.formAReception',
        defaultMessage: 'Reception of national Form A',
    },
    formADate: {
        id: 'iaso.polio.label.formADate',
        defaultMessage: 'Form A date',
    },
    forma_date: {
        id: 'iaso.polio.label.formADate',
        defaultMessage: 'Form A date',
    },
    formAComment: {
        id: 'iaso.polio.label.formAComment',
        defaultMessage: 'Comment on form A',
    },
    forma_comment: {
        id: 'iaso.polio.label.formAComment',
        defaultMessage: 'Comment on form A',
    },
    formAUsableVials: {
        id: 'iaso.polio.label.formAUsableVials',
        defaultMessage: 'Usable vials',
    },
    forma_usable_vials: {
        id: 'iaso.polio.label.formAUsableVials',
        defaultMessage: 'Usable vials',
    },
    formAUnusableVials: {
        id: 'iaso.polio.label.formAUnusableVials',
        defaultMessage: 'Unusable vials',
    },
    forma_unusable_vials: {
        id: 'iaso.polio.label.formAUnusableVials',
        defaultMessage: 'Unusable vials',
    },
    formAMissingVials: {
        id: 'iaso.polio.label.formAMissingVials',
        defaultMessage: 'Number of missing vials from the national form',
    },
    forma_missing_vials: {
        id: 'iaso.polio.label.formAMissingVials',
        defaultMessage: 'Number of missing vials from the national form',
    },
    days: {
        id: 'iaso.polio.label.days',
        defaultMessage: 'Days',
    },
    vaccineManagement: {
        id: 'iaso.polio.label.vaccineManagement',
        defaultMessage: 'Vaccine management',
    },
    shipment: {
        id: 'iaso.polio.label.shipment',
        defaultMessage: 'Shipment',
    },
    shipments: {
        id: 'iaso.polio.label.shipments',
        defaultMessage: 'Shipments',
    },
    formA: {
        id: 'iaso.polio.label.formA',
        defaultMessage: 'Form A',
    },
    destruction: {
        id: 'iaso.polio.label.destruction',
        defaultMessage: 'Destruction',
    },
    date_destruction: {
        id: 'iaso.polio.label.destructionDate',
        defaultMessage: 'Destruction date',
    },
    addVaccine: {
        id: 'iaso.polio.label.addVaccine',
        defaultMessage: 'Add vaccine',
    },
    removeLastVaccine: {
        id: 'iaso.polio.label.removeLastVaccine',
        defaultMessage: 'Remove last vaccine',
    },
    addShipment: {
        id: 'iaso.polio.label.addShipment',
        defaultMessage: 'Add shipment',
    },
    removeLastShipment: {
        id: 'iaso.polio.label.removeLastShipment',
        defaultMessage: 'Remove last shipment',
    },
    addDestruction: {
        id: 'iaso.polio.label.addDestruction',
        defaultMessage: 'Add destruction',
    },
    removeLastDestruction: {
        id: 'iaso.polio.label.removeLastDestruction',
        defaultMessage: 'Remove last destruction',
    },
    addLink: {
        id: 'iaso.polio.label.addLink',
        defaultMessage: 'Add link',
    },
    removeLastLink: {
        id: 'iaso.polio.label.removeLastLink',
        defaultMessage: 'Remove last link',
    },
    destructionDateAndVialsDestroyed: {
        id: 'iaso.polio.label.destructionDateAndVialsDestroyed',
        defaultMessage:
            'Destruction date and Vials destroyed need to be filled together',
    },
    formaFieldsTogether: {
        id: 'iaso.polio.label.formaFieldsTogether',
        defaultMessage: 'All Form A fields need to be filled together',
    },
    shipmentFieldsTogether: {
        id: 'iaso.polio.label.shipmentFieldsTogether',
        defaultMessage: 'All shipment fields need to be filled together',
    },
    destructionFieldsTogether: {
        id: 'iaso.polio.label.destructionFieldsTogether',
        defaultMessage: 'All destruction fields need to be filled together',
    },
    scopeUnlockConditions: {
        id: 'iaso.polio.label.scopeUnlockConditions',
        defaultMessage:
            'Select initial region and encode dates for at least one round to unlock Scope tab',
    },
    campaignHistory: {
        id: 'iaso.polio.campaign.campaignHistory',
        defaultMessage: 'Campaign History',
    },
    campaingDropdownLabel: {
        id: 'iaso.polio.label.campaignDropdownLabel',
        defaultMessage: 'Modification date',
    },
    error: {
        id: 'iaso.polio.campaign.campaignHistory.error',
        defaultMessage: 'Can not find an history with this campaign or log id',
    },
    key: {
        id: 'iaso.polio.campaign.key',
        defaultMessage: 'Key',
    },
    label: {
        id: 'iaso.polio.label.label',
        defaultMessage: 'Label',
    },
    value: {
        id: 'iaso.polio.campaign.value',
        defaultMessage: 'Value',
    },
    typeNotSupported: {
        id: 'iaso.polio.campaign.typeNotSupported',
        defaultMessage: 'Type not supported yet: {type}',
    },
    last_modified_by: {
        id: 'iaso.instance.last_modified_by',
        defaultMessage: 'Modified by',
    },
    seeLogDetail: {
        id: 'iaso.polio.campaign.seeLogDetail',
        defaultMessage: 'See more details',
    },
    form: {
        id: 'iaso.polio.campaign.form',
        defaultMessage: 'Form',
    },
    initial_org_unit: {
        id: 'iaso.polio.campaign.initial_org_unit',
        defaultMessage: 'Org Unit',
    },
    gpei_email: {
        id: 'iaso.polio.label.gpei_email',
        defaultMessage: 'Email GPEI',
    },
    cvdpv_notified_at: {
        id: 'iaso.polio.label.cvdpv_notified_at',
        defaultMessage: 'CVDPV Notification date',
    },
    pv_notified_at: {
        id: 'iaso.polio.label.pv_notified_at',
        defaultMessage: 'PV Notification',
    },
    three_level_call_at: {
        id: 'iaso.polio.form.label.threelevelCall',
        defaultMessage: '3 level call',
    },
    detection_status: {
        id: 'iaso.polio.label.detection_status',
        defaultMessage: 'Detection status',
    },
    creation_email_send_at: {
        id: 'iaso.polio.label.creation_email_send_at',
        defaultMessage: 'Email creation date',
    },
    risk_assessment_responsible: {
        id: 'iaso.polio.label.risk_assessment_responsible',
        defaultMessage: 'Risk assessment responsible',
    },
    detection_rrt_oprtt_approval_at: {
        id: 'iaso.polio.label.detection_rrt_oprtt_approval_at',
        defaultMessage: 'Detection rrt oprtt oprtt',
    },
    id: {
        id: 'iaso.polio.label.campaign.id',
        defaultMessage: 'Id',
    },
    group: {
        id: 'iaso.polio.label.group',
        defaultMessage: 'Group',
    },
    number: {
        id: 'iaso.polio.label.round.number',
        defaultMessage: 'Round number',
    },
    domain: {
        id: 'iaso.polio.label.domain',
        defaultMessage: 'Domain',
    },
    attachments: {
        id: 'iaso.polio.label.attachments',
        defaultMessage: 'Attachments',
    },
    clickToHide: {
        id: 'iaso.polio.label.clickToHide',
        defaultMessage: 'Click to hide',
    },
    clickToShow: {
        id: 'iaso.polio.label.clickToShow',
        defaultMessage: 'Click to show',
    },
    showHidden: {
        id: 'iaso.polio.label.showHidden',
        defaultMessage: 'Show hidden',
    },
    url: {
        id: 'iaso.polio.label.url',
        defaultMessage: 'Url',
    },
    displayedName: {
        id: 'iaso.polio.label.displayedName',
        defaultMessage: 'Displayed name',
    },
    linksOrFilesRequired: {
        id: 'iaso.polio.label.linksOrFilesRequired',
        defaultMessage: 'You need to attach at least a link or a file',
    },
    lastStep: {
        id: 'iaso.polio.label.lastStep',
        defaultMessage: 'Last step',
    },
    nextSteps: {
        id: 'iaso.polio.label.nextSteps',
        defaultMessage: 'Possible next steps',
    },
    searchInScopeOrAllDistricts: {
        id: 'iaso.polio.label.searchInScopeOrAllDistricts',
        defaultMessage: 'Search districts in scope',
    },
    emailWillBeSentTo: {
        id: 'iaso.polio.label.emailWillBeSentTo',
        defaultMessage: 'The following teams will be notified by email:',
    },
    teams: {
        id: 'iaso.polio.config.teams',
        defaultMessage: 'Team(s) for the Budget workflow',
    },
    rrtOprttApproval: {
        id: 'iaso.polio.form.label.rrtOprttApproval',
        defaultMessage: 'RRT/OPRTT Approval',
    },
    risk_assessment_rrt_oprtt_approval_at: {
        id: 'iaso.polio.form.label.risk_assessment_rrt_oprtt_approval_at',
        defaultMessage: 'RRT/ORPG-Approval',
    },
    loading: {
        id: 'iaso.label.loading',
        defaultMessage: 'Loading',
    },
    noOptions: {
        id: 'iaso.label.noOptions',
        defaultMessage: 'No result found',
    },
    selectRoundsToDisplay: {
        id: 'iaso.polio.form.label.selectRoundsToDisplay',
        defaultMessage: 'Select rounds to display',
    },
    latest: {
        id: 'iaso.polio.form.label.latest',
        defaultMessage: 'Latest',
    },
    approved_by_unicef: {
        id: 'iaso.polio.form.label.approved_by_unicef',
        defaultMessage: 'Approved by UNICEF',
    },
    approved_by_who: {
        id: 'iaso.polio.form.label.approved_by_who',
        defaultMessage: 'Approved by WHO',
    },
    feedback_sent_to_orpg_operations_who: {
        id: 'iaso.polio.form.label.feedback_sent_to_orpg_operations_who',
        defaultMessage: 'Feedback requested by WHO',
    },
    feedback_sent_to_orpg_operations_unicef: {
        id: 'iaso.polio.form.label.feedback_sent_to_orpg_operations_unicef',
        defaultMessage: 'Feedback requested by UNICEF',
    },
    submitted_for_approval: {
        id: 'iaso.polio.form.label.submitted_for_approval',
        defaultMessage: 'Submitted for approval',
    },
    re_submitted_to_orpg_operations1: {
        id: 'iaso.polio.form.label.re_submitted_to_orpg_operations1',
        defaultMessage: 'Resubmitted to ORPG Operations',
    },
    re_submitted_to_orpg_operations2: {
        id: 'iaso.polio.form.label.re_submitted_to_orpg_operations2',
        defaultMessage: 'Resubmitted to ORPG Operations (ORPG wider)',
    },
    submitted_to_orpg_operations2: {
        id: 'iaso.polio.form.label.submitted_to_orpg_operations2',
        defaultMessage: 'Submitted to ORPG Operations (ORPG wider)',
    },
    re_submitted_to_orpg: {
        id: 'iaso.polio.form.label.re_submitted_to_orpg_wider',
        defaultMessage: 'Resubmitted to ORPG wider group',
    },
    feedback_sent_to_rrt2: {
        id: 'iaso.polio.form.label.feedback_sent_to_rrt2',
        defaultMessage: 'Feedback sent to RRT (ORPG wider)',
    },
    submitted_to_orpg_wider: {
        id: 'iaso.polio.form.label.submitted_to_orpg_wider',
        defaultMessage: 'Submitted to ORPG wider',
    },
    feedback_sent_to_rrt1: {
        id: 'iaso.polio.form.label.feedback_sent_to_rrt1',
        defaultMessage: 'Feedback sent to RRT',
    },
    submitted_to_orpg_operations1: {
        id: 'iaso.polio.form.label.submitted_to_orpg_operations1',
        defaultMessage: 'Submitted to ORPG Ops',
    },
    re_submitted_to_rrt: {
        id: 'iaso.polio.form.label.re_submitted_to_rrt',
        defaultMessage: 'Resubmitted to RRT',
    },
    feedback_sent_to_gpei: {
        id: 'iaso.polio.form.label.feedback_sent_to_gpei',
        defaultMessage: 'Feedback sent to GPEI coordinator',
    },
    submitted_to_rrt: {
        id: 'iaso.polio.form.label.submitted_to_rrt',
        defaultMessage: 'Submitted to RRT',
    },
    gpei_consolidated_budgets: {
        id: 'iaso.polio.form.label.gpei_consolidated_budgets',
        defaultMessage: 'Consolidation by GPEI coordinator',
    },
    unicef_sent_budget: {
        id: 'iaso.polio.form.label.unicef_sent_budget',
        defaultMessage: 'UNICEF CO sent budget',
    },
    who_sent_budget: {
        id: 'iaso.polio.form.label.who_sent_budget',
        defaultMessage: 'WHO CO sent budget',
    },
    approval_confirmed: {
        id: 'iaso.polio.form.label.approval_confirmed',
        defaultMessage: 'Approval confirmed',
    },
    ra_completed: {
        id: 'iaso.polio.form.label.ra_completed',
        defaultMessage: 'Risk Assessment completed',
    },
    fundsRelease: {
        id: 'iaso.polio.form.label.fundsRelease',
        defaultMessage: 'Funds release',
    },
    budgetApproval: {
        id: 'iaso.polio.form.label.budgetApproval',
        defaultMessage: 'Budget Approval',
    },
    approval: {
        id: 'iaso.polio.form.label.approval',
        defaultMessage: 'Approval',
    },
    ORPGReview: {
        id: 'iaso.polio.form.label.ORPGReview',
        defaultMessage: 'ORPG review',
    },
    RRTReview: {
        id: 'iaso.polio.form.label.RRTReview',
        defaultMessage: 'RRT review',
    },
    budgetRequest: {
        id: 'iaso.polio.form.label.budgetRequest',
        defaultMessage: 'Budget request',
    },
    override: {
        id: 'iaso.polio.form.label.override',
        defaultMessage: 'Override',
    },
    newBudgetState: {
        id: 'iaso.polio.form.label.newBudgetState',
        defaultMessage: 'New budget state',
    },
    budget_current_state_label: {
        id: 'iaso.polio.form.label.newBudgetState',
        defaultMessage: 'New budget state',
    },
    stepCancelled: {
        id: 'iaso.polio.form.label.stepCancelled',
        defaultMessage: 'Admin override cancelled this step',
    },
    stepSkipped: {
        id: 'iaso.polio.form.label.stepSkipped',
        defaultMessage: 'Admin override skipped this step',
    },
    TO_SUBMIT: {
        id: 'iaso.polio.form.label.TO_SUBMIT',
        defaultMessage: 'To submit',
    },
    SUBMITTED: {
        id: 'iaso.polio.form.label.SUBMITTED',
        defaultMessage: 'Submitted',
    },
    REVIEWED: {
        id: 'iaso.polio.form.label.REVIEWED',
        defaultMessage: 'Reviewed by RRT',
    },
    APPROVED: {
        id: 'iaso.polio.form.label.APPROVED',
        defaultMessage: 'Approved',
    },
    date: {
        id: 'iaso.polio.form.label.date',
        defaultMessage: 'Date',
    },
    editionDisabled: {
        id: 'iaso.polio.form.label.editionDisabled',
        defaultMessage: 'Edition disabled',
    },
    repeatBudgetStep: {
        id: 'iaso.polio.form.label.repeatBudgetStep',
        defaultMessage: 'Re-send step for corrections or as reminder',
    },
    importExcelLinefile: {
        id: 'iaso.polio.import_file.label',
        defaultMessage: 'Excel Line File',
    },
    importLineList: {
        id: 'iaso.polio.import_line_list',
        defaultMessage: 'Import Line List',
    },
    campaignImportSuccess: {
        id: 'iaso.polio.import_line_list.successMessage',
        defaultMessage: 'Imported successfully {amount} campaign(s)',
    },
    futureDateError: {
        id: 'iaso.polio.validation.futureDateError',
        defaultMessage: 'This date should not be in the future',
    },
    onsetAfterNotificationError: {
        id: 'iaso.polio.validation.onsetAfterNotificationError',
        defaultMessage: 'Date of onset should be before virus notification',
    },
    onsetAfterOutbreakDeclarationError: {
        id: 'iaso.polio.validation.onsetAfterOutbreakDeclarationError',
        defaultMessage: 'Date of onset should be before outbreak declaration',
    },
    virusNotificationAfterOutbreakDeclarationError: {
        id: 'iaso.polio.validation.virusNotificationAfterOutbreakDeclarationError',
        defaultMessage:
            'Virus notification should be before outbreak declaration',
    },
    reasonForDateChange: {
        id: 'iaso.polio.label.reasonForDateChange',
        defaultMessage: 'Reason for date change',
    },
    editRoundDates: {
        id: 'iaso.polio.label.editRoundDates',
        defaultMessage: 'Edit round dates',
    },
    ENCODING_ERROR: {
        id: 'iaso.polio.label.ENCODING_ERROR',
        defaultMessage: 'Encoding error',
    },
    INITIAL_DATA: {
        id: 'iaso.polio.label.INITIAL_DATA',
        defaultMessage: 'Initial data',
    },
    VACCINES_NOT_ARRIVED_IN_COUNTRY: {
        id: 'iaso.polio.label.VACCINES_NOT_ARRIVED_IN_COUNTRY',
        defaultMessage: 'Vaccines not arrived in country',
    },
    VACCINES_NOT_DELIVERED_OPS_LEVEL: {
        id: 'iaso.polio.label.VACCINES_NOT_DELIVERED_OPS_LEVEL',
        defaultMessage: 'Vaccines not delivered at operational level',
    },
    FUNDS_NOT_ARRIVED_IN_COUNTRY: {
        id: 'iaso.polio.label.FUNDS_NOT_ARRIVED_IN_COUNTRY',
        defaultMessage: 'Funds not arrived in country',
    },
    FUNDS_NOT_RECEIVED_OPS_LEVEL: {
        id: 'iaso.polio.label.FUNDS_NOT_RECEIVED_OPS_LEVEL',
        defaultMessage: 'Funds not received at operational level',
    },
    PREPAREDNESS_LEVEL_NOT_REACHED: {
        id: 'iaso.polio.label.PREPAREDNESS_LEVEL_NOT_REACHED',
        defaultMessage: 'Preparedness level no reached',
    },
    CAMPAIGN_SYNCHRONIZATION: {
        id: 'iaso.polio.label.CAMPAIGN_SYNCHRONIZATION',
        defaultMessage: 'Campaigns synchronization',
    },
    MOH_DECISION: {
        id: 'iaso.polio.label.MOH_DECISION',
        defaultMessage: 'Decision from MOH',
    },
    OTHER_ACTIVITIES: {
        id: 'iaso.polio.label.OTHER_ACTIVITIES',
        defaultMessage: 'Integrate with other vaccination activities',
    },
    PUBLIC_HOLIDAY: {
        id: 'iaso.polio.label.PUBLIC_HOLIDAY',
        defaultMessage: 'Delayed to observe public holiday',
    },
    SECURITY_CONTEXT: {
        id: 'iaso.polio.label.SECURITY_CONTEXT',
        defaultMessage: 'Security context',
    },
    CAMPAIGN_MOVED_FORWARD_BY_MOH: {
        id: 'iaso.polio.label.CAMPAIGN_MOVED_FORWARD_BY_MOH',
        defaultMessage: 'Campaign moved forward by MOH',
    },
    previousEndDate: {
        id: 'iaso.polio.label.previousEndDate',
        defaultMessage: 'Previous end date',
    },
    previousStartDate: {
        id: 'iaso.polio.label.previousStartDate',
        defaultMessage: 'Previous start date',
    },
    dateOfChange: {
        id: 'iaso.polio.label.dateOfChange',
        defaultMessage: 'Date of change',
    },
    modifiedBy: {
        id: 'iaso.polio.label.modifiedBy',
        defaultMessage: 'Modified by',
    },
    historyForRound: {
        id: 'iaso.polio.label.historyForRound',
        defaultMessage: 'History for round {roundNumber}',
    },
    seeHistory: {
        id: 'iaso.polio.label.seeHistory',
        defaultMessage: 'See history',
    },
    mobilePayment: {
        id: 'iaso.polio.campaign.mobilePayment',
        defaultMessage: 'Mobile Payment',
    },
    lqasMap: {
        id: 'iaso.polio.campaign.lqasMap',
        defaultMessage: 'LQAS map',
    },
    byCountry: {
        id: 'iaso.polio.campaign.byCountry',
        defaultMessage: 'By country',
    },
    penultimate: {
        id: 'iaso.polio.lqasim.penultimate',
        defaultMessage: 'Penultimate',
    },
    legend: {
        id: 'iaso.polio.label.legend',
        defaultMessage: 'Legend',
    },
    '3months': {
        id: 'iaso.polio.label.3months',
        defaultMessage: '3 months',
    },
    '6months': {
        id: 'iaso.polio.label.6months',
        defaultMessage: '6 months',
    },
    '9months': {
        id: 'iaso.polio.label.9months',
        defaultMessage: '9 months',
    },
    '12months': {
        id: 'iaso.polio.label.12months',
        defaultMessage: '12 months',
    },
    selectPeriod: {
        id: 'iaso.polio.label.selectPeriod',
        defaultMessage: 'Select period',
    },
    chooseDates: {
        id: 'iaso.polio.label.chooseDates',
        defaultMessage: 'Choose dates',
    },
    refreshPage: {
        id: 'iaso.polio.label.refreshPage',
        defaultMessage: 'Refresh page',
    },
<<<<<<< HEAD
    vaccinemodule: {
        id: 'iaso.polio.title.vaccinemodule',
        defaultMessage: 'Vaccine module',
    },
    nopv2Auth: {
        id: 'iaso.polio.title.nopv2Auth',
        defaultMessage: 'NOPV2 authorisations',
    },
    editAuth: {
        id: 'iaso.polio.title.editAuth',
        defaultMessage: 'Edit authorisation',
    },
    signature: {
        id: 'iaso.polio.label.signature',
        defaultMessage: 'Signature',
    },
    expired: {
        id: 'iaso.polio.label.expired',
        defaultMessage: 'Expired',
    },
    quantity: {
        id: 'iaso.polio.label.quantity',
        defaultMessage: 'Quantity',
    },
    currentAuthorisedQuantity: {
        id: 'iaso.polio.label.currentAuthorisedQuantity',
        defaultMessage: 'Current authorised quantity',
    },
    expirationDate: {
        id: 'iaso.polio.label.expirationDate',
        defaultMessage: 'Expiration date',
    },
    currentExpirationDate: {
        id: 'iaso.polio.label.currentExpirationDate',
        defaultMessage: 'Current expiration date',
    },
    nextExpirationDate: {
        id: 'iaso.polio.label.nextExpirationDate',
        defaultMessage: 'Next expiration date',
    },
    dateForExpired: {
        id: 'iaso.polio.error.dateForExpired',
        defaultMessage: 'Expired authorisations can only have past dates',
    },
    mostRecentAuthStatus: {
        id: 'iaso.polio.table.label.mostRecentAuthStatus',
        defaultMessage: 'Most recent authorisation status',
=======
    districtsInScope: {
        id: 'iaso.polio.label.districtsInScope',
        defaultMessage: 'Districts in scope',
>>>>>>> 280f5360
    },
});

export default MESSAGES;<|MERGE_RESOLUTION|>--- conflicted
+++ resolved
@@ -2294,7 +2294,9 @@
         id: 'iaso.polio.label.refreshPage',
         defaultMessage: 'Refresh page',
     },
-<<<<<<< HEAD
+    districtsInScope: {
+        id: 'iaso.polio.label.districtsInScope',
+        defaultMessage: 'Districts in scope',
     vaccinemodule: {
         id: 'iaso.polio.title.vaccinemodule',
         defaultMessage: 'Vaccine module',
@@ -2342,11 +2344,6 @@
     mostRecentAuthStatus: {
         id: 'iaso.polio.table.label.mostRecentAuthStatus',
         defaultMessage: 'Most recent authorisation status',
-=======
-    districtsInScope: {
-        id: 'iaso.polio.label.districtsInScope',
-        defaultMessage: 'Districts in scope',
->>>>>>> 280f5360
     },
 });
 
