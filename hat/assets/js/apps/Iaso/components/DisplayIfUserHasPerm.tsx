--- conflicted
+++ resolved
@@ -7,12 +7,7 @@
 
 type Props = {
     permissions: string[];
-<<<<<<< HEAD
-    children: ReactElement;
-    strict?: boolean;
-=======
     children: false | ReactElement;
->>>>>>> 9abe91e5
 };
 
 export const DisplayIfUserHasPerm: FunctionComponent<Props> = ({
@@ -21,15 +16,11 @@
     strict = false,
 }) => {
     const currentUser = useCurrentUser();
-<<<<<<< HEAD
     if (strict) {
-        if (userHasAllPermissions(permissions, currentUser)) {
+        if (userHasAllPermissions(permissions, currentUser) && children) {
             return children;
         }
-    } else if (userHasOneOfPermissions(permissions, currentUser)) {
-=======
-    if (userHasOneOfPermissions(permissions, currentUser) && children) {
->>>>>>> 9abe91e5
+    } else if (userHasOneOfPermissions(permissions, currentUser) && children) {
         return children;
     }
 
