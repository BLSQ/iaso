import csv
import datetime
import io
from typing import List, Any

import xlsxwriter  # type: ignore
from django.core.paginator import Paginator
<<<<<<< HEAD
from django.db import models
from django.db.models import Q, Max
=======
from django.db.models import Max
>>>>>>> 82c49950
from django.http import JsonResponse, HttpResponse
from django.shortcuts import get_object_or_404
from django_filters.rest_framework import DjangoFilterBackend  # type: ignore
from rest_framework import filters
from rest_framework import serializers
from rest_framework.decorators import action
from rest_framework.request import Request
from rest_framework.response import Response

from iaso.api.common import TimestampField, ModelViewSet, DeletionFilterBackend
from iaso.models import Entity, Instance, EntityType, FormVersion


class EntityTypeSerializer(serializers.ModelSerializer):
    class Meta:
        model = EntityType
        fields = [
            "id",
            "name",
            "created_at",
            "updated_at",
            "reference_form",
            "entities_count",
            "account",
            "fields_detail_info_view",
            "fields_list_view",
        ]

    created_at = TimestampField(read_only=True)
    updated_at = TimestampField(read_only=True)
    entities_count = serializers.SerializerMethodField()

    @staticmethod
    def get_entities_count(obj: EntityType):
        return Entity.objects.filter(entity_type=obj.id).count()


class EntitySerializer(serializers.ModelSerializer):
    class Meta:
        model = Entity
        fields = [
            "id",
            "name",
            "uuid",
            "created_at",
            "updated_at",
            "attributes",
            "entity_type",
            "entity_type_name",
            "instances",
            "submitter",
            "org_unit",
        ]

    entity_type_name = serializers.SerializerMethodField()
    attributes = serializers.SerializerMethodField()
    submitter = serializers.SerializerMethodField()
    org_unit = serializers.SerializerMethodField()

    def get_attributes(self, entity: Entity):
        if entity.attributes:
            return entity.attributes.as_full_model()
        return None

    def get_org_unit(self, entity: Entity):
        if entity.attributes and entity.attributes.org_unit:
            return entity.attributes.org_unit.as_location(with_parents=True)
        return None

    def get_submitter(self, entity: Entity):
        try:
            # TODO: investigate type issue on next line
            submitter = entity.attributes.created_by.username  # type: ignore
        except AttributeError:
            submitter = None
        return submitter

    @staticmethod
    def get_entity_type_name(obj: Entity):
        return obj.entity_type.name if obj.entity_type else None


class EntityTypeViewSet(ModelViewSet):
    results_key = "types"
    remove_results_key_if_paginated = True
    filter_backends = [filters.OrderingFilter, DjangoFilterBackend]

    def get_serializer_class(self):
        return EntityTypeSerializer

    def get_queryset(self):
        search = self.request.query_params.get("search", None)
        queryset = EntityType.objects.filter(account=self.request.user.iaso_profile.account)
        if search:
            queryset = queryset.filter(name__icontains=search)
        return queryset


def export_entity_as_xlsx(entities):
    mem_file = io.BytesIO()
    workbook = xlsxwriter.Workbook(mem_file)
    worksheet = workbook.add_worksheet("entity")
    worksheet.set_column(0, 100, 30)
    row_color = workbook.add_format({"bg_color": "#FFC7CE"})
    row = 0
    col = 0
    filename = ""
    for entity in entities:
        res = {"entity": EntitySerializer(entity, many=False).data}
        worksheet.set_row(row, cell_format=row_color)
        worksheet.write(row, col, f"{entity.name.upper()}:")
        row += 1
        for k, v in res["entity"].items():
            try:
                fields_list = entity.entity_type.fields_list_view
            except TypeError:
                raise serializers.ValidationError(
                    {"error": "You must provide a field view list in order to export the entities."}
                )
            if fields_list is not None:
                if k in fields_list or k == "attributes":
                    if k == "attributes":
                        for k_, v_ in res["entity"]["attributes"]["file_content"].items():
                            worksheet.write(row, col, k_)
                            worksheet.write(row + 1, col, v_)
                            col += 1
                    else:
                        worksheet.write(row, col, k)
                        worksheet.write(row + 1, col, v)
                        col += 1
        col = 0
        row += 2
        filename = entity.name
    filename = "EXPORT_ENTITIES.xlsx" if len(entities) > 1 else f"{filename.upper()}_ENTITY.xlsx"
    workbook.close()
    mem_file.seek(0)
    response = HttpResponse(mem_file, content_type="application/vnd.openxmlformats-officedocument.spreadsheetml.sheet")
    response["Content-Disposition"] = "attachment; filename=%s" % filename
    return response


def export_entity_as_csv(entities):
    header = []
    data = []
    filename = ""
    possible_field_list = []
    # NOT WORKING ATM
    for entity in entities:
        res = entity.attributes.json
        benef_data = [None]
        if res is not None:
            for k, v in res.items():
                try:
                    fields_list = entity.entity_type.fields_list_view
                    for f in fields_list:
                        if f is None:
                            raise serializers.ValidationError(
                                {"error": "You must provide a field view list in order to export the entities."}
                            )
                except TypeError:
                    raise serializers.ValidationError(
                        {"error": "You must provide a field view list in order to export the entities."}
                    )

                for f in entity.attributes.form.possible_fields:
                    for k_, v_ in f.items():
                        if k_ == "name" and v_ not in possible_field_list:
                            possible_field_list.append(v_)
                for h in possible_field_list:
                    if h in fields_list and h not in header:
                        header.append(h)
        i = 0
        for h in header:
            for k, v in res.items():
                match = False
                if k == h:
                    benef_data.append(f"found at {k}")
                if i < len(header):
                    i += 1
                else:
                    i = 0
        data.append(benef_data)
        filename = entity.name
    filename = f"EXPORT_ENTITIES.csv" if len(entities) > 1 else f"{filename.upper()}_ENTITY.csv"

    response = HttpResponse(
        content_type="txt/csv",
        headers={"Content-Disposition": f"attachment; filename={filename}"},
    )
    writer = csv.writer(response)
    writer.writerow(header)
    writer.writerows(data)

    return response


class EntityViewSet(ModelViewSet):
    """Entity API

    list: /api/entity

    list entity by entity type: /api/entity/?entity_type_id=ids

    details =/api/entity/<id>

    export entity list: /api/entity/?xlsx=true

    export entity by entity type: /api/entity/entity_type_ids=ids&?xlsx=true

    export entity submissions list: /api/entity/export_entity_submissions_list/?id=id

    **replace xlsx by csv to export as csv
    """

    results_key = "entities"
    remove_results_key_if_paginated = True
    filter_backends = [filters.OrderingFilter, DjangoFilterBackend, DeletionFilterBackend]

    def get_serializer_class(self):
        return EntitySerializer

    def get_queryset(self):
        search = self.request.query_params.get("search", None)
        org_unit_id = self.request.query_params.get("orgUnitId", None)
        date_from = self.request.query_params.get("dateFrom", None)
        date_to = self.request.query_params.get("dateTo", None)
        entity_type = self.request.query_params.get("entity_type", None)
        entity_type_ids = self.request.query_params.get("entity_type_ids", None)
        by_uuid = self.request.query_params.get("by_uuid", None)
        form_name = self.request.query_params.get("form_name", None)
        show_deleted = self.request.query_params.get("show_deleted", None)
        created_by_id = self.request.query_params.get("created_by_id", None)
        created_by_team_id = self.request.query_params.get("created_by_team_id", None)

        queryset = Entity.objects.filter(account=self.request.user.iaso_profile.account)
        if form_name:
            queryset = queryset.filter(attributes__form__name__icontains=form_name)
        if search:
            queryset = queryset.filter(
                Q(name__icontains=search) | Q(uuid__icontains=search) | Q(attributes__json__icontains=search)
            )
        if by_uuid:
            queryset = queryset.filter(uuid=by_uuid)
        if entity_type:
            queryset = queryset.filter(name=entity_type)
        if entity_type_ids:
            queryset = queryset.filter(entity_type_id__in=entity_type_ids.split(","))
        if org_unit_id:
            queryset = queryset.filter(attributes__org_unit__id=org_unit_id)
        if date_from:
            # TODO: see if we use created_at as reference date (or latest instance creation, update, ...)
            queryset = queryset.filter(created_at__gte=date_from)
        if date_to:
            queryset = queryset.filter(created_at__lte=date_to)
        if show_deleted:
            queryset = queryset.filter(deleted_at__isnull=True)
        if created_by_id:
            queryset = queryset.filter(attributes__created_by_id=created_by_id)
        if created_by_team_id:
            queryset = queryset.filter(attributes__created_by__teams__id=created_by_team_id)

        # location

        return queryset

    def create(self, request, *args, **kwargs):
        data = request.data
        entity_type = get_object_or_404(EntityType, pk=int(data["entity_type"]))
        instance = get_object_or_404(Instance, uuid=data["attributes"])
        account = request.user.iaso_profile.account
        # Avoid duplicates
        if Entity.objects.filter(attributes=instance):
            raise serializers.ValidationError({"attributes": "Entity with this attribute already exists."})

        entity = Entity.objects.create(name=data["name"], entity_type=entity_type, attributes=instance, account=account)
        serializer = EntitySerializer(entity, many=False)
        return Response(serializer.data)

    @action(detail=False, methods=["POST", "GET"])
    def bulk_create(self, request, *args, **kwargs):
        created_entities = []
        data = request.data if isinstance(request.data, list) else [request.data]
        # allows multiple create
        if request.method == "POST":
            for entity in data:
                instance = get_object_or_404(Instance, uuid=entity["attributes"])
                # Avoid duplicates
                if Entity.objects.filter(attributes=instance):
                    raise serializers.ValidationError(
                        {"attributes": "Entity with the attribute '{0}' already exists.".format(entity["attributes"])}
                    )
                entity_type = get_object_or_404(EntityType, pk=int(entity["entity_type"]))
                account = request.user.iaso_profile.account
                Entity.objects.create(
                    name=entity["name"], entity_type=entity_type, attributes=instance, account=account
                )
                created_entities.append(entity)
            return JsonResponse(created_entities, safe=False)
        entities = Entity.objects.filter(account=request.user.iaso_profile.account)
        serializer = EntitySerializer(entities, many=True)
        return Response(serializer.data)

    def list(self, request: Request, *args, **kwargs):
        queryset = self.filter_queryset(self.get_queryset())
        csv_format = request.GET.get("csv", None)
        xlsx_format = request.GET.get("xlsx", None)
        pk = request.query_params.get("id", None)
        # TODO: investigate if request.user can be anonymous here
        account = self.request.user.iaso_profile.account  # type: ignore
        entity_type_ids = request.query_params.get("entity_type_ids", None)
        limit = request.GET.get("limit", None)
        page_offset = request.GET.get("page", 1)
        orders = request.GET.get("order", "-created_at").split(",")
        order_columns = request.GET.get("order_columns", None)

        queryset = queryset.order_by(*orders)
        if xlsx_format or csv_format:
            if pk:
                # FIXME: the next line references a non-existing field? (entity_type_ids instead of entity_type_id?)
                entities = Entity.objects.filter(account=account, entity_type_ids=pk)  # type: ignore
            else:
                entities = Entity.objects.filter(account=account)
            if xlsx_format:
                return export_entity_as_xlsx(entities)
            if csv_format:
                return export_entity_as_csv(entities)

        # annotate with last instance on Entity, to allow ordering by it
        entities = queryset.annotate(last_saved_instance=Max("instances__created_at"))
        result_list = []
        columns_list: List[Any] = []

        # -- Allow ordering by the field inside the Entity.
        fields_on_entity = [f.name for f in Entity._meta.get_fields()]
        # add field in the annotation
        fields_on_entity += entities.query.annotations.keys()
        # check if the ordering column is on Entity or annotation,
        # otherwise assume it's part of the attributes
        new_order_columns = []
        if order_columns:
            # FIXME: next line: a string variable is reused for a list, cna we avoid that?
            order_columns = order_columns.split(",")  # type: ignore
            for order_column in order_columns:
                # Remove eventual leading -
                order_column_name = order_column.lstrip("-")
                if order_column_name.split("__")[0] in fields_on_entity:
                    new_order_columns.append(order_column)
                else:
                    new_name = "-" if order_column.startswith("-") else ""
                    new_name += "attributes__json__" + order_column_name
                    new_order_columns.append(new_name)

        entities = entities.order_by(*new_order_columns)

        if entity_type_ids is None or (entity_type_ids is not None and len(entity_type_ids.split(",")) > 1):
            for entity in entities:
                attributes = entity.attributes
                attributes_pk = None
                attributes_ou = None
                file_content = None
                if attributes is not None:
                    file_content = entity.attributes.get_and_save_json_of_xml().get("file_content", None)  # type: ignore
                    attributes_pk = attributes.pk
                    # FIXME: what if entity.attributes.org_unit is None?
                    attributes_ou = entity.attributes.org_unit.as_location(with_parents=True)  # type: ignore
                name = None
                program = None
                if file_content is not None:
                    name = file_content.get("name")
                    program = file_content.get("program")
                result = {
                    "id": entity.id,
                    "uuid": entity.uuid,
                    "name": name,
                    "created_at": entity.created_at,
                    "updated_at": entity.updated_at,
                    "attributes": attributes_pk,
                    "entity_type": entity.entity_type.name,
                    # TODO: investigate typing issue on next line
                    "last_saved_instance": entity.last_saved_instance,  # type: ignore
                    "org_unit": attributes_ou,
                    "program": program,
                }
                result_list.append(result)
        else:
            for entity in entities:
                attributes = entity.attributes
                attributes_ou = None
                file_content = None
                if attributes is not None:
                    # FIXME: what if entity.attributes is None?
                    file_content = entity.attributes.get_and_save_json_of_xml().get("file_content", None)  # type: ignore
                    # FIXME: what if entity.attributes.org_unit is None?
                    attributes_ou = entity.attributes.org_unit.as_location(with_parents=True)  # type: ignore
                columns_list = []
                program = None
                if file_content is not None:
                    program = file_content.get("program")
                # FIXME: what if entity.entity_type.reference_form is None?
                possible_fields_list = entity.entity_type.reference_form.possible_fields  # type: ignore
                # FIXME: investigate typing error on next line
                for items in possible_fields_list:  # type: ignore
                    for k, v in items.items():
                        if k == "name":
                            # FIXME: investigate typing error on next line
                            if v in entity.entity_type.fields_list_view:  # type: ignore
                                columns_list.append(items)
                result = {
                    "id": entity.pk,
                    "uuid": entity.uuid,
                    "entity_type": entity.entity_type.name,
                    "created_at": entity.created_at,
                    "updated_at": entity.updated_at,
                    "org_unit": attributes_ou,
                    # FIXME: investigate typing error on next line
                    "last_saved_instance": entity.last_saved_instance,  # type: ignore
                    "program": program,
                }

                # Get data from xlsform
                if attributes is not None:
                    # TODO: investigate typing error on next line
                    for k, v in entity.attributes.json.items():  # type: ignore
                        if k in list(entity.entity_type.fields_list_view):  # type: ignore
                            result[k] = v
                    result_list.append(result)

            columns_list = [i for n, i in enumerate(columns_list) if i not in columns_list[n + 1 :]]
            columns_list = [c for c in columns_list if len(c) > 2]

        if limit:
            limit_int = int(limit)
            page_offset = int(page_offset)
            paginator = Paginator(result_list, limit_int)

            if page_offset > paginator.num_pages:
                page_offset = paginator.num_pages
            page = paginator.page(page_offset)
            return Response(
                {
                    "count": paginator.count,
                    "has_next": page.has_next(),
                    "has_previous": page.has_previous(),
                    "page": page_offset,
                    "pages": paginator.num_pages,
                    "limit": limit_int,
                    "columns": columns_list,
                    "result": map(lambda x: x, page.object_list),
                }
            )

        response = {"columns": columns_list, "result": result_list}
        return Response(response)

    @action(detail=False, methods=["GET"])
    def export_entity_submissions_list(self, request):
        entity_id = request.GET.get("id", None)
        entity = get_object_or_404(Entity, pk=entity_id)
        instances = Instance.objects.filter(entity=entity)
        xlsx = request.GET.get("xlsx", None)
        csv_exp = request.GET.get("csv", None)
        fields = ["Submissions for the form", "Created", "Last Sync", "Org Unit", "Submitter", "Actions"]
        date = datetime.datetime.now().strftime("%Y-%m-%d")

        if xlsx:
            mem_file = io.BytesIO()
            workbook = xlsxwriter.Workbook(mem_file)
            worksheet = workbook.add_worksheet("entity")
            worksheet.set_column(0, 100, 30)
            row = 0
            col = 0

            for f in fields:
                worksheet.write(row, col, f)
                col += 1

            for i in instances:
                row += 1
                col = 0
                data = [
                    i.form.name,
                    i.created_at.strftime("%Y-%m-%d %H:%M:%S"),
                    i.updated_at.strftime("%Y-%m-%d %H:%M:%S"),
                    i.org_unit.name,
                    i.created_by.username,
                    "",
                ]
                for d in data:
                    worksheet.write(row, col, d)
                    col += 1
            filename = f"{entity}_details_list_{date}.xlsx"
            workbook.close()
            mem_file.seek(0)
            response = HttpResponse(
                mem_file, content_type="application/vnd.openxmlformats-officedocument.spreadsheetml.sheet"
            )
            response["Content-Disposition"] = "attachment; filename=%s" % filename
            return response

        if csv_exp:
            filename = f"{entity}_details_list_{date}.csv"
            response = HttpResponse(
                content_type="txt/csv",
                headers={"Content-Disposition": f"attachment; filename={filename}"},
            )

            writer = csv.writer(response)
            writer.writerow(fields)

            for i in instances:
                data_list = [
                    i.form.name,
                    i.created_at.strftime("%Y-%m-%d %H:%M:%S"),
                    i.updated_at.strftime("%Y-%m-%d %H:%M:%S"),
                    i.org_unit.name,
                    i.created_by.username,
                    "",
                ]
                writer.writerow(data_list)

            return response

        return super().list(request)<|MERGE_RESOLUTION|>--- conflicted
+++ resolved
@@ -5,12 +5,7 @@
 
 import xlsxwriter  # type: ignore
 from django.core.paginator import Paginator
-<<<<<<< HEAD
-from django.db import models
-from django.db.models import Q, Max
-=======
 from django.db.models import Max
->>>>>>> 82c49950
 from django.http import JsonResponse, HttpResponse
 from django.shortcuts import get_object_or_404
 from django_filters.rest_framework import DjangoFilterBackend  # type: ignore
