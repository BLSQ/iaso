--- conflicted
+++ resolved
@@ -16,22 +16,21 @@
 from iaso.api.common import ModelViewSet
 from iaso.models import OrgUnit
 from iaso.models.org_unit import OrgUnitType
-<<<<<<< HEAD
+
 
 from django.utils.timezone import now
 from datetime import timedelta
 import json
 
 from .models import Campaign, Config, LineListImport, URLCache
-from plugins.polio.serializers import CampaignSerializer, PreparednessPreviewSerializer, LineListImportSerializer
-=======
+
 from plugins.polio.serializers import (
     CampaignSerializer,
     PreparednessPreviewSerializer,
     LineListImportSerializer,
     AnonymousCampaignSerializer,
 )
->>>>>>> cdb893d2
+
 from plugins.polio.serializers import (
     CountryUsersGroupSerializer,
 )
