import { defineMessages } from 'react-intl';

const MESSAGES = defineMessages({
    actions: {
        defaultMessage: 'Actions',
        id: 'iaso.label.actions',
    },
    dataSources: {
        defaultMessage: 'Data Sources',
        id: 'iaso.label.dataSources',
    },
    dataSourceName: {
        defaultMessage: 'Data Source name',
        id: 'iaso.dataSources.name',
    },
    dataSourceDescription: {
        defaultMessage: 'Description',
        id: 'iaso.dataSources.description',
    },
    dataSourceReadOnly: {
        defaultMessage: 'Read Only',
        id: 'iaso.dataSources.dataSourceReadOnly',
    },
    projects: {
        id: 'iaso.label.projects',
        defaultMessage: 'Projects',
    },
    save: {
        id: 'iaso.label.save',
        defaultMessage: 'Save',
    },
    close: {
        id: 'iaso.label.close',
        defaultMessage: 'Close',
    },
    edit: {
        id: 'iaso.label.edit',
        defaultMessage: 'Edit',
    },
    add: {
        id: 'iaso.label.add',
        defaultMessage: 'Add',
    },
    createDataSource: {
        defaultMessage: 'Create data sources',
        id: 'iaso.dataSources.create',
    },
    updateDataSource: {
        defaultMessage: 'Update data sources',
        id: 'iaso.dataSources.update',
    },
    cancel: {
        id: 'iaso.label.cancel',
        defaultMessage: 'Cancel',
    },
    defaultSource: {
        id: 'iaso.dataSources.default',
        defaultMessage: 'Default source',
    },
    defaultVersion: {
        id: 'iaso.dataSources.defaultVersion',
        defaultMessage: 'Default version',
    },
    dhisName: {
        id: 'iaso.dataSources.dhisName',
        defaultMessage: 'DHIS name',
    },
    dhisUrl: {
        id: 'iaso.dataSources.dhisUrl',
        defaultMessage: 'DHIS url',
    },
    dhisLogin: {
        id: 'iaso.dataSources.dhisLogin',
        defaultMessage: 'DHIS login',
    },
    dhisPassword: {
        id: 'iaso.dataSources.dhisPassword',
        defaultMessage: 'DHIS password',
    },
    dataSourceVersion: {
        id: 'iaso.dataSources.dataSourceVersion',
        defaultMessage: 'Source version',
    },
    continueOnError: {
        id: 'iaso.dataSources.continueOnError',
        defaultMessage: 'Continue on error',
    },
    validateStatus: {
        id: 'iaso.dataSources.validateStatus',
        defaultMessage: 'Validate status',
    },

    goToCurrentTask: {
        id: 'iaso.dataSources.goToCurrentTask',
        defaultMessage: 'Launch and show task',
    },
    launch: {
        id: 'iaso.label.launch',
        defaultMessage: 'Launch',
    },
    importFromDhis2: {
        id: 'iaso.dataSources.importFromDhis2',
        defaultMessage: 'Import from DHIS2',
    },
    updateFromDhis2: {
        id: 'iaso.dataSources.updateFromDhis2',
        defaultMessage: 'Update version from DHIS2',
    },
    useDefaultDhisSettings: {
        id: 'iaso.dataSources.useDefaultDhisSettings',
        defaultMessage: 'Use default DHIS settings',
    },
    emptyProjectsError: {
        id: 'iaso.datasources.emptyProjectsError',
        defaultMessage: 'Please choose at least one project',
    },
    addTaskTitle: {
        id: 'iaso.datasources.addAskTitle',
        defaultMessage: '{title} - Source: {source} - Version: {version}',
    },
    gpkgChooseFile: {
        id: 'iaso.datasources.gpkg.chooseFile',
        defaultMessage: 'Choose file',
    },
    versionNumber: {
        id: 'iaso.datasources.label.versionNumber',
        defaultMessage: 'Version',
    },
    project: {
        id: 'iaso.datasources.label.project',
        defaultMessage: 'Project',
    },
    gpkgTitle: {
        id: 'iaso.datasources.gpkg.title',
        defaultMessage: 'Import from GeoPackage',
    },
    gpkgTooltip: {
        id: 'iaso.datasources.gpkg.tooltip',
        defaultMessage: 'Import from a GeoPackage file',
    },
    versions: {
        id: 'iaso.datasources.version',
        defaultMessage: 'Versions',
    },
    exportDataSource: {
        id: 'iaso.datasources.exportDataSource',
        defaultMessage: 'Export data source: {dataSourceName}',
    },
    name: {
        id: 'iaso.datasources.options.label.name',
        defaultMessage: 'Name',
    },
    parent: {
        id: 'iaso.datasources.options.label.parent',
        defaultMessage: 'Parent',
    },
    groups: {
        id: 'iaso.datasources.options.label.groups',
        defaultMessage: 'Groups',
    },
    geometry: {
        id: 'iaso.datasources.options.label.geometry',
        defaultMessage: 'Geometry',
    },
    version: {
        id: 'iaso.datasources.options.label.version',
        defaultMessage: 'Version',
    },
    dhis2ExportSure: {
        id: 'iaso.datasources.title.dhis2ExportSure',
        defaultMessage:
            // eslint-disable-next-line no-useless-concat
            'Are you sure? \n' + 'This might make a lot of changes in DHIS2.',
    },
    default: {
        id: 'iaso.datasources.options.label.default',
        defaultMessage: 'default',
    },
    selectTopOrgUnit: {
        id: 'iaso.datasources.label.selectTopOrgUnit',
        defaultMessage: 'Please select top org unit',
    },
    export: {
        id: 'iaso.datasources.button.label.export',
        defaultMessage: 'Export',
    },
    csvPreview: {
        id: 'iaso.datasources.button.label.csvPreview',
        defaultMessage: 'Preview',
    },
    orgUnitTypes: {
        id: 'iaso.datasources.label.orgUnitTypes',
        defaultMessage: 'OrgUnit types',
    },
    status: {
        id: 'iaso.datasources.label.status',
        defaultMessage: 'Status',
    },
    fieldsToExport: {
        id: 'iaso.datasources.label.fieldsToExport',
        defaultMessage: 'Fields to export',
    },
    datasourceSource: {
        id: 'iaso.datasources.label.datasourceSource',
        defaultMessage: 'Version',
    },
    credentials: {
        id: 'iaso.datasources.label.credentials',
        defaultMessage: 'Credentials',
    },
    exportTitle: {
        id: 'iaso.datasources.title.export',
        defaultMessage: 'Org units to export',
    },
    sourceDataSource: {
        id: 'iaso.datasources.title.sourceDataSource',
        defaultMessage: 'Version to compare with to generate export',
    },
    compareAndExport: {
        id: 'iaso.datasources.tooltip.compareAndExport',
        defaultMessage: 'Compare data sources and export to DHIS2',
    },
    credentialsForExport: {
        id: 'iaso.datasources.credentialsForExport',
        defaultMessage: 'Export to:',
    },
    noCredentialsForExport: {
        id: 'iaso.datasources.noCredentialsForExport',
        defaultMessage: 'Please configure DHIS2 on source to enable export',
    },
    copyVersion: {
        id: 'iaso.datasources.copyVersion',
        defaultMessage: 'Copy source version',
    },
    copy: {
        id: 'iaso.datasources.button.label.copy',
        defaultMessage: 'Copy',
    },
    copyVersionWithName: {
        id: 'iaso.datasources.title.copyVersionWithName',
        defaultMessage: 'Copy {sourceName} version {versionNumber} ?',
    },
    copiedVersion: {
        id: 'iaso.datasources.message.copiedVersion',
        defaultMessage: '{sourceName} - version {versionNumber} ',
    },
    willBeCopied: {
        id: 'iaso.datasources.message.willBeCopied',
        defaultMessage: 'will be copied to ',
    },

    copyToSourceWithVersion: {
        id: 'iaso.datasources.message.copyToSourceWithVersion',
        defaultMessage: '{sourceName} - version {versionNumber}',
    },
    overwriteWarning: {
        id: 'iaso.datasources.message.overwriteWarning',
        defaultMessage:
            'Warning: if a version with the selected number already exists, it will be overwritten',
    },
    nextVersion: {
        id: 'iaso.datasources.label.nextVersion',
        defaultMessage: 'Next version',
    },
    destinationVersion: {
        id: 'iaso.datasources.label.destinationVersion',
        defaultMessage: 'Destination version',
    },
    destinationSource: {
        id: 'iaso.datasources.label.destinationSource',
        defaultMessage: 'Destination source',
    },
    chooseVersionNumber: {
        id: 'iaso.datasources.label.chooseVersionNumber',
        defaultMessage: 'Choose version number',
    },
    editSourceVersion: {
        id: 'iaso.datasources.label.editSourceVersion',
        defaultMessage: 'Edit source version',
    },
    copyVersionSuccessMessage: {
        defaultMessage: 'The task has been created',
        id: 'iaso.snackBar.copyVersionSuccessMessage',
    },
    copyVersionErrorMessage: {
        defaultMessage: 'An error occurred while creating the task',
        id: 'iaso.snackBar.copyVersionErrorMessage',
    },
    importFromDhis2Success: {
        defaultMessage: 'Import from DHIS2 was planned with success',
        id: 'iaso.snackBar.importFromDhis2Success',
    },
    importFromDhis2Error: {
        defaulteEssage: 'An error occurred while importing from DHIS2',
        id: 'iaso.snackBar.importFromDhis2Error',
    },
    exportToDhis2Success: {
        defaultMessage: 'Export to DHIS2 was planned with success',
        id: 'iaso.snackBar.exportToDhis2Success',
    },
    exportToDhis2Error: {
        defaultMessage: 'An error occurred while exporting to DHIS2',
        id: 'iaso.snackBar.exportToDhis2Error',
    },
    importGpkgSuccess: {
        defaultMessage: 'Import of gpkg file was planned with success',
        id: 'iaso.snackBar.importGpkgSuccess',
    },
    importGpkgError: {
        defaultMEssage: 'An error occurred while importing the gpkg file',
        id: 'iaso.snackBar.importGpkgError',
    },
<<<<<<< HEAD
    checkDhis2Success: {
        defaultMEssage: 'Connection to server ok',
        id: 'iaso.dataSources.checkDHIS2.success',
    },
    checkDhis2Error: {
        defaultMEssage: 'Connection Error check settings',
        id: 'iaso.dataSources.checkDHIS2.error',
=======
    newEmptyVersionSavedSuccess: {
        defaultMessage: 'New empty version saved successfully',
        id: 'iaso.snackBar.newEmptyVersionSavedSuccess',
    },
    newEmptyVersionError: {
        defaultMessage:
            'An error occurred while creating the new empty version',
        id: 'iaso.snackBar.newEmptyVersionError',
    },
    newEmptyVersion: {
        defaultMessage: 'Create a new empty version',
        id: 'iaso.sourceVersion.label.createNewEmptyVersion',
    },
    newEmptyVersionDescription: {
        defaultMessage: 'It will directly create a new empty version.',
        id: 'iaso.sourceVersion.label.createEmptyVersionDescription',
>>>>>>> b2ee2c80
    },
});

export default MESSAGES;<|MERGE_RESOLUTION|>--- conflicted
+++ resolved
@@ -310,7 +310,6 @@
         defaultMEssage: 'An error occurred while importing the gpkg file',
         id: 'iaso.snackBar.importGpkgError',
     },
-<<<<<<< HEAD
     checkDhis2Success: {
         defaultMEssage: 'Connection to server ok',
         id: 'iaso.dataSources.checkDHIS2.success',
@@ -318,7 +317,7 @@
     checkDhis2Error: {
         defaultMEssage: 'Connection Error check settings',
         id: 'iaso.dataSources.checkDHIS2.error',
-=======
+    },
     newEmptyVersionSavedSuccess: {
         defaultMessage: 'New empty version saved successfully',
         id: 'iaso.snackBar.newEmptyVersionSavedSuccess',
@@ -335,7 +334,6 @@
     newEmptyVersionDescription: {
         defaultMessage: 'It will directly create a new empty version.',
         id: 'iaso.sourceVersion.label.createEmptyVersionDescription',
->>>>>>> b2ee2c80
     },
 });
 
