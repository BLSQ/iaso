--- conflicted
+++ resolved
@@ -6,6 +6,12 @@
 from iaso.models.org_unit import OrgUnit
 from iaso.models.project import Project
 from django.utils import timezone
+
+
+class NestedOrgUnitSerializer(serializers.ModelSerializer):
+    class Meta:
+        model = OrgUnit
+        fields = ["id", "name"]
 
 
 class NestedProjectSerializer(serializers.ModelSerializer):
@@ -48,12 +54,9 @@
     user = NestedUserAuditSerializer()
     user_roles = NestedUserRoleSerializer(many=True)
     projects = NestedProjectSerializer(many=True)
-<<<<<<< HEAD
-=======
     org_units = NestedOrgUnitSerializer(many=True)
     # TODO remopve this line when soft delete implemented
     deleted_at = serializers.SerializerMethodField()
->>>>>>> a3ab53f2
 
     class Meta:
         model = Profile
