from plugins.polio.preparedness.calculator import get_preparedness_score
from django.db.models import fields
from rest_framework import serializers
<<<<<<< HEAD
=======
from iaso.models import Group, OrgUnit
>>>>>>> a8fd7c4d
from .models import Preparedness, Round, Campaign
from .preparedness.parser import (
    open_sheet_by_url,
    get_regional_level_preparedness,
    get_national_level_preparedness,
    InvalidFormatError,
)
from gspread.exceptions import APIError
<<<<<<< HEAD
=======


class GroupSerializer(serializers.ModelSerializer):
    org_units = serializers.PrimaryKeyRelatedField(many=True, allow_empty=True, queryset=OrgUnit.objects.all())

    class Meta:
        model = Group
        fields = ["name", "org_units"]
>>>>>>> a8fd7c4d


class RoundSerializer(serializers.ModelSerializer):
    class Meta:
        model = Round
        fields = "__all__"


class PreparednessSerializer(serializers.ModelSerializer):
    class Meta:
        model = Preparedness
        exclude = ["campaign"]
<<<<<<< HEAD
=======
        extra_kwargs = {"payload": {"write_only": True}}
>>>>>>> a8fd7c4d


class PreparednessPreviewSerializer(serializers.Serializer):
    google_sheet_url = serializers.URLField()

    def validate(self, attrs):
        try:
            sheet = open_sheet_by_url(attrs.get("google_sheet_url"))
            response = {
                "national": get_national_level_preparedness(sheet),
                **get_regional_level_preparedness(sheet),
            }
            response["totals"] = get_preparedness_score(response)
            return response
        except InvalidFormatError as e:
            raise serializers.ValidationError(e.args[0])
        except APIError as e:
            raise serializers.ValidationError(e.args[0].get("message"))

    def to_representation(self, instance):
        return instance


class CampaignSerializer(serializers.ModelSerializer):
    round_one = RoundSerializer()
    round_two = RoundSerializer()
    group = GroupSerializer(required=False)

    preparedness_data = PreparednessSerializer(required=False)
    last_preparedness = PreparednessSerializer(
        required=False,
        read_only=True,
        allow_null=True,
    )

    top_level_org_unit_name = serializers.SerializerMethodField()

    def get_top_level_org_unit_name(self, campaign):
        if campaign.initial_org_unit:
            return campaign.initial_org_unit.name
        return ""

    top_level_org_unit_name = serializers.SerializerMethodField()

    def get_top_level_org_unit_name(self, campaign):
        if campaign.initial_org_unit:
            return campaign.initial_org_unit.name
        return ""

    preparedness_data = PreparednessSerializer(required=False)
    last_preparedness = PreparednessSerializer(
        required=False,
        allow_null=True,
    )

    def create(self, validated_data):
        round_one_data = validated_data.pop("round_one")
        round_two_data = validated_data.pop("round_two")
        preparedness_data = validated_data.pop("preparedness_data", None)

<<<<<<< HEAD
=======
        group = validated_data.pop("group") if "group" in validated_data else None

        if group:
            org_units = group.pop("org_units") if "org_units" in group else []
            campaign_group = Group.objects.create(**group)
            campaign_group.org_units.set(OrgUnit.objects.filter(pk__in=map(lambda org_unit: org_unit.id, org_units)))
        else:
            campaign_group = None

        preparedness_data = validated_data.pop("preparedness_data", None)

>>>>>>> a8fd7c4d
        campaign = Campaign.objects.create(
            **validated_data,
            round_one=Round.objects.create(**round_one_data),
            round_two=Round.objects.create(**round_two_data),
            group=campaign_group,
        )

        if preparedness_data is not None:
            Preparedness.objects.create(campaign=campaign, **preparedness_data)
        return campaign

    def update(self, instance, validated_data):
        round_one_data = validated_data.pop("round_one")
        round_two_data = validated_data.pop("round_two")
        group = validated_data.pop("group") if "group" in validated_data else None

        Round.objects.filter(pk=instance.round_one_id).update(**round_one_data)
        Round.objects.filter(pk=instance.round_two_id).update(**round_two_data)

<<<<<<< HEAD
=======
        if group:
            org_units = group.pop("org_units") if "org_units" in group else []
            campaign_group = Group.objects.get(pk=instance.group_id)
            campaign_group.org_units.set(OrgUnit.objects.filter(pk__in=map(lambda org_unit: org_unit.id, org_units)))

>>>>>>> a8fd7c4d
        if "preparedness_data" in validated_data:
            Preparedness.objects.create(campaign=instance, **validated_data.pop("preparedness_data"))

        return super().update(instance, validated_data)

    class Meta:
        model = Campaign
        fields = "__all__"
        read_only_fields = ["last_preparedness"]
        extra_kwargs = {"preparedness_data": {"write_only": True}}<|MERGE_RESOLUTION|>--- conflicted
+++ resolved
@@ -1,10 +1,7 @@
 from plugins.polio.preparedness.calculator import get_preparedness_score
 from django.db.models import fields
 from rest_framework import serializers
-<<<<<<< HEAD
-=======
 from iaso.models import Group, OrgUnit
->>>>>>> a8fd7c4d
 from .models import Preparedness, Round, Campaign
 from .preparedness.parser import (
     open_sheet_by_url,
@@ -13,8 +10,6 @@
     InvalidFormatError,
 )
 from gspread.exceptions import APIError
-<<<<<<< HEAD
-=======
 
 
 class GroupSerializer(serializers.ModelSerializer):
@@ -23,7 +18,6 @@
     class Meta:
         model = Group
         fields = ["name", "org_units"]
->>>>>>> a8fd7c4d
 
 
 class RoundSerializer(serializers.ModelSerializer):
@@ -36,10 +30,7 @@
     class Meta:
         model = Preparedness
         exclude = ["campaign"]
-<<<<<<< HEAD
-=======
         extra_kwargs = {"payload": {"write_only": True}}
->>>>>>> a8fd7c4d
 
 
 class PreparednessPreviewSerializer(serializers.Serializer):
@@ -66,6 +57,14 @@
 class CampaignSerializer(serializers.ModelSerializer):
     round_one = RoundSerializer()
     round_two = RoundSerializer()
+
+    top_level_org_unit_name = serializers.SerializerMethodField()
+
+    def get_top_level_org_unit_name(self, campaign):
+        if campaign.initial_org_unit:
+            return campaign.initial_org_unit.name
+        return ""
+
     group = GroupSerializer(required=False)
 
     preparedness_data = PreparednessSerializer(required=False)
@@ -75,33 +74,10 @@
         allow_null=True,
     )
 
-    top_level_org_unit_name = serializers.SerializerMethodField()
-
-    def get_top_level_org_unit_name(self, campaign):
-        if campaign.initial_org_unit:
-            return campaign.initial_org_unit.name
-        return ""
-
-    top_level_org_unit_name = serializers.SerializerMethodField()
-
-    def get_top_level_org_unit_name(self, campaign):
-        if campaign.initial_org_unit:
-            return campaign.initial_org_unit.name
-        return ""
-
-    preparedness_data = PreparednessSerializer(required=False)
-    last_preparedness = PreparednessSerializer(
-        required=False,
-        allow_null=True,
-    )
-
     def create(self, validated_data):
         round_one_data = validated_data.pop("round_one")
         round_two_data = validated_data.pop("round_two")
-        preparedness_data = validated_data.pop("preparedness_data", None)
 
-<<<<<<< HEAD
-=======
         group = validated_data.pop("group") if "group" in validated_data else None
 
         if group:
@@ -113,7 +89,6 @@
 
         preparedness_data = validated_data.pop("preparedness_data", None)
 
->>>>>>> a8fd7c4d
         campaign = Campaign.objects.create(
             **validated_data,
             round_one=Round.objects.create(**round_one_data),
@@ -133,14 +108,11 @@
         Round.objects.filter(pk=instance.round_one_id).update(**round_one_data)
         Round.objects.filter(pk=instance.round_two_id).update(**round_two_data)
 
-<<<<<<< HEAD
-=======
         if group:
             org_units = group.pop("org_units") if "org_units" in group else []
             campaign_group = Group.objects.get(pk=instance.group_id)
             campaign_group.org_units.set(OrgUnit.objects.filter(pk__in=map(lambda org_unit: org_unit.id, org_units)))
 
->>>>>>> a8fd7c4d
         if "preparedness_data" in validated_data:
             Preparedness.objects.create(campaign=instance, **validated_data.pop("preparedness_data"))
 
