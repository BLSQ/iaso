--- conflicted
+++ resolved
@@ -107,14 +107,10 @@
                 ou_types_of_form = form.org_unit_types.all()
 
                 # Instance counters for the row OU + all descendants
-<<<<<<< HEAD
-                ou_to_fill_with_descendants = org_units.filter(org_unit_type__in=ou_types_of_form).hierarchy(row_ou)
-=======
                 ou_to_fill_with_descendants = row_ou.descendants().filter(
                     org_unit_type__in=ou_types_of_form
                 )  # Apparently .descendants() also includes the row_ou itself
 
->>>>>>> e1b5a92f
                 ou_to_fill_with_descendants_count, ou_filled_with_descendants_count = get_instance_counters(
                     ou_to_fill_with_descendants, form
                 )
