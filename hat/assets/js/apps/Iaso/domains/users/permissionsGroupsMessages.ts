/* eslint-disable max-len */
import { defineMessages } from 'react-intl';

// List of translations for Iaso groups of permissions used all along the project

const PERMISSIONS_GROUPS_MESSAGES = defineMessages({
    forms: {
        id: 'iaso.permissions.group.forms',
        defaultMessage: 'Forms:',
    },
    org_units: {
        id: 'iaso.permissions.group.org_units',
        defaultMessage: 'Org units:',
    },
    entities: {
        id: 'iaso.permissions.group.entities',
        defaultMessage: 'Beneficiaries:',
    },
    payments: {
        id: 'iaso.permissions.group.payments',
        defaultMessage: 'Payments:',
    },
    dhis2_mapping: {
        id: 'iaso.permissions.group.dhis2_mapping',
        defaultMessage: 'Dhis2 mapping:',
    },
    external_storage: {
        id: 'iaso.permissions.group.external_storage',
        defaultMessage: 'External storage:',
    },
    planning: {
        id: 'iaso.permissions.group.planning',
        defaultMessage: 'Planning:',
    },
    embedded_links: {
        id: 'iaso.permissions.group.embedded_links',
        defaultMessage: 'Embedded links:',
    },
    polio: {
        id: 'iaso.permissions.group.polio',
        defaultMessage: 'Polio:',
    },
    trypelim: {
        id: 'iaso.permissions.group.trypelim',
        defaultMessage: 'Trypelim:',
    },
    admin: {
        id: 'iaso.permissions.group.admin',
        defaultMessage: 'Admin:',
    },
<<<<<<< HEAD
    data_validation: {
        id: 'iaso.permissions.group.data_validation',
        defaultMessage: 'Validation',
=======
    registry: {
        id: 'iaso.permissions.group.registry',
        defaultMessage: 'Registry:',
>>>>>>> 9d5be2a2
    },
});

export default PERMISSIONS_GROUPS_MESSAGES;<|MERGE_RESOLUTION|>--- conflicted
+++ resolved
@@ -48,15 +48,13 @@
         id: 'iaso.permissions.group.admin',
         defaultMessage: 'Admin:',
     },
-<<<<<<< HEAD
     data_validation: {
         id: 'iaso.permissions.group.data_validation',
         defaultMessage: 'Validation',
-=======
+    },
     registry: {
         id: 'iaso.permissions.group.registry',
         defaultMessage: 'Registry:',
->>>>>>> 9d5be2a2
     },
 });
 
