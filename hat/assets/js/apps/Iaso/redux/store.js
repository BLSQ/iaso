--- conflicted
+++ resolved
@@ -11,7 +11,6 @@
     instancesReducer,
 } from '../domains/instances/reducer';
 import {
-<<<<<<< HEAD
     mappingReducer,
     mappingsInitialState,
 } from '../domains/mappings/reducer';
@@ -22,9 +21,7 @@
 import { usersInitialState, usersReducer } from '../domains/users/reducer';
 import { routerInitialState, routerReducer } from './routerReducer';
 import {
-=======
     sidebarMenuReducer,
->>>>>>> 02790429
     sidebarMenuInitialState,
     sidebarMenuReducer,
 } from './sidebarMenuReducer';
