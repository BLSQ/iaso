import csv
import functools
import json
<<<<<<< HEAD
from datetime import timedelta, datetime
=======
from datetime import timedelta, datetime, timezone
from functools import lru_cache
from typing import Optional, Union
>>>>>>> c2b89001

import requests
from django.conf import settings
from django.core.cache import cache
from django.core.mail import send_mail
from django.db.models import Q
from django.db.models.expressions import RawSQL
from django.http import HttpResponse
from django.http.response import HttpResponseBadRequest
from django.http import JsonResponse
from django.shortcuts import get_object_or_404
from django.utils.timezone import now, make_aware
from django_filters.rest_framework import DjangoFilterBackend
from gspread.utils import extract_id_from_url
from rest_framework import routers, filters, viewsets, serializers, permissions, status
from rest_framework.decorators import action
from rest_framework.response import Response
from django.db.models import Value, TextField, UUIDField
from collections import defaultdict

from iaso.api.common import ModelViewSet, DeletionFilterBackend
from iaso.models import OrgUnit
from iaso.models.org_unit import OrgUnitType
from plugins.polio.serializers import (
    CampaignSerializer,
    PreparednessPreviewSerializer,
    LineListImportSerializer,
    AnonymousCampaignSerializer,
    SmallCampaignSerializer,
    get_current_preparedness,
    CampaignGroupSerializer,
)
from plugins.polio.serializers import (
    CountryUsersGroupSerializer,
)
from plugins.polio.serializers import SurgePreviewSerializer, CampaignPreparednessSpreadsheetSerializer
from .forma import (
    FormAStocksViewSetV2,
    make_orgunits_cache,
    find_orgunit_in_cache,
)
from .helpers import get_url_content
from .models import Campaign, Config, LineListImport, SpreadSheetImport, Round, CampaignGroup
from .models import CountryUsersGroup
from .models import URLCache, Preparedness
from .preparedness.calculator import preparedness_summary
from .preparedness.parser import get_preparedness, RoundNumber

from logging import getLogger

logger = getLogger(__name__)

CACHE_VERSION = 5


class CustomFilterBackend(filters.BaseFilterBackend):
    def filter_queryset(self, request, queryset, view):
        search = request.query_params.get("search")
        if search:
            country_types = OrgUnitType.objects.countries().only("id")
            org_units = OrgUnit.objects.filter(
                name__icontains=search, org_unit_type__in=country_types, path__isnull=False
            ).only("id")

            query = Q(obr_name__icontains=search) | Q(epid__icontains=search)
            if len(org_units) > 0:
                query.add(
                    Q(initial_org_unit__path__descendants=OrgUnit.objects.query_for_related_org_units(org_units)), Q.OR
                )

            return queryset.filter(query)

        return queryset


class CampaignViewSet(ModelViewSet):
    results_key = "campaigns"
    remove_results_key_if_paginated = True
    filter_backends = [filters.OrderingFilter, DjangoFilterBackend, CustomFilterBackend, DeletionFilterBackend]
    ordering_fields = [
        "obr_name",
        "cvdpv2_notified_at",
        "detection_status",
        "round_one__started_at",
        "round_two__started_at",
        "vacine",
        "country__name",
    ]
    filterset_fields = {
        "country__name": ["exact"],
        "country__id": ["in"],
        "grouped_campaigns__id": ["in", "exact"],
        "obr_name": ["exact", "contains"],
        "vacine": ["exact"],
        "cvdpv2_notified_at": ["gte", "lte", "range"],
        "created_at": ["gte", "lte", "range"],
        "round_one__started_at": ["gte", "lte", "range"],
    }

    # We allow anonymous read access for the embeddable calendar map view
    # in this case we use a restricted serializer with less field
    # notably not the url that we want to remain private.
    permission_classes = [permissions.IsAuthenticatedOrReadOnly]

    def get_serializer_class(self):
        if self.request.user.is_authenticated:
            return CampaignSerializer
        else:
            return AnonymousCampaignSerializer

    def filter_queryset(self, queryset):
        queryset = super().filter_queryset(queryset)
        if self.action in ("update", "partial_update", "retrieve", "destroy"):
            return queryset
        campaign_type = self.request.query_params.get("campaign_type")
        campaign_groups = self.request.query_params.get("campaign_groups")
        show_test = self.request.query_params.get("show_test", "false")
        campaigns = queryset
        if show_test == "false":
            campaigns = campaigns.filter(is_test=False)
        campaigns.prefetch_related("rounds", "group", "grouped_campaigns")
        if campaign_type == "preventive":
            campaigns = campaigns.filter(is_preventive=True)
        if campaign_type == "test":
            campaigns = campaigns.filter(is_test=True)
        if campaign_type == "regular":
            campaigns = campaigns.filter(is_preventive=False).filter(is_test=False)
        if campaign_groups:
            campaigns = campaigns.filter(grouped_campaigns__in=campaign_groups.split(","))
        return campaigns

    def get_queryset(self):
        user = self.request.user
        campaigns = Campaign.objects.all()
        if user.is_authenticated and user.iaso_profile.org_units.count():
            org_units = OrgUnit.objects.hierarchy(user.iaso_profile.org_units.all())
            return campaigns.filter(initial_org_unit__in=org_units)
        else:
            return campaigns.filter()

    @action(methods=["POST"], detail=False, serializer_class=PreparednessPreviewSerializer)
    def preview_preparedness(self, request, **kwargs):
        serializer = PreparednessPreviewSerializer(data=request.data)
        serializer.is_valid(raise_exception=True)
        return Response(serializer.data)

    @action(methods=["GET"], detail=True, serializer_class=serializers.Serializer)
    def preparedness(self, request, **kwargs):
        campaign = self.get_object()
        roundNumber = request.query_params.get("round", "")
        return Response(get_current_preparedness(campaign, roundNumber))

    @action(methods=["POST"], detail=True, serializer_class=CampaignPreparednessSpreadsheetSerializer)
    def create_preparedness_sheet(self, request, pk=None, **kwargs):
        serializer = CampaignPreparednessSpreadsheetSerializer(data={"campaign": pk})
        serializer.is_valid(raise_exception=True)
        serializer.save()
        return Response(serializer.data)

    @action(methods=["POST"], detail=False, serializer_class=SurgePreviewSerializer)
    def preview_surge(self, request, **kwargs):
        serializer = SurgePreviewSerializer(data=request.data)
        serializer.is_valid(raise_exception=True)
        return Response(serializer.data)

    NEW_CAMPAIGN_MESSAGE = """Dear GPEI coordinator – {country_name}

This is an automated email.

Following the newly confirmed virus {virus_type} reported from {initial_orgunit_name} with date of onset/sample collection {onset_date}. \
A new outbreak {obr_name} has been created on the timeline tracker, to visualize the campaign visit: {url_campaign}

Some campaign details are missing at this stage. It is important to update the outbreak response information on this link {url}, \
to ensure optimal coordination of activities. The information should be updated at least weekly. Details for log in will be provided.

For more follow up: contact RRT team.

Timeline tracker Automated message
    """

    @action(methods=["POST"], detail=True, serializer_class=serializers.Serializer)
    def send_notification_email(self, request, pk, **kwargs):
        campaign = get_object_or_404(Campaign, pk=pk)
        country = campaign.country

        domain = settings.DNS_DOMAIN
        if campaign.creation_email_send_at:
            raise serializers.ValidationError("Notification Email already sent")
        if not (campaign.obr_name and campaign.virus and country and campaign.onset_at):
            raise serializers.ValidationError("Missing information on the campaign")

        email_text = self.NEW_CAMPAIGN_MESSAGE.format(
            country_name=country.name,
            obr_name=campaign.obr_name,
            virus_type=campaign.virus,
            onset_date=campaign.onset_at,
            initial_orgunit_name=campaign.initial_org_unit.name
            + (", " + campaign.initial_org_unit.parent.name if campaign.initial_org_unit.parent else ""),
            url=f"https://{domain}/dashboard/polio/list",
            url_campaign=f"https://{domain}/dashboard/polio/list/campaignId/{campaign.id}",
        )

        try:
            cug = CountryUsersGroup.objects.get(country=country)
        except CountryUsersGroup.DoesNotExist:
            raise serializers.ValidationError(
                f"Country {country.name} is not configured, please go to Configuration page"
            )
        users = cug.users.all()
        emails = [user.email for user in users if user.email]
        if not emails:
            raise serializers.ValidationError(f"No recipients have been configured on the country")

        send_mail(
            "New Campaign {}".format(campaign.obr_name),
            email_text,
            "no-reply@%s" % domain,
            emails,
        )
        campaign.creation_email_send_at = now()
        campaign.save()

        return Response({"message": "email sent"})

    @action(methods=["PATCH"], detail=False)
    def restore_deleted_campaigns(self, request):
        campaign = get_object_or_404(Campaign, pk=request.data["id"])
        if campaign.deleted_at is not None:
            campaign.deleted_at = None
            campaign.save()
            return Response(campaign.id, status=status.HTTP_200_OK)
        else:
            return Response("Campaign already active.", status=status.HTTP_400_BAD_REQUEST)

    @action(
        methods=["GET", "HEAD"],
        detail=False,
        url_path="merged_shapes.geojson",
    )
    def shapes(self, request):
        cached_response = cache.get("{0}-geo_shapes".format(request.user.id))
        queryset = self.filter_queryset(self.get_queryset())
        # Remove deleted and campaign with missing group
        queryset = queryset.filter(deleted_at=None).exclude(group=None)

        if cached_response and queryset:
            parsed_cache_response = json.loads(cached_response)
            cache_creation_date = make_aware(datetime.utcfromtimestamp(parsed_cache_response["cache_creation_date"]))
            last_campaign_updated = queryset.order_by("updated_at").last()
            last_org_unit_updated = OrgUnit.objects.filter(groups__campaigns__in=queryset).order_by("updated_at").last()
            if (
                last_org_unit_updated
                and cache_creation_date > last_org_unit_updated.updated_at
                and last_campaign_updated
                and cache_creation_date > last_campaign_updated.updated_at
            ):
                return JsonResponse(json.loads(cached_response))

        queryset = queryset.annotate(
            geom=RawSQL(
                """select st_asgeojson(st_simplify(st_union(st_buffer(iaso_orgunit.geom::geometry, 0)), 0.01)::geography)
from iaso_orgunit right join iaso_group_org_units ON iaso_group_org_units.orgunit_id = iaso_orgunit.id
where group_id = polio_campaign.group_id""",
                [],
            )
        )
        # Check if the campaigns have been updated since the response has been cached
        features = []
        for c in queryset:
            if c.geom:
                s = SmallCampaignSerializer(c)
                feature = {"type": "Feature", "geometry": json.loads(c.geom), "properties": s.data}
                features.append(feature)
        res = {"type": "FeatureCollection", "features": features, "cache_creation_date": datetime.utcnow().timestamp()}

        cache.set(
            "{0}-geo_shapes".format(request.user.id),
            json.dumps(res),
            3600 * 24,
        )
        return JsonResponse(res)


class CountryUsersGroupViewSet(ModelViewSet):
    serializer_class = CountryUsersGroupSerializer
    results_key = "country_users_group"
    http_method_names = ["get", "put"]
    filter_backends = [filters.OrderingFilter]
    ordering_fields = ["country__name", "language"]

    def get_queryset(self):
        countries = OrgUnit.objects.filter_for_user_and_app_id(self.request.user).filter(
            org_unit_type__category="COUNTRY"
        )
        for country in countries:
            cug, created = CountryUsersGroup.objects.get_or_create(
                country=country
            )  # ensuring that such a model always exist
            if created:
                print(f"created {cug}")
        return CountryUsersGroup.objects.filter(country__in=countries)


class LineListImportViewSet(ModelViewSet):
    serializer_class = LineListImportSerializer
    results_key = "imports"

    def get_queryset(self):
        return LineListImport.objects.all()


DAYS_EVOLUTION = [
    # day before, target in percent
    (1, 90),
    (3, 85),
    (7, 80),
    (14, 60),
    (21, 40),
    (28, 20),
]


def score_for_x_day_before(ssi_for_campaign, ref_date: datetime.date, n_day: int):
    day = ref_date - timedelta(days=n_day)
    try:
        ssi = ssi_for_campaign.filter(created_at__date=day).last()
    except SpreadSheetImport.DoesNotExist:
        return None, day, None
    try:
        preparedness = get_preparedness(ssi.cached_spreadsheet)
        summary = preparedness_summary(preparedness)
        score = summary["overall_status_score"]
    except Exception as e:
        return None, day, None
    return ssi.created_at, day, score


def history_for_campaign(ssi_qs, round: Round):
    ref_date = round.started_at
    if not ref_date:
        return {"error": f"Please configure a start date for the round {round}"}
    r = []
    for n_day, target in DAYS_EVOLUTION:
        sync_time, day, score = score_for_x_day_before(ssi_qs, ref_date, n_day)
        r.append(
            {
                "days_before": n_day,
                "expected_score": target,
                "preparedness_score": score,
                "date": day,
                "sync_time": sync_time,
            }
        )
    return r


def _make_prep(c: Campaign, round: Round):
    url = round.preparedness_spreadsheet_url
    if not url:
        return None
    campaign_prep = {
        "campaign_id": c.id,
        "campaign_obr_name": c.obr_name,
        "indicators": {},
        "round": f"Round{round.number}",
        "round_id": round.id,
        "round_start": round.started_at,
        "round_end": round.ended_at,
    }
    try:
        spread_id = extract_id_from_url(url)
        ssi_qs = SpreadSheetImport.objects.filter(spread_id=spread_id)

        if not ssi_qs:
            # No import yet
            campaign_prep["status"] = "not_sync"
            campaign_prep["details"] = "This spreadsheet has not been synchronised yet"
            return campaign_prep
        campaign_prep["date"] = ssi_qs.last().created_at
        cs = ssi_qs.last().cached_spreadsheet
        last_p = get_preparedness(cs)
        campaign_prep.update(preparedness_summary(last_p))
        if round.number != last_p["national"]["round"]:
            logger.info(f"Round mismatch on {c} {round}")

        campaign_prep["history"] = history_for_campaign(ssi_qs, round)
    except Exception as e:
        campaign_prep["status"] = "error"
        campaign_prep["details"] = str(e)
        logger.exception(e)
    return campaign_prep


class PreparednessDashboardViewSet(viewsets.ViewSet):
    def list(self, request):

        r = []
        qs = Campaign.objects.all()
        if request.query_params.get("campaign"):
            qs = qs.filter(obr_name=request.query_params.get("campaign"))

        for c in qs:
            for round in c.rounds.all():
                p = _make_prep(c, round)
                if p:
                    r.append(p)
        return Response(r)


class IMViewSet(viewsets.ViewSet):
    """
           Endpoint used to transform IM (independent monitoring) data from existing ODK forms stored in ONA. Very custom to the polio project.

    sample Config:

    configs = [
           {
               "keys": {"roundNumber": "roundNumber",
                       "Response": "Response",
                },
               "prefix": "OHH",
               "url": 'https://brol.com/api/v1/data/5888',
               "login": "qmsdkljf",
               "password": "qmsdlfj"
           },
           {
               "keys": {'roundNumber': "roundNumber",
                       "Response": "Response",
                },
               "prefix": "HH",
               "url":  'https://brol.com/api/v1/data/5887',
               "login": "qmsldkjf",
               "password": "qsdfmlkj"
           }
       ]
    """

    def list(self, request):

        slug = request.GET.get("country", None)
        as_csv = request.GET.get("format", None) == "csv"
        config = get_object_or_404(Config, slug=slug)
        res = []
        failure_count = 0
        all_keys = set()
        for config in config.content:
            keys = config["keys"]
            all_keys = all_keys.union(keys.keys())
            prefix = config["prefix"]
            cached_response, created = URLCache.objects.get_or_create(url=config["url"])
            delta = now() - cached_response.updated_at
            if created or delta > timedelta(minutes=60):
                response = requests.get(config["url"], auth=(config["login"], config["password"]))
                cached_response.content = response.text
                cached_response.save()
                forms = response.json()
            else:
                forms = json.loads(cached_response.content)

            form_count = 0
            for form in forms:
                print(json.dumps(form))
                break
                try:
                    copy_form = form.copy()
                    del copy_form[prefix]
                    all_keys = all_keys.union(copy_form.keys())
                    for key in keys.keys():
                        value = form.get(key, None)
                        if value is None:
                            value = form[prefix][0]["%s/%s" % (prefix, key)]
                        copy_form[keys[key]] = value
                    count = 1
                    for sub_part in form[prefix]:
                        for k in sub_part.keys():
                            new_key = "%s[%d]/%s" % (prefix, count, k[len(prefix) + 1 :])
                            all_keys.add(new_key)
                            copy_form[new_key] = sub_part[k]
                        count += 1
                    copy_form["type"] = prefix
                    res.append(copy_form)
                except Exception as e:
                    print("failed on ", e, form, prefix)
                    failure_count += 1
                form_count += 1

        print("parsed:", len(res), "failed:", failure_count)
        # print("all_keys", all_keys)

        all_keys = sorted(list(all_keys))
        all_keys.insert(0, "type")
        if not as_csv:
            for item in res:
                for k in all_keys:
                    if k not in item:
                        item[k] = None
            return JsonResponse(res, safe=False)
        else:
            response = HttpResponse(content_type="text/csv")

            writer = csv.writer(response)
            writer.writerow(all_keys)
            i = 1
            for item in res:
                ar = [item.get(key, None) for key in all_keys]
                writer.writerow(ar)
                i += 1
                if i % 100 == 0:
                    print(i)
            return response


def _build_district_cache(districts_qs):
    district_dict = defaultdict(list)
    for f in districts_qs:
        district_dict[f.name.lower()].append(f)
        if f.aliases:
            for alias in f.aliases:
                district_dict[alias.lower()].append(f)
    return district_dict


class IMStatsViewSet(viewsets.ViewSet):
    """
           Endpoint used to transform IM (independent monitoring) data from existing ODK forms stored in ONA. Very custom to the polio project.

    sample Config:

    configs = [
           {
               "keys": {"roundNumber": "roundNumber",
                       "Response": "Response",
                },
               "prefix": "OHH",
               "url": 'https://brol.com/api/v1/data/5888',
               "login": "qmsdkljf",
               "password": "qmsdlfj"
           },
           {
               "keys": {'roundNumber': "roundNumber",
                       "Response": "Response",
                },
               "prefix": "HH",
               "url":  'https://brol.com/api/v1/data/5887',
               "login": "qmsldkjf",
               "password": "qsdfmlkj"
           }
       ]
    """

    def list(self, request):

        requested_country = request.GET.get("country_id", None)
        if requested_country is None:
            return HttpResponseBadRequest

        requested_country = int(requested_country)

        campaigns = Campaign.objects.filter(country_id=requested_country).filter(is_test=False)

        if campaigns:
            latest_campaign_update = campaigns.latest("updated_at").updated_at
        else:
            latest_campaign_update = None

        stats_types = request.GET.get("type", "OH,OHH")

        im_request_type = stats_types

        if stats_types == "OH,OHH":
            im_request_type = ""

        cached_response = cache.get(
            "{0}-{1}-IM{2}".format(request.user.id, request.query_params["country_id"], im_request_type),
            version=CACHE_VERSION,
        )

        if not request.user.is_anonymous and cached_response:
            response = json.loads(cached_response)
            cached_date = make_aware(datetime.utcfromtimestamp(response["cache_creation_date"]))

            if latest_campaign_update and cached_date > latest_campaign_update:
                return JsonResponse(response)

        stats_types = stats_types.split(",")
        config = get_object_or_404(Config, slug="im-config")
        skipped_forms_list = []
        no_round_count = 0
        unknown_round = 0
        skipped_forms = {"count": 0, "no_round": 0, "unknown_round": unknown_round, "forms_id": skipped_forms_list}

        form_count = 0
        fully_mapped_form_count = 0
        base_stats = lambda: {"total_child_fmd": 0, "total_child_checked": 0, "total_sites_visited": 0}
        make_round_stats = lambda: {
            "number": -1,
            "data": defaultdict(base_stats),
            "nfm_stats": defaultdict(int),
            "nfm_abs_stats": defaultdict(int),
        }
        campaign_stats = defaultdict(
            lambda: {
                "rounds": defaultdict(make_round_stats),
                "districts_not_found": [],
                "has_scope": False,
                # Submission where it says a certain round but the date place it in another round
                "bad_round_number": 0,
            }
        )
        day_country_not_found = defaultdict(lambda: defaultdict(int))
        form_campaign_not_found_count = 0
        nfm_reason_keys = [
            "Tot_child_Absent_HH",
            "Tot_child_NC_HH",
            "Tot_child_NotVisited_HH",
            "Tot_child_NotRevisited_HH",
            "Tot_child_Asleep_HH",
            "Tot_child_Others_HH",
            "Tot_child_VaccinatedRoutine",
        ]
        nfm_reason_abs_keys = [
            "Tot_child_Abs_Parent_Absent",
            "Tot_child_Abs_Social_event",
            "Tot_child_Abs_Travelling",
            "Tot_child_Abs_Play_areas",
            "Tot_child_Abs_School",
            "Tot_child_Abs_Market",
            "Tot_child_Abs_Other",
            "Tot_child_Abs_Farm",
        ]
        if request.user.iaso_profile.org_units.count() == 0:
            authorized_countries = OrgUnit.objects.filter(org_unit_type_id__category="COUNTRY")
        else:
            authorized_countries = request.user.iaso_profile.org_units.filter(org_unit_type_id__category="COUNTRY")

        for country_config in config.content:
            country = OrgUnit.objects.get(id=country_config["country_id"])
            if country not in authorized_countries:
                continue
            if country.id != requested_country:
                continue
            districts_qs = (
                OrgUnit.objects.hierarchy(country)
                .filter(org_unit_type_id__category="DISTRICT")
                .only("name", "id", "parent", "aliases")
                .prefetch_related("parent")
            )
            district_dict = _build_district_cache(districts_qs)

            cached_response, created = URLCache.objects.get_or_create(url=country_config["url"])
            delta = now() - cached_response.updated_at
            if created or delta > timedelta(minutes=60 * 24 * 10):
                print("fetching", country_config["url"])
                response = requests.get(
                    country_config["url"], auth=(country_config["login"], country_config["password"])
                )
                print("fetched")
                print(len(response.text))
                cached_response.content = response.text

                cached_response.save()
                forms = response.json()
            else:
                print("already cached", country_config["url"])
                forms = json.loads(cached_response.content)

            for form in forms:
                form_count += 1
                total_sites_visited = 0
                total_Child_FMD = 0
                total_Child_Checked = 0
                nfm_counts_dict = defaultdict(int)
                nfm_abs_counts_dict = defaultdict(int)
                done_something = False
                if isinstance(form, str):
                    print("------------")
                    print("wrong form format:", form, "in", country.name)
                    print("------------")
                    continue
                try:
                    round_number = form["roundNumber"]
                    if round_number.upper() == "MOPUP":
                        continue
                except KeyError:
                    skipped_forms_list.append({form["_id"]: {"round": None, "date": form["date_monitored"]}})
                    no_round_count += 1
                    continue
                round_number = form["roundNumber"]
                if round_number[-1].isdigit():
                    round_number = round_number[-1]
                else:
                    skipped_forms_list.append(
                        {form["_id"]: {"round": form["roundNumber"], "date": form["date_monitored"]}}
                    )
                    unknown_round += 1
                    continue
                if form.get("HH", None):
                    if "HH" in stats_types:
                        for kid in form.get("HH", []):
                            total_sites_visited += 1
                            Child_FMD = kid.get("HH/U5_Vac_FM_HH", 0)
                            Child_Checked = kid.get("HH/Total_U5_Present_HH", 0)

                            total_Child_FMD += int(Child_FMD)
                            total_Child_Checked += int(Child_Checked)
                            for reason in nfm_reason_keys:
                                nfm_counts_dict[reason] = nfm_counts_dict[reason] + int(
                                    kid.get("HH/group1/" + reason, "0")
                                )
                            for reason_abs in nfm_reason_abs_keys:
                                nfm_abs_counts_dict[reason_abs] = nfm_abs_counts_dict[reason_abs] + int(
                                    kid.get("HH/group2/" + reason_abs, "0")
                                )
                            done_something = True
                else:
                    if "OHH" in stats_types:
                        for kid in form.get("OHH", []):
                            total_sites_visited += 1
                            Child_FMD = kid.get("OHH/Child_FMD", 0)
                            Child_Checked = kid.get("OHH/Child_Checked", 0)

                            total_Child_FMD += int(Child_FMD)
                            total_Child_Checked += int(Child_Checked)
                            done_something = True
                if not done_something:
                    continue
                today_string = form["today"]
                today = datetime.strptime(today_string, "%Y-%m-%d").date()
                campaign = find_lqas_im_campaign(campaigns, today, country, round_number, "im")
                if not campaign:
                    campaign = find_lqas_im_campaign(campaigns, today, country, None, "im")
                    if campaign:
                        campaign_name = campaign.obr_name
                        campaign_stats[campaign_name]["bad_round_number"] += 1
                region_name = form.get("Region")
                district_name = form.get("District")

                if campaign:
                    campaign_name = campaign.obr_name
                    scope = campaign.group.org_units.values_list("id", flat=True) if campaign.group else []
                    campaign_stats[campaign_name]["has_scope"] = len(scope) > 0
                    district = find_district(district_name, region_name, district_dict)
                    if not district:
                        district_long_name = "%s - %s" % (district_name, region_name)
                        if district_long_name not in campaign_stats[campaign_name]["districts_not_found"]:
                            campaign_stats[campaign_name]["districts_not_found"].append(district_long_name)
                    # Sending district info if it exists and either the district is in scope or there's no scope (in which case we send all ifo for all distrcits found)
                    if district is not None and (district.id in scope or len(scope) == 0):
                        campaign_stats[campaign_name]["country_id"] = country.id
                        campaign_stats[campaign_name]["country_name"] = country.name
                        campaign_stats[campaign_name]["campaign"] = campaign
                        round_stats = campaign_stats[campaign_name]["rounds"][round_number]
                        round_stats["number"] = int(round_number)

                        for key in nfm_counts_dict:
                            round_stats["nfm_stats"][key] = round_stats["nfm_stats"][key] + nfm_counts_dict[key]
                        for key_abs in nfm_abs_counts_dict:

                            round_stats["nfm_abs_stats"][key_abs] = (
                                round_stats["nfm_abs_stats"][key_abs] + nfm_abs_counts_dict[key_abs]
                            )
                        d = round_stats["data"][district_name]
                        d["total_child_fmd"] = d["total_child_fmd"] + total_Child_FMD
                        d["total_child_checked"] = d["total_child_checked"] + total_Child_Checked
                        d["total_sites_visited"] = d["total_sites_visited"] + total_sites_visited
                        d["district"] = district.id
                        d["region_name"] = district.parent.name
                        fully_mapped_form_count += 1
                else:
                    day_country_not_found[country.name][today_string] += 1
                    form_campaign_not_found_count += 1

        skipped_forms.update(
            {"count": len(skipped_forms_list), "no_round": no_round_count, "unknown_round": unknown_round}
        )
        for campaign_stat in campaign_stats.values():
            # Ensure round that might not have data are present.
            for round in campaign_stat["campaign"].rounds.all():
                # this actually make an entry thanks to the defaultdict
                # noinspection PyStatementEffect
                campaign_stat["rounds"][str(round.number)]
            for round_number, round in campaign_stat["rounds"].items():
                round["number"] = int(round_number)
            campaign_stat["rounds"] = list(campaign_stat["rounds"].values())
            del campaign_stat["campaign"]

        response = {
            "stats": campaign_stats,
            "form_campaign_not_found_count": form_campaign_not_found_count,
            "day_country_not_found": day_country_not_found,
            "form_count": form_count,
            "fully_mapped_form_count": fully_mapped_form_count,
            "skipped_forms": skipped_forms,
            "cache_creation_date": datetime.utcnow().timestamp(),
        }

        if not request.user.is_anonymous:
            cache.set(
                "{0}-{1}-IM{2}".format(request.user.id, request.query_params["country_id"], im_request_type),
                json.dumps(response),
                3600,
                version=CACHE_VERSION,
            )

        return JsonResponse(response, safe=False)


def find_campaign(campaigns, today, country):
    for c in campaigns:
        if not (c.round_one and c.round_one.started_at):
            continue
        if c.country_id == country.id and c.round_one.started_at <= today < c.round_one.started_at + timedelta(
            days=+28
        ):
            return c
    return None


def lqasim_day_in_round(current_round, today, kind, campaign, country):
    lqas_im_start = kind + "_started_at"
    lqas_im_end = kind + "_ended_at"
    reference_start_date = current_round.started_at
    reference_end_date = current_round.ended_at
    if current_round.get_item_by_key(lqas_im_start):
        # What if IM start date is after round end date?
        reference_start_date = current_round.get_item_by_key(lqas_im_start)
    if current_round.get_item_by_key(lqas_im_end):
        reference_end_date = current_round.get_item_by_key(lqas_im_end)
    if not reference_end_date and not reference_start_date:
        return False
    # Temporary answer to question above
    if reference_end_date <= reference_start_date:
        reference_end_date = reference_start_date + timedelta(days=+10)
    if campaign.country_id == country.id and reference_start_date <= today <= reference_end_date:
        return True
    return False


def find_lqas_im_campaign(campaigns, today, country, round_number: Optional[int], kind):
    for campaign in campaigns:
        if round_number is not None:
            try:
                current_round = campaign.rounds.get(number=round_number)
            except Round.DoesNotExist:
                continue
            if lqasim_day_in_round(current_round, today, kind, campaign, country):
                return campaign
        else:
            for current_round in campaign.rounds.all():
                if lqasim_day_in_round(current_round, today, kind, campaign, country):
                    return campaign

    return None


def find_campaign_on_day(campaigns, day, country):
    for c in campaigns:
        if not (c.round_one and c.round_one.started_at):
            continue
        round_end = c.round_two.ended_at if (c.round_two and c.round_two.ended_at) else c.round_one.ended_at
        if round_end:
            end_date = round_end + timedelta(days=+10)
        else:
            end_date = c.round_one.started_at + timedelta(days=+28)

        if c.country_id == country.id and c.round_one.started_at <= day < end_date:
            return c
    return None


def convert_dicts_to_table(list_of_dicts):
    keys = set()
    for d in list_of_dicts:
        keys.update(set(d.keys()))
    keys = list(keys)
    keys.sort()
    values = [keys]

    for d in list_of_dicts:
        l = []
        for k in keys:
            l.append(d.get(k, None))
        values.append(l)

    return values


def handle_ona_request_with_key(request, key):
    as_csv = request.GET.get("format", None) == "csv"
    config = get_object_or_404(Config, slug=key)
    res = []
    failure_count = 0
    campaigns = Campaign.objects.all()
    form_count = 0
    find_campaign_on_day_cached = functools.lru_cache(None)(find_campaign_on_day)
    for config in config.content:
        forms = get_url_content(
            url=config["url"], login=config["login"], password=config["password"], minutes=config.get("minutes", 60)
        )
        country = OrgUnit.objects.get(id=config["country_id"])
        facilities = (
            OrgUnit.objects.hierarchy(country)
            .filter(org_unit_type_id__category="HF")
            .only("name", "id", "parent", "aliases")
            .prefetch_related("parent")
        )
        cache = make_orgunits_cache(facilities)

        for form in forms:
            try:
                today = datetime.strptime(form["today"], "%Y-%m-%d").date()
                campaign = find_campaign_on_day_cached(campaigns, today, country)
                district_name = form.get("District", "")
                facility_name = form.get("facility", None)
                # some form version for Senegal had their facility column as Facility with an uppercase.
                if not facility_name:
                    facility_name = form.get("Facility", "")

                if facility_name:
                    facility = find_orgunit_in_cache(cache, facility_name, district_name)
                    form["facility_id"] = facility.id if facility else None
                else:
                    form["facility_id"] = None

                form["country"] = country.name

                if campaign:
                    form["campaign_id"] = campaign.id
                    form["epid"] = campaign.epid
                    form["obr"] = campaign.obr_name
                else:
                    form["campaign_id"] = None
                    form["epid"] = None
                    form["obr"] = None
                res.append(form)
                form_count += 1
            except:
                print("failed parsing of ", form)
                failure_count += 1
    print("parsed:", len(res), "failed:", failure_count)
    # print("all_keys", all_keys)
    res = convert_dicts_to_table(res)

    if as_csv:
        response = HttpResponse(content_type="text/csv")
        writer = csv.writer(response)
        i = 1
        for item in res:
            writer.writerow(item)
        return response
    else:
        return JsonResponse(res, safe=False)


class VaccineStocksViewSet(viewsets.ViewSet):
    """
    Endpoint used to transform Vaccine Stocks data from existing ODK forms stored in ONA.
    sample config: [{"url": "https://afro.who.int/api/v1/data/yyy", "login": "d", "country": "hyrule", "password": "zeldarules", "country_id": 2115781}]
    """

    def list(self, request):
        return handle_ona_request_with_key(request, "vaccines")


class FormAStocksViewSet(viewsets.ViewSet):
    """
    Endpoint used to transform Vaccine Stocks data from existing ODK forms stored in ONA.
    sample config: [{"url": "https://afro.who.int/api/v1/data/yyy", "login": "d", "country": "hyrule", "password": "zeldarules", "country_id": 2115781}]
    """

    def list(self, request):
        return handle_ona_request_with_key(request, "forma")


def org_unit_as_array(o):
    res = [o.campaign_id, o.campaign_obr, o.id, o.name, o.org_unit_type.name]

    parent = o
    for i in range(4):
        if parent:
            parent = parent.parent
        if parent:
            res.extend([parent.id, parent.name])
        else:
            res.extend((None, None))
    return res


class OrgUnitsPerCampaignViewset(viewsets.ViewSet):
    def list(self, request):
        org_unit_type = request.GET.get("org_unit_type_id", None)
        as_csv = request.GET.get("format", None) == "csv"
        campaigns = Campaign.objects.all()
        queryset = OrgUnit.objects.none()

        for campaign in campaigns:
            districts = OrgUnit.objects.filter(groups=campaign.group_id)
            if districts:
                all_facilities = OrgUnit.objects.hierarchy(districts)
                if org_unit_type:
                    all_facilities = all_facilities.filter(org_unit_type_id=org_unit_type)
                all_facilities = (
                    all_facilities.prefetch_related("parent")
                    .prefetch_related("parent__parent")
                    .prefetch_related("parent__parent__parent")
                    .prefetch_related("parent__parent__parent__parent")
                )
                all_facilities = all_facilities.annotate(campaign_id=Value(campaign.id, UUIDField()))
                all_facilities = all_facilities.annotate(campaign_obr=Value(campaign.obr_name, TextField()))
                queryset = queryset.union(all_facilities)

        headers = [
            "campaign_id",
            "campaign_obr",
            "org_unit_id",
            "org_unit_name",
            "type",
            "parent1_id",
            "parent1_name",
            "parent2_id",
            "parent2_name",
            "parent3_id",
            "parent3_name",
            "parent4_id",
            "parent4_name",
        ]
        res = [headers]
        res.extend([org_unit_as_array(o) for o in queryset])
        if as_csv:
            response = HttpResponse(content_type="text/csv")
            writer = csv.writer(response)
            for item in res:
                writer.writerow(item)
            return response
        else:
            return JsonResponse(res, safe=False)


def find_district(district_name, region_name, district_dict):
    district_name_lower = district_name.lower() if district_name else None
    district_list = district_dict.get(district_name_lower)
    if district_list and len(district_list) == 1:
        return district_list[0]
    elif district_list and len(district_list) > 1:
        for di in district_list:
            if di.parent.name.lower() == region_name.lower() or (
                di.parent.aliases and region_name in di.parent.aliases
            ):
                return di
    return None


# Checking for each district for each campaign if LQAS data is not disqualified. If it isn't we add the reasons no finger mark to the count
def add_nfm_stats_for_rounds(campaign_stats, nfm_stats, kind: str):
    assert kind in ["nfm_stats", "nfm_abs_stats"]
    for campaign, stats in campaign_stats.items():
        for round_number, round_stats in stats["rounds"].items():
            for district, district_stats in round_stats["data"].items():
                if district_stats["total_child_checked"] == 60:
                    for reason, count in nfm_stats[campaign][round_number][district].items():
                        round_stats[kind][reason] += count
    return campaign_stats


def format_caregiver_stats(campaign_stats):
    for campaign in campaign_stats.values():
        for round_stats in campaign["rounds"].values():
            for district in round_stats["data"].values():
                all_care_givers_stats = district["care_giver_stats"]
                sorted_care_givers_stats = {
                    key: all_care_givers_stats[key]
                    for key in sorted(all_care_givers_stats, key=all_care_givers_stats.get, reverse=True)
                }
                if "caregivers_informed" not in sorted_care_givers_stats.keys():
                    continue
                total_informed = sorted_care_givers_stats.pop("caregivers_informed")
                best_result_key = next(iter(sorted_care_givers_stats))
                best_result = sorted_care_givers_stats[best_result_key]
                caregivers_dict = defaultdict(float)
                caregivers_dict["caregivers_informed"] = total_informed
                for reason, count in sorted_care_givers_stats.items():
                    if count == best_result:
                        caregivers_dict[reason] = count
                ratio = (100 * best_result) / total_informed
                caregivers_dict["ratio"] = ratio
                children_checked = district["total_child_checked"]
                caregivers_informed_ratio = (100 * total_informed) / children_checked
                caregivers_dict["caregivers_informed_ratio"] = caregivers_informed_ratio
                district["care_giver_stats"] = caregivers_dict


class LQASStatsViewSet(viewsets.ViewSet):
    """
    Endpoint used to transform IM (independent monitoring) data from existing ODK forms stored in ONA.
    """

    def list(self, request):

        requested_country = request.GET.get("country_id", None)
        if requested_country is None:
            return HttpResponseBadRequest
        requested_country = int(requested_country)

        campaigns = Campaign.objects.filter(country_id=requested_country).filter(is_test=False)
        if campaigns:
            latest_campaign_update = campaigns.latest("updated_at").updated_at
        else:
            latest_campaign_update = None

        cached_response = cache.get(
            "{0}-{1}-LQAS".format(request.user.id, request.query_params["country_id"]), version=CACHE_VERSION
        )

        if not request.user.is_anonymous and cached_response:
            response = json.loads(cached_response)
            cached_date = make_aware(datetime.utcfromtimestamp(response["cache_creation_date"]))
            if latest_campaign_update and cached_date > latest_campaign_update:
                return JsonResponse(response)

        config = get_object_or_404(Config, slug="lqas-config")
        skipped_forms_list = []
        no_round_count = 0
        unknown_round = 0
        skipped_forms = {"count": 0, "no_round": 0, "unknown_round": unknown_round, "forms_id": skipped_forms_list}

        find_lqas_im_campaign_cached = lru_cache(maxsize=None)(find_lqas_im_campaign)

        base_stats = lambda: {
            "total_child_fmd": 0,
            "total_child_checked": 0,
            "care_giver_stats": defaultdict(float),
            "total_sites_visited": 0,
        }
        round_stats = lambda: {
            "number": -1,
            "data": defaultdict(base_stats),
            "nfm_stats": defaultdict(int),
            "nfm_abs_stats": defaultdict(int),
        }
        campaign_stats = defaultdict(
            lambda: {
                "rounds": defaultdict(round_stats),
                "districts_not_found": [],
                "has_scope": False,
                # Submission where it says a certain round but the date place it in another round
                "bad_round_number": 0,
            }
        )

        # Storing all "reasons no finger mark" for each campaign in this dict
        # Campaign -> Round -> District -> reason -> count
        nfm_reasons_per_district_per_campaign = defaultdict(
            lambda: defaultdict(lambda: defaultdict(lambda: defaultdict(int)))
        )
        # Same with reasons for absence
        nfm_abs_reasons_per_district_per_campaign = defaultdict(
            lambda: defaultdict(lambda: defaultdict(lambda: defaultdict(int)))
        )
        form_count = 0
        form_campaign_not_found_count = 0
        day_country_not_found = defaultdict(lambda: defaultdict(int))
        caregiver_source_info_keys = [
            "TV",
            "Radio",
            "Others",
            "Gong_gong",
            "Mob_VanPA",
            "H2H_Mobilizer",
            "IEC_Materials",
            "Volunteers",
            "Health_worker",
            "Opinion_leader",
            "Com_Info_centre",
            "Religious_leader",
            "MobileMessaging_SocialMedia",
        ]
        if request.user.iaso_profile.org_units.count() == 0:
            authorized_countries = OrgUnit.objects.filter(org_unit_type_id__category="COUNTRY")
        else:
            authorized_countries = request.user.iaso_profile.org_units.filter(org_unit_type_id__category="COUNTRY")
        for country_config in config.content:
            country = OrgUnit.objects.get(id=country_config["country_id"])

            if country not in authorized_countries:
                continue

            if country.id != requested_country:
                continue

            districts_qs = (
                OrgUnit.objects.hierarchy(country)
                .filter(org_unit_type_id__category="DISTRICT")
                .only("name", "id", "parent", "aliases")
                .prefetch_related("parent")
            )
            district_dict = _build_district_cache(districts_qs)

            forms = get_url_content(
                url=country_config["url"],
                login=country_config["login"],
                password=country_config["password"],
                minutes=country_config.get("minutes", 60 * 24 * 10),
            )

            for form in forms:
                if "roundNumber" not in form:
                    skipped_forms_list.append({form["_id"]: {"round": None, "date": form["Date_of_LQAS"]}})
                    no_round_count += 1
                    continue
                round_number_key = form["roundNumber"]
                if round_number_key.upper() == "MOPUP":
                    continue
                if round_number_key[-1].isdigit():
                    round_number = round_number_key[-1]
                else:
                    skipped_forms_list.append(
                        {form["_id"]: {"round": form["roundNumber"], "date": form["Date_of_LQAS"]}}
                    )
                    unknown_round += 1
                    continue
                form_count += 1
                today_string = form["today"]
                today = datetime.strptime(today_string, "%Y-%m-%d").date()

                campaign = find_lqas_im_campaign_cached(campaigns, today, country, round_number, "lqas")

                if not campaign:
                    campaign = find_lqas_im_campaign_cached(campaigns, today, country, None, "lqas")
                    if campaign:
                        campaign_name = campaign_name
                        campaign_stats[campaign_name]["bad_round_number"] += 1

                if not campaign:
                    day_country_not_found[country.name][today_string] += 1
                    form_campaign_not_found_count += 1
                    continue

                campaign_name = campaign.obr_name
                total_sites_visited = 0
                total_Child_FMD = 0
                total_Child_Checked = 0
                caregiver_counts_dict = defaultdict(int)
                district_name = form.get("District")
                region_name = form.get("Region")

                HH_COUNT = form.get("Count_HH", None)
                if HH_COUNT is None:
                    print("missing HH_COUNT", form)

                for HH in form.get("Count_HH", []):
                    total_sites_visited += 1
                    # check finger
                    Child_FMD = HH.get("Count_HH/FM_Child", 0)
                    Child_Checked = HH.get("Count_HH/Child_Checked", 0)
                    if Child_FMD == "Y":
                        total_Child_FMD += 1
                    else:
                        reason = HH.get("Count_HH/Reason_Not_FM")
                        if reason and campaign and round_number:
                            nfm_reasons_per_district_per_campaign[campaign_name][round_number][district_name][
                                reason
                            ] += 1

                        if reason == "childabsent" and round_number:
                            reason_abs = HH.get("Count_HH/Reason_ABS_NFM", "unknown")
                            nfm_abs_reasons_per_district_per_campaign[campaign_name][round_number][district_name][
                                reason_abs
                            ] += 1
                    total_Child_Checked += int(Child_Checked)
                    # gather caregiver stats
                    caregiver_informed = HH.get("Count_HH/Care_Giver_Informed_SIA", 0)
                    caregiver_source_info = HH.get("Count_HH/Caregiver_Source_Info", None)
                    if caregiver_informed == "Y":
                        caregiver_counts_dict["caregivers_informed"] += 1

                    if isinstance(caregiver_source_info, str):
                        source_keys = caregiver_source_info.split()
                        for source_key in source_keys:
                            caregiver_counts_dict[source_key] += 1
                    else:
                        for source_info_key in caregiver_source_info_keys:
                            source_info = HH.get("Count_HH/Caregiver_Source_Info/" + source_info_key)
                            if source_info == "True":
                                caregiver_counts_dict[source_info_key] += 1
                scope = campaign.group.org_units.values_list("id", flat=True) if campaign.group else []
                campaign_stats[campaign_name]["has_scope"] = len(scope) > 0
                district = find_district(district_name, region_name, district_dict)
                if not district:
                    district_long_name = "%s - %s" % (district_name, region_name)

                    if district_long_name not in campaign_stats[campaign_name]["districts_not_found"]:
                        campaign_stats[campaign_name]["districts_not_found"].append(district_long_name)
                # Sending district info if it exists and either the district is in scope or there's no scope (in which case we send all info for all distrcits found)
                if district is not None and (district.id in scope or len(scope) == 0):
                    campaign_stats[campaign_name]["country_id"] = country.id
                    campaign_stats[campaign_name]["country_name"] = country.name
                    campaign_stats[campaign_name]["campaign"] = campaign
                    d = campaign_stats[campaign_name]["rounds"][round_number]["data"][district_name]

                    for key in caregiver_counts_dict:
                        d["care_giver_stats"][key] += caregiver_counts_dict[key]

                    d["total_child_fmd"] = d["total_child_fmd"] + total_Child_FMD
                    d["total_child_checked"] = (
                        d["total_child_checked"] + total_sites_visited
                    )  # ChildCehck always zero in Mali?
                    d["total_sites_visited"] = d["total_sites_visited"] + total_sites_visited
                    d["district"] = district.id
                    d["region_name"] = district.parent.name

        add_nfm_stats_for_rounds(campaign_stats, nfm_reasons_per_district_per_campaign, "nfm_stats")
        add_nfm_stats_for_rounds(campaign_stats, nfm_abs_reasons_per_district_per_campaign, "nfm_abs_stats")
        format_caregiver_stats(campaign_stats)

        skipped_forms.update(
            {"count": len(skipped_forms_list), "no_round": no_round_count, "unknown_round": unknown_round}
        )
        for campaign_stat in campaign_stats.values():
            # Ensure round that might not have data are present.
            for round in campaign_stat["campaign"].rounds.all():
                # this actually make an entry thanks to the defaultdict
                # noinspection PyStatementEffect
                campaign_stat["rounds"][str(round.number)]
            for round_number, round in campaign_stat["rounds"].items():
                round["number"] = int(round_number)
            campaign_stat["rounds"] = list(campaign_stat["rounds"].values())
            del campaign_stat["campaign"]

        response = {
            "stats": campaign_stats,
            "form_count": form_count,
            "form_campaign_not_found_count": form_campaign_not_found_count,
            "day_country_not_found": day_country_not_found,
            "skipped_forms": skipped_forms,
            "cache_creation_date": datetime.utcnow().timestamp(),
        }

        if not request.user.is_anonymous:
            cache.set(
                "{0}-{1}-LQAS".format(request.user.id, request.query_params["country_id"]),
                json.dumps(response),
                3600,
                version=CACHE_VERSION,
            )
        return JsonResponse(response, safe=False)


class CampaignGroupSearchFilterBackend(filters.BaseFilterBackend):
    def filter_queryset(self, request, queryset, view):
        search = request.query_params.get("search")

        if search:
            queryset = queryset.filter(Q(campaigns__obr_name__icontains=search) | Q(name__icontains=search)).distinct()
        return queryset


class CampaignGroupViewSet(ModelViewSet):
    results_key = "results"
    queryset = CampaignGroup.objects.all()
    serializer_class = CampaignGroupSerializer

    # We allow anonymous read access for the embeddable calendar map view
    # in this case we use a restricted serializer with less field
    # notably not the url that we want to remain private.
    permission_classes = [permissions.IsAuthenticatedOrReadOnly]

    filter_backends = [
        filters.OrderingFilter,
        DjangoFilterBackend,
        CampaignGroupSearchFilterBackend,
        DeletionFilterBackend,
    ]
    ordering_fields = ["id", "name", "created_at", "updated_at"]
    filterset_fields = {
        "name": ["icontains"],
    }


router = routers.SimpleRouter()
router.register(r"polio/campaigns", CampaignViewSet, basename="Campaign")
router.register(r"polio/campaignsgroup", CampaignGroupViewSet, basename="campaigngroup")
router.register(r"polio/preparedness_dashboard", PreparednessDashboardViewSet, basename="preparedness_dashboard")
router.register(r"polio/im", IMViewSet, basename="IM")
router.register(r"polio/imstats", IMStatsViewSet, basename="imstats")
router.register(r"polio/lqasstats", LQASStatsViewSet, basename="lqasstats")
router.register(r"polio/vaccines", VaccineStocksViewSet, basename="vaccines")
router.register(r"polio/forma", FormAStocksViewSet, basename="forma")
router.register(r"polio/v2/forma", FormAStocksViewSetV2, basename="forma")
router.register(r"polio/countryusersgroup", CountryUsersGroupViewSet, basename="countryusersgroup")
router.register(r"polio/linelistimport", LineListImportViewSet, basename="linelistimport")
router.register(r"polio/orgunitspercampaign", OrgUnitsPerCampaignViewset, basename="orgunitspercampaign")<|MERGE_RESOLUTION|>--- conflicted
+++ resolved
@@ -1,23 +1,22 @@
 import csv
 import functools
 import json
-<<<<<<< HEAD
+from collections import defaultdict
 from datetime import timedelta, datetime
-=======
-from datetime import timedelta, datetime, timezone
 from functools import lru_cache
-from typing import Optional, Union
->>>>>>> c2b89001
+from logging import getLogger
+from typing import Optional
 
 import requests
 from django.conf import settings
 from django.core.cache import cache
 from django.core.mail import send_mail
 from django.db.models import Q
+from django.db.models import Value, TextField, UUIDField
 from django.db.models.expressions import RawSQL
 from django.http import HttpResponse
+from django.http import JsonResponse
 from django.http.response import HttpResponseBadRequest
-from django.http import JsonResponse
 from django.shortcuts import get_object_or_404
 from django.utils.timezone import now, make_aware
 from django_filters.rest_framework import DjangoFilterBackend
@@ -25,8 +24,6 @@
 from rest_framework import routers, filters, viewsets, serializers, permissions, status
 from rest_framework.decorators import action
 from rest_framework.response import Response
-from django.db.models import Value, TextField, UUIDField
-from collections import defaultdict
 
 from iaso.api.common import ModelViewSet, DeletionFilterBackend
 from iaso.models import OrgUnit
@@ -52,11 +49,9 @@
 from .helpers import get_url_content
 from .models import Campaign, Config, LineListImport, SpreadSheetImport, Round, CampaignGroup
 from .models import CountryUsersGroup
-from .models import URLCache, Preparedness
+from .models import URLCache
 from .preparedness.calculator import preparedness_summary
-from .preparedness.parser import get_preparedness, RoundNumber
-
-from logging import getLogger
+from .preparedness.parser import get_preparedness
 
 logger = getLogger(__name__)
 
