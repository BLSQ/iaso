--- conflicted
+++ resolved
@@ -7,26 +7,13 @@
     commonStyles,
     useGoBack,
     useRedirectToReplace,
-<<<<<<< HEAD
     useSafeIntl,
-=======
->>>>>>> baac7048
 } from 'bluesquare-components';
 import omit from 'lodash/omit';
 import React, { useCallback, useEffect, useMemo, useState } from 'react';
 import { useQueryClient } from 'react-query';
 import { useDispatch } from 'react-redux';
 import TopBar from '../../components/nav/TopBarComponent';
-<<<<<<< HEAD
-=======
-import SingleTable from '../../components/tables/SingleTable';
-import {
-    linksFiltersWithPrefix,
-    onlyChildrenParams,
-    orgUnitFiltersWithPrefix,
-} from '../../constants/filters';
-import { baseUrls } from '../../constants/urls.ts';
->>>>>>> baac7048
 import {
     FORMS_PREFIX,
     LINKS_PREFIX,
@@ -55,11 +42,7 @@
     getLinksSources,
     getOrgUnitsTree,
 } from './utils';
-<<<<<<< HEAD
-=======
-import { useParamsObject } from '../../routing/hooks/useParamsObject.tsx';
 import { wktToGeoJSON } from '../../components/logs/LogValue';
->>>>>>> baac7048
 
 const baseUrl = baseUrls.orgUnitDetails;
 const useStyles = makeStyles(theme => ({
