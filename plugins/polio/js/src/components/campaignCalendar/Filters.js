import React, { useState, useEffect } from 'react';
import { FormattedMessage } from 'react-intl';
import { useDispatch } from 'react-redux';
import PropTypes from 'prop-types';
import { replace } from 'react-router-redux';

import { Grid, Button, Box } from '@material-ui/core';
import FiltersIcon from '@material-ui/icons/FilterList';
import { withRouter } from 'react-router';

import InputComponent from 'Iaso/components/forms/InputComponent';
import DatesRange from 'Iaso/components/filters/DatesRange';

import MESSAGES from '../../constants/messages';
import { useGetCountries } from '../../hooks/useGetCountries';

import { genUrl } from '../../utils/routing';

const Filters = ({ router, disableDates, disableOnlyDeleted }) => {
    const { params } = router;
    const [filtersUpdated, setFiltersUpdated] = useState(false);
    const [countries, setCountries] = useState(params.countries);
    const [search, setSearch] = useState(params.search);
    const [showOnlyDeleted, setShowOnlyDeleted] = useState(
        params.showOnlyDeleted === 'true',
    );
    const [r1StartFrom, setR1StartFrom] = useState(params.r1StartFrom);
    const [r1StartTo, set1StartTo] = useState(params.r1StartTo);
    const dispatch = useDispatch();
    const handleSearch = () => {
        if (filtersUpdated) {
            setFiltersUpdated(false);
            const urlParams = {
                countries,
                search: search && search !== '' ? search : undefined,
                r1StartFrom,
                r1StartTo,
<<<<<<< HEAD
                showOnlyDeleted: showOnlyDeleted || undefined,
            };
            const url = genUrl(router, urlParams);
=======
                page: null,
            });
>>>>>>> 79a73fd6
            dispatch(replace(url));
        }
    };
    const { data, isFetching: isFetchingCountries } = useGetCountries();
    const countriesList = (data && data.orgUnits) || [];

    useEffect(() => {
        setFiltersUpdated(true);
    }, [countries, search, r1StartFrom, r1StartTo, showOnlyDeleted]);

    useEffect(() => {
        setFiltersUpdated(false);
    }, []);

    return (
        <>
            <Box display="inline-flex" width="85%">
                <Grid container spacing={4}>
                    <Grid item xs={3}>
                        <InputComponent
                            keyValue="search"
                            onChange={(key, value) => {
                                setSearch(value);
                            }}
                            value={search}
                            type="search"
                            label={MESSAGES.search}
                            onEnterPressed={handleSearch}
                        />
                        {!disableOnlyDeleted && (
                            <InputComponent
                                keyValue="showOnlyDeleted"
                                onChange={(key, value) => {
                                    setShowOnlyDeleted(value);
                                }}
                                value={showOnlyDeleted}
                                type="checkbox"
                                label={MESSAGES.showOnlyDeleted}
                            />
                        )}
                    </Grid>
                    <Grid item xs={3}>
                        <InputComponent
                            loading={isFetchingCountries}
                            keyValue="countries"
                            multi
                            clearable
                            onChange={(key, value) => {
                                setCountries(value);
                            }}
                            value={countries}
                            type="select"
                            options={countriesList.map(c => ({
                                label: c.name,
                                value: c.id,
                            }))}
                            label={MESSAGES.country}
                        />
                    </Grid>
                    {!disableDates && (
                        <Grid item xs={6}>
                            <DatesRange
                                onChangeDate={(key, value) => {
                                    if (key === 'dateFrom') {
                                        setR1StartFrom(value);
                                    }
                                    if (key === 'dateTo') {
                                        set1StartTo(value);
                                    }
                                }}
                                labelFrom={MESSAGES.R1StartFrom}
                                labelTo={MESSAGES.R1StartTo}
                                dateFrom={r1StartFrom}
                                dateTo={r1StartTo}
                            />
                        </Grid>
                    )}
                </Grid>
            </Box>
            <Box display="inline-flex" width="15%" justifyContent="flex-end">
                <Box position="relative" top={16}>
                    <Button
                        disabled={!filtersUpdated}
                        variant="contained"
                        color="primary"
                        onClick={() => handleSearch()}
                    >
                        <Box mr={1} top={3} position="relative">
                            <FiltersIcon />
                        </Box>
                        <FormattedMessage {...MESSAGES.filter} />
                    </Button>
                </Box>
            </Box>
        </>
    );
};

Filters.defaultProps = {
    baseUrl: '',
    disableDates: false,
    disableOnlyDeleted: false,
};

Filters.propTypes = {
    baseUrl: PropTypes.string,
    router: PropTypes.object.isRequired,
    disableDates: PropTypes.bool,
    disableOnlyDeleted: PropTypes.bool,
};

const wrappedFilters = withRouter(Filters);
export { wrappedFilters as Filters };<|MERGE_RESOLUTION|>--- conflicted
+++ resolved
@@ -35,14 +35,10 @@
                 search: search && search !== '' ? search : undefined,
                 r1StartFrom,
                 r1StartTo,
-<<<<<<< HEAD
+                page: null,
                 showOnlyDeleted: showOnlyDeleted || undefined,
             };
             const url = genUrl(router, urlParams);
-=======
-                page: null,
-            });
->>>>>>> 79a73fd6
             dispatch(replace(url));
         }
     };
