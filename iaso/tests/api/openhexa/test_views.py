import uuid

from unittest.mock import Mock, patch

from django.utils import timezone
from rest_framework import status

from iaso import models as m
from iaso.models.base import RUNNING, SUCCESS
from iaso.models.json_config import Config
from iaso.test import APITestCase


class OpenHexaAPITestCase(APITestCase):
    """Base test case for OpenHexa API tests."""

    @classmethod
    def setUpTestData(cls):
        """Set up test data."""
        cls.account, cls.data_source, cls.source_version, cls.project = cls.create_account_datasource_version_project(
            "Default source", "Test Account", "Test Project"
        )

        # Create user with permissions
        cls.user = cls.create_user_with_profile(
            username="testuser", account=cls.account, permissions=["iaso_data_tasks"]
        )

        # Create OpenHexa config
        cls.openhexa_config = Config.objects.create(
            slug="openhexa-config",
            content={
                "openhexa_url": "https://test.openhexa.org/graphql/",
                "openhexa_token": "test-token",
                "workspace_slug": "test-workspace",
            },
        )

    def setUp(self):
        """Set up for each test."""
        self.client.force_authenticate(self.user)


class PipelineListViewTestCase(OpenHexaAPITestCase):
    """Test PipelineListView."""

    def test_get_pipelines_success(self):
        """Test successful pipeline list retrieval."""
        mock_pipelines_data = {
            "pipelines": {
                "items": [
                    {
                        "id": "60fcb048-a5f6-4a79-9529-1ccfa55e75d1",
                        "name": "test_pipeline_1",
                        "currentVersion": {"versionNumber": 1},
                    },
                    {
                        "id": "70fcb048-a5f6-4a79-9529-1ccfa55e75d2",
                        "name": "test_pipeline_2",
                        "currentVersion": {"versionNumber": 2},
                    },
                ]
            }
        }

        with patch("iaso.api.openhexa.views.Client") as mock_client_class:
            mock_client = Mock()
            mock_client_class.return_value = mock_client
            mock_client.execute.return_value = mock_pipelines_data

            response = self.client.get("/api/openhexa/pipelines/")

            self.assertEqual(response.status_code, status.HTTP_200_OK)
            self.assertIn("results", response.json())
            self.assertEqual(len(response.json()["results"]), 2)
            self.assertEqual(response.json()["results"][0]["name"], "test_pipeline_1")

    def test_get_pipelines_config_not_found(self):
        """Test pipeline list when OpenHexa config is not found."""
        # Delete the config
        self.openhexa_config.delete()

        response = self.client.get("/api/openhexa/pipelines/")

        self.assertEqual(response.status_code, status.HTTP_422_UNPROCESSABLE_ENTITY)
        self.assertIn("error", response.json())
        self.assertIn("OpenHexa configuration not found", response.json()["error"])

    def test_get_pipelines_graphql_error(self):
        """Test pipeline list when GraphQL call fails."""
        with patch("iaso.api.openhexa.views.Client") as mock_client_class:
            mock_client = Mock()
            mock_client_class.return_value = mock_client
            mock_client.execute.side_effect = Exception("GraphQL error")

            response = self.client.get("/api/openhexa/pipelines/")

            self.assertEqual(response.status_code, status.HTTP_500_INTERNAL_SERVER_ERROR)
            self.assertIn("error", response.json())
            self.assertIn("Failed to retrieve pipelines", response.json()["error"])

    def test_get_pipelines_unauthorized(self):
        """Test pipeline list without authentication."""
        self.client.logout()

        response = self.client.get("/api/openhexa/pipelines/")

        self.assertEqual(response.status_code, status.HTTP_401_UNAUTHORIZED)

    def test_get_pipelines_anonymous_user(self):
        """Test pipeline list with anonymous user."""
        self.client.force_authenticate(user=None)

        response = self.client.get("/api/openhexa/pipelines/")

        self.assertEqual(response.status_code, status.HTTP_401_UNAUTHORIZED)

    def test_get_pipelines_invalid_url_format(self):
        """Test pipeline list when OpenHexa URL format is invalid."""
        # Update the config with an invalid URL
        self.openhexa_config.content = {
            "openhexa_url": "not-a-valid-url",
            "openhexa_token": "test-token",
            "workspace_slug": "test-workspace",
        }
        self.openhexa_config.save()

        with patch("iaso.api.openhexa.views.Client") as mock_client_class:
            mock_client = Mock()
            mock_client_class.return_value = mock_client
            mock_client.execute.side_effect = Exception("Invalid URL format")

            response = self.client.get("/api/openhexa/pipelines/")

            self.assertEqual(response.status_code, status.HTTP_422_UNPROCESSABLE_ENTITY)
            self.assertIn("error", response.json())
            self.assertIn("OpenHexa configuration not found", response.json()["error"])


class PipelineDetailViewTestCase(OpenHexaAPITestCase):
    """Test PipelineDetailView."""

    def setUp(self):
        """Set up for each test."""
        super().setUp()
        self.pipeline_id = "60fcb048-a5f6-4a79-9529-1ccfa55e75d1"

    def test_get_pipeline_detail_success(self):
        """Test successful pipeline detail retrieval."""
        mock_pipeline_data = {
            "pipeline": {
                "id": self.pipeline_id,
                "name": "test_pipeline",
                "currentVersion": {
                    "versionNumber": 1,
                    "id": str(uuid.uuid4()),
                    "parameters": [
                        {
                            "type": "str",
                            "name": "country_name",
                            "code": "country_name",
                            "default": "Burkina Faso",
                            "choices": None,
                            "required": True,
                            "multiple": False,
                        }
                    ],
                },
            }
        }

        with patch("iaso.api.openhexa.views.Client") as mock_client_class:
            mock_client = Mock()
            mock_client_class.return_value = mock_client
            mock_client.execute.return_value = mock_pipeline_data

            response = self.client.get(f"/api/openhexa/pipelines/{self.pipeline_id}/")

            self.assertEqual(response.status_code, status.HTTP_200_OK)
            data = response.json()
            self.assertEqual(data["id"], self.pipeline_id)
            self.assertEqual(data["name"], "test_pipeline")
            self.assertIn("currentVersion", data)
            self.assertIn("parameters", data["currentVersion"])

    def test_get_pipeline_detail_config_not_found(self):
        """Test pipeline detail when OpenHexa config is not found."""
        self.openhexa_config.delete()

        response = self.client.get(f"/api/openhexa/pipelines/{self.pipeline_id}/")

        self.assertEqual(response.status_code, status.HTTP_422_UNPROCESSABLE_ENTITY)
        self.assertIn("error", response.json())
        self.assertIn("OpenHexa configuration not found", response.json()["error"])

    def test_get_pipeline_detail_graphql_error(self):
        """Test pipeline detail when GraphQL call fails."""
        with patch("iaso.api.openhexa.views.Client") as mock_client_class:
            mock_client = Mock()
            mock_client_class.return_value = mock_client
            mock_client.execute.side_effect = Exception("GraphQL error")

            response = self.client.get(f"/api/openhexa/pipelines/{self.pipeline_id}/")

            self.assertEqual(response.status_code, status.HTTP_500_INTERNAL_SERVER_ERROR)
            self.assertIn("error", response.json())
            self.assertIn("Failed to retrieve pipeline details", response.json()["error"])

    def test_post_launch_pipeline_success(self):
        """Test successful pipeline launch."""
        version_uuid = str(uuid.uuid4())
        config = {"country_name": "Burkina Faso", "use_demo_data": True}

        with patch("iaso.api.openhexa.views.ExternalTaskModelViewSet.launch_task") as mock_launch_task:
            mock_launch_task.return_value = RUNNING

            response = self.client.post(
                f"/api/openhexa/pipelines/{self.pipeline_id}/launch/",
                data={
                    "version": version_uuid,
                    "config": config,
                },
                format="json",
            )

            self.assertEqual(response.status_code, status.HTTP_201_CREATED)
            data = response.json()
            self.assertIn("task", data)
            self.assertEqual(data["task"]["status"], RUNNING)
            # pipeline_id and version are no longer in the response, they're in task.params

            # Verify task was created
            task = m.Task.objects.get(pk=data["task"]["id"])
            self.assertEqual(task.external, True)
            self.assertEqual(task.status, RUNNING)
            self.assertIn("pipeline_id", task.params["kwargs"])

    def test_post_launch_pipeline_invalid_data(self):
        """Test pipeline launch with invalid data."""
        response = self.client.post(
            f"/api/openhexa/pipelines/{self.pipeline_id}/launch/",
            data={
                "version": "not-a-uuid",
                "config": {"country_name": "Burkina Faso"},
            },
            format="json",
        )

        self.assertEqual(response.status_code, status.HTTP_400_BAD_REQUEST)

    def test_post_launch_pipeline_config_not_found(self):
        """Test pipeline launch when OpenHexa config is not found."""
        self.openhexa_config.delete()

        response = self.client.post(
            f"/api/openhexa/pipelines/{self.pipeline_id}/launch/",
            data={
                "version": str(uuid.uuid4()),
                "config": {"country_name": "Burkina Faso"},
            },
            format="json",
        )

        self.assertEqual(response.status_code, status.HTTP_422_UNPROCESSABLE_ENTITY)
        self.assertIn("error", response.json())
        self.assertIn("OpenHexa configuration not found", response.json()["error"])

    def test_post_launch_pipeline_launch_error(self):
        """Test pipeline launch when launch_task fails."""
        version_uuid = str(uuid.uuid4())
        config = {"country_name": "Burkina Faso"}

        with patch("iaso.api.openhexa.views.ExternalTaskModelViewSet.launch_task") as mock_launch_task:
            mock_launch_task.side_effect = Exception("Launch failed")

            response = self.client.post(
                f"/api/openhexa/pipelines/{self.pipeline_id}/launch/",
                data={
                    "version": version_uuid,
                    "config": config,
                },
                format="json",
            )

            self.assertEqual(response.status_code, status.HTTP_500_INTERNAL_SERVER_ERROR)
            self.assertIn("error", response.json())
            self.assertIn("Failed to launch pipeline", response.json()["error"])

    def test_patch_update_task_success(self):
        """Test successful task status update."""
        # Create a task first
        task = m.Task.objects.create(
            created_by=self.user,
            launcher=self.user,
            account=self.account,
            name="test-task",
            status=RUNNING,
            external=True,
            started_at=timezone.now(),
        )

        response = self.client.patch(
            f"/api/openhexa/pipelines/{self.pipeline_id}/",
            data={
                "task_id": task.pk,
                "status": SUCCESS,
                "progress_message": "Task completed",
                "progress_value": 100,
                "end_value": 100,
                "result_data": {"result": "success", "data": "test data"},
            },
            format="json",
        )

        self.assertEqual(response.status_code, status.HTTP_200_OK)
        data = response.json()
        self.assertIn("task", data)
        self.assertEqual(data["task"]["status"], SUCCESS)
        self.assertEqual(data["task"]["progress_message"], "Task completed")
        self.assertEqual(data["task"]["progress_value"], 100)

        # Verify task was updated
        task.refresh_from_db()
        self.assertEqual(task.status, SUCCESS)
        self.assertEqual(task.progress_message, "Task completed")
        self.assertEqual(task.progress_value, 100)
        self.assertIsNotNone(task.ended_at)

    def test_patch_update_task_missing_task_id(self):
        """Test task update without task_id."""
        response = self.client.patch(
            f"/api/openhexa/pipelines/{self.pipeline_id}/",
            data={
                "status": SUCCESS,
            },
            format="json",
        )

        self.assertEqual(response.status_code, status.HTTP_400_BAD_REQUEST)
        # With serializer validation, we get a different error format
        self.assertIn("task_id", response.json())

    def test_patch_update_task_not_found(self):
        """Test task update with non-existent task."""
        response = self.client.patch(
            f"/api/openhexa/pipelines/{self.pipeline_id}/",
            data={
                "task_id": 99999,
                "status": SUCCESS,
            },
            format="json",
        )

        self.assertEqual(response.status_code, status.HTTP_400_BAD_REQUEST)
        self.assertIn("task_id", response.json())

    def test_patch_update_task_not_external(self):
        """Test task update with non-external task."""
        # Create a non-external task
        task = m.Task.objects.create(
            created_by=self.user,
            launcher=self.user,
            account=self.account,
            name="test-task",
            status=RUNNING,
            external=False,  # Not external
            started_at=timezone.now(),
        )

        response = self.client.patch(
            f"/api/openhexa/pipelines/{self.pipeline_id}/",
            data={
                "task_id": task.pk,
                "status": SUCCESS,
            },
            format="json",
        )

        self.assertEqual(response.status_code, status.HTTP_400_BAD_REQUEST)
        self.assertIn("error", response.json())
        self.assertIn("Task is not external", response.json()["error"])

    def test_patch_update_task_error(self):
        """Test task update when update fails."""
        task = m.Task.objects.create(
            created_by=self.user,
            launcher=self.user,
            account=self.account,
            name="test-task",
            status=RUNNING,
            external=True,
            started_at=timezone.now(),
        )

        with patch.object(m.Task, "save", side_effect=Exception("Save failed")):
            response = self.client.patch(
                f"/api/openhexa/pipelines/{self.pipeline_id}/",
                data={
                    "task_id": task.pk,
                    "status": SUCCESS,
                },
                format="json",
            )

            self.assertEqual(response.status_code, status.HTTP_500_INTERNAL_SERVER_ERROR)
            self.assertIn("error", response.json())
            self.assertIn("Failed to update task", response.json()["error"])

<<<<<<< HEAD

class ConfigCheckViewTestCase(OpenHexaAPITestCase):
    """Test ConfigCheckView."""

    def test_get_config_configured(self):
        """Test config check when OpenHexa is properly configured."""
        response = self.client.get("/api/openhexa/pipelines/config/")

        self.assertEqual(response.status_code, status.HTTP_200_OK)
        data = response.json()
        self.assertIn("configured", data)
        self.assertTrue(data["configured"])

    def test_get_config_not_configured_missing_config(self):
        """Test config check when OpenHexa config doesn't exist."""
        # Delete the config
        self.openhexa_config.delete()

        response = self.client.get("/api/openhexa/pipelines/config/")

        self.assertEqual(response.status_code, status.HTTP_200_OK)
        data = response.json()
        self.assertIn("configured", data)
        self.assertFalse(data["configured"])

    def test_get_config_not_configured_missing_fields(self):
        """Test config check when OpenHexa config exists but is incomplete."""
        # Update config to be incomplete
        self.openhexa_config.content = {
            "openhexa_url": "https://test.openhexa.org/graphql/",
            # Missing openhexa_token and workspace_slug
        }
        self.openhexa_config.save()

        response = self.client.get("/api/openhexa/pipelines/config/")

        self.assertEqual(response.status_code, status.HTTP_200_OK)
        data = response.json()
        self.assertIn("configured", data)
        self.assertFalse(data["configured"])

    def test_get_config_not_configured_empty_fields(self):
        """Test config check when OpenHexa config has empty required fields."""
        # Update config with empty fields
        self.openhexa_config.content = {
            "openhexa_url": "",
            "openhexa_token": "",
            "workspace_slug": "",
        }
        self.openhexa_config.save()

        response = self.client.get("/api/openhexa/pipelines/config/")

        self.assertEqual(response.status_code, status.HTTP_200_OK)
        data = response.json()
        self.assertIn("configured", data)
        self.assertFalse(data["configured"])

    def test_get_config_not_configured_partial_fields(self):
        """Test config check when OpenHexa config has some fields missing."""
        # Update config with only some fields
        self.openhexa_config.content = {
            "openhexa_url": "https://test.openhexa.org/graphql/",
            "openhexa_token": "test-token",
            # Missing workspace_slug
        }
        self.openhexa_config.save()

        response = self.client.get("/api/openhexa/pipelines/config/")

        self.assertEqual(response.status_code, status.HTTP_200_OK)
        data = response.json()
        self.assertIn("configured", data)
        self.assertFalse(data["configured"])

    def test_get_config_unauthorized(self):
        """Test config check without authentication."""
        self.client.logout()

        response = self.client.get("/api/openhexa/pipelines/config/")

        self.assertEqual(response.status_code, status.HTTP_401_UNAUTHORIZED)

    def test_get_config_with_extra_fields(self):
        """Test config check when OpenHexa config has extra fields (should still work)."""
        # Update config with extra fields
        self.openhexa_config.content = {
            "openhexa_url": "https://test.openhexa.org/graphql/",
            "openhexa_token": "test-token",
            "workspace_slug": "test-workspace",
            "extra_field": "extra_value",  # Extra field
            "another_field": "another_value",  # Another extra field
        }
        self.openhexa_config.save()

        response = self.client.get("/api/openhexa/pipelines/config/")

        self.assertEqual(response.status_code, status.HTTP_200_OK)
        data = response.json()
        self.assertIn("configured", data)
        self.assertTrue(data["configured"])
=======
    def test_get_pipeline_detail_anonymous_user(self):
        """Test pipeline detail retrieval with anonymous user."""
        self.client.force_authenticate(user=None)

        response = self.client.get(f"/api/openhexa/pipelines/{self.pipeline_id}/")

        self.assertEqual(response.status_code, status.HTTP_401_UNAUTHORIZED)

    def test_post_launch_pipeline_anonymous_user(self):
        """Test pipeline launch with anonymous user."""
        self.client.force_authenticate(user=None)

        response = self.client.post(
            f"/api/openhexa/pipelines/{self.pipeline_id}/launch/",
            data={
                "version": str(uuid.uuid4()),
                "config": {"country_name": "Burkina Faso"},
            },
            format="json",
        )

        self.assertEqual(response.status_code, status.HTTP_401_UNAUTHORIZED)

    def test_patch_update_task_anonymous_user(self):
        """Test task update with anonymous user."""
        self.client.force_authenticate(user=None)

        response = self.client.patch(
            f"/api/openhexa/pipelines/{self.pipeline_id}/",
            data={
                "task_id": 123,
                "status": SUCCESS,
            },
            format="json",
        )

        self.assertEqual(response.status_code, status.HTTP_401_UNAUTHORIZED)
>>>>>>> a3f55eff
<|MERGE_RESOLUTION|>--- conflicted
+++ resolved
@@ -406,7 +406,44 @@
             self.assertIn("error", response.json())
             self.assertIn("Failed to update task", response.json()["error"])
 
-<<<<<<< HEAD
+    def test_post_launch_pipeline_anonymous_user(self):
+        """Test pipeline launch with anonymous user."""
+        self.client.force_authenticate(user=None)
+
+        response = self.client.post(
+            f"/api/openhexa/pipelines/{self.pipeline_id}/launch/",
+            data={
+                "version": str(uuid.uuid4()),
+                "config": {"country_name": "Burkina Faso"},
+            },
+            format="json",
+        )
+
+        self.assertEqual(response.status_code, status.HTTP_401_UNAUTHORIZED)
+
+    def test_patch_update_task_anonymous_user(self):
+        """Test task update with anonymous user."""
+        self.client.force_authenticate(user=None)
+
+        response = self.client.patch(
+            f"/api/openhexa/pipelines/{self.pipeline_id}/",
+            data={
+                "task_id": 123,
+                "status": SUCCESS,
+            },
+            format="json",
+        )
+
+        self.assertEqual(response.status_code, status.HTTP_401_UNAUTHORIZED)
+
+    def test_get_pipeline_detail_anonymous_user(self):
+        """Test pipeline detail retrieval with anonymous user."""
+        self.client.force_authenticate(user=None)
+
+        response = self.client.get(f"/api/openhexa/pipelines/{self.pipeline_id}/")
+
+        self.assertEqual(response.status_code, status.HTTP_401_UNAUTHORIZED)
+
 
 class ConfigCheckViewTestCase(OpenHexaAPITestCase):
     """Test ConfigCheckView."""
@@ -507,43 +544,4 @@
         self.assertEqual(response.status_code, status.HTTP_200_OK)
         data = response.json()
         self.assertIn("configured", data)
-        self.assertTrue(data["configured"])
-=======
-    def test_get_pipeline_detail_anonymous_user(self):
-        """Test pipeline detail retrieval with anonymous user."""
-        self.client.force_authenticate(user=None)
-
-        response = self.client.get(f"/api/openhexa/pipelines/{self.pipeline_id}/")
-
-        self.assertEqual(response.status_code, status.HTTP_401_UNAUTHORIZED)
-
-    def test_post_launch_pipeline_anonymous_user(self):
-        """Test pipeline launch with anonymous user."""
-        self.client.force_authenticate(user=None)
-
-        response = self.client.post(
-            f"/api/openhexa/pipelines/{self.pipeline_id}/launch/",
-            data={
-                "version": str(uuid.uuid4()),
-                "config": {"country_name": "Burkina Faso"},
-            },
-            format="json",
-        )
-
-        self.assertEqual(response.status_code, status.HTTP_401_UNAUTHORIZED)
-
-    def test_patch_update_task_anonymous_user(self):
-        """Test task update with anonymous user."""
-        self.client.force_authenticate(user=None)
-
-        response = self.client.patch(
-            f"/api/openhexa/pipelines/{self.pipeline_id}/",
-            data={
-                "task_id": 123,
-                "status": SUCCESS,
-            },
-            format="json",
-        )
-
-        self.assertEqual(response.status_code, status.HTTP_401_UNAUTHORIZED)
->>>>>>> a3f55eff
+        self.assertTrue(data["configured"])