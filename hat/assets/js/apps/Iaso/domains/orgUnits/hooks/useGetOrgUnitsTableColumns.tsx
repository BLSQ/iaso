--- conflicted
+++ resolved
@@ -1,16 +1,12 @@
 import React, { useMemo } from 'react';
 import { makeStyles } from '@material-ui/core';
 import Color from 'color';
-<<<<<<< HEAD
-import { commonStyles, useSafeIntl } from 'bluesquare-components';
-=======
 import {
     commonStyles,
     useSafeIntl,
     Column,
     IntlFormatMessage,
 } from 'bluesquare-components';
->>>>>>> f2a50cb7
 import OrgUnitTooltip from '../components/OrgUnitTooltip';
 import MESSAGES from '../messages';
 import { useGetStatusMessage, getOrgUnitGroups } from '../utils';
