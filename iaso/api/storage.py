# TODO: need better type annotations in this file
<<<<<<< HEAD
from typing import Tuple, List, Any, Union

from django.db.models import Prefetch, QuerySet, Q
from django.http import HttpResponse, StreamingHttpResponse
=======
import datetime
from typing import Tuple
>>>>>>> 198d1371

from rest_framework import viewsets, permissions, serializers, status
from rest_framework.decorators import action, api_view, permission_classes
from rest_framework.fields import Field
from rest_framework.mixins import CreateModelMixin, ListModelMixin
from rest_framework.permissions import AllowAny, IsAuthenticated
from rest_framework.response import Response

from django.core.paginator import Paginator

from hat.api.export_utils import generate_xlsx, iter_items, Echo, timestamp_to_utc_datetime
from iaso.models import StorageLogEntry, StorageDevice, Instance, OrgUnit, Entity
from iaso.api.entity import EntitySerializer

from iaso.api.serializers import OrgUnitSerializer

from .common import (
    TimestampField,
    HasPermission,
    UserSerializer,
    FileFormatEnum,
    CONTENT_TYPE_XLSX,
    EXPORTS_DATETIME_FORMAT,
    CONTENT_TYPE_CSV,
)


class EntityNestedSerializer(EntitySerializer):
    class Meta:
        model = Entity
        fields = ["id", "name"]


class OrgUnitNestedSerializer(OrgUnitSerializer):
    class Meta:
        model = OrgUnit
        fields = [
            "id",
            "name",
        ]


class StorageLogSerializer(serializers.ModelSerializer):
    storage_id = serializers.CharField(source="device.customer_chosen_id")
    storage_type = serializers.CharField(source="device.type")
    entity = EntityNestedSerializer(read_only=True)
    org_unit = OrgUnitNestedSerializer(read_only=True)
    performed_at = TimestampField(read_only=True)
    performed_by = UserSerializer(read_only=True)

    class Meta:
        model = StorageLogEntry
        fields = [
            "id",
            "storage_id",
            "storage_type",
            "operation_type",
            "instances",
            "org_unit",
            "entity",
            "performed_at",
            "performed_by",
            "status",
            "status_reason",
            "status_comment",
        ]


class StorageStatusSerializer(serializers.Serializer):
    status = serializers.ChoiceField(choices=StorageDevice.STATUS_CHOICES)
    reason = serializers.ChoiceField(
        source="status_reason", required=False, choices=StorageDevice.STATUS_REASON_CHOICES
    )
    updated_at = serializers.DateTimeField(source="status_updated_at", read_only=True)
    comment = serializers.CharField(source="status_comment", required=False, allow_blank=True)

    def validate(self, data):
        """
        Ensure that a reason is set if changed to a non-ok status
        """
        missing_status_reason = True
        if "status_reason" in data and data["status_reason"] != "":
            missing_status_reason = False

        if data["status"] != StorageDevice.OK and missing_status_reason:
            raise serializers.ValidationError("A reason must be provided when changing the status to a non-ok status")
        return data


class StorageSerializer(serializers.ModelSerializer):
    storage_id = serializers.CharField(source="customer_chosen_id")
    storage_type = serializers.CharField(source="type")
    status = StorageStatusSerializer(source="*")
    entity = EntityNestedSerializer(read_only=True)
    org_unit = OrgUnitNestedSerializer(read_only=True)
    created_at = TimestampField(read_only=True)
    updated_at = TimestampField(read_only=True)

    class Meta:
        model = StorageDevice
        fields: Tuple[str, ...] = (
            "updated_at",
            "created_at",
            "storage_id",
            "storage_type",
            "status",
            "org_unit",
            "entity",
        )


class StorageSerializerWithLogs(StorageSerializer):
    """
    Like StorageSerializer, but also includes the log entries

    Requires a "filtered_log_entries" attribute on the data, use a Prefetch() object
    """

    logs: Field = StorageLogSerializer(many=True, source="filtered_log_entries")

    class Meta(StorageSerializer.Meta):
        fields = StorageSerializer.Meta.fields + ("logs",)


class StorageSerializerWithPaginatedLogs(StorageSerializerWithLogs):
    """
    Extends StorageSerializerWithLogs so the log entries can be paginated

    Requires:
     - a "filtered_log_entries" attribute on the data, use a Prefetch() object
     - "limit" and "offset" in the serializer context
    """

    logs = serializers.SerializerMethodField(method_name="get_filtered_and_paginated_log_entries")

    def get_filtered_and_paginated_log_entries(self, obj):
        offset = self.context["offset"]
        limit = self.context["limit"]
        logs = obj.filtered_log_entries[offset : offset + limit]
        return StorageLogSerializer(logs, many=True).data


class StorageViewSet(ListModelMixin, viewsets.GenericViewSet):
    permission_classes = [permissions.IsAuthenticated, HasPermission("menupermissions.iaso_storages")]  # type: ignore
    serializer_class = StorageSerializer

    def get_queryset(self):
        """Devices get filtered by account, and optionally by a few URL parameters"""

        # In all cases, we'll only return results for the account of the user
        qs = StorageDevice.objects.filter(account=self.request.user.iaso_profile.account)

        # There are also a few optional URL filters
        filter_status = self.request.query_params.get("status")
        if filter_status is not None:
            qs = qs.filter(status=filter_status)

        filter_reason = self.request.query_params.get("reason")
        if filter_reason is not None:
            qs = qs.filter(status_reason=filter_reason)

        filter_type = self.request.query_params.get("type")
        if filter_type is not None:
            qs = qs.filter(type__in=filter_type.split(","))

        # the search filter works on entity_id or storage (customer-chosen) id
        filter_search = self.request.query_params.get("search")
        if filter_search is not None:
            q = Q(customer_chosen_id__icontains=filter_search)
            try:
                filter_search_int = int(filter_search)
                q = q | Q(entity__id=filter_search_int)
            except ValueError:
                pass

            qs = qs.filter(q)

        return qs

    def list(self, request):
        """
        Endpoint used to list/search devices on the web interface

        GET /api/storage/
        """
        limit_str = request.GET.get("limit", None)
        page_offset = request.GET.get("page", 1)
        order = request.GET.get("order", "updated_at,id").split(",")

        queryset = self.get_queryset()
        queryset = queryset.order_by(*order)
        serializer = StorageSerializer

        if limit_str is not None:
            limit = int(limit_str)
            page_offset = int(page_offset)
            paginator = Paginator(queryset, limit)
            res = {"count": paginator.count}
            if page_offset > paginator.num_pages:
                page_offset = paginator.num_pages
            page = paginator.page(page_offset)
            res["results"] = serializer(page.object_list, many=True).data
            res["has_next"] = page.has_next()
            res["has_previous"] = page.has_previous()
            res["page"] = page_offset
            res["pages"] = paginator.num_pages
            res["limit"] = limit
            return Response(res)
        else:
            return Response(StorageSerializer(queryset, many=True).data)

    @action(detail=False, methods=["post"])
    def blacklisted(self, request):
        """
        Endpoint used to blacklist a single device from the web interface

        POST /api/storage/blacklisted/
        """

        # 1. Get data from request/environment
        user = request.user
        body = request.data
        storage_id = body.get("storage_id")
        storage_type = body.get("storage_type")
        storage_status_dict = body.get("storage_status")
        account = user.iaso_profile.account

        # 2. Preprocess submitted data
        try:
            device = StorageDevice.objects.get(customer_chosen_id=storage_id, type=storage_type, account=account)
        except StorageDevice.DoesNotExist:
            device = None

        status_serializer = StorageStatusSerializer(data=storage_status_dict)

        if device is not None and status_serializer.is_valid():
            # 3. Submitted data is valid, we can now proceed
            status_dict = status_serializer.validated_data
            # 3.1 Update device status
            device.change_status(
                new_status=status_dict["status"],
                reason=status_dict.get("status_reason", ""),
                comment=status_dict.get("status_comment", ""),
                performed_by=user,
            )
            return Response({}, status=200)

        else:  # Some parameters were invalid
            return Response({}, status=400)


# This could be rewritten in more idiomatic DRF (serializers, ...). On the other hand, I quite like the explicitness
class StorageLogViewSet(CreateModelMixin, viewsets.GenericViewSet):
    """This ViewSet gives access to the storage log entries"""

    serializer_class = StorageLogSerializer
    permission_classes = [
        permissions.IsAuthenticated,
    ]

    def create(self, request):
        """
        POST /api/mobile/storage/logs

        This will also create a new StorageDevice if the storage_id / storage_type / account combination is not found
        """
        user = request.user

        for log_data in request.data:
            # We receive an array of logs, we'll process them one by one
            log_id = log_data["id"]

            try:
                StorageLogEntry.objects.get(id=log_id)
                # That log entry already exists, skip it
            except StorageLogEntry.DoesNotExist:
                # New log entry, we continue
                storage_id = log_data["storage_id"]
                storage_type = log_data["storage_type"]
                operation_type = log_data["operation_type"]

                if storage_type not in [c[1] for c in StorageDevice.STORAGE_TYPE_CHOICES]:
                    return Response({"error": "Invalid storage type"}, status=400)

                if operation_type not in [c[1] for c in StorageLogEntry.OPERATION_TYPE_CHOICES]:
                    return Response({"error": "Invalid operation type"}, status=400)

                performed_at = timestamp_to_utc_datetime(int(log_data["performed_at"]))

                concerned_instances = Instance.objects.filter(uuid__in=log_data["instances"])

                concerned_orgunit = None
                if "org_unit_id" in log_data and log_data["org_unit_id"] is not None:
                    try:
                        concerned_orgunit = OrgUnit.objects.get(id=log_data["org_unit_id"])
                    except OrgUnit.DoesNotExist:
                        return Response({"error": "Invalid org_unit_id"}, status=400)

                concerned_entity = None
                if "entity_id" in log_data and log_data["entity_id"] is not None:
                    try:
                        concerned_entity = Entity.objects.get(uuid=log_data["entity_id"])
                    except Entity.DoesNotExist:
                        return Response({"error": "Invalid entity_id"}, status=400)

                account = user.iaso_profile.account

                # 1. Create the storage device, if needed
                device, _ = StorageDevice.objects.get_or_create(
                    account=account, customer_chosen_id=storage_id, type=storage_type
                )

                StorageLogEntry.objects.create_and_update_device(
                    log_id=log_id,
                    device=device,
                    operation_type=operation_type,
                    performed_at=performed_at,
                    user=user,
                    concerned_orgunit=concerned_orgunit,
                    concerned_entity=concerned_entity,
                    concerned_instances=concerned_instances,
                )

        return Response("", status=status.HTTP_201_CREATED)


def logs_for_device_generate_export(
    queryset: "QuerySet[StorageLogEntry]", file_format: FileFormatEnum
) -> Union[HttpResponse, StreamingHttpResponse]:
    columns = [
        {"title": "id"},
        {"title": "storage_id"},
        {"title": "storage_type"},
        {"title": "operation_type"},
        {"title": "instances"},
        {"title": "org_unit"},
        {"title": "entity"},
        {"title": "performed_at"},
        {"title": "performed_by"},
        {"title": "status"},
        {"title": "status_reason"},
        {"title": "status_comment"},
    ]

    def get_row(log_entry: StorageLogEntry, **_) -> List[Any]:
        instances_ids_list = ",".join([str(i.id) for i in log_entry.instances.all()])

        performed_at_str = ""
        if log_entry.performed_at is not None:
            performed_at_str = log_entry.performed_at.strftime(EXPORTS_DATETIME_FORMAT)

        return [
            str(log_entry.id),
            log_entry.device.customer_chosen_id,
            log_entry.device.type,
            log_entry.operation_type,
            instances_ids_list,
            log_entry.org_unit_id,
            log_entry.entity_id,
            performed_at_str,
            log_entry.performed_by.username,
            log_entry.status,
            log_entry.status_reason,
            log_entry.status_comment,
        ]

    response: Union[HttpResponse, StreamingHttpResponse]
    filename = "storage_logs"
    if file_format == FileFormatEnum.XLSX:
        filename = filename + ".xlsx"
        response = HttpResponse(
            generate_xlsx("Storage logs", columns, queryset, get_row),
            content_type=CONTENT_TYPE_XLSX,
        )
    elif file_format == FileFormatEnum.CSV:
        filename = filename + ".csv"
        response = StreamingHttpResponse(
            streaming_content=(iter_items(queryset, Echo(), columns, get_row)), content_type=CONTENT_TYPE_CSV
        )

    else:
        # Raise InvalidFileFormat
        pass

    response["Content-Disposition"] = "attachment; filename=%s" % filename
    return response


@api_view()
@permission_classes([IsAuthenticated, HasPermission("menupermissions.iaso_storages")])  # type: ignore
def logs_per_device(request, storage_customer_chosen_id: str, storage_type: str):
    """Return a list of log entries for a given device"""

    # 1. Retrieve data from request
    user_account = request.user.iaso_profile.account

    # 1.1 Filters
    org_unit_id = request.GET.get("org_unit_id")
    operation_types_str = request.GET.get("types", None)
    status = request.GET.get("status", None)
    reason = request.GET.get("reason", None)

    # 1.2 Pagination
    limit_str = request.GET.get("limit", None)
    page_offset = request.GET.get("page", 1)

    # 1.3 Ordering
    order = request.GET.get("order", "-performed_at").split(",")

<<<<<<< HEAD
    # 1.4 file export?
    csv_format = request.GET.get("csv", None)
    xlsx_format = request.GET.get("xlsx", None)
    file_export = False
    if csv_format is not None or xlsx_format is not None:
        file_export = True
        file_format_export = FileFormatEnum.CSV if csv_format is not None else FileFormatEnum.XLSX
=======
    performed_at_str = request.GET.get("performed_at", None)
>>>>>>> 198d1371

    device_identity_fields = {
        "customer_chosen_id": storage_customer_chosen_id,
        "type": storage_type,
        "account": user_account,
    }

    # We need to filter the log entries early or the paginator (count, ...) will have inconsistent values with the
    # prefetched log entries later
    device = StorageDevice.objects.get(**device_identity_fields)
    log_entries_queryset = StorageLogEntry.objects.filter(device=device).order_by(*order)

    if org_unit_id is not None:
        log_entries_queryset = log_entries_queryset.filter(org_unit_id=org_unit_id)
    if operation_types_str is not None:
        operation_types = operation_types_str.split(",")
        log_entries_queryset = log_entries_queryset.filter(operation_type__in=operation_types)
    if status is not None:
        log_entries_queryset = log_entries_queryset.filter(status=status)
    if reason is not None:
        log_entries_queryset = log_entries_queryset.filter(status_reason=reason)
    if performed_at_str is not None:
        log_entries_queryset = log_entries_queryset.filter(
            performed_at__date=datetime.datetime.strptime(performed_at_str, "%Y-%m-%d").date()
        )

    if not file_export:
        device_with_logs = StorageDevice.objects.prefetch_related(
            Prefetch(
                "log_entries",
                log_entries_queryset,
                to_attr="filtered_log_entries",
            )
        ).get(**device_identity_fields)

        if limit_str:
            # Pagination as requested: each page contains the device metadata + a subset of log entries
            limit = int(limit_str)
            page_offset = int(page_offset)
            paginator = Paginator(log_entries_queryset, limit)
            res = {"count": paginator.count}
            if page_offset > paginator.num_pages:
                page_offset = paginator.num_pages
            page = paginator.page(page_offset)
            res["results"] = StorageSerializerWithPaginatedLogs(  # type: ignore
                device_with_logs, context={"limit": limit, "offset": page.start_index() - 1}
            ).data
            res["has_next"] = page.has_next()
            res["has_previous"] = page.has_previous()
            res["page"] = page_offset
            res["pages"] = paginator.num_pages
            res["limit"] = limit
            return Response(res)
        else:
            return Response(StorageSerializerWithLogs(device_with_logs).data)
    else:
        # File export requested
        return logs_for_device_generate_export(queryset=log_entries_queryset, file_format=file_format_export)


class StorageBlacklistedViewSet(ListModelMixin, viewsets.GenericViewSet):
    queryset = StorageDevice.objects.filter(status=StorageDevice.BLACKLISTED)
    serializer_class = StorageSerializer

    permission_classes = [AllowAny]

    def list(self, request):
        """
        GET /api/mobile/storage/blacklisted

        Returns a list of blacklisted devices
        """
        queryset = self.get_queryset()
        serializer = self.get_serializer(queryset, many=True)
        return Response({"storages": serializer.data})<|MERGE_RESOLUTION|>--- conflicted
+++ resolved
@@ -1,13 +1,9 @@
 # TODO: need better type annotations in this file
-<<<<<<< HEAD
 from typing import Tuple, List, Any, Union
 
 from django.db.models import Prefetch, QuerySet, Q
 from django.http import HttpResponse, StreamingHttpResponse
-=======
 import datetime
-from typing import Tuple
->>>>>>> 198d1371
 
 from rest_framework import viewsets, permissions, serializers, status
 from rest_framework.decorators import action, api_view, permission_classes
@@ -417,7 +413,6 @@
     # 1.3 Ordering
     order = request.GET.get("order", "-performed_at").split(",")
 
-<<<<<<< HEAD
     # 1.4 file export?
     csv_format = request.GET.get("csv", None)
     xlsx_format = request.GET.get("xlsx", None)
@@ -425,9 +420,8 @@
     if csv_format is not None or xlsx_format is not None:
         file_export = True
         file_format_export = FileFormatEnum.CSV if csv_format is not None else FileFormatEnum.XLSX
-=======
+
     performed_at_str = request.GET.get("performed_at", None)
->>>>>>> 198d1371
 
     device_identity_fields = {
         "customer_chosen_id": storage_customer_chosen_id,
