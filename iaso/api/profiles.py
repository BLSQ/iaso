--- conflicted
+++ resolved
@@ -16,11 +16,7 @@
 from rest_framework import viewsets, permissions
 from rest_framework.response import Response
 
-<<<<<<< HEAD
-from iaso.models import Profile, OrgUnit, Project
-=======
-from iaso.models import Profile, OrgUnit, UserRole
->>>>>>> 45fed15c
+from iaso.models import Profile, OrgUnit, UserRole, Project
 
 
 class HasProfilePermission(permissions.BasePermission):
@@ -328,15 +324,6 @@
         for org_unit in org_units:
             org_unit_item = get_object_or_404(OrgUnit, pk=org_unit.get("id"))
             profile.org_units.add(org_unit_item)
-<<<<<<< HEAD
-        projects = request.data.get("projects", [])
-        profile.projects.clear()
-        for project in projects:
-            item = get_object_or_404(Project, pk=project)
-            if profile.account_id != item.account_id:
-                return JsonResponse({"errorKey": "projects", "errorMessage": _("Unauthorized")}, status=400)
-            profile.projects.add(item)
-=======
         
         # link the profile to user roles
         user_roles = request.data.get("user_roles", [])
@@ -345,7 +332,13 @@
             user_role_item = get_object_or_404(UserRole, pk=user_role_id)
             profile.user_roles.add(user_role_item)
             
->>>>>>> 45fed15c
+        projects = request.data.get("projects", [])
+        profile.projects.clear()
+        for project in projects:
+            item = get_object_or_404(Project, pk=project)
+            if profile.account_id != item.account_id:
+                return JsonResponse({"errorKey": "projects", "errorMessage": _("Unauthorized")}, status=400)
+            profile.projects.add(item)
         dhis2_id = request.data.get("dhis2_id", None)
         if dhis2_id == "":
             dhis2_id = None
