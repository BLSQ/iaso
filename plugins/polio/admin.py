import gspread.utils  # type: ignore
<<<<<<< HEAD
from django import forms
from django.contrib import admin
=======
from django.contrib import admin, messages
>>>>>>> ef355b33
from django.contrib.admin import widgets
from django.db import models
from django.http import HttpResponseRedirect
from django.urls import reverse
from django.utils.safestring import mark_safe

from iaso.admin import IasoJSONEditorWidget

from .budget.models import BudgetStep, BudgetStepFile, BudgetStepLink, MailTemplate, WorkflowModel
from .models import (
    Campaign,
    CampaignGroup,
    ReasonForDelay,
    RoundDateHistoryEntry,
    Round,
    Config,
    CountryUsersGroup,
    Round,
    RoundDateHistoryEntry,
    SpreadSheetImport,
    URLCache,
    VaccineArrivalReport,
    VaccineAuthorization,
<<<<<<< HEAD
    VaccinePreAlert,
    VaccineRequestForm,
=======
    NotificationImport,
    Notification,
    create_polio_notifications_async,
>>>>>>> ef355b33
)

from plugins.polio.api.vaccines.supply_chain import validate_rounds_and_campaign


class CampaignAdmin(admin.ModelAdmin):
    raw_id_fields = ("initial_org_unit",)
    formfield_overrides = {
        models.ForeignKey: {"widget": widgets.AdminTextInputWidget},
    }
    list_filter = ["virus", "detection_status", "risk_assessment_status", "budget_status"]

    def save_model(self, request, obj: Campaign, form, change):
        obj.update_geojson_field()
        super().save_model(request, obj, form, change)

    @admin.action(description="Force update of geojson field")
    def force_update_campaign_shape(self, request, queryset):
        c: Campaign
        for c in queryset:
            c.update_geojson_field()
            c.save()
        self.message_user(request, f"GeoJson of {queryset.count()} campaign updated")

    actions = [force_update_campaign_shape]


class SpreadSheetImportAdmin(admin.ModelAdmin):
    list_filter = ["spread_id", "created_at"]
    list_display = ["spread_id", "title", "created_at", "url"]
    readonly_fields = ["title", "table"]
    formfield_overrides = {models.JSONField: {"widget": IasoJSONEditorWidget}}

    def title(self, obj: SpreadSheetImport):
        return obj.content["title"]

    def table(self, obj: SpreadSheetImport):
        # Write a get-method for a list of module names in the class Profile
        # return HTML string which will be display in the form
        # for sheet in self.content['sheets']:
        html = ""

        for sheet in obj.content["sheets"]:
            html += f'<details open><summary><b>{sheet["title"]}</b></summary><table>'
            try:
                if not sheet["values"]:
                    html += "Empty</table></details>"
                    continue

                values = gspread.utils.fill_gaps(sheet["values"])

                html += "<tr><td></td>"
                for col_num in range(len(values[0])):
                    html += f"<td>{col_num}</td>"
                html += "</tr>"

                for row_num, row in enumerate(values):
                    html += f"<tr><td>{row_num}</td>"

                    for col in row:
                        html += f"<td>{col}</td>\n"
                    html += "</tr>"

            except Exception as e:
                print(e)
                html += f"<error>render error: {e}</error>"
                html += f'<pre>{sheet["values"]}</pre>'
            html += "</table></details>"

        # print(html)
        return mark_safe(html)


class CampaignGroupAdmin(admin.ModelAdmin):
    pass


class MailTemplateAdmin(admin.ModelAdmin):
    pass


class BudgetStepLinkAdminInline(admin.TabularInline):
    model = BudgetStepLink
    extra = 0


class BudgetStepFileAdminInline(admin.TabularInline):
    model = BudgetStepFile
    extra = 0


class BudgetStepAdmin(admin.ModelAdmin):
    inlines = [
        BudgetStepFileAdminInline,
        BudgetStepLinkAdminInline,
    ]
    list_display = ["campaign", "transition_key", "created_by", "created_at", "deleted_at"]


class WorkflowAdmin(admin.ModelAdmin):
    formfield_overrides = {models.JSONField: {"widget": IasoJSONEditorWidget}}


class ConfigAdmin(admin.ModelAdmin):
    raw_id_fields = ["users"]
    formfield_overrides = {models.JSONField: {"widget": IasoJSONEditorWidget}}


class VaccineAuthorizationsAdmin(admin.ModelAdmin):
    model = VaccineAuthorization
    raw_id_fields = ("country",)


class VaccineArrivalReportAdminInline(admin.TabularInline):
    model = VaccineArrivalReport
    extra = 0


class VaccinePreAlertAdminInline(admin.TabularInline):
    model = VaccinePreAlert
    extra = 0


class VaccineRequestFormForm(forms.ModelForm):
    class Meta:
        model = VaccineRequestForm
        fields = "__all__"

    def clean(self):
        cleaned_data = super().clean()
        return validate_rounds_and_campaign(cleaned_data)


class VaccineRequestFormAdmin(admin.ModelAdmin):
    model = VaccineRequestForm
    form = VaccineRequestFormForm
    inlines = [VaccinePreAlertAdminInline, VaccineArrivalReportAdminInline]
    readonly_fields = ["created_at", "updated_at"]
    list_display = ["campaign", "get_country", "count_pre_alerts", "count_arrival_reports", "created_at"]


class RoundAdmin(admin.ModelAdmin):
    model = Round
    raw_id_fields = ("campaign",)
    list_display = ["campaign", "number"]
    list_filter = ["campaign"]


@admin.register(ReasonForDelay)
class ReasonForDelayAdmin(admin.ModelAdmin):
    model = ReasonForDelay


@admin.register(NotificationImport)
class NotificationImportAdmin(admin.ModelAdmin):
    @admin.action(description="Create notifications")
    def create_notifications(self, request, queryset) -> None:
        """
        Quick and easy way to test `create_polio_notifications_async()`.
        """
        for notification_import in queryset.filter(status=NotificationImport.Status.NEW):
            create_polio_notifications_async(pk=notification_import.pk, user=request.user)
        messages.success(
            request,
            "You've been redirected to the notifications list. "
            "Import of notifications has been scheduled and will start soon. "
            "Results will appear gradually below. "
            "Please refresh in a few seconds.",
        )
        return HttpResponseRedirect(reverse("admin:polio_notification_changelist"))

    actions = (create_notifications,)
    formfield_overrides = {models.JSONField: {"widget": IasoJSONEditorWidget}}
    list_display = ("pk", "file", "status", "created_by", "account")
    list_filter = ("status",)
    raw_id_fields = ("account", "created_by")


@admin.register(Notification)
class NotificationAdmin(admin.ModelAdmin):
    list_display = (
        "epid_number",
        "get_org_unit_name",
        "site_name",
        "vdpv_category",
        "source",
        "date_of_onset",
    )
    list_filter = ("vdpv_category", "source")
    raw_id_fields = ("account", "org_unit", "created_by", "updated_by", "import_source")
    read_only_fields = ("data_source",)

    @admin.display(description="Org Unit name")
    def get_org_unit_name(self, obj):
        if obj.org_unit:
            return obj.org_unit.name
        return None

    def get_queryset(self, request):
        return super().get_queryset(request).select_related("org_unit")


admin.site.register(Campaign, CampaignAdmin)
admin.site.register(CampaignGroup, CampaignGroupAdmin)
admin.site.register(Config, ConfigAdmin)
admin.site.register(Round, RoundAdmin)
admin.site.register(RoundDateHistoryEntry)
admin.site.register(CountryUsersGroup)
admin.site.register(URLCache)
admin.site.register(SpreadSheetImport, SpreadSheetImportAdmin)
admin.site.register(BudgetStep, BudgetStepAdmin)
admin.site.register(MailTemplate, MailTemplateAdmin)
admin.site.register(WorkflowModel, WorkflowAdmin)
admin.site.register(VaccineAuthorization, VaccineAuthorizationsAdmin)
admin.site.register(VaccineRequestForm, VaccineRequestFormAdmin)<|MERGE_RESOLUTION|>--- conflicted
+++ resolved
@@ -1,10 +1,6 @@
 import gspread.utils  # type: ignore
-<<<<<<< HEAD
 from django import forms
-from django.contrib import admin
-=======
 from django.contrib import admin, messages
->>>>>>> ef355b33
 from django.contrib.admin import widgets
 from django.db import models
 from django.http import HttpResponseRedirect
@@ -28,14 +24,11 @@
     URLCache,
     VaccineArrivalReport,
     VaccineAuthorization,
-<<<<<<< HEAD
     VaccinePreAlert,
     VaccineRequestForm,
-=======
     NotificationImport,
     Notification,
     create_polio_notifications_async,
->>>>>>> ef355b33
 )
 
 from plugins.polio.api.vaccines.supply_chain import validate_rounds_and_campaign
