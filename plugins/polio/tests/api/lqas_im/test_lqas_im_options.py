import datetime

from iaso.models.base import GROUP_DOMAIN, Group
from iaso.models.org_unit import OrgUnit
from iaso.test import APITestCase
from plugins.polio.models import Round
<<<<<<< HEAD
from plugins.polio.models.base import VACCINES, CampaignType, SubActivity, SubActivityScope
=======
from plugins.polio.models.base import CampaignType
>>>>>>> 42835ba4
from plugins.polio.tests.api.test import PolioTestCaseMixin


class LqasImOptionsTestCase(APITestCase, PolioTestCaseMixin):
    endpoint: str
    endpoint = ""

    @classmethod
    def setUpTestData(cls):
        # Datasource, source version, project and account
        cls.account, cls.datasource, cls.source_version_1, cls.project = cls.create_account_datasource_version_project(
            "Default source", "Default account", "Default project"
        )
        # Datasource, source version, project and account to exclude (e.g. when testing filters)
        (cls.another_account, cls.another_datasource, cls.another_source_version, cls.another_project) = (
            cls.create_account_datasource_version_project("Other source", "Other account", "Other project")
        )
        # anonymous user and user without needed permissions
        cls.user, cls.anon, cls.user_no_perms = cls.create_base_users(cls.account, ["iaso_polio"])
        # user for other account
        cls.user_other_account = cls.create_user_with_profile(
            username="user_other_account", account=cls.another_account, permissions=["iaso_polio"]
        )

        # org unit types to create campaigns and scopes
        cls.ou_type_country = cls.create_org_unit_type(name="COUNTRY", projects=[cls.project])
        cls.ou_type_district = cls.create_org_unit_type(name="DISTRICT", projects=[cls.project])

        # org unit types to create campaigns and scopes for other account
        cls.country_type2 = cls.create_org_unit_type(
            name="OTHER_COUNTRY", projects=[cls.another_project], category="COUNTRY"
        )
        cls.district_type2 = cls.create_org_unit_type(
            name="OTHER_DISTRICT", projects=[cls.another_project], category="DISTRICT"
        )
        cls.polio_type, _ = CampaignType.objects.get_or_create(name=CampaignType.POLIO)
        cls.measles_type, _ = CampaignType.objects.get_or_create(name=CampaignType.MEASLES)

        cls.rdc_obr_name = "DRC-DS-XXXX-TEST"
        # RDC, campaign with "default" settings
        cls.rdc_campaign, cls.rdc_round_1, cls.rdc_round_2, cls.rdc_round_3, cls.rdc, cls.katanga = cls.create_campaign(
            cls.rdc_obr_name,
            cls.account,
            cls.source_version_1,
            cls.ou_type_country,
            cls.ou_type_district,
            "RDC",
            "KATANGA",
            cls.polio_type,
        )
        cls.rdc_campaign.campaign_types.add(cls.polio_type)
        cls.rdc_round_2.lqas_ended_at = datetime.date(2021, 2, 28)  # check last day of month
        cls.rdc_round_2.save()
        cls.rdc_round_3.lqas_ended_at = datetime.date(2021, 4, 1)  # check first day of month
        cls.rdc_round_3.save()

        cls.benin_obr_name = "BENIN-DS-XXXX-TEST"
        cls.benin_campaign, cls.benin_round_1, cls.benin_round_2, cls.benin_round_3, cls.benin, cls.kandi = (
            cls.create_campaign(
                cls.benin_obr_name,
                cls.account,
                cls.source_version_1,
                cls.ou_type_country,
                cls.ou_type_district,
                "BENIN",
                "KANDI",
            )
        )
        cls.benin_campaign.campaign_types.add(cls.polio_type)
        cls.benin_campaign.save()
        # set the round 1 date 10 days before dec 31, no lqas end date
        cls.benin_round_1.ended_at = datetime.date(2020, 12, 21)
        cls.benin_round_1.save()
        # set the round 2 end date 10 days before May 1, with no lqas end date
        cls.benin_round_2.ended_at = datetime.date(2021, 4, 21)
        cls.benin_round_2.save()
        # move the round end date in june, set lqas end date in july to avoid ambiguity in test result
        cls.benin_round_3.started_at = datetime.date(2021, 6, 10)
        cls.benin_round_3.ended_at = datetime.date(2021, 6, 19)
        cls.benin_round_3.lqas_ended_at = datetime.date(2021, 7, 1)
        cls.benin_round_3.save()

        cls.india_obr_name = "INDIA-DS-XXXX-TEST"
        # Campaign and countries on other datasource and account
        cls.emro_campaign, cls.india_round_1, cls.india_round_2, cls.india_round_3, cls.india, cls.mumbai = (
            cls.create_campaign(
                cls.india_obr_name,
                cls.another_account,
                cls.another_source_version,
                cls.country_type2,
                cls.district_type2,
                "INDIA",
                "MUMBAI",
            )
        )
        cls.emro_campaign.campaign_types.add(cls.polio_type)
        cls.emro_campaign.save()

        cls.rdc_campaign.refresh_from_db()
        cls.benin_campaign.refresh_from_db()
        cls.emro_campaign.refresh_from_db()

    def test_get_without_auth(self):
        if not self.endpoint:
            return
        response = self.client.get(self.endpoint)
        self.assertJSONResponse(response, 401)

    def test_get_without_perm(self):
        if not self.endpoint:
            return
        self.client.force_authenticate(self.anon)
        response = self.client.get(self.endpoint)
        self.assertJSONResponse(response, 403)
        self.client.force_authenticate(self.user_no_perms)
        response = self.client.get(self.endpoint)
        self.assertJSONResponse(response, 403)

    def test_get_ok(self):
        if not self.endpoint:
            return
        self.client.force_authenticate(self.user)
        response = self.client.get(self.endpoint)
        self.assertJSONResponse(response, 200)

    def test_response_shape(self):
        if not self.endpoint:
            return
        self.client.force_authenticate(self.user)
        response = self.client.get(self.endpoint)
        response = self.assertJSONResponse(response, 200)
        res_keys = list(response.keys())
        self.assertEqual(res_keys, ["results"])
        results = response["results"]
        result_keys = list(results[1].keys())
        self.assertEqual(result_keys, ["value", "label"])


class PolioLqasImCountriesOptionsTestCase(LqasImOptionsTestCase):
    endpoint = "/api/polio/lqasim/countriesoptions/"

    def test_filter_org_units_by_account(self):
        self.client.force_authenticate(self.user)
        response = self.client.get(self.endpoint)
        json_response = self.assertJSONResponse(response, 200)
        results = json_response["results"]
        self.assertEqual(len(results), 2)
        org_unit_ids = [result["value"] for result in results]
        self.assertFalse(self.india.id in org_unit_ids)

        response = self.client.get(
            f"{self.endpoint}?month=03-2021"
        )  # dates for india's rnd 3. response should not return it
        json_response = self.assertJSONResponse(response, 200)
        results = json_response["results"]
        self.assertEqual(len(results), 0)

    def test_get_without_params(self):
        self.client.force_authenticate(self.user)
        response = self.client.get(self.endpoint)
        json_response = self.assertJSONResponse(response, 200)
        results = json_response["results"]
        self.assertEqual(len(results), 2)

    def test_return_campaign_with_lqasend_date_within_month_param(self):
        self.client.force_authenticate(self.user)

        #  test when lqas end = last day of month
        response = self.client.get(f"{self.endpoint}?month=04-2021")  # expecting rdc in result
        json_response = self.assertJSONResponse(response, 200)
        results = json_response["results"]
        self.assertEqual(len(results), 1)
        result = results[0]
        self.assertEqual(result["label"], self.rdc.name)
        self.assertEqual(result["value"], self.rdc.id)

        # test when lqas end = first day of month
        response = self.client.get(f"{self.endpoint}?month=02-2021")  # expecting rdc in result
        json_response = self.assertJSONResponse(response, 200)
        results = json_response["results"]
        self.assertEqual(len(results), 1)
        result = results[0]
        self.assertEqual(result["label"], self.rdc.name)
        self.assertEqual(result["value"], self.rdc.id)

        # test when month start is one day after lqas end (here rdc round 2)
        response = self.client.get(f"{self.endpoint}?month=03-2021")
        json_response = self.assertJSONResponse(response, 200)
        results = json_response["results"]
        self.assertEqual(len(results), 0)

    def test_ignore_countries_with_no_active_polio_campaigns(self):
        test_campaign, test_rnd1, test_rnd2, test_rnd3, cameroon, north_east = self.create_campaign(
            "Test Campaign",
            self.account,
            self.source_version_1,
            self.ou_type_country,
            self.ou_type_district,
            "CAMEROON",
            "NORTH EAST",
        )
        test_campaign.campaign_types.add(self.polio_type)
        test_campaign.refresh_from_db()

        test_rnd2.lqas_ended_at = self.rdc_round_2.lqas_ended_at
        test_rnd2.save()
        test_rnd3.lqas_ended_at = self.rdc_round_3.lqas_ended_at
        test_rnd3.save()

        self.client.force_authenticate(self.user)
        # Return test campaign if active
        response = self.client.get(f"{self.endpoint}?month=04-2021")  # expecting rdc in result
        json_response = self.assertJSONResponse(response, 200)
        results = json_response["results"]
        self.assertEqual(len(results), 2)
        labels = [result["label"] for result in results]
        values = [result["value"] for result in results]
        self.assertTrue(cameroon.name in labels)
        self.assertTrue(cameroon.id in values)
        self.assertTrue(self.rdc.name in labels)
        self.assertTrue(self.rdc.id in values)

        test_campaign.is_test = True
        test_campaign.save()

        #  Ignore test campaign
        response = self.client.get(f"{self.endpoint}?month=04-2021")  # expecting rdc in result
        json_response = self.assertJSONResponse(response, 200)
        results = json_response["results"]
        self.assertEqual(len(results), 1)
        result = results[0]
        self.assertNotEqual(result["label"], cameroon.name)
        self.assertNotEqual(result["value"], cameroon.id)
        self.assertEqual(result["label"], self.rdc.name)
        self.assertEqual(result["value"], self.rdc.id)

        test_campaign.is_test = False
        test_campaign.on_hold = True
        test_campaign.save()

        #  ingnore campaign on hold
        response = self.client.get(f"{self.endpoint}?month=04-2021")  # expecting rdc in result
        json_response = self.assertJSONResponse(response, 200)
        results = json_response["results"]
        self.assertEqual(len(results), 1)
        result = results[0]
        self.assertNotEqual(result["label"], cameroon.name)
        self.assertNotEqual(result["value"], cameroon.id)
        self.assertEqual(result["label"], self.rdc.name)
        self.assertEqual(result["value"], self.rdc.id)

        test_campaign.on_hold = False
        test_campaign.save()
        test_rnd3.on_hold = True
        test_rnd3.save()

        #  ingnore if round for selected period is on hold
        response = self.client.get(f"{self.endpoint}?month=04-2021")  # expecting rdc in result
        json_response = self.assertJSONResponse(response, 200)
        results = json_response["results"]
        self.assertEqual(len(results), 1)
        result = results[0]
        self.assertNotEqual(result["label"], cameroon.name)
        self.assertNotEqual(result["value"], cameroon.id)
        self.assertEqual(result["label"], self.rdc.name)
        self.assertEqual(result["value"], self.rdc.id)

    def test_use_date_fallback_if_no_lqas_end_date(self):
        self.client.force_authenticate(self.user)

        # test end round +10 = first of month
        response = self.client.get(f"{self.endpoint}?month=05-2021")  # expecting benin in result
        json_response = self.assertJSONResponse(response, 200)
        results = json_response["results"]
        self.assertEqual(len(results), 1)
        result = results[0]
        self.assertEqual(result["label"], self.benin.name)
        self.assertEqual(result["value"], self.benin.id)

        # test end round +10 = last of month
        response = self.client.get(f"{self.endpoint}?month=12-2020")  # expecting benin in result
        json_response = self.assertJSONResponse(response, 200)
        results = json_response["results"]
        self.assertEqual(len(results), 1)
        result = results[0]
        self.assertEqual(result["label"], self.benin.name)
        self.assertEqual(result["value"], self.benin.id)

        # test first of month (end round +10) +1
        response = self.client.get(f"{self.endpoint}?month=01-2021")
        json_response = self.assertJSONResponse(response, 200)
        results = json_response["results"]
        self.assertEqual(len(results), 1)
        result = results[0]
        # expect only rdc in result
        self.assertEqual(result["label"], self.rdc.name)
        self.assertEqual(result["value"], self.rdc.id)

        # test (end round +10) = first of next month
        Round.objects.create(
            campaign=self.benin_campaign,
            started_at=datetime.date(2021, 8, 15),
            ended_at=datetime.date(2021, 8, 22),
            number=4,
        )
        response = self.client.get(f"{self.endpoint}?month=08-2021")
        json_response = self.assertJSONResponse(response, 200)
        results = json_response["results"]
        self.assertEqual(len(results), 0)

    def test_return_nothing_if_no_lqas_within_month(self):
        # Date after lqas dates available
        self.client.force_authenticate(self.user)
        response = self.client.get(f"{self.endpoint}?month=10-2021")
        json_response = self.assertJSONResponse(response, 200)
        results = json_response["results"]
        self.assertEqual(len(results), 0)

        # Date before lqas dates available
        response = self.client.get(f"{self.endpoint}?month=11-2020")
        json_response = self.assertJSONResponse(response, 200)
        results = json_response["results"]
        self.assertEqual(len(results), 0)

    def test_lqas_date_used_when_exists(self):
        self.client.force_authenticate(self.user)
        # Round ends in june
        response = self.client.get(f"{self.endpoint}?month=06-2021")
        json_response = self.assertJSONResponse(response, 200)
        results = json_response["results"]
        self.assertEqual(len(results), 0)
        # But lqas ends in July
        response = self.client.get(f"{self.endpoint}?month=07-2021")
        json_response = self.assertJSONResponse(response, 200)
        results = json_response["results"]
        self.assertEqual(len(results), 1)
        result = results[0]
        self.assertEqual(result["label"], self.benin.name)
        self.assertEqual(result["value"], self.benin.id)


class PolioLqasImCampaignOptionsTestCase(LqasImOptionsTestCase):
    endpoint = "/api/polio/lqasim/campaignoptions/"

    def test_filter_campaigns_for_user(self):
        self.client.force_authenticate(self.user)
        response = self.client.get(self.endpoint)
        json_response = self.assertJSONResponse(response, 200)
        results = json_response["results"]
        self.assertEqual(len(results), 2)
        campaign_ids = [result["value"] for result in results]
        self.assertFalse(str(self.emro_campaign.id) in campaign_ids)

        response = self.client.get(
            f"{self.endpoint}?month=03-2021"
        )  # dates for india's rnd 3. response should not return it
        json_response = self.assertJSONResponse(response, 200)
        results = json_response["results"]
        self.assertEqual(len(results), 0)

    def test_only_return_active_polio_campaigns(self):
        self.client.force_authenticate(self.user)
        test_campaign, _, _, test_rnd3, _, _ = self.create_campaign(
            "test_campaign",
            self.account,
            self.source_version_1,
            self.ou_type_country,
            self.ou_type_district,
            "RDC1",
            "BAS UELE",
        )
        test_campaign.campaign_types.add(self.polio_type)
        test_campaign.refresh_from_db()

        # Normal case, return test campaign        self.client.force_authenticate(self.user)
        response = self.client.get(self.endpoint)
        json_response = self.assertJSONResponse(response, 200)
        results = json_response["results"]
        self.assertEqual(len(results), 3)
        campaign_ids = [result["value"] for result in results]
        self.assertTrue(str(test_campaign.id) in campaign_ids)

        # exclude test campaign
        test_campaign.is_test = True
        test_campaign.save()
        response = self.client.get(self.endpoint)
        json_response = self.assertJSONResponse(response, 200)
        results = json_response["results"]
        self.assertEqual(len(results), 2)
        campaign_ids = [result["value"] for result in results]
        self.assertFalse(str(test_campaign.id) in campaign_ids)

        # exclude test campaign on hold
        test_campaign.is_test = False
        test_campaign.on_hold = True
        test_campaign.save()
        response = self.client.get(self.endpoint)
        json_response = self.assertJSONResponse(response, 200)
        results = json_response["results"]
        self.assertEqual(len(results), 2)
        campaign_ids = [result["value"] for result in results]
        self.assertFalse(str(test_campaign.id) in campaign_ids)

        # # exclude test campaign if relevant round is on hold
        test_campaign.is_test = False
        test_campaign.on_hold = False
        test_campaign.save()
        test_rnd3.lqas_ended_at = self.rdc_round_3.lqas_ended_at
        test_rnd3.on_hold = True
        test_rnd3.save()
        response = self.client.get(f"{self.endpoint}?month=04-2021")
        json_response = self.assertJSONResponse(response, 200)
        results = json_response["results"]
        self.assertEqual(
            len(results), 1
        )  # One result less because we filtered on date to target the round specifically
        campaign_ids = [result["value"] for result in results]

        # exclude test campaign if not polio type
        test_campaign.is_test = False
        test_campaign.on_hold = False
        test_campaign.save()
        test_campaign.campaign_types.set([self.measles_type])
        response = self.client.get(self.endpoint)
        json_response = self.assertJSONResponse(response, 200)
        results = json_response["results"]
        self.assertEqual(len(results), 2)
        campaign_ids = [result["value"] for result in results]
        self.assertFalse(str(test_campaign.id) in campaign_ids)

    def test_get_without_params(self):
        self.client.force_authenticate(self.user)
        response = self.client.get(self.endpoint)
        json_response = self.assertJSONResponse(response, 200)
        results = json_response["results"]
        self.assertEqual(len(results), 2)

    def filter_by_country(self):
        self.client.force_authenticate(self.user)
        response = self.client.get(f"{self.endpoint}?country_id={self.rdc.id}")  # expecting rdc in result
        json_response = self.assertJSONResponse(response, 200)
        results = json_response["results"]
        self.assertEqual(len(results), 1)
        self.assertEqual(results[0]["value"], self.rdc.id)

    def test_return_campaign_with_lqasend_date_within_month_param(self):
        self.client.force_authenticate(self.user)

        #  test when lqas end = last day of month
        response = self.client.get(f"{self.endpoint}?month=04-2021")  # expecting rdc in result
        json_response = self.assertJSONResponse(response, 200)
        results = json_response["results"]
        self.assertEqual(len(results), 1)
        result = results[0]
        self.assertEqual(result["label"], self.rdc_campaign.obr_name)
        self.assertEqual(result["value"], str(self.rdc_campaign.id))

        # test when lqas end = first day of month
        response = self.client.get(f"{self.endpoint}?month=02-2021")  # expecting rdc in result
        json_response = self.assertJSONResponse(response, 200)
        results = json_response["results"]
        self.assertEqual(len(results), 1)
        result = results[0]
        self.assertEqual(result["label"], self.rdc_campaign.obr_name)
        self.assertEqual(result["value"], str(self.rdc_campaign.id))

        # test when month start is one day after lqas end (here rdc round 2)
        response = self.client.get(f"{self.endpoint}?month=03-2021")
        json_response = self.assertJSONResponse(response, 200)
        results = json_response["results"]
        self.assertEqual(len(results), 0)

    def test_use_date_fallback_if_no_lqas_end_date(self):
        self.client.force_authenticate(self.user)

        # test end round +10 = first of month
        response = self.client.get(f"{self.endpoint}?month=05-2021")  # expecting benin in result
        json_response = self.assertJSONResponse(response, 200)
        results = json_response["results"]
        self.assertEqual(len(results), 1)
        result = results[0]
        self.assertEqual(result["label"], self.benin_campaign.obr_name)
        self.assertEqual(result["value"], str(self.benin_campaign.id))

        # test end round +10 = last of month
        response = self.client.get(f"{self.endpoint}?month=12-2020")  # expecting benin in result
        json_response = self.assertJSONResponse(response, 200)
        results = json_response["results"]
        self.assertEqual(len(results), 1)
        result = results[0]
        self.assertEqual(result["label"], self.benin_campaign.obr_name)
        self.assertEqual(result["value"], str(self.benin_campaign.id))

        # test first of month (end round +10) +1
        response = self.client.get(f"{self.endpoint}?month=01-2021")
        json_response = self.assertJSONResponse(response, 200)
        results = json_response["results"]
        self.assertEqual(len(results), 1)
        result = results[0]
        # expect only rdc in result
        self.assertEqual(result["label"], self.rdc_campaign.obr_name)
        self.assertEqual(result["value"], str(self.rdc_campaign.id))

        # test (end round +10) = first of next month
        Round.objects.create(
            campaign=self.benin_campaign,
            started_at=datetime.date(2021, 8, 15),
            ended_at=datetime.date(2021, 8, 22),
            number=4,
        )
        response = self.client.get(f"{self.endpoint}?month=08-2021")
        json_response = self.assertJSONResponse(response, 200)
        results = json_response["results"]
        self.assertEqual(len(results), 0)

    def test_return_nothing_if_no_lqas_within_month(self):
        # Date after lqas dates available
        self.client.force_authenticate(self.user)
        response = self.client.get(f"{self.endpoint}?month=10-2021")
        json_response = self.assertJSONResponse(response, 200)
        results = json_response["results"]
        self.assertEqual(len(results), 0)

        # Date before lqas dates available
        response = self.client.get(f"{self.endpoint}?month=11-2020")
        json_response = self.assertJSONResponse(response, 200)
        results = json_response["results"]
        self.assertEqual(len(results), 0)

    def test_lqas_date_used_when_exists(self):
        self.client.force_authenticate(self.user)
        # Round ends in june
        response = self.client.get(f"{self.endpoint}?month=06-2021")
        json_response = self.assertJSONResponse(response, 200)
        results = json_response["results"]
        self.assertEqual(len(results), 0)
        # But lqas ends in July
        response = self.client.get(f"{self.endpoint}?month=07-2021")
        json_response = self.assertJSONResponse(response, 200)
        results = json_response["results"]
        self.assertEqual(len(results), 1)
        result = results[0]
        self.assertEqual(result["label"], self.benin_campaign.obr_name)
        self.assertEqual(result["value"], str(self.benin_campaign.id))


class PolioLqasImRoundOptionsTestCase(LqasImOptionsTestCase):
    endpoint = "/api/polio/lqasim/roundoptions/"

    def test_filter_rounds_for_user(self):
        # Add a rnd 4 to the India campaign to test it's not returned in the results

        india_rnd_4 = Round.objects.create(
            campaign=self.emro_campaign,
            started_at=datetime.date(2021, 6, 1),
            ended_at=datetime.date(2021, 6, 10),
            number=4,
        )

        self.client.force_authenticate(self.user)
        response = self.client.get(self.endpoint)
        json_response = self.assertJSONResponse(response, 200)
        results = json_response["results"]
        self.assertEqual(len(results), 6)
        round_numbers = [result["value"] for result in results]
        self.assertFalse(str(india_rnd_4.number) in round_numbers)

        response = self.client.get(
            f"{self.endpoint}?month=03-2021"
        )  # dates for india's rnd 3. response should not return it
        json_response = self.assertJSONResponse(response, 200)
        results = json_response["results"]
        self.assertEqual(len(results), 0)

    def test_get_without_params(self):
        self.client.force_authenticate(self.user)
        response = self.client.get(self.endpoint)
        json_response = self.assertJSONResponse(response, 200)
        results = json_response["results"]
        self.assertEqual(len(results), 6)  # 2 campaigns * 3 rounds

    def test_filter_by_campaign(self):
        self.client.force_authenticate(self.user)
        response = self.client.get(f"{self.endpoint}?campaign_id={self.rdc_campaign.id}")  # expecting rdc in result
        json_response = self.assertJSONResponse(response, 200)
        results = json_response["results"]
        self.assertEqual(len(results), 3)
        round_numbers = [result["value"] for result in results]
        self.assertTrue(str(self.rdc_round_1.number) in round_numbers)
        self.assertTrue(str(self.rdc_round_2.number) in round_numbers)
        self.assertTrue(str(self.rdc_round_3.number) in round_numbers)

    def test_filter_out_rounds_on_hold(self):
        self.client.force_authenticate(self.user)
        test_campaign, _, test_rnd2, _, _, _ = self.create_campaign(
            "test_campaign",
            self.account,
            self.source_version_1,
            self.ou_type_country,
            self.ou_type_district,
            "RDC1",
            "BAS UELE",
        )
        test_campaign.campaign_types.add(self.polio_type)
        test_campaign.refresh_from_db()
        test_rnd2.lqas_ended_at = self.rdc_round_3.lqas_ended_at
        test_rnd2.save()

<<<<<<< HEAD
        # return test round 3
=======
        # return test round 2
>>>>>>> 42835ba4
        response = self.client.get(f"{self.endpoint}?month=04-2021")  # expecting rdc in result
        json_response = self.assertJSONResponse(response, 200)
        results = json_response["results"]
        self.assertEqual(len(results), 2)
        round_numbers = [result["value"] for result in results]
        self.assertTrue(str(test_rnd2.number) in round_numbers)
        self.assertTrue(str(self.rdc_round_3.number) in round_numbers)

<<<<<<< HEAD
        # exclude test round 3 if on hold
=======
        # exclude test round 2 if on hold
>>>>>>> 42835ba4

        test_rnd2.on_hold = True
        test_rnd2.save()
        response = self.client.get(f"{self.endpoint}?month=04-2021")  # expecting rdc in result
        json_response = self.assertJSONResponse(response, 200)
        results = json_response["results"]
        self.assertEqual(len(results), 1)
        round_numbers = [result["value"] for result in results]
        self.assertFalse(str(test_rnd2.number) in round_numbers)
        self.assertTrue(str(self.rdc_round_3.number) in round_numbers)

    def test_return_rounds_with_lqasend_date_within_month_param(self):
        self.client.force_authenticate(self.user)

        #  test when lqas end = last day of month
        response = self.client.get(f"{self.endpoint}?month=04-2021")  # expecting rdc in result
        json_response = self.assertJSONResponse(response, 200)
        results = json_response["results"]
        self.assertEqual(len(results), 1)
        result = results[0]
        self.assertEqual(result["label"], f"Round {self.rdc_round_3.number}")
        self.assertEqual(result["value"], str(self.rdc_round_3.number))

        # test when lqas end = first day of month
        response = self.client.get(f"{self.endpoint}?month=02-2021")  # expecting rdc in result
        json_response = self.assertJSONResponse(response, 200)
        results = json_response["results"]
        self.assertEqual(len(results), 1)
        result = results[0]
        self.assertEqual(result["label"], f"Round {self.rdc_round_2.number}")
        self.assertEqual(result["value"], str(self.rdc_round_2.number))

        # test when month start is one day after lqas end (here rdc round 2)
        response = self.client.get(f"{self.endpoint}?month=03-2021")
        json_response = self.assertJSONResponse(response, 200)
        results = json_response["results"]
        self.assertEqual(len(results), 0)

    def test_use_date_fallback_if_no_lqas_end_date(self):
        self.client.force_authenticate(self.user)

        # test end round +10 = first of month
        response = self.client.get(f"{self.endpoint}?month=05-2021")  # expecting benin in result
        json_response = self.assertJSONResponse(response, 200)
        results = json_response["results"]
        self.assertEqual(len(results), 1)
        result = results[0]
        self.assertEqual(result["label"], f"Round {self.benin_round_2.number}")
        self.assertEqual(result["value"], str(self.benin_round_2.number))

        # test end round +10 = last of month
        response = self.client.get(f"{self.endpoint}?month=12-2020")  # expecting benin in result
        json_response = self.assertJSONResponse(response, 200)
        results = json_response["results"]
        self.assertEqual(len(results), 1)
        result = results[0]
        self.assertEqual(result["label"], f"Round {self.benin_round_1.number}")
        self.assertEqual(result["value"], str(self.benin_round_1.number))

        # test first of month (end round +10) +1
        response = self.client.get(f"{self.endpoint}?month=01-2021")
        json_response = self.assertJSONResponse(response, 200)
        results = json_response["results"]
        self.assertEqual(len(results), 1)
        result = results[0]
        # expect only rdc in result
        self.assertEqual(result["label"], f"Round {self.rdc_round_1.number}")
        self.assertEqual(result["value"], str(self.rdc_round_1.number))

        # test (end round +10) = first of next month
        Round.objects.create(
            campaign=self.benin_campaign,
            started_at=datetime.date(2021, 8, 15),
            ended_at=datetime.date(2021, 8, 22),
            number=4,
        )
        response = self.client.get(f"{self.endpoint}?month=08-2021")
        json_response = self.assertJSONResponse(response, 200)
        results = json_response["results"]
        self.assertEqual(len(results), 0)

    def test_return_nothing_if_no_lqas_within_month(self):
        # Date after lqas dates available
        self.client.force_authenticate(self.user)
        response = self.client.get(f"{self.endpoint}?month=10-2021")
        json_response = self.assertJSONResponse(response, 200)
        results = json_response["results"]
        self.assertEqual(len(results), 0)

        # Date before lqas dates available
        response = self.client.get(f"{self.endpoint}?month=11-2020")
        json_response = self.assertJSONResponse(response, 200)
        results = json_response["results"]
        self.assertEqual(len(results), 0)

    def test_lqas_date_used_when_exists(self):
        self.client.force_authenticate(self.user)
        # Round ends in june
        response = self.client.get(f"{self.endpoint}?month=06-2021")
        json_response = self.assertJSONResponse(response, 200)
        results = json_response["results"]
        self.assertEqual(len(results), 0)
        # But lqas ends in July
        response = self.client.get(f"{self.endpoint}?month=07-2021")
        json_response = self.assertJSONResponse(response, 200)
        results = json_response["results"]
        self.assertEqual(len(results), 1)
        result = results[0]
        self.assertEqual(result["label"], f"Round {self.benin_round_3.number}")
        self.assertEqual(result["value"], str(self.benin_round_3.number))


class PolioLqasImCountryBlockOptionsTestCase(LqasImOptionsTestCase):
    endpoint = "/api/polio/lqasim/countryblockoptions/"

    @classmethod
    def setUpTestData(cls):
        super().setUpTestData()
        # The one we expect to be returned
        cls.eligible_country_block = Group.objects.create(
            name="Good Country Block",
            domain=GROUP_DOMAIN[0][0],
            block_of_countries=True,
            source_version=cls.source_version_1,
        )
        cls.eligible_country_block.org_units.set([cls.rdc, cls.benin])
        cls.eligible_country_block.save()

        # The one we expect to be excluded based on dates
        cls.ineligible_country_block = Group.objects.create(
            name="Bad Country Block",
            domain=GROUP_DOMAIN[0][0],
            block_of_countries=True,
            source_version=cls.source_version_1,
        )
        # The one to be excluded based on account
        cls.country_block_wrong_account = Group.objects.create(
            name=" Wrong account Country Block",
            block_of_countries=True,
            source_version=cls.another_source_version,
        )
        cls.country_block_wrong_account.org_units.add(cls.india)
        cls.country_block_wrong_account.save()

        # Countries for ineligible country group. Same dates and settings as rdc and benin
        cls.zimbabwe_obr_name = "ZIMBABWE-DS-XXXX-TEST"
        (
            cls.zimbabwe_campaign,
            cls.zimbabwe_round_1,
            cls.zimbabwe_round_2,
            cls.zimbabwe_round_3,
            cls.zimbabwe,
            cls.bikita,
        ) = cls.create_campaign(
            cls.zimbabwe_obr_name,
            cls.account,
            cls.source_version_1,
            cls.ou_type_country,
            cls.ou_type_district,
            "ZIMBABWE",
            "BIKITA",
            cls.polio_type,
        )

        cls.zimbabwe_campaign.campaign_types.add(cls.polio_type)
        cls.zimbabwe_round_1.lqas_ended_at = datetime.date(2019, 1, 28)  # change date to avoid reusing default date
        cls.zimbabwe_round_1.save()
        cls.zimbabwe_round_2.lqas_ended_at = datetime.date(2019, 2, 28)  # check last day of month
        cls.zimbabwe_round_2.save()
        cls.zimbabwe_round_3.lqas_ended_at = datetime.date(2019, 4, 1)  # check first day of month
        cls.zimbabwe_round_3.save()

        cls.zambia_obr_name = "ZAMBIA-DS-XXXX-TEST"
        cls.zambia_campaign, cls.zambia_round_1, cls.zambia_round_2, cls.zambia_round_3, cls.zambia, cls.kaputa = (
            cls.create_campaign(
                cls.zambia_obr_name,
                cls.account,
                cls.source_version_1,
                cls.ou_type_country,
                cls.ou_type_district,
                "ZAMBIA",
                "KAPUTA",
            )
        )
        # TODO change dates
        cls.zambia_campaign.campaign_types.add(cls.polio_type)
        cls.zambia_campaign.save()
        # set the round 1 date 10 days before dec 31, no lqas end date
        cls.zambia_round_1.ended_at = datetime.date(2019, 12, 21)
        cls.zambia_round_1.save()
        # set the round 2 end date 10 days before May 1, with no lqas end date
        cls.zambia_round_2.ended_at = datetime.date(2019, 4, 21)
        cls.zambia_round_2.save()
        # move the round end date in june, set lqas end date in july to avoid ambiguity in test result
        cls.zambia_round_3.started_at = datetime.date(2019, 6, 10)
        cls.zambia_round_3.ended_at = datetime.date(2019, 6, 19)
        cls.zambia_round_3.lqas_ended_at = datetime.date(2019, 7, 1)
        cls.zambia_round_3.save()

        cls.ineligible_country_block.org_units.set([cls.zimbabwe, cls.zambia])
        cls.ineligible_country_block.save()

        cls.eligible_country_block.refresh_from_db()
        cls.ineligible_country_block.refresh_from_db()

    def test_filter_country_blocks_by_account(self):
        self.client.force_authenticate(self.user)
        response = self.client.get(self.endpoint)
        json_response = self.assertJSONResponse(response, 200)
        results = json_response["results"]
        self.assertEqual(len(results), 2)
        country_block_ids = [result["value"] for result in results]
        self.assertFalse(self.country_block_wrong_account.id in country_block_ids)

        response = self.client.get(
            f"{self.endpoint}?month=03-2021"
        )  # dates for india's rnd 3. response should not return it
        json_response = self.assertJSONResponse(response, 200)
        results = json_response["results"]
        self.assertEqual(len(results), 0)

    def test_get_without_params(self):
        self.client.force_authenticate(self.user)
        response = self.client.get(self.endpoint)
        json_response = self.assertJSONResponse(response, 200)
        results = json_response["results"]
        self.assertEqual(len(results), 2)

    def test_return_blocks_with_lqasend_date_within_month_param(self):
        self.client.force_authenticate(self.user)

        #  test when lqas end = last day of month
        response = self.client.get(f"{self.endpoint}?month=04-2021")  # expecting rdc in result
        json_response = self.assertJSONResponse(response, 200)
        results = json_response["results"]
        self.assertEqual(len(results), 1)
        result = results[0]
        self.assertEqual(result["label"], self.eligible_country_block.name)
        self.assertEqual(result["value"], self.eligible_country_block.id)

        # test when lqas end = first day of month
        response = self.client.get(f"{self.endpoint}?month=02-2021")  # expecting rdc in result
        json_response = self.assertJSONResponse(response, 200)
        results = json_response["results"]
        self.assertEqual(len(results), 1)
        result = results[0]
        self.assertEqual(result["label"], self.eligible_country_block.name)
        self.assertEqual(result["value"], self.eligible_country_block.id)

        # test when month start is one day after lqas end (here rdc round 2)
        response = self.client.get(f"{self.endpoint}?month=03-2021")
        json_response = self.assertJSONResponse(response, 200)
        results = json_response["results"]
        self.assertEqual(len(results), 0)

    def test_ignore_blocks_with_no_active_polio_campaigns(self):
        test_campaign, test_rnd1, test_rnd2, test_rnd3, cameroon, north_east = self.create_campaign(
            "Test Campaign",
            self.account,
            self.source_version_1,
            self.ou_type_country,
            self.ou_type_district,
            "CAMEROON",
            "NORTH EAST",
        )
        test_campaign.campaign_types.add(self.polio_type)
        test_campaign.refresh_from_db()

        test_rnd2.lqas_ended_at = self.rdc_round_2.lqas_ended_at
        test_rnd2.save()
        test_rnd3.lqas_ended_at = self.rdc_round_3.lqas_ended_at
        test_rnd3.save()

        new_eligible_country_block = Group.objects.create(
            name="New Country Block",
            domain=GROUP_DOMAIN[0][0],
            block_of_countries=True,
            source_version=self.source_version_1,
        )
        new_eligible_country_block.org_units.add(cameroon)
        new_eligible_country_block.save()

        self.client.force_authenticate(self.user)
        # Return test campaign if active
        response = self.client.get(f"{self.endpoint}?month=04-2021")  # expecting rdc in result
        json_response = self.assertJSONResponse(response, 200)
        results = json_response["results"]
        self.assertEqual(len(results), 2)
        labels = [result["label"] for result in results]
        values = [result["value"] for result in results]
        self.assertTrue(new_eligible_country_block.name in labels)
        self.assertTrue(new_eligible_country_block.id in values)
        self.assertTrue(self.eligible_country_block.name in labels)
        self.assertTrue(self.eligible_country_block.id in values)

        test_campaign.is_test = True
        test_campaign.save()

        #  Ignore new country block
        response = self.client.get(f"{self.endpoint}?month=04-2021")  # expecting rdc in result
        json_response = self.assertJSONResponse(response, 200)
        results = json_response["results"]
        self.assertEqual(len(results), 1)
        result = results[0]
        self.assertNotEqual(result["label"], new_eligible_country_block.name)
        self.assertNotEqual(result["value"], new_eligible_country_block.id)
        self.assertEqual(result["label"], self.eligible_country_block.name)
        self.assertEqual(result["value"], self.eligible_country_block.id)

        test_campaign.is_test = False
        test_campaign.on_hold = True
        test_campaign.save()

        #  ingnore campaign on hold
        response = self.client.get(f"{self.endpoint}?month=04-2021")  # expecting rdc in result
        json_response = self.assertJSONResponse(response, 200)
        results = json_response["results"]
        self.assertEqual(len(results), 1)
        result = results[0]
        self.assertNotEqual(result["label"], new_eligible_country_block.name)
        self.assertNotEqual(result["value"], new_eligible_country_block.id)
        self.assertEqual(result["label"], self.eligible_country_block.name)
        self.assertEqual(result["value"], self.eligible_country_block.id)

        test_campaign.on_hold = False
        test_campaign.save()
        test_rnd3.on_hold = True
        test_rnd3.save()

        #  ingnore if round for selected period is on hold
        response = self.client.get(f"{self.endpoint}?month=04-2021")  # expecting rdc in result
        json_response = self.assertJSONResponse(response, 200)
        results = json_response["results"]
        self.assertEqual(len(results), 1)
        result = results[0]
        self.assertNotEqual(result["label"], new_eligible_country_block.name)
        self.assertNotEqual(result["value"], new_eligible_country_block.id)
        self.assertEqual(result["label"], self.eligible_country_block.name)
        self.assertEqual(result["value"], self.eligible_country_block.id)

    def test_use_date_fallback_if_no_lqas_end_date(self):
        self.client.force_authenticate(self.user)

        # test end round +10 = first of month
        response = self.client.get(f"{self.endpoint}?month=05-2021")  # expecting benin in result
        json_response = self.assertJSONResponse(response, 200)
        results = json_response["results"]
        self.assertEqual(len(results), 1)
        result = results[0]
        self.assertEqual(result["label"], self.eligible_country_block.name)
        self.assertEqual(result["value"], self.eligible_country_block.id)

        # test end round +10 = last of month
        response = self.client.get(f"{self.endpoint}?month=12-2020")  # expecting benin in result
        json_response = self.assertJSONResponse(response, 200)
        results = json_response["results"]
        self.assertEqual(len(results), 1)
        result = results[0]
        self.assertEqual(result["label"], self.eligible_country_block.name)
        self.assertEqual(result["value"], self.eligible_country_block.id)

        # test first of month (end round +10) +1
        response = self.client.get(f"{self.endpoint}?month=01-2021")
        json_response = self.assertJSONResponse(response, 200)
        results = json_response["results"]
        self.assertEqual(len(results), 1)
        result = results[0]
        # expect only eligible_country_block in result
        self.assertEqual(result["label"], self.eligible_country_block.name)
        self.assertEqual(result["value"], self.eligible_country_block.id)

        # test (end round +10) = first of next month
        Round.objects.create(
            campaign=self.benin_campaign,
            started_at=datetime.date(2021, 8, 15),
            ended_at=datetime.date(2021, 8, 22),
            number=4,
        )
        response = self.client.get(f"{self.endpoint}?month=08-2021")
        json_response = self.assertJSONResponse(response, 200)
        results = json_response["results"]
        self.assertEqual(len(results), 0)

    def test_return_nothing_if_no_lqas_within_month(self):
        # Date after lqas dates available
        self.client.force_authenticate(self.user)
        response = self.client.get(f"{self.endpoint}?month=10-2021")
        json_response = self.assertJSONResponse(response, 200)
        results = json_response["results"]
        self.assertEqual(len(results), 0)

        # Date before lqas dates available
        response = self.client.get(f"{self.endpoint}?month=11-2020")
        json_response = self.assertJSONResponse(response, 200)
        results = json_response["results"]
        self.assertEqual(len(results), 0)

    def test_lqas_date_used_when_exists(self):
        self.client.force_authenticate(self.user)
        # Round ends in june
        response = self.client.get(f"{self.endpoint}?month=06-2021")
        json_response = self.assertJSONResponse(response, 200)
        results = json_response["results"]
        self.assertEqual(len(results), 0)
        # But lqas ends in July
        response = self.client.get(f"{self.endpoint}?month=07-2021")
        json_response = self.assertJSONResponse(response, 200)
        results = json_response["results"]
        self.assertEqual(len(results), 1)
        result = results[0]
        self.assertEqual(result["label"], self.eligible_country_block.name)
        self.assertEqual(result["value"], self.eligible_country_block.id)

    def test_subactivities_dates_are_used(self):
        # Setup subactivity data
        new_campaign, new_rnd1, new_rnd2, new_rnd3, burundi, mukenke = self.create_campaign(
            "Test Campaign",
            self.account,
            self.source_version_1,
            self.ou_type_country,
            self.ou_type_district,
            "BURUNDI",
            "MUKENKE",
        )
        new_campaign.campaign_types.add(self.polio_type)
        new_campaign.refresh_from_db()

        vumbi = OrgUnit.objects.create(
            org_unit_type=self.ou_type_district,
            version=self.source_version_1,
            name="VUMBI",
            validation_status=OrgUnit.VALIDATION_VALID,
            source_ref="PvtAI4RUMkr",
        )
        busoni = OrgUnit.objects.create(
            org_unit_type=self.ou_type_district,
            version=self.source_version_1,
            name="BUSONI",
            validation_status=OrgUnit.VALIDATION_VALID,
            source_ref="PAI4RUMkr",
        )
        kirundo = OrgUnit.objects.create(
            org_unit_type=self.ou_type_district,
            version=self.source_version_1,
            name="KIRUNDO",
            validation_status=OrgUnit.VALIDATION_VALID,
            source_ref="PvtAI4RUMr",
        )

        sub_activity_1 = SubActivity.objects.create(
            round=new_rnd1,
            name="SUBACTIVITY WITH LQAS DATES START OF MONTH",
            start_date=datetime.date(2023, 3, 20),
            end_date=datetime.date(2023, 3, 24),
            lqas_started_at=datetime.date(2023, 3, 30),
            lqas_ended_at=datetime.date(2023, 4, 1),  # use to check that lqas date is used
        )

        sub_activity_2 = SubActivity.objects.create(
            round=new_rnd2,
            name="SUBACTIVITY WITHOUT LQAS DATES",
            start_date=datetime.date(2023, 5, 28),
            end_date=datetime.date(2023, 5, 31),  # use to check that end date + 10 is used
        )
        sub_activity_3 = SubActivity.objects.create(
            round=new_rnd1,
            name="SUBACTIVITY WITH LQAS DATES END OF MONTH",
            start_date=datetime.date(2023, 7, 20),
            end_date=datetime.date(2023, 7, 22),
            lqas_started_at=datetime.date(2023, 7, 25),
            lqas_ended_at=datetime.date(2023, 7, 31),
        )

        vumbi_group = Group.objects.create(name="subactivity 1 scope", source_version=self.source_version_1)
        vumbi_group.org_units.set([vumbi])

        busoni_group = Group.objects.create(name="subactivity 2 scope", source_version=self.source_version_1)
        busoni_group.org_units.set([busoni])

        kirundo_group = Group.objects.create(name="subactivity 3 scope", source_version=self.source_version_1)
        kirundo_group.org_units.set([kirundo])

        scope_subact_1 = SubActivityScope.objects.create(
            group=vumbi_group, subactivity=sub_activity_1, vaccine=VACCINES[0][0]
        )

        scope_subact_2 = SubActivityScope.objects.create(
            group=busoni_group, subactivity=sub_activity_2, vaccine=VACCINES[0][0]
        )

        scope_subact_3 = SubActivityScope.objects.create(
            group=kirundo_group, subactivity=sub_activity_3, vaccine=VACCINES[0][0]
        )

        self.eligible_country_block.org_units.add(burundi)
        self.eligible_country_block.save()
        self.eligible_country_block.refresh_from_db()
        # Test starts here
        self.client.force_authenticate(self.user)
        #  test when lqas end = last day of month
        response = self.client.get(f"{self.endpoint}?month=07-2023")
        json_response = self.assertJSONResponse(response, 200)
        results = json_response["results"]
        self.assertEqual(len(results), 1)
        result = results[0]
        self.assertEqual(result["label"], self.eligible_country_block.name)
        self.assertEqual(result["value"], self.eligible_country_block.id)

        # test when lqas end = first day of month
        response = self.client.get(f"{self.endpoint}?month=04-2023")
        json_response = self.assertJSONResponse(response, 200)
        results = json_response["results"]
        self.assertEqual(len(results), 1)
        result = results[0]
        self.assertEqual(result["label"], self.eligible_country_block.name)
        self.assertEqual(result["value"], self.eligible_country_block.id)

        # test when month start is one day after lqas end
        response = self.client.get(f"{self.endpoint}?month=08-2023")
        json_response = self.assertJSONResponse(response, 200)
        results = json_response["results"]
        self.assertEqual(len(results), 0)

        # Activity ends in March,
        response = self.client.get(f"{self.endpoint}?month=03-2023")
        json_response = self.assertJSONResponse(response, 200)
        results = json_response["results"]
        self.assertEqual(len(results), 0)
        # LQAS in April
        response = self.client.get(f"{self.endpoint}?month=04-2023")
        json_response = self.assertJSONResponse(response, 200)
        results = json_response["results"]
        self.assertEqual(len(results), 1)
        result = results[0]
        self.assertEqual(result["label"], self.eligible_country_block.name)
        self.assertEqual(result["value"], self.eligible_country_block.id)

        # fallback on end date if no lqas
        response = self.client.get(f"{self.endpoint}?month=05-2023")
        json_response = self.assertJSONResponse(response, 200)
        results = json_response["results"]
        self.assertEqual(len(results), 0)

        response = self.client.get(f"{self.endpoint}?month=06-2023")
        json_response = self.assertJSONResponse(response, 200)
        results = json_response["results"]
        self.assertEqual(len(results), 1)
        result = results[0]
        self.assertEqual(result["label"], self.eligible_country_block.name)
        self.assertEqual(result["value"], self.eligible_country_block.id)<|MERGE_RESOLUTION|>--- conflicted
+++ resolved
@@ -4,11 +4,7 @@
 from iaso.models.org_unit import OrgUnit
 from iaso.test import APITestCase
 from plugins.polio.models import Round
-<<<<<<< HEAD
 from plugins.polio.models.base import VACCINES, CampaignType, SubActivity, SubActivityScope
-=======
-from plugins.polio.models.base import CampaignType
->>>>>>> 42835ba4
 from plugins.polio.tests.api.test import PolioTestCaseMixin
 
 
@@ -617,11 +613,7 @@
         test_rnd2.lqas_ended_at = self.rdc_round_3.lqas_ended_at
         test_rnd2.save()
 
-<<<<<<< HEAD
-        # return test round 3
-=======
         # return test round 2
->>>>>>> 42835ba4
         response = self.client.get(f"{self.endpoint}?month=04-2021")  # expecting rdc in result
         json_response = self.assertJSONResponse(response, 200)
         results = json_response["results"]
@@ -630,11 +622,7 @@
         self.assertTrue(str(test_rnd2.number) in round_numbers)
         self.assertTrue(str(self.rdc_round_3.number) in round_numbers)
 
-<<<<<<< HEAD
-        # exclude test round 3 if on hold
-=======
         # exclude test round 2 if on hold
->>>>>>> 42835ba4
 
         test_rnd2.on_hold = True
         test_rnd2.save()
