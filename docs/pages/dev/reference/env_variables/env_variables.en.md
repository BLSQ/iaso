# Environnement variables

## DB connection related

the url is build based on the following env variables

```
RDS_USERNAME
RDS_PASSWORD
RDS_HOSTNAME
RDS_DB_NAME
RDS_PORT
```

the SQL dashboard use a dedicated user/password with readonly access to the data

```
DB_READONLY_USERNAME 
DB_READONLY_PASSWORD
```

## AWS related

Storing the various files like

- js/css/... static assets
- raw forms (xlsform), submissions (xml and media),... is done in s3 (or an s3 compatible api like minio)

```
AWS_ACCESS_KEY_ID:
AWS_SECRET_ACCESS_KEY:
AWS_S3_REGION_NAME
AWS_STORAGE_BUCKET_NAME:
AWS_S3_ENDPOINT_URL: (used to for ex to point to minio)
```

for async task

```
BACKGROUND_TASK_SERVICE    : default to SQS :  possible values are  SQS POSTGRES
BEANSTALK_SQS_REGION
BEANSTALK_SQS_URL

```

## ClamAV related

If you don't set the required variables, ClamAV will not be configured and Iaso will not be able to scan uploaded files.

| name          | optional | default value      | description                                                                                  |
|---------------|----------|--------------------|----------------------------------------------------------------------------------------------|
| CLAMAV_ACTIVE | false    | `False`            | whether uploaded files need to be scanned with ClamAV or not                                 |
| CLAMAV_FQDN   | false    | `www.some-url.com` | address that Iaso can use to reach ClamAV - FQDN, not full URL (e.g. `clamav.mywebsite.com`) |
| CLAMAV_PORT   | true     | `3310`             | port that Iaso can use to reach ClamAV                                                       |



# Security Settings

## Django settings

Iaso allows to set some of Django security settings as environment variable. To activate these features
set the environment variable to `"true"`. Default is `"false"`

```
CSRF_COOKIE_HTTPONLY 
CSRF_COOKIE_SECURE 
SESSION_COOKIE_SECURE
```

## CORS

It is possible to setup a IASO server with CORS authorizing access from any server with the following environment
variable `"ENABLE_CORS"`.
Default is `"true"`

## Disabling login through passwords    

Set the environment variable `DISABLE_PASSWORD_LOGINS`to the value`"true"` in case you wish to deactivate passwords
using login:

- in the basic login page
- to connect to the admin
- through /api/token , which is used by default by the mobile application

## Sentry related

If you don't provide a SENTRY_URL, sentry won't be configured

| name                                | optional | default value | description                                    | --- |
|-------------------------------------|----------|---------------|------------------------------------------------|-----|
| SENTRY_URL                          | true     | -             | url specific to your sentry account            |     |
| SENTRY_ENVIRONMENT                  | true     | development   | environnement (dev, staging, prod,...)         |     |
| SENTRY_TRACES_SAMPLE_RATE           | true     | 0.1           | float between 0 and 1 : send 10%               |     |
| SENTRY_ERRORS_SAMPLE_RATE           | true     | 1.0           | float between 0 and 1 : send everything        |     |
| SENTRY_ERRORS_HTTPERROR_SAMPLE_RATE | true     | 0.8           | float between 0 and 1 : send 80% of the errors |     |  

## Maintenance mode
`MAINTENANCE_MODE` (default is `"false"`)

If you need to set up IASO in maintenance mode, meaning that it will display at / a page indicating that the 
server is under maintenance, and give a 404 answer to all requests except for /health or /_health (wich we encourage to use 
for status monitoring), you can set the environment variable `MAINTENANCE_MODE` to the value `"true"`

<<<<<<< HEAD
## Learn More URL

The `LEARN_MORE_URL` environment variable is used to specify a URL that will be displayed on the login page. If set, users can click on a "Know More" link or the logo to visit this URL. If `LEARN_MORE_URL` is not set, the logo will not be clickable, and the link will not be displayed.

```
LEARN_MORE_URL
```

In our environments, this will be linked to `https://www.openiaso.com/`. For customer environments, this can be removed or customized as needed.
=======
## Product Fruits Integration

To enable Product Fruits integration, set the following environment variable:

```
PRODUCT_FRUITS_WORKSPACE_CODE=YOUR_CODE
```

When this variable is set, Product Fruits will be enabled and only the account name and ID will be sent to the service. This allows for user onboarding and feature discovery.
>>>>>>> 2e20f653
<|MERGE_RESOLUTION|>--- conflicted
+++ resolved
@@ -102,7 +102,6 @@
 server is under maintenance, and give a 404 answer to all requests except for /health or /_health (wich we encourage to use 
 for status monitoring), you can set the environment variable `MAINTENANCE_MODE` to the value `"true"`
 
-<<<<<<< HEAD
 ## Learn More URL
 
 The `LEARN_MORE_URL` environment variable is used to specify a URL that will be displayed on the login page. If set, users can click on a "Know More" link or the logo to visit this URL. If `LEARN_MORE_URL` is not set, the logo will not be clickable, and the link will not be displayed.
@@ -112,7 +111,7 @@
 ```
 
 In our environments, this will be linked to `https://www.openiaso.com/`. For customer environments, this can be removed or customized as needed.
-=======
+
 ## Product Fruits Integration
 
 To enable Product Fruits integration, set the following environment variable:
@@ -121,5 +120,4 @@
 PRODUCT_FRUITS_WORKSPACE_CODE=YOUR_CODE
 ```
 
-When this variable is set, Product Fruits will be enabled and only the account name and ID will be sent to the service. This allows for user onboarding and feature discovery.
->>>>>>> 2e20f653
+When this variable is set, Product Fruits will be enabled and only the account name and ID will be sent to the service. This allows for user onboarding and feature discovery.