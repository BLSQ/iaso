--- conflicted
+++ resolved
@@ -263,26 +263,6 @@
                             />
                         </Grid>
                     </Grid>
-<<<<<<< HEAD
-                    <Grid
-                        container
-                        spacing={1}
-                        display="flex"
-                        justifyContent="flex-end"
-                    >
-                        <Grid item>
-                            <Box
-                                display="flex"
-                                justifyContent="flex-end"
-                                mt={2}
-                            >
-                                <ExportCsvModal params={params} />
-                            </Box>
-                        </Grid>
-                    </Grid>
-                    ;
-=======
->>>>>>> fdbc1126
                 </Box>
             </div>
         </div>
