--- conflicted
+++ resolved
@@ -12,15 +12,6 @@
 import MESSAGES from '../../messages';
 import { DuplicateEntityForTable } from '../../types';
 import { useEntityCell } from './useEntityCell';
-<<<<<<< HEAD
-import { findDescriptorInChildren } from '../../../../../utils';
-import {
-    hasFeatureFlag,
-    ENTITY_DUPLICATES_SOFT_DELETE,
-} from '../../../../../utils/featureFlags';
-import { useCurrentUser } from '../../../../../utils/usersUtils';
-=======
->>>>>>> a9f83e77
 
 type UseDuplicationDetailsColumnsArgs = {
     state: DuplicateEntityForTable[];
