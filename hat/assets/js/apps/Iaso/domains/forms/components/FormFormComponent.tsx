/* eslint-disable camelcase */
import React, { FunctionComponent, useEffect, useMemo, useState } from 'react';
import { Box, Grid, Theme, Typography } from '@mui/material';
import { makeStyles } from '@mui/styles';
import { useSafeIntl } from 'bluesquare-components';

import { FormatListBulleted, History } from '@mui/icons-material';
import { DisplayIfUserHasPerm } from '../../../components/DisplayIfUserHasPerm';
import InputComponent from '../../../components/forms/InputComponent';
import { baseUrls } from '../../../constants/urls';
import {
    commaSeparatedIdsToArray,
    commaSeparatedIdsToStringArray,
} from '../../../utils/forms';
import { SUBMISSIONS, SUBMISSIONS_UPDATE } from '../../../utils/permissions';
import { formatLabel } from '../../instances/utils';
import { useGetOrgUnitTypesDropdownOptions } from '../../orgUnits/orgUnitTypes/hooks/useGetOrgUnitTypesDropdownOptions';
import {
    NO_PERIOD,
    periodTypeOptionsWithNoPeriod,
} from '../../periods/constants';
import { useGetProjectsDropdownOptions } from '../../projects/hooks/requests';
import { CR_MODE_NONE, changeRequestModeOptions } from '../constants';
import MESSAGES from '../messages';
import { FormDataType } from '../types/forms';
import { FormLegendInput } from './FormLegendInput';
<<<<<<< HEAD
import { CR_MODE_NONE, changeRequestModeOptions } from '../constants';
import { LinkWithLocation } from '../../../components/nav/LinkWithLocation';
import { SUBMISSIONS, SUBMISSIONS_UPDATE } from '../../../utils/permissions';
=======
>>>>>>> a7e7e020

const useStyles = makeStyles((theme: Theme) => ({
    radio: {
        flexDirection: 'row',
    },
    advancedSettings: {
        color: theme.palette.primary.main,
        alignSelf: 'center',
        textAlign: 'right',
        flex: '1',
        cursor: 'pointer',
    },
    linkWithIcon: {
        display: 'flex',
        alignItems: 'center',
        gap: '0.5em',
    },
}));

const formatBooleanForRadio = value => {
    if (value === true) return 'true';
    if (value === false) return 'false';
    return null;
};

type FormFormProps = {
    currentForm: FormDataType;
    // eslint-disable-next-line no-unused-vars
    setFieldValue: (key: string, value: any) => void;
    originalSinglePerPeriod?: boolean;
};

const FormForm: FunctionComponent<FormFormProps> = ({
    currentForm,
    setFieldValue,
    originalSinglePerPeriod,
}) => {
    const classes = useStyles();
    const [displayPeriods, setDisplayPeriods] = useState<boolean>();

    const { formatMessage } = useSafeIntl();
    const [showAdvancedSettings, setshowAdvancedSettings] = useState(false);

    const { data: allProjects, isFetching: isFetchingProjects } =
        useGetProjectsDropdownOptions();
    const { data: allOrgUnitTypes, isFetching: isOuTypeLoading } =
        useGetOrgUnitTypesDropdownOptions();
    const setPeriodType = value => {
        let periodTypeValue = value;
        if (value === null || value === NO_PERIOD) {
            periodTypeValue = null;
            setFieldValue('single_per_period', false);
            setFieldValue('periods_before_allowed', 0);
            setFieldValue('periods_after_allowed', 0);
        } else {
            setFieldValue('single_per_period', originalSinglePerPeriod);
            setFieldValue('periods_before_allowed', 3);
            setFieldValue('periods_after_allowed', 3);
        }
        setFieldValue('period_type', periodTypeValue);
    };

    const labelKeysOptions = useMemo(() => {
        return currentForm.possible_fields.value
            .map(field => ({
                label: `${formatLabel(field)} [${field.name}]`,
                value: field.name,
            }))
            .sort((option1, option2) =>
                option1.label.localeCompare(option2.label),
            );
    }, [currentForm.possible_fields.value]);
    let orgUnitTypes;
    if (currentForm.org_unit_type_ids.value.length > 0) {
        orgUnitTypes = currentForm.org_unit_type_ids.value.join(',');
    }
    let projects;
    if (currentForm.project_ids.value.length > 0) {
        projects = currentForm.project_ids.value.join(',');
    }

    useEffect(() => {
        if (
            currentForm.period_type.value === NO_PERIOD ||
            !currentForm.period_type.value
        ) {
            setDisplayPeriods(false);
        } else {
            setDisplayPeriods(true);
        }
    }, [currentForm.period_type.value]);
    const logsUrl = `/${baseUrls.apiLogs}/?objectId=${currentForm.id.value}&contentType=iaso.form`;
    return (
        <>
            <Grid container spacing={2} justifyContent="flex-start">
                <Grid xs={6} item>
                    {/* Splitting the Typography to be able to align it with the checkbox */}

                    <InputComponent
                        keyValue="name"
                        onChange={(key, value) => setFieldValue(key, value)}
                        value={currentForm.name.value}
                        errors={currentForm.name.errors}
                        type="text"
                        label={MESSAGES.name}
                        required
                    />
                    <InputComponent
                        keyValue="period_type"
                        clearable
                        onChange={(key, value) => setPeriodType(value)}
                        value={currentForm.period_type.value || NO_PERIOD}
                        errors={currentForm.period_type.errors}
                        type="select"
                        options={periodTypeOptionsWithNoPeriod}
                        label={MESSAGES.periodType}
                    />

                    <Grid container spacing={2}>
                        {displayPeriods && (
                            <>
                                <Grid item xs={6}>
                                    <InputComponent
                                        keyValue="periods_before_allowed"
                                        disabled={
                                            currentForm.period_type.value ===
                                            null
                                        }
                                        onChange={(key, value) =>
                                            setFieldValue(key, value)
                                        }
                                        value={
                                            currentForm.periods_before_allowed
                                                .value
                                        }
                                        errors={
                                            currentForm.periods_before_allowed
                                                .errors
                                        }
                                        type="number"
                                        label={MESSAGES.periodsBeforeAllowed}
                                        required
                                    />
                                </Grid>
                                <Grid item xs={6}>
                                    <InputComponent
                                        keyValue="periods_after_allowed"
                                        disabled={
                                            currentForm.period_type.value ===
                                            null
                                        }
                                        onChange={(key, value) =>
                                            setFieldValue(key, value)
                                        }
                                        value={
                                            currentForm.periods_after_allowed
                                                .value
                                        }
                                        errors={
                                            currentForm.periods_after_allowed
                                                .errors
                                        }
                                        type="number"
                                        label={MESSAGES.periodsAfterAllowed}
                                        required
                                    />
                                </Grid>
                                <Grid item xs={6}>
                                    <InputComponent
                                        className={classes.radio}
                                        keyValue="single_per_period"
                                        disabled={
                                            currentForm.period_type.value ===
                                            null
                                        }
                                        required
                                        onChange={(key, value) => {
                                            setFieldValue(
                                                key,
                                                value === 'true',
                                            );
                                        }}
                                        value={formatBooleanForRadio(
                                            currentForm.single_per_period.value,
                                        )}
                                        errors={
                                            currentForm.single_per_period
                                                .value === null
                                                ? [
                                                      formatMessage(
                                                          MESSAGES.singlePerPeriodSelect,
                                                      ),
                                                  ]
                                                : []
                                        }
                                        type="radio"
                                        options={[
                                            {
                                                label: formatMessage(
                                                    MESSAGES.yes,
                                                ),
                                                value: 'true',
                                            },
                                            {
                                                label: formatMessage(
                                                    MESSAGES.no,
                                                ),
                                                value: 'false',
                                            },
                                        ]}
                                        clearable={false}
                                        label={MESSAGES.singlePerPeriod}
                                        withMarginTop={false}
                                    />
                                </Grid>
                            </>
                        )}
                        <Grid item xs={2} />
                        <Grid item xs={displayPeriods ? 4 : 18}>
                            <FormLegendInput
                                currentForm={currentForm}
                                setFieldValue={setFieldValue}
                            />
                        </Grid>
                    </Grid>
                </Grid>
                <Grid xs={6} item>
                    <InputComponent
                        multi
                        clearable
                        keyValue="project_ids"
                        onChange={(key, value) =>
                            setFieldValue(key, commaSeparatedIdsToArray(value))
                        }
                        value={projects}
                        errors={currentForm.project_ids.errors}
                        type="select"
                        options={allProjects || []}
                        label={MESSAGES.projects}
                        required
                        loading={isFetchingProjects}
                    />
                    <InputComponent
                        multi
                        clearable
                        keyValue="org_unit_type_ids"
                        onChange={(key, value) =>
                            setFieldValue(key, commaSeparatedIdsToArray(value))
                        }
                        value={orgUnitTypes}
                        errors={currentForm.org_unit_type_ids.errors}
                        type="select"
                        options={allOrgUnitTypes || []}
                        label={MESSAGES.orgUnitsTypes}
                        loading={isOuTypeLoading}
                    />
                    {showAdvancedSettings && (
                        <>
                            <InputComponent
                                keyValue="device_field"
                                onChange={(key, value) =>
                                    setFieldValue(key, value)
                                }
                                value={currentForm.device_field.value}
                                errors={currentForm.device_field.errors}
                                type="text"
                                label={MESSAGES.deviceField}
                            />
                            <InputComponent
                                keyValue="location_field"
                                onChange={(key, value) =>
                                    setFieldValue(key, value)
                                }
                                value={currentForm.location_field.value}
                                errors={currentForm.location_field.errors}
                                type="text"
                                label={MESSAGES.locationField}
                            />
                            <InputComponent
                                multi
                                clearable
                                keyValue="label_keys"
                                onChange={(key, value) => {
                                    setFieldValue(
                                        key,
                                        commaSeparatedIdsToStringArray(value),
                                    );
                                }}
                                value={currentForm.label_keys.value}
                                errors={currentForm.possible_fields.errors}
                                type="select"
                                options={labelKeysOptions}
                                label={MESSAGES.fields}
                            />
                            <InputComponent
                                keyValue="change_request_mode"
                                clearable
                                onChange={(key, value) =>
                                    setFieldValue(key, value)
                                }
                                value={
                                    currentForm.change_request_mode.value ||
                                    CR_MODE_NONE
                                }
                                errors={currentForm.change_request_mode.errors}
                                type="select"
                                options={changeRequestModeOptions}
                                label={MESSAGES.changeRequestMode}
                            />
                            <Box
                                style={{
                                    display: 'inline-flex',
                                    width: '100%',
                                }}
                            >
                                <InputComponent
                                    keyValue="derived"
                                    onChange={(key, value) =>
                                        setFieldValue(key, value)
                                    }
                                    value={currentForm.derived.value}
                                    errors={currentForm.derived.errors}
                                    type="checkbox"
                                    required
                                    label={MESSAGES.derived}
                                />
                                {/* Splitting the Typography to be able to align it with the checkbox */}
                                <Typography
                                    className={classes.advancedSettings}
                                    variant="overline"
                                    onClick={() =>
                                        setshowAdvancedSettings(false)
                                    }
                                >
                                    {formatMessage(
                                        MESSAGES.hideAdvancedSettings,
                                    )}
                                </Typography>
                            </Box>
                        </>
                    )}
                    {!showAdvancedSettings && (
                        <Typography
                            className={classes.advancedSettings}
                            variant="overline"
                            onClick={() => setshowAdvancedSettings(true)}
                        >
                            {formatMessage(MESSAGES.showAdvancedSettings)}
                        </Typography>
                    )}
                </Grid>
            </Grid>
            {currentForm.id.value && (
                <Grid justifyContent="flex-end" container spacing={2}>
                    <DisplayIfUserHasPerm
                        permissions={[SUBMISSIONS, SUBMISSIONS_UPDATE]}
                    >
                        <Grid item>
                            <LinkWithLocation
                                className={classes.linkWithIcon}
                                to={`/${baseUrls.instances}/formIds/${currentForm.id.value}/tab/list`}
                            >
                                <FormatListBulleted />
                                {formatMessage(MESSAGES.records)}
                            </LinkWithLocation>
                        </Grid>
                    </DisplayIfUserHasPerm>
                    <Grid item>
                        <LinkWithLocation
                            to={logsUrl}
                            className={classes.linkWithIcon}
                        >
                            <History />
                            {formatMessage(MESSAGES.formChangeLog)}
                        </LinkWithLocation>
                    </Grid>
                </Grid>
            )}
        </>
    );
};

export default FormForm;<|MERGE_RESOLUTION|>--- conflicted
+++ resolved
@@ -12,7 +12,6 @@
     commaSeparatedIdsToArray,
     commaSeparatedIdsToStringArray,
 } from '../../../utils/forms';
-import { SUBMISSIONS, SUBMISSIONS_UPDATE } from '../../../utils/permissions';
 import { formatLabel } from '../../instances/utils';
 import { useGetOrgUnitTypesDropdownOptions } from '../../orgUnits/orgUnitTypes/hooks/useGetOrgUnitTypesDropdownOptions';
 import {
@@ -20,16 +19,12 @@
     periodTypeOptionsWithNoPeriod,
 } from '../../periods/constants';
 import { useGetProjectsDropdownOptions } from '../../projects/hooks/requests';
-import { CR_MODE_NONE, changeRequestModeOptions } from '../constants';
 import MESSAGES from '../messages';
 import { FormDataType } from '../types/forms';
 import { FormLegendInput } from './FormLegendInput';
-<<<<<<< HEAD
 import { CR_MODE_NONE, changeRequestModeOptions } from '../constants';
 import { LinkWithLocation } from '../../../components/nav/LinkWithLocation';
 import { SUBMISSIONS, SUBMISSIONS_UPDATE } from '../../../utils/permissions';
-=======
->>>>>>> a7e7e020
 
 const useStyles = makeStyles((theme: Theme) => ({
     radio: {
