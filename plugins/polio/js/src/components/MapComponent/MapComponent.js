--- conflicted
+++ resolved
@@ -1,11 +1,6 @@
 /* eslint-disable camelcase */
-<<<<<<< HEAD
-import { Map, TileLayer } from 'react-leaflet';
-import React, { useEffect, useMemo, useRef } from 'react';
-=======
-import { MapContainer, TileLayer, GeoJSON, Tooltip, Pane } from 'react-leaflet';
 import React, { useMemo } from 'react';
->>>>>>> b1f17b9b
+import { TileLayer, MapContainer, GeoJSON, Tooltip, Pane } from 'react-leaflet';
 import 'leaflet/dist/leaflet.css';
 import { geoJSON } from 'leaflet';
 import {
@@ -17,10 +12,8 @@
     number,
     bool,
 } from 'prop-types';
-<<<<<<< HEAD
 import { MapPanes } from './MapPanes.tsx';
 
-=======
 import { CustomZoomControl } from '../../../../../../hat/assets/js/apps/Iaso/components/maps/tools/CustomZoomControl.tsx';
 
 const findBackgroundShape = (shape, backgroundShapes) => {
@@ -32,7 +25,6 @@
 const boundsOptions = {
     padding: [5, 5],
 };
->>>>>>> b1f17b9b
 export const MapComponent = ({
     name,
     onSelectShape,
@@ -89,8 +81,7 @@
                 attribution='&copy; <a href="http://osm.org/copyright">OpenStreetMap</a> contributors'
                 url="https://{s}.tile.openstreetmap.org/{z}/{x}/{y}.png"
             />
-<<<<<<< HEAD
-            <MapPanes
+            {/* <MapPanes
                 backgroundLayer={backgroundLayer}
                 mainLayer={mainLayer}
                 getMainLayerStyle={getMainLayerStyle}
@@ -99,9 +90,7 @@
                 makePopup={makePopup}
                 tooltipLabels={tooltipLabels}
                 name={name}
-            />
-        </Map>
-=======
+            /> */}
             <Pane name={`BackgroundLayer-${name}`}>
                 {backgroundLayer?.length > 0 &&
                     backgroundLayer.map(shape => (
@@ -143,7 +132,6 @@
                     ))}
             </Pane>
         </MapContainer>
->>>>>>> b1f17b9b
     );
 };
 
@@ -159,7 +147,6 @@
     fitToBounds: bool,
     makePopup: func,
     fitBoundsToBackground: bool,
-    withZoomControl: bool,
 };
 
 MapComponent.defaultProps = {
@@ -173,5 +160,4 @@
     tooltipLabels: { main: 'District', background: 'Region' },
     makePopup: () => null,
     fitBoundsToBackground: false,
-    withZoomControl: false,
 };