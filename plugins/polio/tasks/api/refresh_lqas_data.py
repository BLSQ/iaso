--- conflicted
+++ resolved
@@ -1,16 +1,5 @@
-<<<<<<< HEAD
 from iaso.api.tasks import ExternalTaskModelViewSet, ExternalTaskPostSerializer, ExternalTaskSerializer, TaskSerializer
 from iaso.models.base import RUNNING, SKIPPED, ERRORED, SUCCESS, Task
-=======
-import logging
-from django.shortcuts import get_object_or_404
-from gql import Client, gql
-from gql.transport.requests import RequestsHTTPTransport
-from datetime import datetime
-from hat import settings
-from iaso.api.tasks import TaskSerializer
-from iaso.models.base import RUNNING, SKIPPED, KILLED, ERRORED, SUCCESS, Task
->>>>>>> bcec1c45
 from iaso.models.org_unit import OrgUnit
 from rest_framework import permissions, serializers, filters
 from hat.menupermissions import models as permission
@@ -21,14 +10,10 @@
 from rest_framework.decorators import action
 import jsonschema
 
-from plugins.polio.models import Config
-
 TASK_NAME = "Refresh LQAS data"
-<<<<<<< HEAD
 NO_AUTHORIZED_COUNTRY_ERROR_MESSAGE = "No authorised org unit found for user"
 NO_AUTHORIZED_COUNTRY_ERROR = {"country_id": NO_AUTHORIZED_COUNTRY_ERROR_MESSAGE}
 LQAS_CONFIG_SLUG = "lqas-pipeline-config"
-=======
 NO_AUTHORIZED_COUNTRY_ERROR = {"country_id": "No authorised org unit found for user"}
 pipeline_config_schema = {
     "type": "object",
@@ -41,7 +26,6 @@
     },
     "required": ["openhexa_token", "openhexa_url", "lqas_pipeline", "oh_pipeline_target", "lqas_pipeline_version"],
 }
->>>>>>> bcec1c45
 
 
 class RefreshLQASDataGetSerializer(serializers.Serializer):
@@ -142,124 +126,6 @@
             queryset = queryset.filter(name__in=authorized_names)
         return queryset
 
-<<<<<<< HEAD
-=======
-    def create(self, request):
-        serializer = RefreshLQASDataSerializer(data=request.data, context={"request": request})
-        serializer.is_valid(raise_exception=True)
-        user = request.user
-        data = serializer.validated_data
-        started_at = datetime.now()
-        country_id = data.get("country_id", None)
-        name = f"{TASK_NAME}-{country_id}" if country_id is not None else TASK_NAME
-        task = Task.objects.create(
-            launcher=user,
-            account=user.iaso_profile.account,
-            name=name,
-            status=RUNNING,
-            external=True,
-            started_at=started_at,
-            should_be_killed=False,
-        )
-        status = self.refresh_lqas_data(country_id, task.id)
-        task.status = status
-        task.save()
-        return Response({"task": TaskSerializer(instance=task).data})
-
-    def refresh_lqas_data(self, country_id=None, task_id=None):
-        try:
-            pipeline_config = get_object_or_404(Config, slug="lqas-pipeline-config")
-        except:
-            logger.exception("Could not fetch openhexa config")
-            return ERRORED
-        try:
-            jsonschema.validate(instance=pipeline_config.content, schema=pipeline_config_schema)
-            lqas_pipeline_version = pipeline_config.content["lqas_pipeline_version"]
-            oh_pipeline_target = pipeline_config.content["oh_pipeline_target"]
-            lqas_pipeline = pipeline_config.content["lqas_pipeline"]
-            openhexa_url = pipeline_config.content["openhexa_url"]
-            openhexa_token = pipeline_config.content["openhexa_token"]
-        except:
-            logger.exception("Invalid openhexa config")
-            return ERRORED
-
-        transport = RequestsHTTPTransport(
-            url=openhexa_url,
-            verify=True,
-            headers={"Authorization": f"Bearer {openhexa_token}"},
-        )
-        client = Client(transport=transport, fetch_schema_from_transport=True)
-        get_runs = gql(
-            """
-        query pipeline {
-            pipeline(id: "%s"){
-                runs{
-                    items{
-                        run_id
-                        status
-                        config
-                    }
-                }
-            }
-        }
-        """
-            % (lqas_pipeline)
-        )
-        try:
-            latest_runs = client.execute(get_runs)
-            # Warning the query will only return the last 10 runs
-            active_runs = [
-                run
-                for run in latest_runs["pipeline"]["runs"]["items"]
-                if (run["status"] not in ["queued", "success", "failed"])
-                and run.get("config", {}).get("country_id", None) == country_id
-            ]
-            # Don't create a task if there's already an ongoing run for the country
-            if len(active_runs) > 0:
-                logger.debug("ACTIVE RUNS", active_runs, country_id)
-                logger.warning("Found active run for config")
-                return SKIPPED
-        except:
-            logger.exception("Could not fetch pipeline runs")
-            return ERRORED
-
-        config = {"target": oh_pipeline_target}
-
-        if country_id:
-            config["country_id"] = country_id
-        if task_id:
-            config["task_id"] = task_id
-        # We can specify a version in the env in case the latest version gets bugged
-        mutation_input = (
-            {"id": lqas_pipeline, "version": int(lqas_pipeline_version), "config": config}
-            if lqas_pipeline_version
-            else {"id": lqas_pipeline, "config": config}
-        )
-        try:
-            run_mutation = gql(
-                """
-            mutation runPipeline($input: RunPipelineInput) {
-            runPipeline(input: $input) {
-                success
-                run {
-                id
-                }
-            }
-            }
-        """
-            )
-            run_result = client.execute(
-                run_mutation,
-                variable_values={"input": mutation_input},
-            )["runPipeline"]
-            # The SUCCESS state will be set by the OpenHexa pipeline
-            if run_result["success"]:
-                return RUNNING
-        except:
-            logger.exception("Could not launch pipeline")
-            return ERRORED
-
->>>>>>> bcec1c45
     @action(detail=False, methods=["get"], serializer_class=TaskSerializer)
     def last_run_for_country(self, request):
         serializer = RefreshLQASDataGetSerializer(data=request.data, context={"request": request})
