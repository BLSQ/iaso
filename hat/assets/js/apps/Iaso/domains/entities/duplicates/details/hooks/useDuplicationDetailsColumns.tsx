import React, { useMemo } from 'react';
import { useSafeIntl, Column } from 'bluesquare-components';
import { Box } from '@material-ui/core';
import MESSAGES from '../../messages';
import { formatLabel } from '../../../../instances/utils';
import { convertValueIfDate } from '../../../../../components/Cells/DateTimeCell';
import { DuplicateEntityForTable } from '../../types';
import { useEntityCell } from './useEntityCell';
import { findDescriptorInChildren } from '../../../../../utils';

type UseDuplicationDetailsColumnsArgs = {
    state: DuplicateEntityForTable[];
    updateCellState: (
        // eslint-disable-next-line no-unused-vars
        index: number,
        // eslint-disable-next-line no-unused-vars
        value: DuplicateEntityForTable,
    ) => void;
    setQuery: React.Dispatch<any>;
    descriptors: { descriptor1: any; descriptor2: any };
};

export const useDuplicationDetailsColumns = ({
    state,
    updateCellState,
    setQuery,
<<<<<<< HEAD
    descriptors,
}: UseDupliactionDetailsColumnsArgs): Column[] => {
=======
}: UseDuplicationDetailsColumnsArgs): Column[] => {
>>>>>>> 53003adf
    const { formatMessage } = useSafeIntl();

    return useMemo(() => {
        return [
            {
                Header: formatMessage(MESSAGES.field),
                accessor: 'field',
                resizable: false,
                sortable: true,
                Cell: settings => {
                    return (
                        <span>{formatLabel(settings.row.original.field)}</span>
                    );
                },
            },
            {
                Header: formatMessage(MESSAGES.entityA),
                accessor: 'entity1',
                resizable: false,
                sortable: false,
                Cell: settings => {
                    const { field, entity1, entity2 } = settings.row.original;
                    const onClick = useEntityCell({
                        field,
                        entity1,
                        entity2,
                        key: 'entity1',
                        setQuery,
                        state,
                        updateCellState,
                    });

                    const descr = findDescriptorInChildren(
                        settings.row.original.entity1.value,
                        descriptors.descriptor1,
                    );
                    const result = convertValueIfDate(
                        descr
                            ? formatLabel(descr)
                            : settings.row.original.entity1.value,
                    );

                    return (
                        <Box onClick={onClick} role="button" tabIndex={0}>
                            {result}
                        </Box>
                    );
                },
            },
            {
                Header: formatMessage(MESSAGES.entityB),
                accessor: 'entity2',
                resizable: false,
                sortable: false,
                Cell: settings => {
                    const { field, entity1, entity2 } = settings.row.original;
                    const onClick = useEntityCell({
                        field,
                        entity1,
                        entity2,
                        key: 'entity2',
                        setQuery,
                        state,
                        updateCellState,
                    });
                    const descr = findDescriptorInChildren(
                        settings.row.original.entity2.value,
                        descriptors.descriptor2,
                    );
                    const result = convertValueIfDate(
                        descr
                            ? formatLabel(descr)
                            : settings.row.original.entity2.value,
                    );

                    return (
                        <div onClick={onClick} role="button" tabIndex={0}>
                            {result}
                        </div>
                    );
                },
            },
            {
                Header: formatMessage(MESSAGES.finalValue),
                accessor: 'final',
                resizable: false,
                sortable: false,
                Cell: settings => {
                    const { final } = settings.row.original;
                    const descr = findDescriptorInChildren(
                        final.value,
                        descriptors.descriptor1,
                    );
                    const result = convertValueIfDate(
                        descr ? formatLabel(descr) : final.value,
                    );
                    return <div>{result}</div>;
                },
            },
        ];
    }, [
        formatMessage,
        setQuery,
        state,
        updateCellState,
        descriptors.descriptor1,
        descriptors.descriptor2,
    ]);
};<|MERGE_RESOLUTION|>--- conflicted
+++ resolved
@@ -24,12 +24,8 @@
     state,
     updateCellState,
     setQuery,
-<<<<<<< HEAD
     descriptors,
-}: UseDupliactionDetailsColumnsArgs): Column[] => {
-=======
 }: UseDuplicationDetailsColumnsArgs): Column[] => {
->>>>>>> 53003adf
     const { formatMessage } = useSafeIntl();
 
     return useMemo(() => {
