from django.contrib.auth.models import User
from django.db.models import Q
from django_filters.rest_framework import DjangoFilterBackend
from rest_framework import serializers, filters, permissions
from rest_framework.permissions import IsAuthenticated

from hat.audit.models import Modification
from iaso.api.common import ModelViewSet, DeletionFilterBackend, ReadOnlyOrHasPermission
from iaso.models import Project, OrgUnit, Form
from iaso.models.microplanning import Team, TeamType, Planning, Assignment
from iaso.models.org_unit import OrgUnitQuerySet


class NestedProjectSerializer(serializers.ModelSerializer):
    class Meta:
        model = Project
        fields = ["id", "name"]


class NestedTeamSerializer(serializers.ModelSerializer):
    class Meta:
        model = Team
        fields = ["id", "name", "deleted_at"]


class NestedUserSerializer(serializers.ModelSerializer):
    class Meta:
        model = User
        fields = ["id", "username"]


<<<<<<< HEAD
class NestedOrgUnitSerializer(serializers.ModelSerializer):
    class Meta:
        model = OrgUnit
        fields = ["id", "name", "org_unit_type"]
=======
class AuditTeamSerializer(serializers.ModelSerializer):
    sub_teams = serializers.PrimaryKeyRelatedField(read_only=True, many=True)

    class Meta:
        model = Team
        fields = "__all__"
>>>>>>> beb96e59


class TeamSerializer(serializers.ModelSerializer):
    def __init__(self, *args, **kwargs):
        super().__init__(*args, **kwargs)
        user = self.context["request"].user
        account = user.iaso_profile.account
        users_in_account = User.objects.filter(iaso_profile__account=account)
        self.fields["project"].queryset = account.project_set.all()
        self.fields["manager"].queryset = users_in_account
        self.fields["users"].child_relation.queryset = users_in_account
        self.fields["sub_teams"].child_relation.queryset = Team.objects.filter_for_user(user)

    class Meta:
        model = Team
        fields = [
            "id",
            "project",
            "name",
            "description",
            "created_at",
            "deleted_at",
            "type",
            "users",
            "users_details",
            "manager",
            "parent",
            "sub_teams",
            "sub_teams_details",
        ]
        read_only_fields = ["created_at", "parent"]

    users_details = NestedUserSerializer(many=True, read_only=True, source="users")
    sub_teams_details = NestedTeamSerializer(many=True, read_only=True, source="sub_teams")

    def validate_sub_teams(self, values):
        def recursive_check(instance, children):
            for child in children:
                if instance == child:
                    raise serializers.ValidationError("Cannot create loop in tree")
                recursive_check(instance, child.sub_teams.all())

        if self.instance:
            recursive_check(self.instance, values)
        return values

    def validate(self, attrs):
        validated_data = super(TeamSerializer, self).validate(attrs)

        user = self.context["request"].user
        validated_data["created_by"] = user

        project = validated_data.get("project", self.instance.project if self.instance else None)
        sub_teams = validated_data.get("sub_teams", self.instance.sub_teams.all() if self.instance else [])
        for sub_team in sub_teams:
            if sub_team.project != project:
                raise serializers.ValidationError("Sub teams mut be in the same project")

        # Check that we don't have both user and teams
        # this is written in this way to support partial update
        users = None
        teams = None
        if self.instance:
            teams = self.instance.sub_teams.all()
            users = self.instance.users.all()
        if "sub_teams" in validated_data:
            teams = validated_data["sub_teams"]
        if "users" in validated_data:
            users = validated_data["users"]
        if teams and users:
            raise serializers.ValidationError("Teams cannot have both users and sub teams")
        if users:
            expected_type = TeamType.TEAM_OF_USERS
        elif teams:
            expected_type = TeamType.TEAM_OF_TEAMS
        else:
            expected_type = None
        if validated_data.get("type") and expected_type and expected_type != validated_data.get("type"):
            raise serializers.ValidationError("Incorrect type")
        if validated_data.get("type") is None:
            validated_data["type"] = expected_type

        return validated_data


class TeamSearchFilterBackend(filters.BaseFilterBackend):
    def filter_queryset(self, request, queryset, view):
        search = request.query_params.get("search")

        if search:
            queryset = queryset.filter(Q(name__icontains=search)).distinct()

        return queryset


class TeamAncestorFilterBackend(filters.BaseFilterBackend):
    def filter_queryset(self, request, queryset, view):
        ancestor_id = request.query_params.get("ancestor")

        if ancestor_id:
            try:
                ancestor = Team.objects.get(pk=ancestor_id)
            except Team.DoesNotExist:
                raise serializers.ValidationError(
                    {"ancestor": "Select a valid choice. That choice is not one of the available choices."}
                )
            queryset = queryset.filter(path__descendants=ancestor.path).exclude(id=ancestor.id)

        return queryset


class AuditMixin:
    audit_serializer: serializers.ModelSerializer

    def perform_create(self, serializer):
        # noinspection PyUnresolvedReferences
        super().perform_update(serializer)
        instance = serializer.instance

        serialized = [self.audit_serializer(instance).data]
        Modification.objects.create(
            user=self.request.user,
            past_value=[],
            new_value=serialized,
            content_object=instance,
            source="API " + self.request.method + self.request.path,
        )

    def perform_update(self, serializer):
        instance = serializer.instance
        old_value = [self.audit_serializer(instance).data]
        # noinspection PyUnresolvedReferences
        super().perform_update(serializer)
        instance = serializer.instance
        new_value = [self.audit_serializer(instance).data]
        Modification.objects.create(
            user=self.request.user,
            past_value=old_value,
            new_value=new_value,
            content_object=instance,
            source="API " + self.request.method + self.request.path,
        )

    def perform_destroy(self, instance):
        old_value = [self.audit_serializer(instance).data]
        # noinspection PyUnresolvedReferences
        super().perform_destroy(instance)
        # for soft delete, we still have an existing instance
        new_value = [self.audit_serializer(instance).data]
        Modification.objects.create(
            user=self.request.user,
            past_value=old_value,
            new_value=new_value,
            content_object=instance,
            source=f"API {self.request.method} {self.request.path}",
        )


class TeamViewSet(AuditMixin, ModelViewSet):
    """Api for teams

    Read access for all auth users.
    Write access necessitate iaso_teams permissions.

    The tree assignation are handled by settings the child sub teams (parent is readonly)
    """

    remove_results_key_if_paginated = True
    filter_backends = [
        TeamAncestorFilterBackend,
        filters.OrderingFilter,
        DjangoFilterBackend,
        TeamSearchFilterBackend,
        DeletionFilterBackend,
    ]
    permission_classes = [ReadOnlyOrHasPermission("menupermissions.iaso_teams")]
    serializer_class = TeamSerializer
    queryset = Team.objects.all()
    ordering_fields = ["id", "name", "created_at", "updated_at", "type"]
    filterset_fields = {
        "name": ["icontains"],
        "project": ["exact"],
    }

    audit_serializer = AuditTeamSerializer

    def get_queryset(self):
        user = self.request.user
        return self.queryset.filter_for_user(user)


class PlanningSerializer(serializers.ModelSerializer):
    def __init__(self, *args, **kwargs):
        super().__init__(*args, **kwargs)
        user = self.context["request"].user
        account = user.iaso_profile.account
        self.fields["project"].queryset = account.project_set.all()
        self.fields["team"].queryset = Team.objects.filter_for_user(user)
        self.fields["org_unit"].queryset = OrgUnit.objects.filter_for_user_and_app_id(user, None)
        self.fields["forms"].child_relation.queryset = Form.objects.filter_for_user_and_app_id(user).distinct()

    class Meta:
        model = Planning
        fields = [
            "id",
            "name",
            "team_details",
            "team",
            "org_unit",
            "org_unit_details",
            "forms",
            "project",
            "description",
            "published_at",
            "started_at",
            "ended_at",
        ]
        read_only_fields = ["created_at", "parent"]

    team_details = NestedTeamSerializer(source="team", read_only=True)
    org_unit_details = NestedOrgUnitSerializer(source="org_unit", read_only=True)

    def validate(self, attrs):
        validated_data = super().validate(attrs)

        user = self.context["request"].user
        validated_data["created_by"] = user
        # Todo validate that project from org unit , teams and form are the same.
        if (
            validated_data.get("started_at")
            and validated_data.get("ended_at")
            and validated_data["started_at"] > validated_data["ended_at"]
        ):
            raise serializers.ValidationError({"started_at": "Start date cannot be after end date"})

        return validated_data


class AuditPlanningSerializer(serializers.ModelSerializer):
    class Meta:
        model = Planning
        fields = "__all__"


class PlanningSearchFilterBackend(filters.BaseFilterBackend):
    def filter_queryset(self, request, queryset, view):
        search = request.query_params.get("search")

        if search:
            queryset = queryset.filter(Q(name__icontains=search)).distinct()
        return queryset


class PublishingStatusFilterBackend(filters.BaseFilterBackend):
    def filter_queryset(self, request, queryset, view):
        status = request.query_params.get("publishing_status", "all")

        if status == "draft":
            queryset = queryset.filter(published_at__isnull=True)
        if status == "published":
            queryset = queryset.exclude(published_at__isnull=True)
        return queryset


class PlanningViewSet(AuditMixin, ModelViewSet):
    remove_results_key_if_paginated = True
    permission_classes = [ReadOnlyOrHasPermission("menupermissions.iaso_planning")]
    serializer_class = PlanningSerializer
    queryset = Planning.objects.all()
    filter_backends = [
        filters.OrderingFilter,
        DjangoFilterBackend,
        PublishingStatusFilterBackend,
        PlanningSearchFilterBackend,
        DeletionFilterBackend,
    ]
    ordering_fields = ["id", "name", "started_at", "ended_at"]
    filterset_fields = {
        "name": ["icontains"],
        "started_at": ["gte", "lte"],
        "ended_at": ["gte", "lte"],
    }
    audit_serializer = AuditPlanningSerializer

    def get_queryset(self):
        user = self.request.user
        return self.queryset.filter_for_user(user)


class AssignmentSerializer(serializers.ModelSerializer):
    def __init__(self, *args, **kwargs):
        super().__init__(*args, **kwargs)
        user = self.context["request"].user
        account = user.iaso_profile.account
        users_in_account = User.objects.filter(iaso_profile__account=account)

        self.fields["user"].queryset = users_in_account
        self.fields["planning"].queryset = Planning.objects.filter_for_user(user)
        self.fields["team"].queryset = Team.objects.filter_for_user(user)
        self.fields["org_unit"].queryset = OrgUnit.objects.filter_for_user_and_app_id(user, None)

    class Meta:
        model = Assignment
        fields = [
            "id",
            "planning",
            "user",
            "team",
            "org_unit",
        ]
        read_only_fields = ["created_at"]

    def validate(self, attrs):
        validated_data = super().validate(attrs)

        user = self.context["request"].user
        validated_data["created_by"] = user

        assigned_user = validated_data.get("user", self.instance.user if self.instance else None)
        assigned_team = validated_data.get("team", self.instance.team if self.instance else None)
        if assigned_team and assigned_user:
            raise serializers.ValidationError("Cannot assign on both team and users")
        # if not assigned_team and not assigned_user:
        #     raise serializers.ValidationError("Should be at least an assigned team or user")

        planning = validated_data.get("planning", self.instance.planning if self.instance else None)
        org_unit: OrgUnit = validated_data.get("org_unit", self.instance.org_unit if self.instance else None)

        org_units_available: OrgUnitQuerySet = self.fields["org_unit"].queryset
        org_units_available = org_units_available.descendants(planning.org_unit)
        if org_unit not in org_units_available:
            raise serializers.ValidationError({"org_unit": "OrgUnit is not in planning scope"})
        # TODO More complex check possible:
        # - Team or user should be under the root planning team
        # - check that the hierarchy of the planning assignement is respected
        # - one of the parent org unit should be assigned to a parent team of the assigned user or team
        # - type  of org unit is valid for this form
        return validated_data


class AuditAssignmentSerializer(serializers.ModelSerializer):
    class Meta:
        model = Assignment
        fields = "__all__"


class AssignmentViewSet(AuditMixin, ModelViewSet):
    """Use the same permission as planning. Multi tenancy is done via the planning. An assignment don't make much
    sense outside of it's planning."""

    remove_results_key_if_paginated = True
    permission_classes = [IsAuthenticated, ReadOnlyOrHasPermission("menupermissions.iaso_planning")]
    serializer_class = AssignmentSerializer
    queryset = Assignment.objects.all()
    filter_backends = [
        filters.OrderingFilter,
        DjangoFilterBackend,
        PublishingStatusFilterBackend,
        DeletionFilterBackend,
    ]
    ordering_fields = ["id", "name", "started_at", "ended_at"]
    filterset_fields = {
        "planning": ["exact"],
        "team": ["exact"],
    }
    audit_serializer = AuditAssignmentSerializer

    def get_queryset(self):
        user = self.request.user
        return self.queryset.filter_for_user(user)


# noinspection PyMethodMayBeStatic
class MobilePlanningSerializer(serializers.ModelSerializer):
    "Only used to serialize for mobile"

    def save(self):
        # ensure that we can't save from here
        raise NotImplemented

    class Meta:
        model = Planning
        fields = [
            "id",
            "name",
            "description",
            "created_at",
            "assignments",
        ]

    assignments = serializers.SerializerMethodField()

    def get_assignments(self, planning: Planning):
        user = self.context["request"].user
        r = []
        for a in planning.assignment_set.filter(user=user):
            r.append({"org_unit": a.org_unit.id, "form_ids": [f.id for f in planning.forms.all()]})
        return r


class ReadOnly(permissions.BasePermission):
    def has_permission(self, request, view):
        if request.method in permissions.SAFE_METHODS:
            return True
        return False


class MobilePlanningViewSet(ModelViewSet):
    """Planning for mobile, contrary to the more general API.
    it only returns the Planning where the user has assigned OrgUnit
    and his assignments
    """

    remove_results_key_if_paginated = True
    permission_classes = [IsAuthenticated, ReadOnly]
    serializer_class = MobilePlanningSerializer
    queryset = Assignment.objects.all()

    def get_queryset(self):
        user = self.request.user
        # Only return  planning which 1. contain assignment for user 2. are published 3. undeleted
        # distinct is necessary otherwise if a planning contain multiple assignment for the same user it got duplicated

        return (
            Planning.objects.filter(assignment__user=user)
            .exclude(published_at__isnull=True)
            .filter(deleted_at__isnull=True)
            .distinct()
        )<|MERGE_RESOLUTION|>--- conflicted
+++ resolved
@@ -29,19 +29,18 @@
         fields = ["id", "username"]
 
 
-<<<<<<< HEAD
+class AuditTeamSerializer(serializers.ModelSerializer):
+    sub_teams = serializers.PrimaryKeyRelatedField(read_only=True, many=True)
+
+    class Meta:
+        model = Team
+        fields = "__all__"
+
+
 class NestedOrgUnitSerializer(serializers.ModelSerializer):
     class Meta:
         model = OrgUnit
         fields = ["id", "name", "org_unit_type"]
-=======
-class AuditTeamSerializer(serializers.ModelSerializer):
-    sub_teams = serializers.PrimaryKeyRelatedField(read_only=True, many=True)
-
-    class Meta:
-        model = Team
-        fields = "__all__"
->>>>>>> beb96e59
 
 
 class TeamSerializer(serializers.ModelSerializer):
