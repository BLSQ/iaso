import django_filters
from django.db import models, transaction
from django.db.models import Count, Prefetch, Subquery, OuterRef
from django.db.models.functions import Coalesce
from django.http import HttpResponse, StreamingHttpResponse
from django.utils.translation import gettext_lazy as _
from drf_yasg import openapi
from drf_yasg.utils import swagger_auto_schema
from rest_framework import filters, permissions, status
from rest_framework.exceptions import NotFound
from rest_framework.response import Response


from hat.api.export_utils import Echo, generate_xlsx, iter_items
from hat.menupermissions import models as permission
from iaso.api.common import HasPermission, ModelViewSet
from iaso.api.payments.filters import (
    potential_payments as potential_payments_filters,
    payments_lots as payments_lots_filters,
)
from iaso.models import Payment, OrgUnitChangeRequest, PotentialPayment, PaymentLot
from .serializers import PotentialPaymentSerializer, PaymentLotSerializer, PaymentLotCreateSerializer


class PaymentLotsViewSet(ModelViewSet):
    """
    # `Payment Lots` API

    This API allows for the management and querying of payment lots. Payment lots are collections of payments that can be processed together.

    The Django model that stores "Payment Lot" is `PaymentLot`.

    This API supports creating new payment lots, updating existing ones, and querying for payment lots based on various criteria such as creation date, status, and associated user.

    ## Permissions

    - User must be authenticated
    - User needs `iaso_payments` permission

    ## Status Computing

    The status of a payment lot is dynamically computed based on the statuses of the payments it contains. The possible statuses are:

    - `new`: Default status, indicating a newly created lot or a lot with no payments sent.
    - `sent`: Indicates that all payments in the lot have been sent.
    - `paid`: Indicates that all payments in the lot have been paid.
    - `partially_paid`: Indicates that some, but not all, payments in the lot have been paid.

    The status is computed every time a payment lot is saved, ensuring that the payment lot status accurately reflects the current state of its associated payments.
    """

    permission_classes = [permissions.IsAuthenticated, HasPermission(permission.PAYMENTS)]
    filter_backends = [
        filters.OrderingFilter,
        django_filters.rest_framework.DjangoFilterBackend,
        payments_lots_filters.UsersFilterBackend,
        payments_lots_filters.ParentFilterBackend,
        payments_lots_filters.StartEndDateFilterBackend,
        payments_lots_filters.StatusFilterBackend,
    ]
    ordering_fields = [
        "name",
        "created_at",
        "created_by__username",
        "status",
        "change_requests_count",
        "payments_count",
    ]
    serializer_class = PaymentLotSerializer
    http_method_names = ["get", "post", "patch", "head", "options", "trace"]

    def get_queryset(self):
        queryset = PaymentLot.objects.all()

        change_requests_prefetch = Prefetch(
            "payments__change_requests",
            queryset=OrgUnitChangeRequest.objects.all(),
            to_attr="prefetched_change_requests",
        )
        queryset = queryset.prefetch_related("payments", change_requests_prefetch)

        change_requests_count = (
            OrgUnitChangeRequest.objects.filter(payment__payment_lot=OuterRef("pk"))
            .order_by()
            .distinct()
            .values("payment__payment_lot")
            .annotate(total=Count("id", distinct=True))
            .values("total")
        )

        payments_count = (
            Payment.objects.filter(payment_lot=OuterRef("pk"))
            .order_by()
            .distinct()
            .values("payment_lot")
            .annotate(total=Count("id", distinct=True))
            .values("total")
        )

        queryset = queryset.annotate(
            change_requests_count=Coalesce(Subquery(change_requests_count, output_field=models.IntegerField()), 0),
            payments_count=Coalesce(Subquery(payments_count, output_field=models.IntegerField()), 0),
        )
        queryset = queryset.filter(created_by__iaso_profile__account=self.request.user.iaso_profile.account).distinct()

        return queryset

    @swagger_auto_schema(
        manual_parameters=[
            openapi.Parameter(
                name="user",
                in_=openapi.IN_QUERY,
                description="A comma-separated list of User IDs associated with the payment lots creation",
                type=openapi.TYPE_STRING,
            ),
            openapi.Parameter(
                name="status",
                in_=openapi.IN_QUERY,
                description="A comma-separated list of the possible payment lot status",
                type=openapi.TYPE_STRING,
            ),
            openapi.Parameter(
                name="parent_id",
                in_=openapi.IN_QUERY,
                description="The ID of the parent organization unit linked to the change requests. This should also include child units.",
                type=openapi.TYPE_INTEGER,
            ),
            openapi.Parameter(
                name="created_at_after",
                in_=openapi.IN_QUERY,
                description="The start date for when the lots has been created. Format: YYYY-MM-DD",
                type=openapi.TYPE_STRING,
                format=openapi.FORMAT_DATE,
            ),
            openapi.Parameter(
                name="created_at_before",
                in_=openapi.IN_QUERY,
                description="The end date for when the lots has been created. Format: YYYY-MM-DD",
                type=openapi.TYPE_STRING,
                format=openapi.FORMAT_DATE,
            ),
        ]
    )
    def list(self, request):
        orders = request.GET.get("order", "updated_at").split(",")
        queryset = self.filter_queryset(self.get_queryset()).order_by(*orders)
        return super().list(request, queryset)

    @swagger_auto_schema(
        responses={status.HTTP_200_OK: PaymentLotSerializer()},
        manual_parameters=[
            openapi.Parameter(
                name="mark_payments_as_sent",
                in_=openapi.IN_QUERY,
                description="If set to true, all related payments will be marked as sent",
                type=openapi.TYPE_BOOLEAN,
            ),
        ],
    )
    def update(self, request, *args, **kwargs):
        with transaction.atomic():
            partial = kwargs.pop("partial", False)
            instance = self.get_object()
            serializer = self.get_serializer(instance, data=request.data, partial=partial)
            serializer.is_valid(raise_exception=True)
            self.perform_update(serializer)

            mark_as_sent = request.query_params.get("mark_payments_as_sent", "false").lower() == "true"
            if mark_as_sent:
                related_payments = Payment.objects.filter(payment_lot=instance)
                for payment in related_payments:
                    payment.status = Payment.Statuses.SENT
                    payment.save()

        return Response(serializer.data)

    @swagger_auto_schema(
        request_body=PaymentLotCreateSerializer,
        responses={status.HTTP_201_CREATED: PaymentLotSerializer()},
    )
    def create(self, request):
        with transaction.atomic():
            # Extract name, comment, and potential_payments IDs from request data
            name = request.data.get("name")
            comment = request.data.get("comment")
            potential_payment_ids = request.data.get("potential_payments", [])  # Expecting a list of IDs

            # Create the PaymentLot instance but don't save it yet
            payment_lot = PaymentLot(name=name, comment=comment, created_by=request.user, updated_by=request.user)

            # Save the PaymentLot instance to ensure it has a primary key
            payment_lot.save()

            # Retrieve PotentialPayment instances by IDs
            potential_payments = PotentialPayment.objects.filter(id__in=potential_payment_ids)

            # For each potential payment, create a Payment instance in pending status
            for potential_payment in potential_payments:
                payment = Payment.objects.create(
                    status=Payment.Statuses.PENDING,
                    user=potential_payment.user,
                    created_by=request.user,
                    updated_by=request.user,
                    payment_lot=payment_lot,  # Now payment_lot has a primary key
                )
                # Add change requests from potential payment to the newly created payment
                for change_request in potential_payment.change_requests.all():
                    change_request.payment = payment
                    change_request.save()
                potential_payment.delete()

            # Return the created PaymentLot instance
            serializer = self.get_serializer(payment_lot)
            return Response(serializer.data, status=status.HTTP_201_CREATED)

    def retrieve(self, request, *args, **kwargs):
        csv_format = bool(request.query_params.get("csv"))
        xlsx_format = bool(request.query_params.get("xlsx"))

        if csv_format:
            return self.retrieve_to_csv(request, *args, **kwargs)
        elif xlsx_format:
            return self.retrieve_to_xlsx(request, *args, **kwargs)

        return super().retrieve(request, *args, **kwargs)

    def _get_table_row(self, payment, row_num=None, export_type="csv"):
        change_requests = payment.change_requests.all()
        change_requests_str = "\n".join(
            [f"ID: {cr.id}, Org Unit: {cr.org_unit.name} (ID: {cr.org_unit.id})" for cr in change_requests]
        )
        change_requests_count = len(change_requests)

        return [
            str(payment.id),
            payment.status,
            str(payment.user.id),  # Added User ID
            payment.user.username,
            payment.user.last_name,
            payment.user.first_name,
            change_requests_str,
            str(change_requests_count),  # Added count of change requests
        ]

    def retrieve_to_csv(self, request, *args, **kwargs):
        payment_lot = self.get_object()
        payments = payment_lot.payments.all()
        columns = [
            str(_("ID")),
            str(_("Status")),
            str(_("User ID")),  # Added User ID column
            str(_("User Username")),
            str(_("User Last Name")),
            str(_("User First Name")),
            str(_("Change Requests")),
            str(_("Change Requests Count")),  # Added column for count of change requests
        ]
        response = StreamingHttpResponse(
            streaming_content=(
                iter_items(
                    payments,
                    Echo(),
                    columns,
                    lambda payment: self._get_table_row(payment, export_type="csv"),
                )
            ),
            content_type="text/csv",
        )
        response["Content-Disposition"] = f'attachment; filename="{payment_lot.name}_payments.csv"'
        return response

    def retrieve_to_xlsx(self, request, *args, **kwargs):
        payment_lot = self.get_object()
        payments = payment_lot.payments.all()
        columns = [
            {"title": str(_("ID")), "width": 10},
            {"title": str(_("Status")), "width": 10},
            {"title": str(_("User ID")), "width": 10},
            {"title": str(_("User Username")), "width": 20},
            {"title": str(_("User Last Name")), "width": 20},
            {"title": str(_("User First Name")), "width": 20},
            {"title": str(_("Change Requests")), "width": 40},
            {"title": str(_("Change Requests Count")), "width": 20},
        ]
        response = HttpResponse(
            generate_xlsx(
                f"{payment_lot.name}_Payments",
                columns,
                payments,
                lambda payment, row_num: self._get_table_row(payment, row_num, export_type="xlsx"),
            ),
            content_type="application/vnd.openxmlformats-officedocument.spreadsheetml.sheet",
        )
        response["Content-Disposition"] = f'attachment; filename="{payment_lot.name}_payments.xlsx"'
        return response


class PotentialPaymentsViewSet(ModelViewSet):
    """
    # `Potential payment` API

    This API allows to list potential payments linked to multiple `OrgUnitChangeRequest` by the same user to be updated and queried.

    The Django model that stores "Potential payment" is `PotentialPayment`.

    Whenever the list endpoint is invoked, it evaluates whether a new change request can be incorporated into the potential payment, or if there's a need to generate a new potential payment.

    ## Permissions

    - User must be authenticated
    - User needs `iaso_payments` permission

    """

    permission_classes = [permissions.IsAuthenticated, HasPermission(permission.PAYMENTS)]
    filter_backends = [
        filters.OrderingFilter,
        django_filters.rest_framework.DjangoFilterBackend,
        potential_payments_filters.UsersFilterBackend,
        potential_payments_filters.UserRolesFilterBackend,
        potential_payments_filters.FormsFilterBackend,
        potential_payments_filters.ParentFilterBackend,
        potential_payments_filters.StartEndDateFilterBackend,
        potential_payments_filters.SelectionFilterBackend,
    ]
    ordering_fields = [
        "user__username",
        "user__last_name",
        "user__first_name",
        "created_at",
        "updated_at",
        "status",
        "created_by__username",
        "updated_by__username",
        "change_requests_count",
    ]
    serializer_class = PotentialPaymentSerializer

    results_key = "results"
    http_method_names = ["get", "head", "options", "trace"]

    def get_queryset(self):
        return (
            PotentialPayment.objects.prefetch_related("change_requests")
            .filter(change_requests__created_by__iaso_profile__account=self.request.user.iaso_profile.account)
            .distinct()
        )
<<<<<<< HEAD

        change_requests_count = (
            OrgUnitChangeRequest.objects.filter(potential_payment=OuterRef("pk"))
            .order_by()
            .distinct()
            .values("potential_payment")
            .annotate(total=Count("id", distinct=True))
            .values("total")
        )

        queryset = queryset.annotate(
            change_requests_count=Coalesce(Subquery(change_requests_count, output_field=models.IntegerField()), 0),
        )

        queryset = queryset.filter(
            change_requests__created_by__iaso_profile__account=self.request.user.iaso_profile.account
        ).distinct()

        return queryset
=======
>>>>>>> 3fea29ea

    def calculate_new_potential_payments(self):
        users_with_change_requests = (
            OrgUnitChangeRequest.objects.filter(status=OrgUnitChangeRequest.Statuses.APPROVED)
            .values("created_by")
            .annotate(num_requests=Count("created_by"))
            .filter(num_requests__gt=0)
        )

        for user in users_with_change_requests:
            change_requests = OrgUnitChangeRequest.objects.filter(
                created_by_id=user["created_by"], status=OrgUnitChangeRequest.Statuses.APPROVED, payment__isnull=True
            )
            if change_requests.exists():
                potential_payment, created = PotentialPayment.objects.get_or_create(
                    user_id=user["created_by"],
                )
                for change_request in change_requests:
                    change_request.potential_payment = potential_payment
                    change_request.save()
                potential_payment.save()

    @swagger_auto_schema(auto_schema=None)
    def retrieve(self, request, *args, **kwargs):
        raise NotFound("Retrieve operation is not allowed.")

    @swagger_auto_schema(
        manual_parameters=[
            openapi.Parameter(
                name="users",
                in_=openapi.IN_QUERY,
                description="A comma-separated list of User IDs associated with the payments",
                type=openapi.TYPE_STRING,
            ),
            openapi.Parameter(
                name="user_roles",
                in_=openapi.IN_QUERY,
                description="A comma-separated list of User Role IDs associated with the payments",
                type=openapi.TYPE_STRING,
            ),
            openapi.Parameter(
                name="parent_id",
                in_=openapi.IN_QUERY,
                description="The ID of the parent organization unit linked to the change requests. This should also include child units.",
                type=openapi.TYPE_INTEGER,
            ),
            openapi.Parameter(
                name="change_requests__created_at_after",
                in_=openapi.IN_QUERY,
                description="The start date for when the change request has been validated. Format: YYYY-MM-DD",
                type=openapi.TYPE_STRING,
                format=openapi.FORMAT_DATE,
            ),
            openapi.Parameter(
                name="change_requests__created_at_before",
                in_=openapi.IN_QUERY,
                description="The end date for when the change request has been validated. Format: YYYY-MM-DD",
                type=openapi.TYPE_STRING,
                format=openapi.FORMAT_DATE,
            ),
            openapi.Parameter(
                name="select_all",
                in_=openapi.IN_QUERY,
                description="Select all potential payments from the query",
                type=openapi.TYPE_BOOLEAN,
            ),
            openapi.Parameter(
                name="selected_ids",
                in_=openapi.IN_QUERY,
                description="A comma-separated list of Potential Payments IDs selected to return from the query",
                type=openapi.TYPE_STRING,
            ),
            openapi.Parameter(
                name="unselected_ids",
                in_=openapi.TYPE_STRING,
                description="A comma-separated list of Potential Payments IDs to exlude from the query",
                type=openapi.TYPE_STRING,
            ),
        ]
    )
    def list(self, request):
        self.calculate_new_potential_payments()
        orders = request.GET.get("order", "user__last_name").split(",")
<<<<<<< HEAD
        queryset = self.filter_queryset(self.get_queryset()).order_by(*orders)
=======

        users_with_change_requests = (
            OrgUnitChangeRequest.objects.filter(status=OrgUnitChangeRequest.Statuses.APPROVED)
            .values("created_by")
            .annotate(num_requests=Count("created_by"))
            .filter(num_requests__gt=0)
        )

        for user in users_with_change_requests:
            change_requests = OrgUnitChangeRequest.objects.filter(
                created_by_id=user["created_by"],
                status=OrgUnitChangeRequest.Statuses.APPROVED,
            )
            if change_requests.exists():
                potential_payment, created = PotentialPayment.objects.get_or_create(
                    user_id=user["created_by"],
                )
                for change_request in change_requests:
                    if not Payment.objects.filter(change_requests__id=change_request.id).exists():
                        potential_payment.change_requests.add(change_request)
                potential_payment.save()
        queryset = self.filter_queryset(self.get_queryset())
>>>>>>> 3fea29ea
        return super().list(request, queryset)<|MERGE_RESOLUTION|>--- conflicted
+++ resolved
@@ -345,7 +345,6 @@
             .filter(change_requests__created_by__iaso_profile__account=self.request.user.iaso_profile.account)
             .distinct()
         )
-<<<<<<< HEAD
 
         change_requests_count = (
             OrgUnitChangeRequest.objects.filter(potential_payment=OuterRef("pk"))
@@ -365,8 +364,6 @@
         ).distinct()
 
         return queryset
-=======
->>>>>>> 3fea29ea
 
     def calculate_new_potential_payments(self):
         users_with_change_requests = (
@@ -450,30 +447,5 @@
     def list(self, request):
         self.calculate_new_potential_payments()
         orders = request.GET.get("order", "user__last_name").split(",")
-<<<<<<< HEAD
         queryset = self.filter_queryset(self.get_queryset()).order_by(*orders)
-=======
-
-        users_with_change_requests = (
-            OrgUnitChangeRequest.objects.filter(status=OrgUnitChangeRequest.Statuses.APPROVED)
-            .values("created_by")
-            .annotate(num_requests=Count("created_by"))
-            .filter(num_requests__gt=0)
-        )
-
-        for user in users_with_change_requests:
-            change_requests = OrgUnitChangeRequest.objects.filter(
-                created_by_id=user["created_by"],
-                status=OrgUnitChangeRequest.Statuses.APPROVED,
-            )
-            if change_requests.exists():
-                potential_payment, created = PotentialPayment.objects.get_or_create(
-                    user_id=user["created_by"],
-                )
-                for change_request in change_requests:
-                    if not Payment.objects.filter(change_requests__id=change_request.id).exists():
-                        potential_payment.change_requests.add(change_request)
-                potential_payment.save()
-        queryset = self.filter_queryset(self.get_queryset())
->>>>>>> 3fea29ea
         return super().list(request, queryset)