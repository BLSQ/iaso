--- conflicted
+++ resolved
@@ -21,12 +21,8 @@
     page: string;
     showDeleted: false;
     orgUnitParentId: string;
-<<<<<<< HEAD
     org_unit_status?: OrgUnitStatus;
-=======
-    org_unit_status?: 'VALID' | 'NEW' | 'REJECTED';
     planning_ids?: string;
->>>>>>> 0cf6c0b6
 };
 
 type InstanceApi = {
