/* eslint-disable camelcase */
import {
    Nullable,
    Optional,
} from '../../../../../../hat/assets/js/apps/Iaso/types/utils';

export type Timeline = {
    categories: Categories;
};

<<<<<<< HEAD
export type BudgetCategoryItem = {
    label: string;
    step_id?: number;
    cancelled?: boolean;
    skipped?: boolean;
=======
export type Item = {
    label: string;
    step_id?: number;
>>>>>>> ecee09ae
    performed_at?: string; // datetime
    performed_by?: {
        username;
        first_name;
        last_name;
<<<<<<< HEAD
    }; // User
=======
    };
>>>>>>> ecee09ae
};

export type Categories = {
    key: string;
    label: string;
    color: string; // css string
    active: boolean;
    completed: boolean;
<<<<<<< HEAD
    items: BudgetCategoryItem[];
=======
    items: Item[];
>>>>>>> ecee09ae
}[];

export type NextTransition = {
    key: string;
    label: string;
    color: Nullable<'primary' | 'green' | 'red'>;
    allowed: boolean; // depends on the user's team
    reason_not_allowed: Nullable<string>;
    required_fields: string[]; // comment, file, links
    help_text: string;
    emails_destination_team_ids?: number[];
    displayed_fields: string[]; // This field determines the columns shown in the "create" modal
};

export type Budget = {
    id: number;
    obr_name: string;
    campaign_id: string;
    country_name: string;
    current_state: {
        key: string;
        label: string;
    };
    // -> optional: need to pass a param for the API to return it
    next_transitions?: NextTransition[];
    // -> optional: need to pass a param for the API to return it
    possible_states?: {
        key: string;
        label: string;
    }[];
    // -> optional: need to pass a param for the API to return it
    possible_transitions?: {
        key: string;
        label: string;
    }[];
    timeline?: Timeline;
};

export type LinkWithAlias = { alias: string; url: string };
export type FileWithName = {
    file: string;
    filename: string;
    permanent_url: string;
};

export type BudgetStep = {
    id: number;
    created_at: string; // Date in string form
    created_by: { username: string; first_name: string; last_name: string }; /// created_by
    created_by_team: string;
    comment?: string;
    links?: LinkWithAlias[];
    files?: FileWithName[];
    amount?: number;
    transition_key: string; // (step name)
    transition_label: string; // (step name)
    // eslint-disable-next-line no-undef
    deleted_at: Nullable<string>;
};

export type StepForm = {
    transition_key: string;
    campaign: string;
    comment: Optional<string>;
    files: Optional<File[]>;
    links: Optional<LinkWithAlias[]>;
    amount: Optional<number>;
    general: Nullable<string[]>;
    attachments: Nullable<string[]>;
};
export type OverrideStepForm = {
    new_state_key: Optional<string>;
    campaign: string;
    comment: Optional<string>;
    files: Optional<File[]>;
    links: Optional<LinkWithAlias[]>;
    amount: Optional<number>;
    general: Nullable<string[]>;
    attachments: Nullable<string[]>;
};

export type Workflow = {
    states: {
        key: string;
        label: string;
    }[];
};<|MERGE_RESOLUTION|>--- conflicted
+++ resolved
@@ -8,27 +8,17 @@
     categories: Categories;
 };
 
-<<<<<<< HEAD
-export type BudgetCategoryItem = {
+export type Item = {
     label: string;
     step_id?: number;
     cancelled?: boolean;
     skipped?: boolean;
-=======
-export type Item = {
-    label: string;
-    step_id?: number;
->>>>>>> ecee09ae
     performed_at?: string; // datetime
     performed_by?: {
         username;
         first_name;
         last_name;
-<<<<<<< HEAD
-    }; // User
-=======
     };
->>>>>>> ecee09ae
 };
 
 export type Categories = {
@@ -37,11 +27,7 @@
     color: string; // css string
     active: boolean;
     completed: boolean;
-<<<<<<< HEAD
-    items: BudgetCategoryItem[];
-=======
     items: Item[];
->>>>>>> ecee09ae
 }[];
 
 export type NextTransition = {
