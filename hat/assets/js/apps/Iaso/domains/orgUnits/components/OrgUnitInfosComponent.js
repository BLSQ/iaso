--- conflicted
+++ resolved
@@ -1,8 +1,4 @@
-<<<<<<< HEAD
-import React, { Fragment, useContext, useState, useEffect } from 'react';
-=======
 import React, { Fragment } from 'react';
->>>>>>> acf7f550
 
 import { withStyles, Grid } from '@material-ui/core';
 
@@ -28,17 +24,11 @@
 import WidgetPaper from '../../../components/papers/WidgetPaperComponent';
 import SpeedDialInstanceActions from '../../instances/components/SpeedDialInstanceActions';
 import EnketoIcon from '../../instances/components/EnketoIcon';
-<<<<<<< HEAD
 import LinkIcon from '@material-ui/icons/Link';
 import queryString from "query-string"
 import omit from 'lodash/omit';
 // reformatting orgUnit name so the OU can be passed to the treeview modal
 // and selecting the parent for display
-=======
-// reformatting orgUnit name so the OU can be passed to the treeview modal
-// and selecting the parent for display
-
->>>>>>> acf7f550
 const useStyles = makeStyles(theme => ({
     speedDialTop: {
         top: theme.spacing(12.5)
@@ -70,7 +60,6 @@
     }
 };
 
-<<<<<<< HEAD
 const initialFormState = (orgUnit, instance_defining_id) => {
     return {
         id: orgUnit.id["value"],
@@ -135,15 +124,6 @@
       }
   ];
 }
-=======
-const actions = (currentInstance) => [
-    {
-        id: 'instanceEditAction',
-        icon: <EnketoIcon />,
-        disabled: currentInstance && currentInstance.deleted,
-    }
-];
->>>>>>> acf7f550
 
 const OrgUnitCreationDetails = ({
   org_unit
@@ -175,7 +155,6 @@
     intl: { formatMessage },
     groups,
     resetTrigger,
-<<<<<<< HEAD
     fetchEditUrl,
     params,
     ...props
@@ -326,150 +305,6 @@
             </WidgetPaper>
           )}
           </Grid>
-=======
-    fetchEditUrl
-}) => {
-  const classes = useStyles();
-  return (
-        <Grid container spacing={4}>
-            {orgUnit.instance_defining && (
-              <SpeedDialInstanceActions
-                  speedDialClasses={classes.speedDialTop}
-                  actions={actions(orgUnit.instance_defining)}
-                  onActionSelected={action =>
-                      onActionSelected(fetchEditUrl, action, orgUnit.instance_defining)
-                  }
-              />
-            )}
-            <Grid item xs={4}>
-                <InputComponent
-                    keyValue="name"
-                    required
-                    onChange={onChangeInfo}
-                    value={orgUnit.name.value}
-                    errors={orgUnit.name.errors}
-                    label={MESSAGES.name}
-                />
-                <InputComponent
-                    keyValue="org_unit_type_id"
-                    onChange={onChangeInfo}
-                    required
-                    value={orgUnit.org_unit_type_id.value}
-                    errors={orgUnit.org_unit_type_id.errors}
-                    type="select"
-                    options={orgUnitTypes.map(t => ({
-                        label: t.name,
-                        value: t.id,
-                    }))}
-                    label={MESSAGES.org_unit_type_id}
-                />
-                <InputComponent
-                    keyValue="groups"
-                    onChange={(name, value) =>
-                        onChangeInfo(name, commaSeparatedIdsToArray(value))
-                    }
-                    multi
-                    value={
-                        orgUnit.groups.value.length > 0
-                            ? orgUnit.groups.value
-                            : null
-                    }
-                    errors={orgUnit.groups.errors}
-                    type="select"
-                    options={groups.map(g => ({
-                        label: g.name,
-                        value: g.id,
-                    }))}
-                    label={MESSAGES.groups}
-                />
-                <InputComponent
-                    keyValue="validation_status"
-                    isClearable={false}
-                    onChange={onChangeInfo}
-                    errors={orgUnit.validation_status.errors}
-                    value={orgUnit.validation_status.value}
-                    type="select"
-                    label={MESSAGES.status}
-                    options={[
-                        {
-                            label: formatMessage(MESSAGES.new),
-                            value: 'NEW',
-                        },
-                        {
-                            label: formatMessage(MESSAGES.validated),
-                            value: 'VALID',
-                        },
-                        {
-                            label: formatMessage(MESSAGES.rejected),
-                            value: 'REJECTED',
-                        },
-                    ]}
-                />
-                <InputComponent
-                    keyValue="source_ref"
-                    value={orgUnit.source_ref.value || ''}
-                    onChange={onChangeInfo}
-                    errors={orgUnit.source_ref.errors}
-                />
-                <FormControlComponent
-                    errors={orgUnit.parent_id.errors}
-                    marginTopZero
-                    id="ou-tree-input"
-                >
-                    <OrgUnitTreeviewModal
-                        toggleOnLabelClick={false}
-                        titleMessage={MESSAGES.selectParentOrgUnit}
-                        onConfirm={treeviewOrgUnit => {
-                            if (
-                                (treeviewOrgUnit ? treeviewOrgUnit.id : null) !==
-                                orgUnit.parent_id.value
-                            ) {
-                                onChangeInfo('parent_id', treeviewOrgUnit?.id);
-                            }
-                        }}
-                        source={orgUnit.source_id}
-                        initialSelection={reformatOrgUnit(orgUnit)}
-                        resetTrigger={resetTrigger}
-                    />
-                </FormControlComponent>
-                {orgUnit.instance_defining && (
-                  <OrgUnitCreationDetails org_unit={orgUnit}/>
-                )}
-                <InputComponent
-                    keyValue="aliases"
-                    onChange={onChangeInfo}
-                    value={orgUnit.aliases.value}
-                    type="arrayInput"
-                />
-            </Grid>
-            <Grid item xs={orgUnit.instance_defining ? 6 : 4}>
-            {(orgUnit.id && !orgUnit.instance_defining) && (
-                <OrgUnitCreationDetails org_unit={orgUnit}/>
-            )}
-
-            {orgUnit.instance_defining && (
-              <WidgetPaper
-                  id="form-contents"
-                  title={formatMessage(MESSAGES.detailTitle)}
-                  IconButton={IconButtonComponent}
-                  iconButtonProps={{
-                      onClick: () =>
-                          window.open(
-                              orgUnit.instance_defining.file_url,
-                              '_blank',
-                          ),
-                      icon: 'xml',
-                      color: 'secondary',
-                      tooltipMessage: MESSAGES.downloadXml,
-                  }}
-              >
-                <InstanceFileContent
-                    instance={orgUnit.instance_defining}
-                />
-              </WidgetPaper>
-            )}
-            </Grid>
->>>>>>> acf7f550
         </Grid>
   )
 };
