--- conflicted
+++ resolved
@@ -38,15 +38,11 @@
 import { CustomZoomControl } from '../../../components/maps/tools/CustomZoomControl';
 import TILES from '../../../constants/mapTiles';
 import { baseUrls } from '../../../constants/urls';
-<<<<<<< HEAD
-=======
-import { redirectTo, redirectToReplace } from '../../../routing/actions';
->>>>>>> 06752ba6
 import { RegistryDetailParams } from '../types';
 import { MapPopUp } from './MapPopUp';
 import { MapSettings, Settings } from './MapSettings';
 import { MapToolTip } from './MapTooltip';
-import { useRedirectToReplace } from '../../../routing/routing';
+import { useRedirectTo, useRedirectToReplace } from '../../../routing/routing';
 
 type Props = {
     orgUnit: OrgUnit;
@@ -90,12 +86,8 @@
     params,
 }) => {
     const classes: Record<string, string> = useStyles();
-<<<<<<< HEAD
-    const theme = useTheme();
     const redirectToReplace = useRedirectToReplace();
-=======
-    const dispatch = useDispatch();
->>>>>>> 06752ba6
+    const redirectTo = useRedirectTo();
     const [settings, setSettings] = useState<Settings>({
         showTooltip: params.showTooltip === 'true',
         useCluster: params.useCluster === 'true',
@@ -149,20 +141,10 @@
                     [setting]: newSetting,
                 };
             });
-<<<<<<< HEAD
-            redirectToReplace(baseUrls.registryDetail, {
+            redirectToReplace(baseUrls.registry, {
                 ...params,
                 [setting]: `${newSetting}`,
             });
-=======
-
-            dispatch(
-                redirectToReplace(baseUrls.registry, {
-                    ...params,
-                    [setting]: `${newSetting}`,
-                }),
-            );
->>>>>>> 06752ba6
         },
         [params, redirectToReplace, settings],
     );
@@ -170,19 +152,10 @@
     const handleToggleFullScreen = useCallback(
         (isFull: boolean) => {
             setIsMapFullScreen(isFull);
-<<<<<<< HEAD
-            redirectToReplace(baseUrls.registryDetail, {
+            redirectToReplace(baseUrls.registry, {
                 ...params,
                 isFullScreen: `${isFull}`,
             });
-=======
-            dispatch(
-                redirectToReplace(baseUrls.registry, {
-                    ...params,
-                    isFullScreen: `${isFull}`,
-                }),
-            );
->>>>>>> 06752ba6
         },
         [params, redirectToReplace],
     );
@@ -190,9 +163,9 @@
         (event: L.LeafletMouseEvent, ou: OrgUnit) => {
             event.originalEvent.stopPropagation();
             const url = `/${baseUrls.registry}/orgUnitId/${ou?.id}`;
-            dispatch(redirectTo(url));
+            redirectTo(url);
         },
-        [dispatch],
+        [redirectTo],
     );
 
     const handleFeatureDoubleClick = useCallback(
