from datetime import datetime
import json
from time import gmtime, strftime
from typing import Any, List, Union

from django.conf import settings
from django.core.cache import cache
from django.core.mail import send_mail
from django.db.models import Max, Min, Q, Prefetch
from django.db.models.expressions import RawSQL
from django.db.models.query import QuerySet
from django.db.transaction import atomic
from django.http import HttpResponse, JsonResponse, StreamingHttpResponse
from django.shortcuts import get_object_or_404
from django.utils import timezone
from django.utils.timezone import make_aware, now
from django.utils.translation import gettext as _
from django_filters.rest_framework import DjangoFilterBackend  # type: ignore
from gspread.exceptions import APIError  # type: ignore
from openpyxl.writer.excel import save_virtual_workbook  # type: ignore
from rest_framework import filters, permissions, serializers, status
from rest_framework.decorators import action
from rest_framework.fields import Field
from rest_framework.request import Request
from rest_framework.response import Response
from rest_framework.validators import UniqueValidator


from hat.api.export_utils import Echo, iter_items
from iaso.api.common import (
    CONTENT_TYPE_CSV,
    CONTENT_TYPE_XLSX,
    CSVExportMixin,
    CustomFilterBackend,
    DeletionFilterBackend,
    ModelViewSet,
)
from iaso.models import Group, OrgUnit
from plugins.polio.api.campaigns.campaigns_log import log_campaign_modification, serialize_campaign
from plugins.polio.api.common import CACHE_VERSION
from plugins.polio.api.rounds.round import RoundScopeSerializer, RoundSerializer
from plugins.polio.api.shared_serializers import (
    GroupSerializer,
    OrgUnitSerializer,
    RoundDateHistoryEntrySerializer,
)
from plugins.polio.export_utils import generate_xlsx_campaigns_calendar, xlsx_file_name
from plugins.polio.models import (
    Campaign,
    CampaignGroup,
    CampaignScope,
    CountryUsersGroup,
    Round,
    RoundDateHistoryEntry,
    RoundScope,
    SpreadSheetImport,
)
from plugins.polio.preparedness.calculator import get_preparedness_score
from plugins.polio.preparedness.parser import InvalidFormatError, get_preparedness
from plugins.polio.preparedness.spreadsheet_manager import Campaign, generate_spreadsheet_for_campaign
from plugins.polio.preparedness.summary import preparedness_summary


# Don't display the url for Anonymous users
class RoundAnonymousSerializer(RoundSerializer):
    class Meta:
        model = Round
        exclude = ["preparedness_spreadsheet_url"]


class CampaignScopeSerializer(serializers.ModelSerializer):
    class Meta:
        model = CampaignScope
        fields = ["group", "vaccine"]

    group = GroupSerializer()


class CurrentAccountDefault:
    """
    May be applied as a `default=...` value on a serializer field.
    Returns the current user's account.
    """

    requires_context = True

    def __call__(self, serializer_field):
        return serializer_field.context["request"].user.iaso_profile.account_id


class CampaignSerializer(serializers.ModelSerializer):
    round_one = serializers.SerializerMethodField(read_only=True)
    round_two = serializers.SerializerMethodField(read_only=True)

    def get_round_one(self, campaign):
        for round in campaign.rounds.all():
            if round.number == 1:
                return RoundSerializer(round).data
        return None

    def get_round_two(self, campaign):
        for round in campaign.rounds.all():
            if round.number == 2:
                return RoundSerializer(round).data
        return None

    rounds = RoundSerializer(many=True, required=False)
    org_unit: Field = OrgUnitSerializer(source="initial_org_unit", read_only=True)
    top_level_org_unit_name: Field = serializers.SlugRelatedField(source="country", slug_field="name", read_only=True)
    top_level_org_unit_id: Field = serializers.SlugRelatedField(source="country", slug_field="id", read_only=True)
    general_status = serializers.SerializerMethodField()
    grouped_campaigns = serializers.PrimaryKeyRelatedField(
        many=True, queryset=CampaignGroup.objects.all(), required=False
    )
    # Account is filed per default the one of the connected user that update it
    account: Field = serializers.PrimaryKeyRelatedField(default=CurrentAccountDefault(), read_only=True)
    has_data_in_budget_tool = serializers.SerializerMethodField(read_only=True)

    def get_top_level_org_unit_name(self, campaign):
        if campaign.country:
            return campaign.country.name
        return ""

    def get_top_level_org_unit_id(self, campaign):
        if campaign.country:
            return campaign.country.id
        return ""

    def get_general_status(self, campaign):
        now_utc = timezone.now().date()
        ordered_rounds = list(campaign.rounds.all())
        ordered_rounds.sort(key=lambda x: x.number, reverse=True)
        for round in ordered_rounds:
            if round.ended_at and now_utc > round.ended_at:
                return _("Round {} ended").format(round.number)
            elif round.started_at and now_utc >= round.started_at:
                return _("Round {} started").format(round.number)
        return _("Preparing")

    def get_has_data_in_budget_tool(self, campaign):
        return campaign.budget_steps.count() > 0

    scopes = CampaignScopeSerializer(many=True, required=False)

    obr_name = serializers.CharField(validators=[UniqueValidator(queryset=Campaign.objects.all())])

    @atomic
    def create(self, validated_data):
        grouped_campaigns = validated_data.pop("grouped_campaigns", [])
        rounds = validated_data.pop("rounds", [])

        campaign_scopes = validated_data.pop("scopes", [])
        campaign = Campaign.objects.create(
            # there seems a bug in DRF the account is not in validated data, when not using HiddenField
            account_id=self.context["request"].user.iaso_profile.account_id,
            **validated_data,
        )

        campaign.grouped_campaigns.set(grouped_campaigns)

        # noinspection DuplicatedCode
        for scope in campaign_scopes:
            vaccine = scope.get("vaccine")
            org_units = scope.get("group", {}).get("org_units")
            scope, created = campaign.scopes.get_or_create(vaccine=vaccine)
            source_version_id = None
            name = f"scope for campaign {campaign.obr_name} - {vaccine}"
            if org_units:
                source_version_ids = set([ou.version_id for ou in org_units])
                if len(source_version_ids) != 1:
                    raise serializers.ValidationError("All orgunit should be in the same source version")
                source_version_id = list(source_version_ids)[0]
            if not scope.group:
                scope.group = Group.objects.create(name=name, source_version_id=source_version_id)
            else:
                scope.group.source_version_id = source_version_id
                scope.group.name = name
                scope.group.save()

            scope.group.org_units.set(org_units)

        for round_data in rounds:
            scopes = round_data.pop("scopes", [])
            round_serializer = RoundSerializer(data={**round_data, "campaign": campaign.id}, context=self.context)
            round_serializer.is_valid(raise_exception=True)
            round = round_serializer.save()

            for scope in scopes:
                vaccine = scope.get("vaccine")
                org_units = scope.get("group", {}).get("org_units")
                source_version_id = None
                if org_units:
                    source_version_ids = set([ou.version_id for ou in org_units])
                    if len(source_version_ids) != 1:
                        raise serializers.ValidationError("All orgunit should be in the same source version")
                    source_version_id = list(source_version_ids)[0]
                name = f"scope for round {round.number} campaign {campaign.obr_name} - {vaccine}"
                scope, created = round.scopes.get_or_create(vaccine=vaccine)
                if not scope.group:
                    scope.group = Group.objects.create(name=name)
                else:
                    scope.group.source_version_id = source_version_id
                    scope.group.name = name
                    scope.group.save()

                scope.group.org_units.set(org_units)

        campaign.update_geojson_field()
        campaign.save()
        log_campaign_modification(campaign, None, self.context["request"].user)
        return campaign

    @atomic
    def update(self, instance: Campaign, validated_data):
        old_campaign_dump = serialize_campaign(instance)
        rounds = validated_data.pop("rounds", [])
        campaign_scopes = validated_data.pop("scopes", [])
        for scope in campaign_scopes:
            vaccine = scope.get("vaccine")
            org_units = scope.get("group", {}).get("org_units")
            scope, created = instance.scopes.get_or_create(vaccine=vaccine)
            source_version_id = None
            name = f"scope for campaign {instance.obr_name} - {vaccine}"
            if org_units:
                source_version_ids = set([ou.version_id for ou in org_units])
                if len(source_version_ids) != 1:
                    raise serializers.ValidationError("All orgunit should be in the same source version")
                source_version_id = list(source_version_ids)[0]
            if not scope.group:
                scope.group = Group.objects.create(name=name, source_version_id=source_version_id)
            else:
                scope.group.source_version_id = source_version_id
                scope.group.name = name
                scope.group.save()

            scope.group.org_units.set(org_units)

        round_instances = []
        # find existing round either by id or number
        # Fixme this is not a partial update because of the dfault
        for round_data in rounds:
            round = None
            if round_data.get("id"):
                round_id = round_data["id"]
                round = Round.objects.get(pk=round_id)
                if round.campaign != instance:
                    raise serializers.ValidationError({"rounds": "round is attached to a different campaign"})
            elif round_data.get("number", None) is not None:
                try:
                    round = instance.rounds.get(number=round_data.get("number"))
                except Round.DoesNotExist:
                    pass
            # we pop the campaign since we use the set afterward which will also remove the deleted one
            round_data.pop("campaign", None)
            scopes = round_data.pop("scopes", [])

            # Replace ReasonForDelay instance with key_name to avoid type error when calling is_valid
            # Because the serializer is nested, and data is converted at every level of nesting
            # datelog["reason_for_delay"] is the ReasonForDelay instance, and not the  key_name that was passed by the front-end
            # So we have to extract the key_name from the instance and re-pass it to the serializer, otherwise we get an error
            round_datelogs = round_data.pop("datelogs", [])
            datelogs_with_pk = [
                {**datelog, "reason_for_delay": datelog["reason_for_delay"].key_name} for datelog in round_datelogs
            ]
            round_data["datelogs"] = datelogs_with_pk

            round_serializer = RoundSerializer(instance=round, data=round_data, context=self.context)
            round_serializer.is_valid(raise_exception=True)
            round_instance = round_serializer.save()
            round_instances.append(round_instance)
            round_datelogs = []
            for scope in scopes:
                vaccine = scope.get("vaccine")
                org_units = scope.get("group", {}).get("org_units")
                source_version_id = None
                if org_units:
                    source_version_ids = set([ou.version_id for ou in org_units])
                    if len(source_version_ids) != 1:
                        raise serializers.ValidationError("All orgunit should be in the same source version")
                    source_version_id = list(source_version_ids)[0]
                name = f"scope for round {round_instance.number} campaign {instance.obr_name} - {vaccine}"
                scope, created = round_instance.scopes.get_or_create(vaccine=vaccine)
                if not scope.group:
                    scope.group = Group.objects.create(name=name)
                else:
                    scope.group.source_version_id = source_version_id
                    scope.group.name = name
                    scope.group.save()

                scope.group.org_units.set(org_units)
        instance.rounds.set(round_instances)

        campaign = super().update(instance, validated_data)
        campaign.update_geojson_field()
        campaign.save()

        log_campaign_modification(campaign, old_campaign_dump, self.context["request"].user)
        return campaign

    # Vaccines with real scope
    vaccines = serializers.CharField(read_only=True)

    class Meta:
        model = Campaign
        # TODO in the future specify the fields that need to be returned so we can remove the deprecated fields
        # fields = "__all__"
        exclude = ["geojson"]

        read_only_fields = ["preperadness_sync_status", "creation_email_send_at", "group"]


class ListCampaignSerializer(CampaignSerializer):
    "This serializer contains juste enough data for the List view in the web ui"

    class NestedListRoundSerializer(RoundSerializer):
        class Meta:
            model = Round
            fields = [
                "id",
                "number",
                "started_at",
                "ended_at",
            ]

    rounds = NestedListRoundSerializer(many=True, required=False)

    class Meta:
        model = Campaign
        fields = [
            "id",
            "epid",
            "obr_name",
            "account",
            "cvdpv2_notified_at",
            "top_level_org_unit_name",
            "top_level_org_unit_id",
            "rounds",
            "general_status",
            "grouped_campaigns",
        ]
        read_only_fields = fields


class AnonymousCampaignSerializer(CampaignSerializer):
    rounds = RoundAnonymousSerializer(many=True)
    round_one = serializers.SerializerMethodField(read_only=True)
    round_two = serializers.SerializerMethodField(read_only=True)

    def get_round_one(self, campaign):
        for round in campaign.rounds.all():
            if round.number == 1:
                return RoundAnonymousSerializer(round).data
        return None

    def get_round_two(self, campaign):
        for round in campaign.rounds.all():
            if round.number == 2:
                return RoundAnonymousSerializer(round).data
        return None

    class Meta:
        model = Campaign
        fields = [
            "id",
            "epid",
            "obr_name",
            "gpei_coordinator",
            "gpei_email",
            "description",
            "initial_org_unit",
            "creation_email_send_at",
            # "group",
            "onset_at",
            "cvdpv_notified_at",
            "cvdpv2_notified_at",
            "pv_notified_at",
            "pv2_notified_at",
            "virus",
            "scopes",
            "vaccines",
            "detection_status",
            "detection_responsible",
            "detection_first_draft_submitted_at",
            "detection_rrt_oprtt_approval_at",
            "risk_assessment_status",
            "risk_assessment_responsible",
            "investigation_at",
            "risk_assessment_first_draft_submitted_at",
            "risk_assessment_rrt_oprtt_approval_at",
            "ag_nopv_group_met_at",
            "dg_authorized_at",
            "verification_score",
            "doses_requested",
            "budget_status",
            "who_disbursed_to_co_at",
            "who_disbursed_to_moh_at",
            "unicef_disbursed_to_co_at",
            "unicef_disbursed_to_moh_at",
            "eomg",
            "no_regret_fund_amount",
            "payment_mode",
            "round_one",
            "round_two",
            "rounds",
            "created_at",
            "updated_at",
            "district_count",
            "budget_rrt_oprtt_approval_at",
            "budget_submitted_at",
            "top_level_org_unit_name",
            "top_level_org_unit_id",
            "is_preventive",
            "account",
            "outbreak_declaration_date",
        ]
        read_only_fields = fields


class SmallCampaignSerializer(CampaignSerializer):
    class Meta:
        model = Campaign
        # TODO: refactor to avoid duplication with AnonymousCampaignSerializer?
        fields = [
            "id",
            "epid",
            "obr_name",
            "gpei_coordinator",
            "gpei_email",
            "description",
            "initial_org_unit",
            "creation_email_send_at",
            # "group",
            "onset_at",
            "cvdpv_notified_at",
            "cvdpv2_notified_at",
            "pv_notified_at",
            "pv2_notified_at",
            "virus",
            "vaccines",
            "detection_status",
            "detection_responsible",
            "detection_first_draft_submitted_at",
            "detection_rrt_oprtt_approval_at",
            "risk_assessment_status",
            "risk_assessment_responsible",
            "investigation_at",
            "risk_assessment_first_draft_submitted_at",
            "risk_assessment_rrt_oprtt_approval_at",
            "ag_nopv_group_met_at",
            "dg_authorized_at",
            "verification_score",
            "doses_requested",
            "budget_status",
            "who_disbursed_to_co_at",
            "who_disbursed_to_moh_at",
            "unicef_disbursed_to_co_at",
            "unicef_disbursed_to_moh_at",
            "eomg",
            "no_regret_fund_amount",
            "payment_mode",
            # "round_one",
            # "round_two",
            "created_at",
            "updated_at",
            "district_count",
            "budget_rrt_oprtt_approval_at",
            "budget_submitted_at",
            "top_level_org_unit_name",
            "top_level_org_unit_id",
            "is_preventive",
            "account",
            "outbreak_declaration_date",
        ]
        read_only_fields = fields


class CalendarCampaignSerializer(CampaignSerializer):
    """This serializer contains juste enough data for the Calendar view in the web ui. Read only.
    Used by both anonymous and non-anonymous user"""

    class NestedListRoundSerializer(RoundSerializer):
        class NestedScopeSerializer(RoundScopeSerializer):
            class NestedGroupSerializer(GroupSerializer):
                class Meta:
                    model = Group
                    fields = ["id"]

            class Meta:
                model = RoundScope
                fields = ["group", "vaccine"]

            group = NestedGroupSerializer()

        class Meta:
            model = Round
            fields = ["id", "number", "started_at", "ended_at", "scopes", "vaccine_names"]

    class NestedScopeSerializer(CampaignScopeSerializer):
        class NestedGroupSerializer(GroupSerializer):
            class Meta:
                model = Group
                fields = ["id"]

        class Meta:
            model = CampaignScope
            fields = ["group", "vaccine"]

        group = NestedGroupSerializer()

    rounds = NestedListRoundSerializer(many=True, required=False)
    scopes = NestedScopeSerializer(many=True, required=False)

    class Meta:
        model = Campaign
        fields = [
            "id",
            "epid",
            "obr_name",
            "account",
            "cvdpv2_notified_at",
            "top_level_org_unit_name",
            "top_level_org_unit_id",
            "rounds",
            "is_preventive",
            "general_status",
            "grouped_campaigns",
            "separate_scopes_per_round",
            "scopes",
            # displayed in RoundPopper
            "risk_assessment_status",
            "budget_status",
            "vaccines",
        ]
        read_only_fields = fields


class ExportCampaignSerializer(CampaignSerializer):
    class NestedRoundSerializer(RoundSerializer):
        class NestedRoundScopeSerializer(RoundScopeSerializer):
            class Meta:
                model = RoundScope
                fields = ["vaccine"]

        class NestedRoundDateHistoryEntrySerializer(serializers.ModelSerializer):
            class Meta:
                model = RoundDateHistoryEntry
                fields = [
                    "previous_started_at",
                    "previous_ended_at",
                    "started_at",
                    "ended_at",
                    "reason",
                    "reason_for_delay",
                    "modified_by",
                    "created_at",
                    "reason_for_delay",
                ]

        class Meta:
            model = Round
            fields = [
                "scopes",
                # "vaccines",
                # "shipments",
                # "destructions",
                "number",
                "started_at",
                "ended_at",
                "datelogs",
                "mop_up_started_at",
                "mop_up_ended_at",
                "im_started_at",
                "im_ended_at",
                "lqas_started_at",
                "lqas_ended_at",
                "target_population",
                "doses_requested",
                "cost",
                "im_percentage_children_missed_in_household",
                "im_percentage_children_missed_out_household",
                "im_percentage_children_missed_in_plus_out_household",
                "awareness_of_campaign_planning",
                "main_awareness_problem",
                "lqas_district_passing",
                "lqas_district_failing",
                "preparedness_spreadsheet_url",
                "preparedness_sync_status",
                "date_signed_vrf_received",
                "date_destruction",
                "vials_destroyed",
                "reporting_delays_hc_to_district",
                "reporting_delays_district_to_region",
                "reporting_delays_region_to_national",
                "forma_reception",
                "forma_missing_vials",
                "forma_usable_vials",
                "forma_unusable_vials",
                "forma_date",
                "forma_comment",
            ]

        scopes = NestedRoundScopeSerializer(many=True, required=False)
<<<<<<< HEAD
        # vaccines = NestedRoundVaccineSerializer(many=True, required=False)
        # shipments = NestedShipmentSerializer(many=True, required=False)
        # destructions = NestedDestructionSerializer(many=True, required=False)
=======
        vaccines = NestedRoundVaccineSerializer(many=True, required=False)
        shipments = NestedShipmentSerializer(many=True, required=False)
        destructions = NestedDestructionSerializer(many=True, required=False)
        # TODO check this is the right serializer to use
>>>>>>> c31890aa
        datelogs = RoundDateHistoryEntrySerializer(many=True, required=False)

    class ExportCampaignScopeSerializer(CampaignScopeSerializer):
        class Meta:
            model = CampaignScope
            fields = ["vaccine"]

    rounds = NestedRoundSerializer(many=True, required=False)
    scopes = ExportCampaignScopeSerializer(many=True, required=False)

    class Meta:
        model = Campaign
        fields = [
            "obr_name",
            "rounds",
            "scopes",
            "gpei_coordinator",
            "gpei_email",
            "description",
            "initial_org_unit",
            "country",
            "creation_email_send_at",
            "onset_at",
            "cvdpv_notified_at",
            "cvdpv2_notified_at",
            "pv_notified_at",
            "pv2_notified_at",
            "virus",
            "vacine",
            "detection_status",
            "detection_responsible",
            "detection_first_draft_submitted_at",
            "detection_rrt_oprtt_approval_at",
            "risk_assessment_status",
            "risk_assessment_responsible",
            "investigation_at",
            "risk_assessment_first_draft_submitted_at",
            "risk_assessment_rrt_oprtt_approval_at",
            "ag_nopv_group_met_at",
            "dg_authorized_at",
            "verification_score",
            "doses_requested",
            "budget_status",
            "is_test",
            "budget_current_state_key",
            "budget_current_state_label",
            "ra_completed_at_WFEDITABLE",
            "who_sent_budget_at_WFEDITABLE",
            "unicef_sent_budget_at_WFEDITABLE",
            "gpei_consolidated_budgets_at_WFEDITABLE",
            "submitted_to_rrt_at_WFEDITABLE",
            "feedback_sent_to_gpei_at_WFEDITABLE",
            "re_submitted_to_rrt_at_WFEDITABLE",
            "submitted_to_orpg_operations1_at_WFEDITABLE",
            "feedback_sent_to_rrt1_at_WFEDITABLE",
            "re_submitted_to_orpg_operations1_at_WFEDITABLE",
            "submitted_to_orpg_wider_at_WFEDITABLE",
            "submitted_to_orpg_operations2_at_WFEDITABLE",
            "feedback_sent_to_rrt2_at_WFEDITABLE",
            "re_submitted_to_orpg_operations2_at_WFEDITABLE",
            "submitted_for_approval_at_WFEDITABLE",
            "feedback_sent_to_orpg_operations_unicef_at_WFEDITABLE",
            "feedback_sent_to_orpg_operations_who_at_WFEDITABLE",
            "approved_by_who_at_WFEDITABLE",
            "approved_by_unicef_at_WFEDITABLE",
            "approved_at_WFEDITABLE",
            "approval_confirmed_at_WFEDITABLE",
            "who_disbursed_to_co_at",
            "who_disbursed_to_moh_at",
            "unicef_disbursed_to_co_at",
            "unicef_disbursed_to_moh_at",
            "eomg",
            "no_regret_fund_amount",
            "payment_mode",
            "created_at",
            "updated_at",
            "district_count",
            "is_preventive",
            "enable_send_weekly_email",
            "outbreak_declaration_date",
        ]
        read_only_fields = fields


def preparedness_from_url(spreadsheet_url, force_refresh=False):
    try:
        if force_refresh:
            ssi = SpreadSheetImport.create_for_url(spreadsheet_url)
        else:
            ssi = SpreadSheetImport.last_for_url(spreadsheet_url)
        if not ssi:
            return {}

        cs = ssi.cached_spreadsheet
        r = {}
        preparedness_data = get_preparedness(cs)
        r.update(preparedness_data)
        r["title"] = cs.title
        r["created_at"] = ssi.created_at
        r.update(get_preparedness_score(preparedness_data))
        r.update(preparedness_summary(preparedness_data))
        return r
    except InvalidFormatError as e:
        raise serializers.ValidationError(e.args[0])
    except APIError as e:
        raise serializers.ValidationError(e.args[0].get("message"))


class PreparednessPreviewSerializer(serializers.Serializer):
    google_sheet_url = serializers.URLField()

    def validate(self, attrs):
        spreadsheet_url = attrs.get("google_sheet_url")
        return preparedness_from_url(spreadsheet_url, force_refresh=True)

    def to_representation(self, instance):
        return instance


def get_current_preparedness(campaign, roundNumber):
    try:
        round = campaign.rounds.get(number=roundNumber)
    except Round.DoesNotExist:
        return {"details": f"No round {roundNumber} on this campaign"}

    if not round.preparedness_spreadsheet_url:
        return {}
    spreadsheet_url = round.preparedness_spreadsheet_url
    return preparedness_from_url(spreadsheet_url)


class CampaignPreparednessSpreadsheetSerializer(serializers.Serializer):
    """Serializer used to CREATE Preparedness spreadsheet from template"""

    campaign = serializers.PrimaryKeyRelatedField(queryset=Campaign.objects.all(), write_only=True)
    round_number = serializers.IntegerField(required=False)
    url = serializers.URLField(read_only=True)

    def create(self, validated_data):
        campaign = validated_data.get("campaign")
        round_number = validated_data.get("round_number")

        spreadsheet = generate_spreadsheet_for_campaign(campaign, round_number)

        return {"url": spreadsheet.url}


class CampaignViewSet(ModelViewSet, CSVExportMixin):
    """Main endpoint for campaign.

    GET (Anonymously too)
    POST
    PATCH
    See swagger for Parameters
    """

    results_key = "campaigns"
    remove_results_key_if_paginated = True
    filter_backends = [
        filters.OrderingFilter,
        DjangoFilterBackend,
        CustomFilterBackend,
        DeletionFilterBackend,
    ]

    ordering_fields = [
        "obr_name",
        "cvdpv2_notified_at",
        "detection_status",
        "first_round_started_at",
        "last_round_started_at",
        "country__name",
    ]
    filterset_fields = {
        "country__name": ["exact"],
        "country__id": ["in"],
        "grouped_campaigns__id": ["in", "exact"],
        "obr_name": ["exact", "contains"],
        "cvdpv2_notified_at": ["gte", "lte", "range"],
        "created_at": ["gte", "lte", "range"],
        "rounds__started_at": ["gte", "lte", "range"],
    }

    # We allow anonymous read access for the embeddable calendar map view
    # in this case we use a restricted serializer with less field
    # notably not the url that we want to remain private.
    permission_classes = [permissions.IsAuthenticatedOrReadOnly]
    exporter_serializer_class = ExportCampaignSerializer
    export_filename = "campaigns_list_{date}.csv"
    use_field_order = False

    def get_serializer_class(self):
        if self.request.user.is_authenticated:
            if self.request.query_params.get("fieldset") == "list" and self.request.method in permissions.SAFE_METHODS:
                return ListCampaignSerializer
            if (
                self.request.query_params.get("fieldset") == "calendar"
                and self.request.method in permissions.SAFE_METHODS
            ):
                return CalendarCampaignSerializer

            return CampaignSerializer
        else:
            if (
                self.request.query_params.get("fieldset") == "calendar"
                and self.request.method in permissions.SAFE_METHODS
            ):
                return CalendarCampaignSerializer
            return AnonymousCampaignSerializer

    def filter_queryset(self, queryset):
        queryset = super().filter_queryset(queryset)
        if self.action in ("update", "partial_update", "retrieve", "destroy"):
            return queryset
        campaign_type = self.request.query_params.get("campaign_type")
        campaign_groups = self.request.query_params.get("campaign_groups")
        show_test = self.request.query_params.get("show_test", "false")
        org_unit_groups = self.request.query_params.get("org_unit_groups")

        campaigns = queryset
        if show_test == "false":
            campaigns = campaigns.filter(is_test=False)
        campaigns.prefetch_related("rounds", "group", "grouped_campaigns")
        if campaign_type == "preventive":
            campaigns = campaigns.filter(is_preventive=True)
        if campaign_type == "test":
            campaigns = campaigns.filter(is_test=True)
        if campaign_type == "regular":
            campaigns = campaigns.filter(is_preventive=False).filter(is_test=False)
        if campaign_groups:
            campaigns = campaigns.filter(grouped_campaigns__in=campaign_groups.split(","))
        if org_unit_groups:
            campaigns = campaigns.filter(country__groups__in=org_unit_groups.split(","))
        org_units_id_only_qs = OrgUnit.objects.only("id", "name")
        country_prefetch = Prefetch("country", queryset=org_units_id_only_qs)
        scopes_group_org_units_prefetch = Prefetch("scopes__group__org_units", queryset=org_units_id_only_qs)
        rounds_scopes_group_org_units_prefetch = Prefetch(
            "rounds__scopes__group__org_units", queryset=org_units_id_only_qs
        )
        campaigns = (
            campaigns.prefetch_related(country_prefetch)
            .prefetch_related("grouped_campaigns")
            .prefetch_related("scopes")
            .prefetch_related("scopes__group")
            .prefetch_related(scopes_group_org_units_prefetch)
            .prefetch_related("rounds")
            .prefetch_related("rounds__datelogs")
            .prefetch_related("rounds__datelogs__modified_by")
            # .prefetch_related("rounds__shipments")
            # .prefetch_related("rounds__destructions")
            # .prefetch_related("rounds__vaccines")
            .prefetch_related("rounds__scopes")
            .prefetch_related("rounds__scopes__group")
            .prefetch_related(rounds_scopes_group_org_units_prefetch)
        )
        return campaigns.distinct()

    def get_queryset(self):
        user = self.request.user
        campaigns = Campaign.objects.all()

        # used for Ordering
        campaigns = campaigns.annotate(last_round_started_at=Max("rounds__started_at"))
        campaigns = campaigns.annotate(first_round_started_at=Min("rounds__started_at"))

        campaigns = campaigns.filter_for_user(user)
        if not self.request.user.is_authenticated:
            # For this endpoint since it's available anonymously we allow all user to list the campaigns
            # and to additionally filter on the account_id
            # In the future we may want to make the account_id parameter mandatory.
            account_id = self.request.query_params.get("account_id", None)
            if account_id is not None:
                campaigns = campaigns.filter(account_id=account_id)

        return campaigns

    @action(methods=["POST"], detail=False, serializer_class=PreparednessPreviewSerializer)
    def preview_preparedness(self, request, **kwargs):
        serializer = PreparednessPreviewSerializer(data=request.data)
        serializer.is_valid(raise_exception=True)
        return Response(serializer.data)

    @action(methods=["GET"], detail=True, serializer_class=serializers.Serializer)
    def preparedness(self, request, **kwargs):
        campaign = self.get_object()
        roundNumber = request.query_params.get("round", "")
        return Response(get_current_preparedness(campaign, roundNumber))

    @action(methods=["GET"], detail=False, serializer_class=None)
    def create_calendar_xlsx_sheet(self, request, **kwargs):
        current_date = request.query_params.get("currentDate")
        current_year = self.get_year(current_date)

        params = request.query_params
        calendar_data = self.get_calendar_data(current_year, params)
        filename = xlsx_file_name("calendar", params)
        xlsx_file = generate_xlsx_campaigns_calendar(filename, calendar_data)

        response = HttpResponse(
            save_virtual_workbook(xlsx_file),
            content_type=CONTENT_TYPE_XLSX,
        )
        response["Content-Disposition"] = "attachment; filename=%s" % filename + ".xlsx"
        return response

    @action(methods=["GET"], detail=False, serializer_class=None)
    def csv_campaign_scopes_export(self, request, **kwargs):
        """
        It generates a csv export file with round's related informations

            parameters:
                self: a self
                round: an integer representing the round id
            returns:
                it generates a csv file export
        """
        round = Round.objects.get(pk=request.GET.get("round"))
        campaign = round.campaign
        org_units_list = []
        org_units = campaign.get_districts_for_round(round)

        for org_unit in org_units:
            item = {}
            item["id"] = org_unit.id
            item["org_unit_name"] = org_unit.name
            item["org_unit_parent_name"] = org_unit.parent.name
            item["org_unit_parent_of_parent_name"] = org_unit.parent.parent.name
            item["obr_name"] = campaign.obr_name
            item["round_number"] = "R" + str(round.number)
            org_units_list.append(item)

        filename = "%s-%s--%s--%s-%s" % (
            "campaign",
            campaign.obr_name,
            "R" + str(round.number),
            "org_units",
            strftime("%Y-%m-%d-%H-%M", gmtime()),
        )
        columns = [
            {"title": "ID", "width": 10},
            {"title": "Admin 2", "width": 25},
            {"title": "Admin 1", "width": 25},
            {"title": "Admin 0", "width": 25},
            {"title": "OBR Name", "width": 25},
            {"title": "Round Number", "width": 35},
        ]

        def get_row(org_unit, **kwargs):
            campaign_scope_values = [
                org_unit.get("id"),
                org_unit.get("org_unit_name"),
                org_unit.get("org_unit_parent_name"),
                org_unit.get("org_unit_parent_of_parent_name"),
                org_unit.get("obr_name"),
                org_unit.get("round_number"),
            ]
            return campaign_scope_values

        response = StreamingHttpResponse(
            streaming_content=(iter_items(org_units_list, Echo(), columns, get_row)), content_type=CONTENT_TYPE_CSV
        )
        filename = filename + ".csv"
        response["Content-Disposition"] = "attachment; filename=%s" % filename
        return response

    @staticmethod
    def get_year(current_date):
        if current_date is not None:
            current_date = datetime.strptime(current_date, "%Y-%m-%d")
            current_date = current_date.date()
            return current_date.year
        else:
            today = datetime.today()
            return today.year

    def get_calendar_data(self: "CampaignViewSet", year: int, params: Any) -> Any:
        """
        Returns filtered rounds from database

            parameters:
                self: a self
                year (int): a year int
                params(dictionary): a params dictionary
            returns:
                rounds (array of dictionary): a rounds of array of dictionaries
        """
        countries = params.get("countries") if params.get("countries") is not None else None
        campaign_groups = params.get("campaignGroups") if params.get("campaignGroups") is not None else None
        campaign_type = params.get("campaignType") if params.get("campaignType") is not None else None
        search = params.get("search")
        org_unit_groups = params.get("orgUnitGroups") if params.get("orgUnitGroups") is not None else None

        rounds = Round.objects.filter(started_at__year=year)
        # Test campaigns should not appear in the xlsx calendar
        rounds = rounds.filter(campaign__is_test=False)
        if countries:
            rounds = rounds.filter(campaign__country_id__in=countries.split(","))
        if campaign_groups:
            rounds = rounds.filter(campaign__group_id__in=campaign_groups.split(","))
        if campaign_type == "preventive":
            rounds = rounds.filter(campaign__is_preventive=True)
        if campaign_type == "regular":
            rounds = rounds.filter(campaign__is_preventive=False).filter(campaign__is_test=False)
        if search:
            rounds = rounds.filter(Q(campaign__obr_name__icontains=search) | Q(campaign__epid__icontains=search))
        if org_unit_groups:
            rounds = rounds.filter(campaign__country__groups__in=org_unit_groups.split(","))

        return self.loop_on_rounds(self, rounds)

    @staticmethod
    def loop_on_rounds(self: "CampaignViewSet", rounds: Union[QuerySet, List[Round]]) -> list:
        """
        Returns formatted rounds

            parameters:
                self (CampaignViewSet): a self CampaignViewSet
                rounds(rounds queryset): rounds queryset
            returns:
                rounds (list): list of rounds
        """
        data_row: list = []
        for round in rounds:
            if round.campaign is not None:
                if round.campaign.country is not None:
                    campaign = round.campaign
                    country = campaign.country
                    if not any(d["country_id"] == country.id for d in data_row):
                        row = {"country_id": country.id, "country_name": country.name}
                        month = round.started_at.month
                        row["rounds"] = {}
                        row["rounds"][str(month)] = []
                        row["rounds"][str(month)].append(self.get_round(round, campaign, country))
                        data_row.append(row)
                    else:
                        row = [sub for sub in data_row if sub["country_id"] == country.id][0]
                        row_index = data_row.index(row)
                        if row is not None:
                            month = round.started_at.month
                            if str(month) in data_row[row_index]["rounds"]:
                                data_row[row_index]["rounds"][str(month)].append(
                                    self.get_round(round, campaign, country)
                                )
                            else:
                                data_row[row_index]["rounds"][str(month)] = []
                                data_row[row_index]["rounds"][str(month)].append(
                                    self.get_round(round, campaign, country)
                                )
        return data_row

    def get_round(self: "CampaignViewSet", round: Round, campaign: Campaign, country: OrgUnit) -> dict:
        started_at = datetime.strftime(round.started_at, "%Y-%m-%d") if round.started_at is not None else None
        ended_at = datetime.strftime(round.ended_at, "%Y-%m-%d") if round.ended_at is not None else None
        obr_name = campaign.obr_name if campaign.obr_name is not None else ""
        round_number = round.number if round.number is not None else ""
        # count all districts in the country
        country_districts_count = country.descendants().filter(org_unit_type__category="DISTRICT").count()
        # count disticts related to the round
        round_districts_count = len(campaign.get_districts_for_round_number(round_number)) if round_number else 0
        districts_exists = country_districts_count > 0 and round_districts_count > 0
        # check if country districts is equal to round districts
        if districts_exists:
            nid_or_snid = "NID" if country_districts_count == round_districts_count else "sNID"
        else:
            nid_or_snid = ""

        # percentage target population
        percentage_covered_target_population = (
            round.percentage_covered_target_population if round.percentage_covered_target_population is not None else ""
        )

        # target population
        target_population = round.target_population if round.target_population is not None else ""

        return {
            "started_at": started_at,
            "ended_at": ended_at,
            "obr_name": obr_name,
            "vaccines": round.vaccine_names(),
            "round_number": round_number,
            "percentage_covered_target_population": percentage_covered_target_population,
            "target_population": target_population,
            "nid_or_snid": nid_or_snid,
        }

    @action(methods=["POST"], detail=True, serializer_class=CampaignPreparednessSpreadsheetSerializer)
    def create_preparedness_sheet(self, request: Request, pk=None, **kwargs):
        data = request.data
        data["campaign"] = pk
        serializer = CampaignPreparednessSpreadsheetSerializer(data=data)
        serializer.is_valid(raise_exception=True)
        serializer.save()
        return Response(serializer.data)

    NEW_CAMPAIGN_MESSAGE = """Dear GPEI coordinator – {country_name}

This is an automated email.

Following the newly confirmed virus {virus_type} reported from {initial_orgunit_name} with date of onset/sample collection {onset_date}. \
A new outbreak {obr_name} has been created on the timeline tracker, to visualize the campaign visit: {url_campaign}

Some campaign details are missing at this stage. It is important to update the outbreak response information on this link {url}, \
to ensure optimal coordination of activities. The information should be updated at least weekly. Details for log in will be provided.

For more follow up: contact RRT team.

Timeline tracker Automated message
    """

    @action(methods=["POST"], detail=True, serializer_class=serializers.Serializer)
    def send_notification_email(self, request, pk, **kwargs):
        campaign = get_object_or_404(Campaign, pk=pk)
        old_campaign_dump = serialize_campaign(campaign)
        country = campaign.country

        domain = settings.DNS_DOMAIN
        from_email = settings.DEFAULT_FROM_EMAIL

        if campaign.creation_email_send_at:
            raise serializers.ValidationError("Notification Email already sent")
        if not (campaign.obr_name and campaign.virus and country and campaign.onset_at):
            raise serializers.ValidationError("Missing information on the campaign")

        email_text = self.NEW_CAMPAIGN_MESSAGE.format(
            country_name=country.name,
            obr_name=campaign.obr_name,
            virus_type=campaign.virus,
            onset_date=campaign.onset_at,
            initial_orgunit_name=campaign.initial_org_unit.name
            + (", " + campaign.initial_org_unit.parent.name if campaign.initial_org_unit.parent else ""),
            url=f"https://{domain}/dashboard/polio/list",
            url_campaign=f"https://{domain}/dashboard/polio/list/campaignId/{campaign.id}",
        )

        try:
            cug = CountryUsersGroup.objects.get(country=country)
        except CountryUsersGroup.DoesNotExist:
            raise serializers.ValidationError(
                f"Country {country.name} is not configured, please go to Configuration page"
            )
        users = cug.users.all()
        emails = [user.email for user in users if user.email]
        if not emails:
            raise serializers.ValidationError(f"No recipients have been configured on the country")

        send_mail(
            "New Campaign {}".format(campaign.obr_name),
            email_text,
            from_email,
            emails,
        )
        campaign.creation_email_send_at = now()
        campaign.save()
        request_user = self.request.user
        log_campaign_modification(campaign, old_campaign_dump, request_user)

        return Response({"message": "email sent"})

    # We need to authorize PATCH request to enable restore_deleted_campaign endpoint
    # But Patching the campign directly is very much error prone, so we disable it indirectly
    def partial_update(self):
        """Don't PATCH this way, it won't do anything
        We need to authorize PATCH request to enable restore_deleted_campaign endpoint
        But Patching the campign directly is very much error prone, so we disable it indirectly
        """
        pass

    @action(methods=["PATCH"], detail=False)
    def restore_deleted_campaigns(self, request):
        campaign = get_object_or_404(Campaign, pk=request.data["id"])
        if campaign.deleted_at is not None:
            campaign.deleted_at = None
            campaign.save()
            return Response(campaign.id, status=status.HTTP_200_OK)
        else:
            return Response("Campaign already active.", status=status.HTTP_400_BAD_REQUEST)

    @action(
        methods=["GET", "HEAD"],  # type: ignore # HEAD is missing in djangorestframework-stubs
        detail=False,
        url_path="merged_shapes.geojson",
    )
    def shapes(self, request):
        """GeoJson, one geojson per campaign

        We use the django annotate feature to make a raw Postgis request that will generate the shape on the
        postgresql server which is faster.
        Campaign with and without scope per round are handled separately"""
        # FIXME: The cache ignore all the filter parameter which will return wrong result if used
        key_name = "{0}-geo_shapes".format(request.user.id)

        # use the same filter logic and rule as for anonymous or not
        campaigns = self.filter_queryset(self.get_queryset())
        # Remove deleted campaigns
        campaigns = campaigns.filter(deleted_at=None)

        # Determine last modification date to see if we invalidate the cache
        last_campaign_updated = campaigns.order_by("updated_at").last()
        last_roundscope_org_unit_updated = (
            OrgUnit.objects.order_by("updated_at").filter(groups__roundScope__round__campaign__in=campaigns).last()
        )
        last_org_unit_updated = (
            OrgUnit.objects.order_by("updated_at").filter(groups__campaignScope__campaign__in=campaigns).last()
        )

        update_dates = [
            last_org_unit_updated.updated_at if last_campaign_updated else None,
            last_roundscope_org_unit_updated.updated_at if last_roundscope_org_unit_updated else None,
            last_campaign_updated.updated_at if last_campaign_updated else None,
        ]
        cached_response = self.return_cached_response_if_valid(key_name, update_dates)
        if cached_response:
            return cached_response

        # noinspection SqlResolve
        round_scope_queryset = campaigns.filter(separate_scopes_per_round=True).annotate(
            geom=RawSQL(
                """select st_asgeojson(st_simplify(st_union(st_buffer(iaso_orgunit.simplified_geom::geometry, 0)), 0.01)::geography)
from iaso_orgunit
right join iaso_group_org_units ON iaso_group_org_units.orgunit_id = iaso_orgunit.id
right join polio_roundscope ON iaso_group_org_units.group_id =  polio_roundscope.group_id
right join polio_round ON polio_round.id = polio_roundscope.round_id
where polio_round.campaign_id = polio_campaign.id""",
                [],
            )
        )
        # For campaign scope
        # noinspection SqlResolve
        campain_scope_queryset = campaigns.filter(separate_scopes_per_round=False).annotate(
            geom=RawSQL(
                """select st_asgeojson(st_simplify(st_union(st_buffer(iaso_orgunit.simplified_geom::geometry, 0)), 0.01)::geography)
from iaso_orgunit
right join iaso_group_org_units ON iaso_group_org_units.orgunit_id = iaso_orgunit.id
right join polio_campaignscope ON iaso_group_org_units.group_id =  polio_campaignscope.group_id
where polio_campaignscope.campaign_id = polio_campaign.id""",
                [],
            )
        )

        features = []
        for queryset in (round_scope_queryset, campain_scope_queryset):
            for c in queryset:
                if c.geom:
                    s = SmallCampaignSerializer(c)
                    feature = {"type": "Feature", "geometry": json.loads(c.geom), "properties": s.data}
                    features.append(feature)
        res = {"type": "FeatureCollection", "features": features, "cache_creation_date": datetime.utcnow().timestamp()}

        cache.set(key_name, json.dumps(res), 3600 * 24, version=CACHE_VERSION)
        return JsonResponse(res)

    @staticmethod
    def return_cached_response_if_valid(cache_key, update_dates):
        cached_response = cache.get(cache_key, version=CACHE_VERSION)
        if not cached_response:
            return None
        parsed_cache_response = json.loads(cached_response)
        cache_creation_date = make_aware(datetime.utcfromtimestamp(parsed_cache_response["cache_creation_date"]))
        for update_date in update_dates:
            if update_date and update_date > cache_creation_date:
                return None
        return JsonResponse(json.loads(cached_response))

    @action(
        methods=["GET", "HEAD"],  # type: ignore # HEAD is missing in djangorestframework-stubs
        detail=False,
        url_path="v2/merged_shapes.geojson",
    )
    def shapes_v2(self, request):
        "Deprecated, should return the same format as shapes v3, kept for comparison"
        # FIXME: The cache ignore all the filter parameter which will return wrong result if used
        key_name = "{0}-geo_shapes_v2".format(request.user.id)

        campaigns = self.filter_queryset(self.get_queryset())
        # Remove deleted campaigns
        campaigns = campaigns.filter(deleted_at=None)

        last_campaign_updated = campaigns.order_by("updated_at").last()
        last_roundscope_org_unit_updated = (
            OrgUnit.objects.order_by("updated_at").filter(groups__roundScope__round__campaign__in=campaigns).last()
        )
        last_org_unit_updated = (
            OrgUnit.objects.order_by("updated_at").filter(groups__campaignScope__campaign__in=campaigns).last()
        )

        update_dates = [
            last_org_unit_updated.updated_at if last_org_unit_updated else None,
            last_roundscope_org_unit_updated.updated_at if last_roundscope_org_unit_updated else None,
            last_campaign_updated.updated_at if last_campaign_updated else None,
        ]
        cached_response = self.return_cached_response_if_valid(key_name, update_dates)
        if cached_response:
            return cached_response

        campaign_scopes = CampaignScope.objects.filter(campaign__in=campaigns.filter(separate_scopes_per_round=False))
        campaign_scopes = campaign_scopes.prefetch_related("campaign")
        campaign_scopes = campaign_scopes.prefetch_related("campaign__country")

        # noinspection SqlResolve
        campaign_scopes = campaign_scopes.annotate(
            geom=RawSQL(
                """SELECT st_asgeojson(st_simplify(st_union(st_buffer(iaso_orgunit.simplified_geom::geometry, 0)), 0.01)::geography)
from iaso_orgunit right join iaso_group_org_units ON iaso_group_org_units.orgunit_id = iaso_orgunit.id
where group_id = polio_campaignscope.group_id""",
                [],
            )
        )
        # Check if the campaigns have been updated since the response has been cached
        features = []
        scope: CampaignScope
        for scope in campaign_scopes:
            if scope.geom:
                feature = {
                    "type": "Feature",
                    "geometry": json.loads(scope.geom),
                    "properties": {
                        "obr_name": scope.campaign.obr_name,
                        "id": str(scope.campaign.id),
                        "vaccine": scope.vaccine,
                        "scope_key": f"campaignScope-{scope.id}",
                        "top_level_org_unit_name": scope.campaign.country.name,
                    },
                }
                features.append(feature)

        round_scopes = RoundScope.objects.filter(round__campaign__in=campaigns.filter(separate_scopes_per_round=True))
        round_scopes = round_scopes.prefetch_related("round__campaign")
        round_scopes = round_scopes.prefetch_related("round__campaign__country")
        # noinspection SqlResolve
        round_scopes = round_scopes.annotate(
            geom=RawSQL(
                """select st_asgeojson(st_simplify(st_union(st_buffer(iaso_orgunit.simplified_geom::geometry, 0)), 0.01)::geography)
from iaso_orgunit right join iaso_group_org_units ON iaso_group_org_units.orgunit_id = iaso_orgunit.id
where group_id = polio_roundscope.group_id""",
                [],
            )
        )

        scope: RoundScope
        for scope in round_scopes:
            if scope.geom:
                feature = {
                    "type": "Feature",
                    "geometry": json.loads(scope.geom),
                    "properties": {
                        "obr_name": scope.round.campaign.obr_name,
                        "id": str(scope.round.campaign.id),
                        "vaccine": scope.vaccine,
                        "scope_key": f"roundScope-{scope.id}",
                        "top_level_org_unit_name": scope.round.campaign.country.name,
                        "round_number": scope.round.number,
                    },
                }
                features.append(feature)

        res = {"type": "FeatureCollection", "features": features, "cache_creation_date": datetime.utcnow().timestamp()}

        cache.set(key_name, json.dumps(res), 3600 * 24, version=CACHE_VERSION)
        return JsonResponse(res)

    @action(
        methods=["GET", "HEAD"],  # type: ignore # HEAD is missing in djangorestframework-stubs
        detail=False,
        url_path="v3/merged_shapes.geojson",
    )
    def shapes_v3(self, request):
        campaigns = self.filter_queryset(self.get_queryset())
        # Remove deleted campaigns
        campaigns = campaigns.filter(deleted_at=None)
        campaigns = campaigns.only("geojson")
        features = []
        for c in campaigns:
            if c.geojson:
                features.extend(c.geojson)

        res = {"type": "FeatureCollection", "features": features}

        return JsonResponse(res)<|MERGE_RESOLUTION|>--- conflicted
+++ resolved
@@ -600,16 +600,6 @@
             ]
 
         scopes = NestedRoundScopeSerializer(many=True, required=False)
-<<<<<<< HEAD
-        # vaccines = NestedRoundVaccineSerializer(many=True, required=False)
-        # shipments = NestedShipmentSerializer(many=True, required=False)
-        # destructions = NestedDestructionSerializer(many=True, required=False)
-=======
-        vaccines = NestedRoundVaccineSerializer(many=True, required=False)
-        shipments = NestedShipmentSerializer(many=True, required=False)
-        destructions = NestedDestructionSerializer(many=True, required=False)
-        # TODO check this is the right serializer to use
->>>>>>> c31890aa
         datelogs = RoundDateHistoryEntrySerializer(many=True, required=False)
 
     class ExportCampaignScopeSerializer(CampaignScopeSerializer):
