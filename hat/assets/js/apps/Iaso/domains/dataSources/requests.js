/* eslint-disable no-else-return */
import React from 'react';
import { useMutation, useQuery } from 'react-query';
import { useDispatch, useSelector } from 'react-redux';
import { iasoGetRequest, iasoPostRequest } from '../../utils/requests';
import { dispatch as storeDispatch } from '../../redux/store';
import { getRequest, iasoFetch, postRequest, putRequest } from 'Iaso/libs/Api';
import { enqueueSnackbar } from '../../redux/snackBarsReducer';
import { errorSnackBar } from '../../constants/snackBars';
import snackBarMessages from '../../components/snackBars/messages';
import { fetchCurrentUser } from '../users/actions';
<<<<<<< HEAD
import { useSnackMutation, useSnackQuery } from 'Iaso/libs/apiHooks';
=======
import { useSnackMutation, useSnackQuery } from '../../libs/apiHooks';
import { getValues } from '../../hooks/form';
>>>>>>> 1160b9a7

/**
 *
 * @param {Object} requestBody - request's body
 * @param {number} requestBody.source_id
 * @param {number} requestBody.source_version_number
 * @param {string} requestBody.dhis_name
 * @param {string} requestBody.dhis_url
 * @param {string} requestBody.dhis_login
 * @param {string} requestBody.dhis_password
 * @param {boolean} requestBody.force - should be false
 * @param {boolean} requestBody.validate_status
 * @param {boolean} requestBody.continue_on_error
 * @returns {Object} request's response
 */

export const sendDhisOuImporterRequest = async requestBody =>
    iasoPostRequest({
        requestParams: { url: '/api/dhis2ouimporter/', body: requestBody },
        errorKeyMessage: 'dhisouimporterError',
        consoleError: 'DHIS OU Importer',
    });

export const postGeoPkg = async request => {
    const file = { file: request.file };
    const body = { ...request };
    delete body.file;
    return iasoPostRequest({
        requestParams: {
            url: '/api/tasks/create/importgpkg/',
            body,
            fileData: file,
        },
    });
};

const getOrgUnitTypes = async () => {
    return iasoGetRequest({
        requestParams: { url: '/api/orgunittypes/' },
        disableSuccessSnackBar: true,
    });
};

export const useOrgUnitTypes = () => {
    return useQuery(['orgUnitTypes'], getOrgUnitTypes, {
        select: data =>
            data.orgUnitTypes.map(orgUnitType => ({
                value: orgUnitType.id,
                label: orgUnitType.name,
            })),
    });
};

const getDataSourceVersions = async () => {
    return iasoGetRequest({
        requestParams: { url: '/api/sourceversions/' },
        disableSuccessSnackBar: true,
    });
};

// Func to compare version to  order them
// string.localeCompare allow us to have case insensitive sorting and to take accents into account
const compareVersions = (a, b) => {
    const comparison = a.data_source_name.localeCompare(
        b.data_source_name,
        undefined,
        {
            sensitivity: 'accent',
        },
    );
    if (comparison === 0) {
        if (a.number < b.number) {
            return -1;
        } else if (a.number > b.number) {
            return 1;
        } else {
            return 0;
        }
    }
    return comparison;
};

export const useDataSourceVersions = () => {
    return useQuery(['dataSourceVersions'], getDataSourceVersions, {
        select: data => {
            return data.versions
                .map(version => {
                    return {
                        id: version.id.toString(),
                        data_source: version.data_source,
                        data_source_name: version.data_source_name,
                        is_default: version.is_default,
                        number: version.number,
                    };
                })
                .sort(compareVersions);
        },
    });
};

const adaptForApi = data => {
    const adaptedData = { ...data };
    if (data.ref_status === 'ALL') {
        adaptedData.ref_status = '';
    }
    return adaptedData;
};

export const postToDHIS2 = async data => {
    const adaptedData = adaptForApi(data);
    return iasoPostRequest({
        requestParams: {
            url: '/api/sourceversions/export_dhis2/',
            body: adaptedData,
        },
        errorKeyMessage: 'iaso.snackBar.exportToDHIS2Error',
        errorMessageObject: snackBarMessages.exportToDHIS2Error,
        consoleError: 'exportdatasource',
    });
};

export const convertExportDataToURL = data => {
    const up = new URLSearchParams();

    Object.entries(data).forEach(([k, v]) => {
        if (Array.isArray(v)) {
            v.forEach(p => up.append(k, p));
        } else if (v !== undefined && v !== null) {
            up.append(k, v);
        }
    });

    return `/api/sourceversions/diff.csv/?${up.toString()}`;
};

export const csvPreview = async data => {
    const adaptedData = adaptForApi(data);
    const url = convertExportDataToURL(adaptedData);
    const requestSettings = {
        method: 'GET',
        headers: { 'Sec-fetch-Dest': 'document', 'Content-Type': 'text/csv' },
    };
    // using iasoFetch so I can convert response to text i.o. json
    return iasoFetch(url, requestSettings)
        .then(result => result.text())
        .catch(error => {
            storeDispatch(
                enqueueSnackbar(
                    errorSnackBar(
                        'iaso.snackBar.generateCSVError',
                        snackBarMessages.generateCSVError,
                        error,
                    ),
                ),
            );
            console.error(`Error while fetching CSV:`, error);
            throw error;
        });
};

export const updateDefaultDataSource = ([accountId, defaultVersionId]) =>
    putRequest(`/api/accounts/${accountId}/`, {
        default_version: defaultVersionId,
    });

/**
 * Save DataSource on server
 * If the data source is marked as default this necessitate a separate request to
 * save and then we refetch the user since it's updated
 * Mark errors in form.
 * @param {func} setFieldErrors
 */
export const useSaveDataSource = setFieldErrors => {
    const [isSaving, setIsSaving] = React.useState(false);
    const currentUser = useSelector(state => state.users.current);
    const dispatch = useDispatch();

    const { mutateAsync: saveMutation } = useSnackMutation(
        campaignData =>
            putRequest(`/api/datasources/${campaignData.id}/`, campaignData),
        undefined,
        snackBarMessages.updateDataSourceError,
    );
    const { mutateAsync: createMutation } = useSnackMutation(
        campaignData => postRequest('/api/datasources/', campaignData),
        undefined,
        snackBarMessages.createDataSourceError,
    );
    const saveDefaultDataSourceMutation = useSnackMutation(
        updateDefaultDataSource,
        false,
        snackBarMessages.updateDefaultSourceError,
    );

    const saveDataSource = async form => {
        setIsSaving(true);
        // eslint-disable-next-line camelcase
        const { is_default_source, ...campaignData } = getValues(form);

        try {
            if (campaignData.id) {
                await saveMutation(campaignData);
            } else {
                await createMutation(campaignData);
            }
        } catch (error) {
            // Update error on forms
            if (error.status === 400) {
                Object.entries(error.details).forEach(
                    ([errorKey, errorMessages]) => {
                        setFieldErrors(errorKey, errorMessages);
                    },
                );
            }
            setIsSaving(false);
            throw error;
        }

        // eslint-disable-next-line camelcase
        if (is_default_source && form.default_version_id.value) {
            await saveDefaultDataSourceMutation.mutateAsync([
                currentUser.account.id,
                form.default_version_id.value,
            ]);
            dispatch(fetchCurrentUser());
        }
        setIsSaving(false);
    };
    return { saveDataSource, isSaving };
};

export const useCheckDhis2Mutation = setFieldErrors =>
    useMutation(
        form =>
            postRequest(`/api/datasources/check_dhis2/`, {
                data_source: form.id.value,
                dhis2_url: form.credentials.value.dhis_url,
                dhis2_login: form.credentials.value.dhis_login,
                dhis2_password: form.credentials.value.dhis_password,
            }),
        {
            onSuccess: () => {
                // Clean errors
                [
                    'credentials',
                    'credentials_dhis2_url',
                    'credentials_dhis2_login',
                    'credentials_dhis2_password',
                ].forEach(key => setFieldErrors(key, []));
            },
            onError: error => {
                if (error.status === 400)
                    Object.entries(error.details).forEach(
                        ([errorKey, errorMessages]) => {
                            setFieldErrors(
                                `credentials_${errorKey}`,
                                errorMessages,
                            );
                        },
                    );
                else {
                    setFieldErrors('credentials', [
                        error.details?.detail ?? 'Test failed',
                    ]);
                }
            },
        },
    );

export const useDataSourceForVersion = sourceVersion =>
    useSnackQuery(
        ['dataSources'],
        () => getRequest('/api/datasources/'),
        snackBarMessages.fetchSourcesError,
        {
            select: data => {
                if (sourceVersion) {
                    const source = data.sources.find(
                        s => s.id === sourceVersion.data_source,
                    );
                    return source;
                }
                return null;
            },
        },
    );<|MERGE_RESOLUTION|>--- conflicted
+++ resolved
@@ -9,12 +9,9 @@
 import { errorSnackBar } from '../../constants/snackBars';
 import snackBarMessages from '../../components/snackBars/messages';
 import { fetchCurrentUser } from '../users/actions';
-<<<<<<< HEAD
 import { useSnackMutation, useSnackQuery } from 'Iaso/libs/apiHooks';
-=======
-import { useSnackMutation, useSnackQuery } from '../../libs/apiHooks';
 import { getValues } from '../../hooks/form';
->>>>>>> 1160b9a7
+
 
 /**
  *
