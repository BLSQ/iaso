--- conflicted
+++ resolved
@@ -1022,8 +1022,6 @@
         defaultMessage:
             'No date found in campaign data, using default value based on round date',
     },
-<<<<<<< HEAD
-=======
     noDateFound: {
         id: 'iaso.polio.placeholder.noDateFound',
         defaultMessage: 'No date found',
@@ -1041,7 +1039,6 @@
         id: 'iaso.polio.badRoundNumbers',
         defaultMessage: 'Forms with the wrong round number',
     },
->>>>>>> 08e95e30
 });
 
 export default MESSAGES;