name: Iaso-backend-dev
trigger:
- develop

resources:
  containers:
    - container: postgis
      image: postgis/postgis:12-3.3
      env:
        POSTGRES_USER: postgres
        POSTGRES_PASSWORD: postgres
        POSTGRES_DB: does_not_matter
      ports:
        - 5432:5432
      # needed because the postgres container does not provide a health check
      options: --health-cmd pg_isready --health-interval 10s --health-timeout 5s --health-retries 5

variables:
  tag: '$(Build.BuildId)'

pool:
  vmImage: ubuntu-24.04

services:
  postgres: postgis

steps:
- task: NodeTool@0
  inputs:
    versionSpec: '22.18.0'
  displayName: 'Install Node.js'

- script: |
    npm install -g npm@10.9.3
    node -v
    npm -v
    npm ci
    npm test -- --reporter xunit --reporter-option output=npm-test.xml
  displayName: 'npm install and run test'

- task: PublishTestResults@2
  condition: succeededOrFailed()
  inputs:
    testResultsFiles: "**/npm-test.xml"
    testRunTitle: 'Npm test results'

- task: UsePythonVersion@0
  inputs:
   versionSpec: '3.9'
   addToPath: true
   architecture: 'x64'

- script: |
    sudo apt-get update
    sudo apt --fix-missing install gdal-bin
  displayName: 'install gdal'

- script: |
    python --version
    python -m venv ./venv
    . ./venv/bin/activate && pip install -U pip
  displayName: 'install pip'

- script: |
    . ./venv/bin/activate && pip install -r requirements.txt  && pip install -r requirements-dev.txt
    pip install unittest-xml-reporting
  displayName: 'install requirements'

- script: pip list
  displayName: 'Environment info'

- script: |
    . ./venv/bin/activate && ruff check .
  displayName: 'Check formatting with ruff'

# Setting the details for the health page
- task: Bash@3
  inputs:
    targetType: 'inline'
    script: |
      ./scripts/set_version.sh
  displayName: 'Set Version Info for Health'


# The secret key is done with an export because Azure pipelines will
# remove all env variables that start with SECRET_
- script: |
    export SECRET_KEY=${SECRETKEY}
    export DJANGO_SUPERUSER_PASSWORD=${DJANGO_SUPERUSER_PASSWORD}
    export DJANGO_SUPERUSER_USERNAME=${DJANGO_SUPERUSER_USERNAME}
    export DJANGO_SUPERUSER_EMAIL=${DJANGO_SUPERUSER_EMAIL}
    . ./venv/bin/activate &&  python manage.py migrate
    . ./venv/bin/activate &&  python manage.py createcachetable
    . ./venv/bin/activate &&  python manage.py test --testrunner xmlrunner.extra.djangotestrunner.XMLTestRunner --no-input
    . ./venv/bin/activate &&  python manage.py makemigrations --check
    . ./venv/bin/activate &&  python manage.py createsuperuser --noinput
  displayName: 'Django tests'
  condition: succeededOrFailed()
  env:
    IASO_ENVIRONMENT: development
    RDS_DB_NAME: does_not_matter
    SECRETKEY: secret-only-used-in-azure-pipeline
    DEBUG: true
    DJANGO_SETTINGS_MODULE: hat.settings
    RDS_PASSWORD: postgres
    RDS_HOSTNAME: localhost
    RDS_PORT: 5432
    RDS_USERNAME: postgres
    CACHE: false
    DEV_SERVER: true
    VERSION_NAME: test
    PLUGINS: polio,wfp
    DJANGO_SUPERUSER_USERNAME: adm
    DJANGO_SUPERUSER_EMAIL: adm@example.com
    DJANGO_SUPERUSER_PASSWORD: $(DJANGO_SUPERUSER_PASSWORD)
    DISABLE_PASSWORD_LOGINS: true
    USE_CELERY: true

- task: PublishTestResults@2
  condition: succeededOrFailed()
  inputs:
    testResultsFiles: "**/TEST-*.xml"
    testRunTitle: 'Python $(PYTHON_VERSION)'

<<<<<<< HEAD
=======
# --- Free disk on / (dev/root) BEFORE docker build ---
- script: |
    echo "Before cleanup:"
    df -h
    echo "Removing large preinstalled SDKs..."
    sudo rm -rf /usr/local/lib/android || true
    sudo rm -rf /usr/share/dotnet      || true
    sudo rm -rf /usr/lib/jvm           || true
    sudo rm -rf /opt/ghc               || true
    sudo rm -rf /opt/hostedtoolcache   || true
    sudo apt-get clean
    sudo rm -rf /var/lib/apt/lists/*
    echo "After cleanup:"
    df -h
  displayName: 'Free disk space on hosted agent'

>>>>>>> cd56b15a
- script: |
    echo "Disk space before Docker cleanup:"
    df -h
    echo "Cleaning up Docker system to free space..."
<<<<<<< HEAD
    docker system prune -af --volumes
=======
    docker system prune -af --volumes || true
>>>>>>> cd56b15a
    echo "Disk space after Docker cleanup:"
    df -h
  displayName: 'Clean up Docker system'

<<<<<<< HEAD
- script: docker build -t dev-coda2 --target prod -f $(Build.SourcesDirectory)/docker/bundle/Dockerfile .
=======
- script: |
    docker build -t dev-coda2 --target prod -f $(Build.SourcesDirectory)/docker/bundle/Dockerfile .
>>>>>>> cd56b15a
  env:
    VERSION_NAME: test
  displayName: 'Build docker image'

# Save the Docker image compressed to reduce disk usage
- script: |
    mkdir -p $(Build.ArtifactStagingDirectory)/image
    docker save dev-coda2 | gzip > $(Build.ArtifactStagingDirectory)/image/dev-coda2.tar.gz
    ls -lh $(Build.ArtifactStagingDirectory)/image/dev-coda2.tar.gz
  displayName: 'Save docker image (compressed)'

# Copy static files efficiently (no bind mounts)
- script: |
    cid=$(docker create dev-coda2)
    mkdir -p $(Build.ArtifactStagingDirectory)/static_artifact
    docker cp "$cid":/opt/app/static $(Build.ArtifactStagingDirectory)/static_artifact/
    docker rm "$cid" || true
  displayName: 'Copy static files from docker'

- script: |
    echo "Disk space before cleanup:"
    df -h
    echo "Removing Docker image to free space..."
    docker rmi dev-coda2 || true
    docker system prune -af --volumes || true
    echo "Disk space after cleanup:"
    df -h
  displayName: 'Clean up Docker image'

- script: docker run -v $(Build.ArtifactStagingDirectory)/static:/opt/mount --rm --entrypoint bash dev-coda2 -c "cp -R /opt/app/static /opt/mount/"
  displayName: 'Copy static files from docker'

- script: |
    echo "Disk space before cleanup:"
    df -h
    echo "Removing Docker image to free space..."
    docker rmi dev-coda2 || true
    echo "Disk space after cleanup:"
    df -h
  displayName: 'Clean up Docker image'

- task: PublishBuildArtifacts@1
  inputs:
    pathtoPublish: '$(Build.ArtifactStagingDirectory)/image'
    artifactName: dev-coda2

- task: PublishBuildArtifacts@1
  inputs:
    pathtoPublish: '$(Build.ArtifactStagingDirectory)/static_artifact'
    artifactName: dev-coda2-static
  displayName: 'Publish static files'
<|MERGE_RESOLUTION|>--- conflicted
+++ resolved
@@ -122,8 +122,6 @@
     testResultsFiles: "**/TEST-*.xml"
     testRunTitle: 'Python $(PYTHON_VERSION)'
 
-<<<<<<< HEAD
-=======
 # --- Free disk on / (dev/root) BEFORE docker build ---
 - script: |
     echo "Before cleanup:"
@@ -140,26 +138,17 @@
     df -h
   displayName: 'Free disk space on hosted agent'
 
->>>>>>> cd56b15a
 - script: |
     echo "Disk space before Docker cleanup:"
     df -h
     echo "Cleaning up Docker system to free space..."
-<<<<<<< HEAD
-    docker system prune -af --volumes
-=======
     docker system prune -af --volumes || true
->>>>>>> cd56b15a
     echo "Disk space after Docker cleanup:"
     df -h
   displayName: 'Clean up Docker system'
 
-<<<<<<< HEAD
-- script: docker build -t dev-coda2 --target prod -f $(Build.SourcesDirectory)/docker/bundle/Dockerfile .
-=======
 - script: |
     docker build -t dev-coda2 --target prod -f $(Build.SourcesDirectory)/docker/bundle/Dockerfile .
->>>>>>> cd56b15a
   env:
     VERSION_NAME: test
   displayName: 'Build docker image'
@@ -189,18 +178,6 @@
     df -h
   displayName: 'Clean up Docker image'
 
-- script: docker run -v $(Build.ArtifactStagingDirectory)/static:/opt/mount --rm --entrypoint bash dev-coda2 -c "cp -R /opt/app/static /opt/mount/"
-  displayName: 'Copy static files from docker'
-
-- script: |
-    echo "Disk space before cleanup:"
-    df -h
-    echo "Removing Docker image to free space..."
-    docker rmi dev-coda2 || true
-    echo "Disk space after cleanup:"
-    df -h
-  displayName: 'Clean up Docker image'
-
 - task: PublishBuildArtifacts@1
   inputs:
     pathtoPublish: '$(Build.ArtifactStagingDirectory)/image'
