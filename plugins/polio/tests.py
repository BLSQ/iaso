<<<<<<< HEAD
=======
from rest_framework import status
from iaso import models as m
from django.utils.timezone import now
>>>>>>> a8fd7c4d
from rest_framework.test import APIClient
from unittest import mock
from iaso.test import APITestCase, TestCase
from iaso.models import Account
from .preparedness.exceptions import InvalidFormatError
from .models import Campaign, Preparedness, Round
from .preparedness.calculator import get_preparedness_score
import json


class PolioAPITestCase(APITestCase):
    @classmethod
    def setUpTestData(cls):
<<<<<<< HEAD
        account = Account.objects.create(name="Global Health Initiative")
        cls.yoda = cls.create_user_with_profile(username="yoda", account=account, permissions=["iaso_forms"])

=======
        cls.data_source = m.DataSource.objects.create(name="Default source")

        cls.now = now()

        cls.source_version_1 = m.SourceVersion.objects.create(data_source=cls.data_source, number=1)
        cls.source_version_2 = m.SourceVersion.objects.create(data_source=cls.data_source, number=2)

        account = Account.objects.create(name="Global Health Initiative", default_version=cls.source_version_1)
        cls.yoda = cls.create_user_with_profile(username="yoda", account=account, permissions=["iaso_forms"])

        cls.org_units = []
        cls.org_units.append(
            m.OrgUnit.objects.create(
                org_unit_type=m.OrgUnitType.objects.create(name="Jedi Council", short_name="Cnc"),
                version=cls.source_version_1,
                name="Jedi Council A",
                validation_status=m.OrgUnit.VALIDATION_VALID,
                source_ref="PvtAI4RUMkr",
            )
        )
        cls.org_units.append(
            m.OrgUnit.objects.create(
                org_unit_type=m.OrgUnitType.objects.create(name="Jedi Council", short_name="Cnc"),
                version=cls.source_version_1,
                name="Jedi Council A",
                validation_status=m.OrgUnit.VALIDATION_VALID,
                source_ref="PvtAI4RUMkr",
            )
        )

>>>>>>> a8fd7c4d
    def setUp(self):
        """Make sure we have a fresh client at the beginning of each test"""
        self.client = APIClient()
        self.client.force_authenticate(self.yoda)

    @mock.patch("plugins.polio.serializers.get_national_level_preparedness", return_value={})
    @mock.patch("plugins.polio.serializers.get_regional_level_preparedness", return_value={})
    @mock.patch("plugins.polio.serializers.open_sheet_by_url", return_value={})
    def test_preview_preparedness(self, mock_open_sheet_by_url, *_):
        url = "https://docs.google.com/spreadsheets/d/1"
        response = self.client.post("/api/polio/campaigns/preview_preparedness/", {"google_sheet_url": url})
        self.assertEqual(response.status_code, 200)
        mock_open_sheet_by_url.assert_called_with(url)

    @mock.patch("plugins.polio.serializers.get_national_level_preparedness", return_value={})
    @mock.patch("plugins.polio.serializers.get_regional_level_preparedness", return_value={})
    @mock.patch("plugins.polio.serializers.open_sheet_by_url", return_value={})
    def test_preview_invalid_document(self, mock_open_sheet_by_url, *_):
        url = "https://docs.google.com/spreadsheets/d/1"
        error_message = "Error test_preview_invalid_document"
        mock_open_sheet_by_url.side_effect = InvalidFormatError(error_message)
        response = self.client.post("/api/polio/campaigns/preview_preparedness/", {"google_sheet_url": url})
        mock_open_sheet_by_url.assert_called_with(url)
        self.assertEqual(response.status_code, 400)
        self.assertEqual(response.json().get("non_field_errors"), [error_message])

    def test_create_campaign(self):
        self.assertEqual(Campaign.objects.count(), 0)

        payload = {
            "obr_name": "obr_name",
            "detection_status": "PENDING",
            "round_one": {},
            "round_two": {},
        }
        response = self.client.post("/api/polio/campaigns/", payload, format="json")

        self.assertEqual(response.status_code, 201)
        self.assertEqual(Campaign.objects.count(), 1)

    def test_create_campaign_with_preparedness_data(self):
        self.assertEqual(Preparedness.objects.count(), 0)
        preparedness = {
            "spreadsheet_url": "https://docs.google.com/spreadsheets/d/1",
            "national_score": 10,
            "regional_score": 80,
            "district_score": 70,
            "payload": json.dumps({}),
        }

        payload = {
            "obr_name": "obr_name",
            "detection_status": "PENDING",
            "preparedness_data": preparedness,
            "round_one": {},
            "round_two": {},
        }
        response = self.client.post("/api/polio/campaigns/", payload, format="json")

        self.assertEqual(response.status_code, 201)
        self.assertEqual(Preparedness.objects.count(), 1)

    def test_refresh_preparedness_data(self):
        self.assertEqual(Preparedness.objects.count(), 0)
        campaign = Campaign.objects.create(
            obr_name="obr_name",
            detection_status="PENDING",
            round_one=Round.objects.create(),
            round_two=Round.objects.create(),
        )

        preparedness = {
            "spreadsheet_url": "https://docs.google.com/spreadsheets/d/1",
            "national_score": 10,
            "regional_score": 80,
            "district_score": 70,
            "payload": json.dumps({}),
        }

        payload = {
            "obr_name": "obr_name",
            "detection_status": "PENDING",
            "preparedness_data": preparedness,
            "round_one": {},
            "round_two": {},
        }
        response = self.client.put(f"/api/polio/campaigns/{campaign.pk}/", payload, format="json")
        self.assertEqual(response.status_code, 200)
        self.assertEqual(campaign.preparedness_set.count(), 1)

<<<<<<< HEAD
=======
    def test_can_create_and_update_campaign_with_orgunits_group(self):
        """
        Ensure we can create a new campaign object with org units group
        """

        self.client.force_authenticate(self.yoda)

        response = self.client.post(
            f"/api/polio/campaigns/",
            data={
                "round_one": {},
                "round_two": {},
                "obr_name": "campaign with org units",
                "group": {"name": "hidden group", "org_units": [self.org_units[0].id]},
            },
            format="json",
        )

        self.assertEqual(response.status_code, status.HTTP_201_CREATED)
        self.assertEqual(Campaign.objects.count(), 1)
        self.assertEqual(Campaign.objects.get().obr_name, "campaign with org units")
        self.assertEqual(Campaign.objects.get().group.name, "hidden group")
        self.assertEqual(Campaign.objects.get().group.org_units.count(), 1)

        response = self.client.put(
            f"/api/polio/campaigns/" + str(Campaign.objects.get().id) + "/",
            data={
                "round_one": {},
                "round_two": {},
                "obr_name": "campaign with org units",
                "group": {"name": "hidden group", "org_units": map(lambda org_unit: org_unit.id, self.org_units)},
            },
            format="json",
        )

        self.assertEqual(response.status_code, status.HTTP_200_OK)
        self.assertEqual(Campaign.objects.get().group.org_units.count(), 2)

>>>>>>> a8fd7c4d

class CampaignCalculatorTestCase(TestCase):
    def setUp(self) -> None:
        with open("./plugins/polio/preparedness/test_data/example1.json", "r") as json_data:
            self.preparedness_preview = json.load(json_data)

    def test_national_score(self):
        result = get_preparedness_score(self.preparedness_preview)
        self.assertEqual(result["national_score"], 93)

    def test_regional_score(self):
        result = get_preparedness_score(self.preparedness_preview)
        self.assertEqual(result["regional_score"], 68.4)

    def test_district_score(self):
        result = get_preparedness_score(self.preparedness_preview)
        self.assertAlmostEqual(result["district_score"], 56.25)<|MERGE_RESOLUTION|>--- conflicted
+++ resolved
@@ -1,9 +1,6 @@
-<<<<<<< HEAD
-=======
 from rest_framework import status
 from iaso import models as m
 from django.utils.timezone import now
->>>>>>> a8fd7c4d
 from rest_framework.test import APIClient
 from unittest import mock
 from iaso.test import APITestCase, TestCase
@@ -17,11 +14,6 @@
 class PolioAPITestCase(APITestCase):
     @classmethod
     def setUpTestData(cls):
-<<<<<<< HEAD
-        account = Account.objects.create(name="Global Health Initiative")
-        cls.yoda = cls.create_user_with_profile(username="yoda", account=account, permissions=["iaso_forms"])
-
-=======
         cls.data_source = m.DataSource.objects.create(name="Default source")
 
         cls.now = now()
@@ -52,7 +44,6 @@
             )
         )
 
->>>>>>> a8fd7c4d
     def setUp(self):
         """Make sure we have a fresh client at the beginning of each test"""
         self.client = APIClient()
@@ -143,8 +134,6 @@
         self.assertEqual(response.status_code, 200)
         self.assertEqual(campaign.preparedness_set.count(), 1)
 
-<<<<<<< HEAD
-=======
     def test_can_create_and_update_campaign_with_orgunits_group(self):
         """
         Ensure we can create a new campaign object with org units group
@@ -183,7 +172,6 @@
         self.assertEqual(response.status_code, status.HTTP_200_OK)
         self.assertEqual(Campaign.objects.get().group.org_units.count(), 2)
 
->>>>>>> a8fd7c4d
 
 class CampaignCalculatorTestCase(TestCase):
     def setUp(self) -> None:
