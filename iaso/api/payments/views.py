--- conflicted
+++ resolved
@@ -99,19 +99,12 @@
     http_method_names = ["get", "post", "patch", "head", "options", "trace"]
 
     def get_queryset(self):
-<<<<<<< HEAD
-        user = self.request.user
-        localisation = user.iaso_profile.org_units
-        # Filter out PaymentLot with task because they're still being created by the worker
-        queryset = PaymentLot.objects.filter(task__isnull=True)
-=======
         payments = (
             Payment.objects.filter(created_by__iaso_profile__account=self.request.user.iaso_profile.account)
             .values_list("payment_lot_id", flat=True)
             .distinct()
         )
         queryset = PaymentLot.objects.filter(id__in=payments)
->>>>>>> 4c2074d1
 
         change_requests_prefetch = Prefetch(
             "payments__change_requests",
