--- conflicted
+++ resolved
@@ -46,14 +46,6 @@
         countries = OrgUnit.objects.filter_for_user_and_app_id(self.request.user).filter(
             org_unit_type__category="COUNTRY"
         )
-<<<<<<< HEAD
-        countries_without_group = countries.filter(countryusersgroup__isnull=True).values_list("id", flat=True)
-        if countries_without_group.exists():
-            groups_to_create = [CountryUsersGroup(country_id=country_id) for country_id in countries_without_group]
-            CountryUsersGroup.objects.bulk_create(groups_to_create, ignore_conflicts=True)
-
-        return CountryUsersGroup.objects.filter(country__in=countries)
-=======
         countries_without_group = countries.filter(countryusersgroup__isnull=True)
 
         if countries_without_group.exists():
@@ -62,5 +54,4 @@
 
         queryset = CountryUsersGroup.objects.select_related("country").prefetch_related("users", "teams")
 
-        return queryset.filter(country__in=countries)
->>>>>>> e1103724
+        return queryset.filter(country__in=countries)