--- conflicted
+++ resolved
@@ -433,15 +433,13 @@
         id: 'iaso.label.endPeriod',
         defaultMessage: 'end period',
     },
-<<<<<<< HEAD
     viewPage: {
         id: 'iaso.forms.viewpages',
         defaultMessage: 'View page',
-=======
+    },
     singlePerPeriodSelect: {
         id: 'iaso.form.label.singlePerPeriodSelect',
         defaultMessage: 'Please select an answer',
->>>>>>> 7c65df61
     },
 });
 
