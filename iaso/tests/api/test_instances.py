--- conflicted
+++ resolved
@@ -2209,47 +2209,6 @@
             status_code=status.HTTP_404_NOT_FOUND,
         )
 
-<<<<<<< HEAD
-    def test_check_bulk_push_gps_selected_ids_error_unknown_id(self):
-        self.client.force_authenticate(self.yoda)
-        probably_not_a_valid_id = 1234567980
-        response = self.client.get(
-            f"/api/instances/check_bulk_gps_push/?select_all=false&selected_ids={probably_not_a_valid_id}"
-        )
-        self.assertContains(
-            response,
-            f"Not found",
-            status_code=status.HTTP_404_NOT_FOUND,
-        )
-
-    def test_check_bulk_push_gps_selected_ids_error_wrong_account(self):
-        # Preparing new setup
-        new_account, new_data_source, _, new_project  = self.create_account_datasource_version_project("new source", "new account", "new project")
-        new_user, _, _ = self.create_base_users(new_account, ["iaso_submissions"])
-        new_org_unit = m.OrgUnit.objects.create(name="New Org Unit", source_ref="new org unit", validation_status="VALID")
-        new_form = m.Form.objects.create(name="new form", period_type=m.MONTH, single_per_period=True)
-        new_instance = self.create_form_instance(
-            form=new_form,
-            period="202001",
-            org_unit=new_org_unit,
-            project=new_project,
-            created_by=new_user,
-            export_id="Vzhn0nceudr",
-        )
-
-        self.client.force_authenticate(self.yoda)
-        # Checking instance from new account
-        response = self.client.get(
-            f"/api/instances/check_bulk_gps_push/?select_all=false&selected_ids={new_instance.id}"
-        )
-        self.assertContains(
-            response,
-            f"Not found",
-            status_code=status.HTTP_404_NOT_FOUND,
-        )
-
-=======
->>>>>>> a8fd3619
     def test_check_bulk_push_gps_selected_ids_warning_no_location(self):
         self.client.force_authenticate(self.yoda)
         # Linking these instances to some orgunits
@@ -2412,47 +2371,6 @@
             status_code=status.HTTP_404_NOT_FOUND,
         )
 
-<<<<<<< HEAD
-    def test_check_bulk_push_gps_unselected_ids_error_unknown_id(self):
-        self.client.force_authenticate(self.yoda)
-        probably_not_a_valid_id = 1234567980
-        response = self.client.get(
-            f"/api/instances/check_bulk_gps_push/?select_all=false&unselected_ids={probably_not_a_valid_id}"
-        )
-        self.assertContains(
-            response,
-            f"Not found",
-            status_code=status.HTTP_404_NOT_FOUND,
-        )
-
-    def test_check_bulk_push_gps_unselected_ids_error_wrong_account(self):
-        # Preparing new setup
-        new_account, new_data_source, _, new_project  = self.create_account_datasource_version_project("new source", "new account", "new project")
-        new_user, _, _ = self.create_base_users(new_account, ["iaso_submissions"])
-        new_org_unit = m.OrgUnit.objects.create(name="New Org Unit", source_ref="new org unit", validation_status="VALID")
-        new_form = m.Form.objects.create(name="new form", period_type=m.MONTH, single_per_period=True)
-        new_instance = self.create_form_instance(
-            form=new_form,
-            period="202001",
-            org_unit=new_org_unit,
-            project=new_project,
-            created_by=new_user,
-            export_id="Vzhn0nceudr",
-        )
-
-        self.client.force_authenticate(self.yoda)
-        # Checking instance from new account
-        response = self.client.get(
-            f"/api/instances/check_bulk_gps_push/?select_all=false&unselected_ids={new_instance.id}"
-        )
-        self.assertContains(
-            response,
-            f"Not found",
-            status_code=status.HTTP_404_NOT_FOUND,
-        )
-
-=======
->>>>>>> a8fd3619
     def test_check_bulk_push_gps_unselected_ids_warning_no_location(self):
         # Changing instance_1 org unit in order to be different from instance_2
         self.instance_1.org_unit = self.jedi_council_endor
