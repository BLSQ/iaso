import React, {
    ReactElement,
    useMemo,
    useState,
    FunctionComponent,
} from 'react';
import { textPlaceholder, useSafeIntl } from 'bluesquare-components';
import moment from 'moment';
import orderBy from 'lodash/orderBy';
import { Box } from '@mui/material';
import {
    InstanceForChangeRequest,
    NestedGroup,
    NestedOrgUnitType,
    NestedLocation,
    OrgUnitChangeRequestDetails,
} from '../types';
import { MarkerMap } from '../../../../components/maps/MarkerMapComponent';
import { LinkToOrgUnit } from '../../components/LinkToOrgUnit';
import { ShortOrgUnit } from '../../types/orgUnit';
import MESSAGES from '../messages';
import InstanceDetail from '../../../instances/compare/components/InstanceDetail';

export type NewOrgUnitField = {
    key: string;
    isChanged: boolean;
    isSelected: boolean;
    newValue: ReactElement | string;
    oldValue: ReactElement | string;
    label: string;
    order: number;
};

type UseNewFields = {
    newFields: NewOrgUnitField[];
    // eslint-disable-next-line no-unused-vars
    setSelected: (key: string) => void;
};

type ReferenceInstancesProps = {
    instances: InstanceForChangeRequest[];
};

const ReferenceInstances: FunctionComponent<ReferenceInstancesProps> = ({
    instances,
}) => {
    return (
        <>
            {!instances || (instances.length === 0 && textPlaceholder)}
            {instances.map(instance => (
                <Box mb={1} key={instance.id}>
                    <InstanceDetail
                        instanceId={`${instance.id}`}
<<<<<<< HEAD
                        minHeight="150px"
                        titleVariant="subtitle2"
=======
                        height="150px"
                        titleVariant="subtitle1"
>>>>>>> 732ea6dc
                    />
                </Box>
            ))}
        </>
    );
};
const getGroupsValue = (groups: NestedGroup[]): ReactElement | string => {
    return groups && groups.length > 0
        ? groups.map(group => group.name).join(', ')
        : textPlaceholder;
};

const getLocationValue = (location: NestedLocation): ReactElement => {
    return (
        <MarkerMap
            longitude={location.longitude}
            latitude={location.latitude}
            maxZoom={8}
            mapHeight={300}
        />
    );
};

export const useNewFields = (
    changeRequest?: OrgUnitChangeRequestDetails,
): UseNewFields => {
    const { formatMessage } = useSafeIntl();
    const [fields, setFields] = useState<NewOrgUnitField[]>([]);
    useMemo(() => {
        if (!changeRequest) {
            setFields([]);
            return;
        }
        const orgUnit = changeRequest.org_unit;
        const fieldDefinitions = {
            new_name: {
                label: formatMessage(MESSAGES.name),
                order: 1,
                formatValue: val => <span>{val.toString()}</span>,
            },
            new_parent: {
                label: formatMessage(MESSAGES.parent),
                order: 3,
                formatValue: val => (
                    <LinkToOrgUnit orgUnit={val as ShortOrgUnit} />
                ),
            },
            new_org_unit_type: {
                label: formatMessage(MESSAGES.orgUnitsType),
                order: 2,
                formatValue: val => (
                    <span>{(val as NestedOrgUnitType).short_name}</span>
                ),
            },
            new_groups: {
                label: formatMessage(MESSAGES.groups),
                order: 4,
                formatValue: val => (
                    <span>{getGroupsValue(val as NestedGroup[])}</span>
                ),
            },
            new_location: {
                label: formatMessage(MESSAGES.location),
                order: 5,
                formatValue: val => getLocationValue(val as NestedLocation),
            },
            new_opening_date: {
                label: formatMessage(MESSAGES.openingDate),
                order: 6,
                formatValue: val => <span>{moment(val).format('LTS')}</span>,
            },
            new_closed_date: {
                label: formatMessage(MESSAGES.closingDate),
                order: 7,
                formatValue: val => <span>{moment(val).format('LTS')}</span>,
            },
            new_reference_instances: {
                label: formatMessage(MESSAGES.multiReferenceInstancesLabel),
                order: 8,
                formatValue: val => (
                    <ReferenceInstances
                        instances={val as InstanceForChangeRequest[]}
                    />
                ),
            },
        };

        const newFields = orderBy(
            Object.entries(changeRequest).reduce<NewOrgUnitField[]>(
                (acc, [key, value]) => {
                    const originalKey = key.replace('new_', '');
                    const fieldDef = fieldDefinitions[key];
                    if (fieldDef) {
                        let oldValue = textPlaceholder;
                        if (
                            changeRequest.status === 'approved' &&
                            changeRequest[`old_${originalKey}`]
                        ) {
                            oldValue = fieldDef.formatValue(
                                changeRequest[`old_${originalKey}`],
                            );
                        } else if (orgUnit[originalKey]) {
                            oldValue = fieldDef.formatValue(
                                orgUnit[originalKey],
                            );
                        }
                        const isChanged = Array.isArray(value)
                            ? value.length > 0
                            : Boolean(value);
                        const newValue = isChanged
                            ? fieldDef.formatValue(value)
                            : oldValue;
                        const { label, order } = fieldDef;
                        acc.push({
                            key: originalKey,
                            label,
                            isChanged,
                            isSelected: false,
                            newValue,
                            oldValue,
                            order,
                        });
                    }
                    return acc;
                },
                [],
            ),
            ['order'],
            ['asc'],
        );

        setFields(newFields);
    }, [changeRequest, formatMessage]);

    const setSelected = key => {
        setFields(currentFields =>
            currentFields.map(field =>
                field.key === key
                    ? { ...field, isSelected: !field.isSelected }
                    : field,
            ),
        );
    };
    return { newFields: fields, setSelected };
};<|MERGE_RESOLUTION|>--- conflicted
+++ resolved
@@ -51,13 +51,8 @@
                 <Box mb={1} key={instance.id}>
                     <InstanceDetail
                         instanceId={`${instance.id}`}
-<<<<<<< HEAD
-                        minHeight="150px"
+                        height="150px"
                         titleVariant="subtitle2"
-=======
-                        height="150px"
-                        titleVariant="subtitle1"
->>>>>>> 732ea6dc
                     />
                 </Box>
             ))}
