import json

import gspread.utils  # type: ignore
from django.contrib import admin
from django.contrib.admin import widgets
from django.db import models
from django.utils.safestring import mark_safe

from .budget.models import MailTemplate, BudgetStepLink, BudgetStepFile, BudgetStep, WorkflowModel, BudgetProcess
from .models import (
    Campaign,
    ReasonForDelay,
    RoundDateHistoryEntry,
    Round,
    Config,
    CountryUsersGroup,
    URLCache,
    SpreadSheetImport,
    CampaignGroup,
    VaccineAuthorization,
)

from iaso.admin import IasoJSONEditorWidget


class CampaignAdmin(admin.ModelAdmin):
    raw_id_fields = ("initial_org_unit",)
    formfield_overrides = {
        models.ForeignKey: {"widget": widgets.AdminTextInputWidget},
    }
    list_filter = ["virus", "detection_status", "risk_assessment_status", "budget_status"]

    def save_model(self, request, obj: Campaign, form, change):
        obj.update_geojson_field()
        super().save_model(request, obj, form, change)

    @admin.action(description="Force update of geojson field")
    def force_update_campaign_shape(self, request, queryset):
        c: Campaign
        for c in queryset:
            c.update_geojson_field()
            c.save()
        self.message_user(request, f"GeoJson of {queryset.count()} campaign updated")

    actions = [force_update_campaign_shape]


class SpreadSheetImportAdmin(admin.ModelAdmin):
    list_filter = ["spread_id", "created_at"]
    list_display = ["spread_id", "title", "created_at", "url"]
    readonly_fields = ["title", "table"]
    formfield_overrides = {models.JSONField: {"widget": IasoJSONEditorWidget}}

    def title(self, obj: SpreadSheetImport):
        return obj.content["title"]

    def table(self, obj: SpreadSheetImport):
        # Write a get-method for a list of module names in the class Profile
        # return HTML string which will be display in the form
        # for sheet in self.content['sheets']:
        html = ""

        for sheet in obj.content["sheets"]:
            html += f'<details open><summary><b>{sheet["title"]}</b></summary><table>'
            try:
                if not sheet["values"]:
                    html += "Empty</table></details>"
                    continue

                values = gspread.utils.fill_gaps(sheet["values"])

                html += "<tr><td></td>"
                for col_num in range(len(values[0])):
                    html += f"<td>{col_num}</td>"
                html += "</tr>"

                for row_num, row in enumerate(values):
                    html += f"<tr><td>{row_num}</td>"

                    for col in row:
                        html += f"<td>{col}</td>\n"
                    html += "</tr>"

            except Exception as e:
                print(e)
                html += f"<error>render error: {e}</error>"
                html += f'<pre>{sheet["values"]}</pre>'
            html += "</table></details>"

        # print(html)
        return mark_safe(html)


class CampaignGroupAdmin(admin.ModelAdmin):
    pass


class MailTemplateAdmin(admin.ModelAdmin):
    pass


class BudgetStepLinkAdminInline(admin.TabularInline):
    model = BudgetStepLink
    extra = 0


class BudgetStepFileAdminInline(admin.TabularInline):
    model = BudgetStepFile
    extra = 0


class BudgetStepAdmin(admin.ModelAdmin):
    inlines = [
        BudgetStepFileAdminInline,
        BudgetStepLinkAdminInline,
    ]
    list_display = ["campaign", "transition_key", "created_by", "created_at", "deleted_at"]


class WorkflowAdmin(admin.ModelAdmin):
    formfield_overrides = {models.JSONField: {"widget": IasoJSONEditorWidget}}


class ConfigAdmin(admin.ModelAdmin):
    raw_id_fields = ["users"]
    formfield_overrides = {models.JSONField: {"widget": IasoJSONEditorWidget}}


class VaccineAuthorizationsAdmin(admin.ModelAdmin):
    model = VaccineAuthorization
    raw_id_fields = ("country",)


<<<<<<< HEAD
class BudgetProcessesAdmin(admin.ModelAdmin):
    model = BudgetProcess
    raw_id_fields = ("rounds", "teams")


class RoundAdmin(admin.ModelAdmin):
    mode = Round
    list_display = ["id", "started_at", "ended_at"]
=======
@admin.register(ReasonForDelay)
class ReasonForDelayAdmin(admin.ModelAdmin):
    model = ReasonForDelay
>>>>>>> c14d9b58


admin.site.register(Campaign, CampaignAdmin)
admin.site.register(CampaignGroup, CampaignGroupAdmin)
admin.site.register(Config, ConfigAdmin)
admin.site.register(Round, RoundAdmin)
admin.site.register(RoundDateHistoryEntry)
admin.site.register(CountryUsersGroup)
admin.site.register(URLCache)
admin.site.register(SpreadSheetImport, SpreadSheetImportAdmin)
admin.site.register(BudgetStep, BudgetStepAdmin)
admin.site.register(MailTemplate, MailTemplateAdmin)
admin.site.register(WorkflowModel, WorkflowAdmin)
admin.site.register(VaccineAuthorization, VaccineAuthorizationsAdmin)
admin.site.register(BudgetProcess, BudgetProcessesAdmin)<|MERGE_RESOLUTION|>--- conflicted
+++ resolved
@@ -131,7 +131,6 @@
     raw_id_fields = ("country",)
 
 
-<<<<<<< HEAD
 class BudgetProcessesAdmin(admin.ModelAdmin):
     model = BudgetProcess
     raw_id_fields = ("rounds", "teams")
@@ -140,11 +139,9 @@
 class RoundAdmin(admin.ModelAdmin):
     mode = Round
     list_display = ["id", "started_at", "ended_at"]
-=======
 @admin.register(ReasonForDelay)
 class ReasonForDelayAdmin(admin.ModelAdmin):
     model = ReasonForDelay
->>>>>>> c14d9b58
 
 
 admin.site.register(Campaign, CampaignAdmin)
