import React, { useCallback, useEffect, useMemo, useState } from 'react';
import {
    Table,
    textPlaceholder,
    IconButton as IconButtonComponent,
    ColumnText,
    LoadingSpinner,
} from 'bluesquare-components';
import 'react-table/react-table.css';
import {
    Box,
    Button,
    Dialog,
    DialogActions,
    DialogContent,
    DialogTitle,
    FormControl,
    FormControlLabel,
    FormGroup,
    Switch,
    Grid,
    InputAdornment,
    InputLabel,
    OutlinedInput,
    Tab,
    Tabs,
    Typography,
    TableContainer,
    Table as MuiTable,
    TableHead,
    TableBody,
    TableRow,
    TableCell, 
    TablePagination,
} from '@material-ui/core';
import { merge } from 'lodash';
import AddIcon from '@material-ui/icons/Add';
import DownloadIcon from '@material-ui/icons/GetApp';
import Clear from '@material-ui/icons/Clear';

import { Field, FormikProvider, useFormik, useFormikContext } from 'formik';
import * as yup from 'yup';
import SearchIcon from '@material-ui/icons/Search';
import { useDebounce } from 'use-debounce';
import {
    DateInput,
    ResponsibleField,
    PaymentField,
    Select,
    StatusField,
    RABudgetStatusField,
    TextInput,
} from './Inputs';
import { MapComponent } from './MapComponent/MapComponent';

import { polioVacines, polioViruses } from '../constants/virus';
import { useGetCampaigns } from '../hooks/useGetCampaigns';
import { OrgUnitsLevels } from './Inputs/OrgUnitsSelect';
import { useSaveCampaign } from '../hooks/useSaveCampaign';
import { useRemoveCampaign } from '../hooks/useRemoveCampaign';
import { useStyles } from '../styles/theme';
import { PreparednessForm } from '../forms/PreparednessForm';
import { useGetRegionGeoJson } from '../hooks/useGetRegionGeoJson';
import MESSAGES from '../constants/messages';
import { convertEmptyStringToNull } from '../utils/convertEmptyStringToNull';

import TopBar from '../../../../../hat/assets/js/apps/Iaso/components/nav/TopBarComponent';

const round_shape = yup.object().shape({
    started_at: yup.date().nullable(),
    ended_at: yup
        .date()
        .nullable()
        .min(yup.ref('started_at'), "end date can't be before start date"),
    mop_up_started_at: yup.date().nullable(),
    mop_up_ended_at: yup
        .date()
        .nullable()
        .min(
            yup.ref('mop_up_started_at'),
            "end date can't be before start date",
        ),
    im_started_at: yup.date().nullable(),
    im_ended_at: yup
        .date()
        .nullable()
        .min(yup.ref('im_started_at'), "end date can't be before start date"),
    lqas_started_at: yup.date().nullable(),
    lqas_ended_at: yup
        .date()
        .nullable()
        .min(yup.ref('lqas_started_at'), "end date can't be before start date"),
    target_population: yup.number().nullable().min(0).integer(),
    cost: yup.number().nullable().min(0).integer(),
});

const schema = yup.object().shape({
    epid: yup.string().nullable(),
    obr_name: yup.string().trim().required(),
    description: yup.string().nullable(),
    onset_at: yup.date().nullable(),
    three_level_call_at: yup.date().nullable(),

    cvdpv_notified_at: yup.date().nullable(),
    cvdpv2_notified_at: yup.date().nullable(),

    pv_notified_at: yup.date().nullable(),
    pv2_notified_at: yup.date().nullable(),

    detection_first_draft_submitted_at: yup.date().nullable(),
    detection_rrt_oprtt_approval_at: yup.date().nullable(),

    investigation_at: yup.date().nullable(),
    risk_assessment_first_draft_submitted_at: yup.date().nullable(),
    risk_assessment_rrt_oprtt_approval_at: yup.date().nullable(),
    ag_nopv_group_met_at: yup.date().nullable(),
    dg_authorized_at: yup.date().nullable(),

    spreadsheet_url: yup.string().url().nullable(),

    eomg: yup.date().nullable(),
    budget_submitted_at: yup.date().nullable(),
    district_count: yup.number().nullable().positive().integer(),
    no_regret_fund_amount: yup.number().nullable().positive().integer(),

    round_one: round_shape,
    round_two: round_shape,
});

const PageAction = ({ icon: Icon, onClick, children }) => {
    const classes = useStyles();

    return (
        <Button
            variant="contained"
            color="primary"
            onClick={onClick}
            className={classes.pageAction}
        >
            <Icon className={classes.buttonIcon} />
            {children}
        </Button>
    );
};

const defaultToZero = value => (value === '' ? 0 : value);

const BaseInfoForm = () => {
    const classes = useStyles();

    return (
        <>
            <Grid container spacing={2}>
                <Grid xs={12} item>
                    <Typography>
                        Enter information about the new outbreak response
                    </Typography>
                </Grid>
                <Grid container direction="row" item spacing={2}>
                    <Grid xs={12} md={6} item>
                        <Field
                            label="EPID"
                            name="epid"
                            component={TextInput}
                            className={classes.input}
                        />

                        <Field
                            label="OBR Name"
                            name="obr_name"
                            component={TextInput}
                            className={classes.input}
                        />
                    </Grid>
                    <Grid item xs={12} md={6}>
                        <Field
                            label="Virus"
                            name="virus"
                            className={classes.input}
                            options={polioViruses}
                            component={Select}
                        />
                        <Field
                            label="Vacines"
                            name="vacine"
                            options={polioVacines}
                            component={Select}
                        />
                    </Grid>
                </Grid>
                <Grid item xs={12} md={6}>
                    <Field
                        className={classes.input}
                        label="Description"
                        name="description"
                        component={TextInput}
                    />
                    <Field
                        className={classes.input}
                        label="GPEI Coordinator"
                        name="gpei_coordinator"
                        component={TextInput}
                    />
                    <Field
                        className={classes.input}
                        label="GPEI Email"
                        name="gpei_email"
                        component={TextInput}
                    />
                    <Field
                        className={classes.input}
                        name="initial_org_unit"
                        component={OrgUnitsLevels}
                    />
                </Grid>
                <Grid container item spacing={2}>
                    <Grid item xs={12} md={6}>
                        <Field
                            className={classes.input}
                            label="Date of onset"
                            fullWidth
                            name="onset_at"
                            component={DateInput}
                        />
                        <Field
                            className={classes.input}
                            label="cVDPV Notifiation"
                            fullWidth
                            name="cvdpv_notified_at"
                            component={DateInput}
                        />
                    </Grid>
                    <Grid item xs={12} md={6}>
                        <Field
                            className={classes.input}
                            label="PV Notification"
                            fullWidth
                            name="pv_notified_at"
                            component={DateInput}
                        />
                        <Field
                            className={classes.input}
                            label="3 level call"
                            fullWidth
                            name="three_level_call_at"
                            component={DateInput}
                        />
                    </Grid>
                </Grid>
            </Grid>
        </>
    );
};
const DetectionForm = () => {
    return (
        <>
            <Grid container spacing={2}>
                <Grid container direction="row" item spacing={2}>
                    <Grid xs={12} md={6} item>
                        <Field
                            name="detection_status"
                            component={StatusField}
                        />
                    </Grid>
                    <Grid xs={12} md={6} item>
                        <Field
                            name="detection_responsible"
                            component={ResponsibleField}
                        />
                    </Grid>
                </Grid>
                <Grid item md={6}>
                    <Field
                        label="Date of onset"
                        fullWidth
                        name="onset_at"
                        component={DateInput}
                    />

                    <Field
                        label="PV2 Notification"
                        fullWidth
                        name="pv_notified_at"
                        component={DateInput}
                    />
                    <Field
                        label="cVDPV2 Notification"
                        fullWidth
                        name="cvdpv_notified_at"
                        component={DateInput}
                    />
                </Grid>
            </Grid>
        </>
    );
};

const selectedPathOptions = { color: 'lime' };
const unselectedPathOptions = { color: 'gray' };
const initialDistrict = { color: '#FF695C' };

const RiskAssessmentForm = () => {
    const classes = useStyles();
    useFormikContext();

    return (
        <>
            <Grid container spacing={2}>
                <Grid container direction="row" item spacing={2}>
                    <Grid xs={12} md={6} item>
                        <Field
                            name="risk_assessment_status"
                            component={RABudgetStatusField}
                        />
                    </Grid>
                    <Grid xs={12} md={6} item>
                        <Field
                            name="risk_assessment_responsible"
                            component={ResponsibleField}
                        />
                    </Grid>
                    <Grid xs={12} md={6} item>
                        <Field
                            label="Verification Score (/20)"
                            name="verification_score"
                            component={TextInput}
                            className={classes.input}
                        />
                    </Grid>
                </Grid>
                <Grid item md={6}>
                    <Field
                        label="Field Investigation Date"
                        name="investigation_at"
                        component={DateInput}
                        fullWidth
                    />
                    <Field
                        label="3 level call"
                        name="three_level_call_at"
                        component={DateInput}
                        fullWidth
                    />
                    <Field
                        label="1st Draft Submission"
                        name="risk_assessment_first_draft_submitted_at"
                        component={DateInput}
                        fullWidth
                    />
                    <Field
                        label="RRT/OPRTT Approval"
                        name="risk_assessment_rrt_oprtt_approval_at"
                        component={DateInput}
                        fullWidth
                    />
                    <Field
                        label="AG/nOPV Group"
                        name="ag_nopv_group_met_at"
                        component={DateInput}
                        fullWidth
                    />
                    <Field
                        label="DG Authorization"
                        name="dg_authorized_at"
                        component={DateInput}
                        fullWidth
                    />
                    <Field
                        label="Target population Round 1"
                        name="round_one.target_population"
                        component={TextInput}
                        className={classes.input}
                    />
                    <Field
                        label="Target population Round 2"
                        name="round_two.target_population"
                        component={TextInput}
                        className={classes.input}
                    />
                    <Field
                        label="Doses Requested (both rounds)"
                        name="doses_requested"
                        component={TextInput}
                        className={classes.input}
                    />
                </Grid>
            </Grid>
        </>
    );
};

const separate = (array, referenceArray) => {
    const result = {
        selected: [],
        unselected: [],
    };
    array.forEach(item => {
        if (referenceArray.includes(item)) {
            result.selected.push(item);
        } else {
            result.unselected.push(item);
        }
    });
    return result;
};

const ScopeForm = () => {
    const classes = useStyles();
    const [selectRegion, setSelectRegion] = useState(false);
    const { values, setFieldValue } = useFormikContext();
    // Group contains selected orgunits
    const { group = { org_units: [] } } = values;
    const [page, setPage] = useState(0);
    const [rowsPerPage, setRowsPerPage] = useState(10);
    const [sortBy, setSortBy] = useState("asc");

    const { data: shapes, isFetching } = useGetRegionGeoJson(
        values.org_unit?.country_parent?.id ||
            values.org_unit?.root?.id ||
            values.org_unit?.id,
    );

    const toggleRegionSelect = () => {
        setSelectRegion(!selectRegion);
    };

    const getShapeStyle = useCallback(
        shape => {
            return group.org_units.includes(shape.id)
                ? selectedPathOptions
                : values.org_unit?.id === shape.id
                ? initialDistrict
                : unselectedPathOptions;
        },
        [group, values.org_unit?.id],
    );

    const onSelectOrgUnit = useCallback(
        shape => {
            const { org_units } = group;
            let newOrgUnits;
            if (selectRegion) {
                const regionShapes = shapes
                    .filter(s => s.parent_id === shape.parent_id)
                    .map(s => s.id);
                const { selected, unselected } = separate(
                    regionShapes,
                    org_units,
                );
                const isRegionSelected =
                    selected.length === regionShapes.length;
                if (isRegionSelected) {
                    newOrgUnits = org_units.filter(
                        orgUnit => !regionShapes.includes(orgUnit),
                    );
                } else {
                    newOrgUnits = [...org_units, ...unselected];
                }
            } else if (org_units.find(org_unit => shape.id === org_unit)) {
                newOrgUnits = org_units.filter(orgUnit => orgUnit !== shape.id);
            } else {
<<<<<<< HEAD
                if (org_units.find(org_unit => shape.id === org_unit)) {
                    newOrgUnits = org_units.filter(
                        orgUnit => orgUnit !== shape.id,
                    );
                } else {
                    newOrgUnits = [...org_units, shape.id];
                }

=======
                newOrgUnits = [...org_units, shape.id];
>>>>>>> b257bb9c
            }

            setFieldValue('group', {
                ...group,
                org_units: newOrgUnits,
            });
        },
        [group, setFieldValue, selectRegion, shapes],
    );

<<<<<<< HEAD
    const handleSort = useCallback(()=>{
        if(sortBy==="asc"){
            setSortBy("desc");
        } else {
            setSortBy("asc");
        }
    },[sortBy])

    const handleChangePage = (event, newPage) => {
        setPage(newPage);
      };

    const handleChangeRowsPerPage = (event) => {
        setRowsPerPage(parseInt(event.target.value, 10));
        setPage(0);
    };

    const selectedShapes = sortBy==="asc"?
        shapes?.filter(shape => group.org_units.includes(shape.id)):
        shapes?.filter(shape => group.org_units.includes(shape.id)).reverse();
    return (
        <Grid container spacing={4}>
            <Grid xs={9} item>

=======
    return (
        <Grid container spacing={2}>
            <Grid xs={12} item>
>>>>>>> b257bb9c
                {isFetching && !shapes && <LoadingSpinner />}
                {!isFetching && !shapes && (
                    // FIXME should not be needed
                    <Typography>
                        Please save the Campaign before selecting scope.
                    </Typography>
                )}
                <MapComponent
                    shapes={shapes}
                    onSelectShape={onSelectOrgUnit}
                    getShapeStyle={getShapeStyle}
                />
            </Grid>
<<<<<<< HEAD

            <Grid xs={3} item >
                <TableContainer className={classes.districtList}>
                    <MuiTable stickyHeader size='small'>
                        <TableHead>
                            <TableRow>
                                <TableCell onClick={handleSort} variant="head">
                                    <Typography>District</Typography>
                                </TableCell>
                                <TableCell variant="head">
                                    Remove
                                </TableCell>
                            </TableRow>
                        </TableHead>
                        <TableBody>
                            {selectedShapes?.slice(page * rowsPerPage, page * rowsPerPage + rowsPerPage)
                                            .map((shape,i) => {
                                        return (<TableRow key={shape.id} className={i%2>0?classes.districtListRow:''}>
                                            <TableCell>{shape.name}</TableCell>
                                            <TableCell> 
                                                <Clear
                                                onClick={() =>
                                                    onSelectOrgUnit(shape)
                                                }
                                            /></TableCell>
                                        </TableRow>)
                                    })}
                        </TableBody>
                    </MuiTable>
                </TableContainer>
                <TablePagination
                    rowsPerPageOptions={[5, 10, 25]}
                    component="div"
                    count={selectedShapes?.length??0}
                    rowsPerPage={rowsPerPage}
                    page={page}
                    labelRowsPerPage="Rows"
                    onChangePage={handleChangePage}
                    onRowsPerPageChange={handleChangeRowsPerPage}
                    onChangeRowsPerPage={handleChangeRowsPerPage}>
                </TablePagination>
            </Grid>
=======
>>>>>>> b257bb9c
            <Grid container>
                <Grid xs={8} item>
                    <FormGroup>
                        <FormControlLabel
                            style={{ width: 'max-content' }}
                            control={
                                <Switch
                                    size="medium"
                                    checked={selectRegion}
                                    onChange={toggleRegionSelect}
                                    color="primary"
                                />
                            }
                            label="Select region"
                        />
                    </FormGroup>
                </Grid>
                <Grid xs={4} item>
                    {shapes && isFetching && (
                        <Typography align="right">Refreshing ...</Typography>
                    )}
                </Grid>
            </Grid>
        </Grid>
    );
};

const BudgetForm = () => {
    const classes = useStyles();

    const { values } = useFormikContext();

    const round1Cost = parseInt(
        defaultToZero(values?.round_one?.cost ?? 0),
        10,
    );
    const round2Cost = parseInt(
        defaultToZero(values?.round_two?.cost ?? 0),
        10,
    );

    const round1Population = parseInt(
        defaultToZero(values?.round_one?.target_population ?? 0),
        10,
    );
    const round2Population = parseInt(
        defaultToZero(values?.round_two?.target_population ?? 0),
        10,
    );

    const calculateRound1 = round1Cost > 0 && round1Population > 0;
    const calculateRound2 = round2Cost > 0 && round2Population > 0;

    const totalCost =
        (calculateRound1 ? round1Cost : 0) + (calculateRound2 ? round2Cost : 0);

    const totalPopulation =
        (calculateRound1 ? round1Population : 0) +
        (calculateRound2 ? round2Population : 0);

    const costRound1PerChild = calculateRound1
        ? (round1Cost / round1Population).toFixed(2)
        : 0;

    const costRound2PerChild = calculateRound2
        ? (round2Cost / round2Population).toFixed(2)
        : 0;

    const totalCostPerChild = (totalCost / totalPopulation).toFixed(2);

    return (
        <>
            <Grid container spacing={2}>
                <Grid container direction="row" item spacing={2}>
                    <Grid xs={12} md={6} item>
                        <Field
                            name="budget_status"
                            component={RABudgetStatusField}
                        />
                    </Grid>
                    <Grid xs={12} md={6} item>
                        <Field
                            name="budget_responsible"
                            component={ResponsibleField}
                        />
                    </Grid>
                </Grid>

                <Grid xs={12} md={6} item>
                    <Box mb={2}>
                        <Field
                            name="payment_mode"
                            component={PaymentField}
                            fullWidth
                        />
                    </Box>
                    <Field
                        label="Disbursed to CO (WHO)"
                        name="who_disbursed_to_co_at"
                        component={DateInput}
                        fullWidth
                    />
                    <Field
                        label="Disbursed to MOH (WHO)"
                        name="who_disbursed_to_moh_at"
                        component={DateInput}
                        fullWidth
                    />
                    <Field
                        label="Disbursed to CO (UNICEF)"
                        name="unicef_disbursed_to_co_at"
                        component={DateInput}
                        fullWidth
                    />
                    <Field
                        label="Disbursed to MOH (UNICEF)"
                        name="unicef_disbursed_to_moh_at"
                        component={DateInput}
                        fullWidth
                    />
                </Grid>

                <Grid item md={6}>
                    <Field
                        label="1st Draft Submission"
<<<<<<< HEAD
                        name="budget_first_draft_submitted_at"
=======
                        name="risk_assessment_first_draft_submitted_at"
>>>>>>> b257bb9c
                        component={DateInput}
                        fullWidth
                    />
                    <Field
                        label="RRT/OPRTT Approval"
<<<<<<< HEAD
                        name="budget_rrt_oprtt_approval_at"
=======
                        name="risk_assessment_rrt_oprtt_approval_at"
>>>>>>> b257bb9c
                        component={DateInput}
                        fullWidth
                    />

                    <Field
                        label="EOMG Group"
                        name="eomg"
                        component={DateInput}
                        fullWidth
                    />

                    <Field
                        label="Budget Submitted At"
                        name="budget_submitted_at"
                        component={DateInput}
                        fullWidth
                    />

                    <Field
                        label="District Count"
                        name="district_count"
                        component={TextInput}
                        className={classes.input}
                    />

                    <Field
                        label="No Regret Fund"
                        name="no_regret_fund_amount"
                        component={TextInput}
                        className={classes.input}
                    />

                    <Field
                        label="Cost Round 1"
                        name="round_one.cost"
                        component={TextInput}
                        className={classes.input}
                    />

                    <Field
                        label="Cost Round 2"
                        name="round_two.cost"
                        component={TextInput}
                        className={classes.input}
                    />

                    <Typography>
                        Cost/Child Round 1: $
                        {calculateRound1 ? costRound1PerChild : ' -'}
                    </Typography>
                    <Typography>
                        Cost/Child Round 2: $
                        {calculateRound2 ? costRound2PerChild : ' -'}
                    </Typography>
                    <Typography>
                        Cost/Child Total: $
                        {calculateRound1 || calculateRound2
                            ? totalCostPerChild
                            : ' -'}
                    </Typography>
                </Grid>
            </Grid>
        </>
    );
};

const Round1Form = () => {
    const classes = useStyles();

    return (
        <Grid container spacing={2}>
            <Grid xs={12} md={6} item>
                <Field
                    label="Round 1 Start"
                    name="round_one.started_at"
                    component={DateInput}
                    fullWidth
                />

                <Field
                    label="Round 1 End"
                    name="round_one.ended_at"
                    component={DateInput}
                    fullWidth
                />
                <Field
                    label="Mop Up Start"
                    name="round_one.mop_up_started_at"
                    component={DateInput}
                    fullWidth
                />
                <Field
                    label="Mop Up End"
                    name="round_one.mop_up_ended_at"
                    component={DateInput}
                    fullWidth
                />

                <Field
                    label="IM Start"
                    name="round_one.im_started_at"
                    component={DateInput}
                    fullWidth
                />

                <Field
                    label="IM End"
                    name="round_one.im_ended_at"
                    component={DateInput}
                    fullWidth
                />
            </Grid>
            <Grid xs={12} md={6} item>
                <Field
                    label="LQAS Start"
                    name="round_one.lqas_started_at"
                    component={DateInput}
                    fullWidth
                />

                <Field
                    label="LQAS End"
                    name="round_one.lqas_ended_at"
                    component={DateInput}
                    fullWidth
                />
                <Field
                    label="Districts passing LQAS"
                    name="round_one.lqas_district_passing"
                    component={TextInput}
                    className={classes.input}
                />
                <Field
                    label="Districts failing LQAS"
                    name="round_one.lqas_district_failing"
                    component={TextInput}
                    className={classes.input}
                />
                <Field
                    label="Main reason for non-vaccination"
                    name="round_one.main_awareness_problem"
                    component={TextInput}
                    className={classes.input}
                />
                <Field
                    label="% children missed IN household"
                    name="round_one.im_percentage_children_missed_in_household"
                    component={TextInput}
                    className={classes.input}
                />
                <Field
                    label="% children missed OUT OF household"
                    name="round_one.im_percentage_children_missed_out_household"
                    component={TextInput}
                    className={classes.input}
                />
                <Field
                    label="% children missed IN+OUT OF household"
                    name="round_one.im_percentage_children_missed_in_plus_out_household"
                    component={TextInput}
                    className={classes.input}
                />
                <Field
                    label="Awareness of campaign planning (%)"
                    name="round_one.awareness_of_campaign_planning"
                    component={TextInput}
                    className={classes.input}
                />
            </Grid>
        </Grid>
    );
};
const Round2Form = () => {
    const classes = useStyles();

    return (
        <Grid container spacing={2}>
            <Grid xs={12} md={6} item>
                <Field
                    label="Round 2 Start"
                    name="round_two.started_at"
                    component={DateInput}
                    fullWidth
                />

                <Field
                    label="Round 2 End"
                    name="round_two.ended_at"
                    component={DateInput}
                    fullWidth
                />
                <Field
                    label="Mop Up Start"
                    name="round_two.mop_up_started_at"
                    component={DateInput}
                    fullWidth
                />
                <Field
                    label="Mop Up End"
                    name="round_two.mop_up_ended_at"
                    component={DateInput}
                    fullWidth
                />
                <Field
                    label="IM Start"
                    name="round_two.im_started_at"
                    component={DateInput}
                    fullWidth
                />

                <Field
                    label="IM End"
                    name="round_two.im_ended_at"
                    component={DateInput}
                    fullWidth
                />
            </Grid>
            <Grid xs={12} md={6} item>
                <Field
                    label="LQAS Start"
                    name="round_two.lqas_started_at"
                    component={DateInput}
                    fullWidth
                />

                <Field
                    label="LQAS End"
                    name="round_two.lqas_ended_at"
                    component={DateInput}
                    fullWidth
                />
                <Field
                    label="Districts passing LQAS"
                    name="round_two.lqas_district_passing"
                    component={TextInput}
                    className={classes.input}
                />
                <Field
                    label="Districts failing LQAS"
                    name="round_two.lqas_district_failing"
                    component={TextInput}
                    className={classes.input}
                />
                <Field
                    label="Main reason for non-vaccination"
                    name="round_two.main_awareness_problem"
                    component={TextInput}
                    className={classes.input}
                />
                <Field
                    label="% children missed IN household"
                    name="round_two.im_percentage_children_missed_in_household"
                    component={TextInput}
                    className={classes.input}
                />
                <Field
                    label="% children missed OUT OF household"
                    name="round_two.im_percentage_children_missed_out_household"
                    component={TextInput}
                    className={classes.input}
                />
                <Field
                    label="% children missed IN+OUT OF household"
                    name="round_two.im_percentage_children_missed_in_plus_out_household"
                    component={TextInput}
                    className={classes.input}
                />
                <Field
                    label="Awareness of campaign planning (%)"
                    name="round_two.awareness_of_campaign_planning"
                    component={TextInput}
                    className={classes.input}
                />
            </Grid>
        </Grid>
    );
};

const Form = ({ children }) => {
    const classes = useStyles();

    return (
        <Box
            component="form"
            className={classes.form}
            noValidate
            autoComplete="off"
        >
            {children}
        </Box>
    );
};

const CreateEditDialog = ({ isOpen, onClose, selectedCampaign }) => {
    const { mutate: saveCampaign } = useSaveCampaign();

    const classes = useStyles();

    const handleSubmit = (values, helpers) =>
        saveCampaign(convertEmptyStringToNull(values), {
            onSuccess: () => {
                helpers.resetForm();
                onClose();
            },
        });

    const defaultValues = {
        round_one: {},
        round_two: {},
        group: {
            name: 'hidden group',
            org_units: [],
        },
    };

    const initialValues = merge(selectedCampaign, defaultValues);

    const formik = useFormik({
        initialValues,
        enableReinitialize: true,
        validateOnBlur: true,
        validationSchema: schema,
        onSubmit: handleSubmit,
    });

    const tabs = [
        {
            title: 'Base info',
            form: BaseInfoForm,
        },
        {
            title: 'Detection',
            form: DetectionForm,
        },
        {
            title: 'Risk Assessment',
            form: RiskAssessmentForm,
        },
        {
            title: 'Scope',
            form: ScopeForm,
        },
        {
            title: 'Budget',
            form: BudgetForm,
        },
        {
            title: 'Preparedness',
            form: PreparednessForm,
        },
        {
            title: 'Round 1',
            form: Round1Form,
        },
        {
            title: 'Round 2',
            form: Round2Form,
        },
    ];

    const [selectedTab, setSelectedTab] = useState(0);

    const handleChange = (event, newValue) => {
        setSelectedTab(newValue);
    };

    const CurrentForm = tabs[selectedTab].form;

    // default to tab 0 when opening
    useEffect(() => {
        setSelectedTab(0);
    }, [isOpen]);
    return (
        <Dialog
            fullWidth
            maxWidth="lg"
            open={isOpen}
            onClose={(event, reason) => {
                if (reason === 'backdropClick') {
                    onClose();
                }
            }}
            scroll="body"
            className={classes.mainModal}
        >
            <DialogTitle className={classes.title}>
                {selectedCampaign?.id ? 'Edit' : 'Create'} campaign
            </DialogTitle>
            <DialogContent className={classes.content}>
                <Tabs
                    value={selectedTab}
                    className={classes.tabs}
                    textColor="primary"
                    onChange={handleChange}
                    aria-label="disabled tabs example"
                >
                    {tabs.map(({ title }) => {
                        return <Tab key={title} label={title} />;
                    })}
                </Tabs>
                <FormikProvider value={formik}>
                    <Form>
                        <CurrentForm />
                    </Form>
                </FormikProvider>
            </DialogContent>
            <DialogActions className={classes.action}>
                <Button
                    onClick={onClose}
                    color="primary"
                    disabled={formik.isSubmitting}
                >
                    Cancel
                </Button>
                <Button
                    onClick={formik.handleSubmit}
                    color="primary"
                    variant="contained"
                    autoFocus
                    disabled={!formik.isValid || formik.isSubmitting}
                >
                    Confirm
                </Button>
            </DialogActions>
        </Dialog>
    );
};

const SearchInput = ({ onChange }) => {
    const classes = useStyles();

    return (
        <FormControl fullWidth className={classes.margin} variant="outlined">
            <InputLabel htmlFor="search-campaigns">Search</InputLabel>
            <OutlinedInput
                id="search-campaigns"
                key="search-campaigns-key"
                startAdornment={
                    <InputAdornment position="start">
                        <SearchIcon />
                    </InputAdornment>
                }
                onChange={onChange}
            />
        </FormControl>
    );
};

const PageActions = ({ onSearch, children }) => {
    const classes = useStyles();

    return (
        <Grid
            container
            className={classes.pageActions}
            spacing={4}
            justifyContent="flex-end"
            alignItems="center"
        >
            {onSearch && (
                <Grid item xs={8}>
                    <SearchInput onChange={onSearch} />
                </Grid>
            )}
            <Grid
                item
                xs={4}
                container
                justifyContent="flex-end"
                alignItems="center"
            >
                {children}
            </Grid>
        </Grid>
    );
};

const DeleteConfirmDialog = ({ isOpen, onClose, onConfirm }) => {
    const classes = useStyles();

    return (
        <Dialog
            fullWidth
            open={isOpen}
            onClose={(event, reason) => {
                if (reason === 'backdropClick') {
                    onClose();
                }
            }}
        >
            <DialogTitle className={classes.title}>
                Are you sure you want to delete this campaign?
            </DialogTitle>
            <DialogContent className={classes.content}>
                This operation cannot be undone
            </DialogContent>
            <DialogActions className={classes.action}>
                <Button onClick={onClose} color="primary">
                    No
                </Button>
                <Button onClick={onConfirm} color="primary" autoFocus>
                    Yes
                </Button>
            </DialogActions>
        </Dialog>
    );
};

const DEFAULT_PAGE_SIZE = 40;
const DEFAULT_PAGE = 1;
const DEFAULT_ORDER = '-cvdpv2_notified_at';

export const Dashboard = () => {
    const [isCreateEditDialogOpen, setIsCreateEditDialogOpen] = useState(false);
    const [isConfirmDeleteDialogOpen, setIsConfirmDeleteDialogOpen] =
        useState(false);
    const [selectedCampaignId, setSelectedCampaignId] = useState();
    const [page, setPage] = useState(parseInt(DEFAULT_PAGE, 10));
    const [pageSize, setPageSize] = useState(parseInt(DEFAULT_PAGE_SIZE, 10));
    const [searchQueryText, setSearchQuery] = useState(undefined);
    const [searchQuery] = useDebounce(searchQueryText, 500);
    const [order, setOrder] = useState(DEFAULT_ORDER);
    const classes = useStyles();

    const { query, exportToCSV } = useGetCampaigns({
        page,
        pageSize,
        order,
        searchQuery,
    });

    const { data: campaigns = [], status } = query;

    const { mutate: removeCampaign } = useRemoveCampaign();

    const selectedCampaign = campaigns?.campaigns?.find(
        campaign => campaign.id === selectedCampaignId,
    );

    const openCreateEditDialog = useCallback(() => {
        setIsCreateEditDialogOpen(true);
    }, [setIsCreateEditDialogOpen]);

    const closeCreateEditDialog = () => {
        setSelectedCampaignId(undefined);
        setIsCreateEditDialogOpen(false);
    };

    const openDeleteConfirmDialog = useCallback(() => {
        setIsConfirmDeleteDialogOpen(true);
    }, [setIsConfirmDeleteDialogOpen]);

    const closeDeleteConfirmDialog = () => {
        setIsConfirmDeleteDialogOpen(false);
    };

    const handleDeleteConfirmDialogConfirm = () => {
        removeCampaign(selectedCampaign.id, {
            onSuccess: () => {
                closeDeleteConfirmDialog();
            },
        });
    };

    const handleClickEditRow = useCallback(
        id => {
            setSelectedCampaignId(id);
            openCreateEditDialog();
        },
        [setSelectedCampaignId, openCreateEditDialog],
    );

    const handleClickDeleteRow = useCallback(
        id => {
            setSelectedCampaignId(id);
            openDeleteConfirmDialog();
        },
        [setSelectedCampaignId, openDeleteConfirmDialog],
    );

    const handleClickCreateButton = () => {
        setSelectedCampaignId(undefined);
        openCreateEditDialog();
    };

    const handleSearch = useCallback(event => {
        setSearchQuery(event.target.value);
    }, []);

    const columns = useMemo(
        () => [
            {
                Header: 'Country',
                accessor: 'top_level_org_unit_name',
                sortable: false,
                Cell: settings => {
                    const text =
                        settings?.original?.top_level_org_unit_name ??
                        textPlaceholder;
                    return <span>{text}</span>;
                },
            },
            {
                Header: 'Name',
                accessor: 'obr_name',
                Cell: settings => {
                    return <span>{settings.original.obr_name}</span>;
                },
            },
            {
                Header: 'cVDPV2 Notification Date',
                accessor: 'cvdpv2_notified_at',
                Cell: settings => {
                    const text =
                        settings?.original?.cvdpv2_notified_at ??
                        textPlaceholder;
                    return <span>{text}</span>;
                },
            },
            {
                Header: 'Round 1',
                accessor: 'round_one__started_at',
                Cell: settings => {
                    return (
                        <ColumnText
                            text={
                                settings.original?.round_one?.started_at ??
                                textPlaceholder
                            }
                        />
                    );
                },
            },
            {
                Header: 'Round 2',
                accessor: 'round_two__started_at',
                Cell: settings => {
                    return (
                        <ColumnText
                            text={
                                settings.original?.round_two?.started_at ??
                                textPlaceholder
                            }
                        />
                    );
                },
            },
            {
                Header: 'Status',
                sortable: false,
                accessor: 'general_status',
                Cell: settings => {
                    return (
                        <ColumnText text={settings.original.general_status} />
                    );
                },
            },
            {
                Header: 'Actions',
                sortable: false,
                Cell: settings => {
                    return (
                        <>
                            <IconButtonComponent
                                icon="edit"
                                tooltipMessage={MESSAGES.edit}
                                onClick={() =>
                                    handleClickEditRow(settings.original.id)
                                }
                            />
                            <IconButtonComponent
                                icon="delete"
                                tooltipMessage={MESSAGES.delete}
                                onClick={() =>
                                    handleClickDeleteRow(settings.original.id)
                                }
                            />
                        </>
                    );
                },
            },
        ],
        [handleClickDeleteRow, handleClickEditRow],
    );

    // The naming is aligned with the names in Table
    const onTableParamsChange = useCallback(
        (baseUrl, newParams) => {
            if (newParams.page !== page) {
                setPage(newParams.page);
            }
            if (newParams.pageSize !== pageSize) {
                setPageSize(newParams.pageSize);
            }
            if (newParams.order !== order) {
                setOrder(newParams.order);
            }
        },
        [page, pageSize, order],
    );

    const tableParams = useMemo(() => {
        return {
            pageSize,
            page,
            order,
        };
    }, [pageSize, page, order]);
    return (
        <>
            <TopBar title="Dashboard" displayBackButton={false} />
            <CreateEditDialog
                selectedCampaign={selectedCampaign}
                isOpen={isCreateEditDialogOpen}
                onClose={closeCreateEditDialog}
            />
            <DeleteConfirmDialog
                isOpen={isConfirmDeleteDialogOpen}
                onClose={closeDeleteConfirmDialog}
                onConfirm={handleDeleteConfirmDialogConfirm}
            />
            <Box className={classes.containerFullHeightNoTabPadded}>
                {status === 'loading' && <LoadingSpinner />}
                <PageActions onSearch={handleSearch}>
                    <PageAction
                        icon={AddIcon}
                        onClick={handleClickCreateButton}
                    >
                        Create
                    </PageAction>
                    <PageAction icon={DownloadIcon} onClick={exportToCSV}>
                        CSV
                    </PageAction>
                </PageActions>
                {status === 'success' && (
                    <Table
                        params={tableParams}
                        count={campaigns.count}
                        pages={Math.ceil(campaigns.count / pageSize)}
                        baseUrl="/polio"
                        redirectTo={onTableParamsChange}
                        columns={columns}
                        data={campaigns.campaigns}
                        watchToRender={tableParams}
                    />
                )}
            </Box>
        </>
    );
};<|MERGE_RESOLUTION|>--- conflicted
+++ resolved
@@ -459,7 +459,6 @@
             } else if (org_units.find(org_unit => shape.id === org_unit)) {
                 newOrgUnits = org_units.filter(orgUnit => orgUnit !== shape.id);
             } else {
-<<<<<<< HEAD
                 if (org_units.find(org_unit => shape.id === org_unit)) {
                     newOrgUnits = org_units.filter(
                         orgUnit => orgUnit !== shape.id,
@@ -468,9 +467,6 @@
                     newOrgUnits = [...org_units, shape.id];
                 }
 
-=======
-                newOrgUnits = [...org_units, shape.id];
->>>>>>> b257bb9c
             }
 
             setFieldValue('group', {
@@ -481,7 +477,6 @@
         [group, setFieldValue, selectRegion, shapes],
     );
 
-<<<<<<< HEAD
     const handleSort = useCallback(()=>{
         if(sortBy==="asc"){
             setSortBy("desc");
@@ -506,11 +501,6 @@
         <Grid container spacing={4}>
             <Grid xs={9} item>
 
-=======
-    return (
-        <Grid container spacing={2}>
-            <Grid xs={12} item>
->>>>>>> b257bb9c
                 {isFetching && !shapes && <LoadingSpinner />}
                 {!isFetching && !shapes && (
                     // FIXME should not be needed
@@ -524,7 +514,6 @@
                     getShapeStyle={getShapeStyle}
                 />
             </Grid>
-<<<<<<< HEAD
 
             <Grid xs={3} item >
                 <TableContainer className={classes.districtList}>
@@ -567,8 +556,6 @@
                     onChangeRowsPerPage={handleChangeRowsPerPage}>
                 </TablePagination>
             </Grid>
-=======
->>>>>>> b257bb9c
             <Grid container>
                 <Grid xs={8} item>
                     <FormGroup>
@@ -694,21 +681,13 @@
                 <Grid item md={6}>
                     <Field
                         label="1st Draft Submission"
-<<<<<<< HEAD
                         name="budget_first_draft_submitted_at"
-=======
-                        name="risk_assessment_first_draft_submitted_at"
->>>>>>> b257bb9c
                         component={DateInput}
                         fullWidth
                     />
                     <Field
                         label="RRT/OPRTT Approval"
-<<<<<<< HEAD
                         name="budget_rrt_oprtt_approval_at"
-=======
-                        name="risk_assessment_rrt_oprtt_approval_at"
->>>>>>> b257bb9c
                         component={DateInput}
                         fullWidth
                     />
