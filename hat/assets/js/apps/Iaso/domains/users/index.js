--- conflicted
+++ resolved
@@ -25,11 +25,7 @@
 import MESSAGES from './messages';
 
 import { redirectTo } from '../../routing/actions';
-<<<<<<< HEAD
 import { convertObjectToString } from '../../utils/dataManipulation.ts';
-=======
-import { convertObjectToString } from '../../utils';
->>>>>>> cd209dc4
 import { useCurrentUser } from '../../utils/usersUtils.ts';
 
 const baseUrl = baseUrls.users;
