--- conflicted
+++ resolved
@@ -1,7 +1,6 @@
 import { closeSnackbar } from 'notistack';
 import { useEffect } from 'react';
 import { useDispatch } from 'react-redux';
-import { dispatcher } from '../../../../components/snackBars/EventDispatcher';
 import { warningSnackBar } from '../../../../constants/snackBars';
 import { getLatLngBounds } from '../../../../utils/map/mapUtils';
 
@@ -24,11 +23,7 @@
         !fetching && instances.length === 0 && !bounds && !isWarningDisplayed;
     useEffect(() => {
         if (shouldShowWarning) {
-<<<<<<< HEAD
-            dispatcher.dispatch('snackbar', warningSnackBar(snackbarKey));
-=======
             openSnackBar(warningSnackBar(snackbarKey));
->>>>>>> d1266f61
         } else if (bounds && isWarningDisplayed) {
             closeSnackbar(snackbarKey);
         }
