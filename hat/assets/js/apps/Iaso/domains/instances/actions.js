--- conflicted
+++ resolved
@@ -4,11 +4,7 @@
     postRequest,
     putRequest,
 } from 'Iaso/libs/Api.ts';
-<<<<<<< HEAD
-import { dispatcher } from '../../components/snackBars/EventDispatcher.ts';
-=======
 import { openSnackBar } from '../../components/snackBars/EventDispatcher.ts';
->>>>>>> d1266f61
 import { errorSnackBar, succesfullSnackBar } from '../../constants/snackBars';
 
 export const SET_INSTANCES_FETCHING = 'SET_INSTANCES_FETCHING';
@@ -38,14 +34,7 @@
             window.location.href = resp.edit_url;
         })
         .catch(err => {
-<<<<<<< HEAD
-            dispatcher.dispatch(
-                'snackbar',
-                errorSnackBar('fetchEnketoError', null, err),
-            );
-=======
             openSnackBar(errorSnackBar('fetchEnketoError', null, err));
->>>>>>> d1266f61
         })
         .then(() => {
             dispatch(setInstancesFetching(false));
@@ -60,14 +49,7 @@
             return res;
         })
         .catch(err =>
-<<<<<<< HEAD
-            dispatcher.dispatch(
-                'snackbar',
-                errorSnackBar('fetchInstanceError', null, err),
-            ),
-=======
             openSnackBar(errorSnackBar('fetchInstanceError', null, err)),
->>>>>>> d1266f61
         )
         .then(res => {
             dispatch(setInstancesFetching(false));
@@ -84,14 +66,7 @@
             dispatch(fetchInstanceDetail(currentInstance.id));
         })
         .catch(err =>
-<<<<<<< HEAD
-            dispatcher.dispatch(
-                'snackbar',
-                errorSnackBar('assignInstanceError', null, err),
-            ),
-=======
             openSnackBar(errorSnackBar('assignInstanceError', null, err)),
->>>>>>> d1266f61
         )
         .then(() => {
             dispatch(setInstancesFetching(false));
@@ -119,11 +94,7 @@
             window.location = createRequest.edit_url;
         },
         err => {
-<<<<<<< HEAD
-            dispatcher.dispatch('snackbar', errorSnackBar(null, 'Enketo', err));
-=======
             openSnackBar(errorSnackBar(null, 'Enketo', err));
->>>>>>> d1266f61
             dispatch(setInstancesFetching(false));
         },
     );
@@ -147,24 +118,13 @@
             putRequest(`/api/exportrequests/${exportRequest.id}/`);
             // fire and forget to run the export
 
-<<<<<<< HEAD
-            dispatcher.dispatch(
-                'snackbar',
-                succesfullSnackBar('createExportRequestSuccess'),
-            );
-=======
             openSnackBar(succesfullSnackBar('createExportRequestSuccess'));
->>>>>>> d1266f61
         })
         .catch(err => {
             const key = err.details
                 ? `createExportRequestError${err.details.code}`
                 : 'createExportRequestError';
-<<<<<<< HEAD
-            dispatcher.dispatch('snackbar', errorSnackBar(key, null, err));
-=======
             openSnackBar(errorSnackBar(key, null, err));
->>>>>>> d1266f61
         })
         .then(() => dispatch(setInstancesFetching(false)));
 };
@@ -180,12 +140,7 @@
             ...filters,
         })
             .then(res => {
-<<<<<<< HEAD
-                dispatcher.dispatch(
-                    'snackbar',
-=======
                 openSnackBar(
->>>>>>> d1266f61
                     succesfullSnackBar('saveMultiEditOrgUnitsSuccesfull'),
                 );
                 successFn();
@@ -193,12 +148,7 @@
                 return res;
             })
             .catch(error => {
-<<<<<<< HEAD
-                dispatcher.dispatch(
-                    'snackbar',
-=======
                 openSnackBar(
->>>>>>> d1266f61
                     errorSnackBar('saveMultiEditOrgUnitsError', null, error),
                 );
                 dispatch(setInstancesFetching(false));
