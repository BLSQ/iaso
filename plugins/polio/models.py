import datetime
import json
from datetime import date
from typing import Union
from collections import defaultdict
from typing import Any, Tuple, Union
from uuid import uuid4

import pandas as pd

from beanstalk_worker import task_decorator

import django.db.models.manager
from django.contrib.auth.models import AnonymousUser, User
from django.core.serializers.json import DjangoJSONEncoder
from django.db import models
<<<<<<< HEAD
from django.db.models import Q, Sum
=======
from django.db.models import Q, Sum, QuerySet
>>>>>>> b0d122d1
from django.db.models.expressions import RawSQL
from django.db.models.functions import Coalesce
from django.utils.translation import gettext as _
from gspread.utils import extract_id_from_url  # type: ignore
from django.utils import timezone
from django.core.validators import RegexValidator
from iaso.models import Group, OrgUnit
from iaso.models.base import Account, Task
from iaso.models.microplanning import Team
from iaso.utils.models.soft_deletable import SoftDeletableModel, DefaultSoftDeletableManager
from plugins.polio.preparedness.parser import open_sheet_by_url
from plugins.polio.preparedness.spread_cache import CachedSpread
from translated_fields import TranslatedField

from django.contrib.postgres.fields import ArrayField


# noinspection PyUnresolvedReferences
# from .budget.models import BudgetStep, BudgetStepFile

VIRUSES = [
    ("PV1", _("PV1")),
    ("PV2", _("PV2")),
    ("PV3", _("PV3")),
    ("cVDPV2", _("cVDPV2")),
    ("WPV1", _("WPV1")),
]

VACCINES = [
    ("mOPV2", _("mOPV2")),
    ("nOPV2", _("nOPV2")),
    ("bOPV", _("bOPV")),
]

DOSES_PER_VIAL = {
    "mOPV2": 20,
    "nOPV2": 20,
    "bOPV": 20,
}

LANGUAGES = [
    ("FR", "Français"),
    ("EN", "English"),
    ("PT", "Português"),
]

RESPONSIBLES = [
    ("WHO", _("WHO")),
    ("UNICEF", _("UNICEF")),
    ("NAT", _("National")),
    ("MOH", _("MOH")),
    ("PROV", _("PROVINCE")),
    ("DIST", _("District")),
]

STATUS = [
    ("PENDING", _("Pending")),
    ("ONGOING", _("Ongoing")),
    ("FINISHED", _("Finished")),
]

RA_BUDGET_STATUSES = [
    ("APPROVED", _("Approved")),
    ("TO_SUBMIT", _("To Submit")),
    ("SUBMITTED", _("Submitted")),
    ("REVIEWED", _("Reviewed by RRT")),
]

PREPAREDNESS_SYNC_STATUS = [
    ("QUEUED", _("Queued")),
    ("ONGOING", _("Ongoing")),
    ("FAILURE", _("Failed")),
    ("FINISHED", _("Finished")),
]

PAYMENT = [("DIRECT", _("Direct")), ("DFC", _("DFC")), ("MOBILE_PAYMENT", _("Mobile Payment"))]


class DelayReasons(models.TextChoices):
    INITIAL_DATA = "INITIAL_DATA", _("initial_data")
    ENCODING_ERROR = "ENCODING_ERROR", _("encoding_error")
    PUBLIC_HOLIDAY = "PUBLIC_HOLIDAY", _("public_holday")
    OTHER_ACTIVITIES = "OTHER_ACTIVITIES", _("other_activities")
    MOH_DECISION = "MOH_DECISION", _("moh_decision")
    CAMPAIGN_SYNCHRONIZATION = "CAMPAIGN_SYNCHRONIZATION", _("campaign_synchronization")
    PREPAREDNESS_LEVEL_NOT_REACHED = "PREPAREDNESS_LEVEL_NOT_REACHED", _("preparedness_level_not_reached")
    FUNDS_NOT_RECEIVED_OPS_LEVEL = "FUNDS_NOT_RECEIVED_OPS_LEVEL", _("funds_not_received_ops_level")
    FUNDS_NOT_ARRIVED_IN_COUNTRY = "FUNDS_NOT_ARRIVED_IN_COUNTRY", _("funds_not_arrived_in_country")
    VACCINES_NOT_DELIVERED_OPS_LEVEL = "VACCINES_NOT_DELIVERED_OPS_LEVEL", _("vaccines_not_delivered_ops_level")
    VACCINES_NOT_ARRIVED_IN_COUNTRY = "VACCINES_NOT_ARRIVED_IN_COUNTRY", _("vaccines_not_arrived_in_country")
    SECURITY_CONTEXT = "SECURITY_CONTEXT", _("security_context")
    CAMPAIGN_MOVED_FORWARD_BY_MOH = "CAMPAIGN_MOVED_FORWARD_BY_MOH", _("campaign_moved_forward_by_moh")
    VRF_NOT_SIGNED = "VRF_NOT_SIGNED", _("vrf_not_signed")
    FOUR_WEEKS_GAP_BETWEEN_ROUNDS = "FOUR_WEEKS_GAP_BETWEEN_ROUNDS", _("four_weeks_gap_betwenn_rounds")
    OTHER_VACCINATION_CAMPAIGNS = "OTHER_VACCINATION_CAMPAIGNS", _("other_vaccination_campaigns")
    PENDING_LIQUIDATION_OF_PREVIOUS_SIA_FUNDING = "PENDING_LIQUIDATION_OF_PREVIOUS_SIA_FUNDING", _(
        "pending_liquidation_of_previous_sia_funding"
    )


def make_group_round_scope():
    return Group.objects.create(name="hidden roundScope")


class RoundScope(models.Model):
    "Scope (selection of orgunit) for a round and vaccines"

    group = models.OneToOneField(
        Group, on_delete=models.CASCADE, related_name="roundScope", default=make_group_round_scope
    )
    round = models.ForeignKey("Round", on_delete=models.CASCADE, related_name="scopes")

    vaccine = models.CharField(max_length=5, choices=VACCINES)

    class Meta:
        unique_together = [("round", "vaccine")]
        ordering = ["round", "vaccine"]


def make_group_campaign_scope():
    return Group.objects.create(name="hidden campaignScope")


class CampaignScope(models.Model):
    """Scope (selection of orgunit) for a campaign and vaccines"""

    group = models.OneToOneField(
        Group, on_delete=models.CASCADE, related_name="campaignScope", default=make_group_campaign_scope
    )
    campaign = models.ForeignKey("Campaign", on_delete=models.CASCADE, related_name="scopes")
    vaccine = models.CharField(max_length=5, choices=VACCINES)

    class Meta:
        unique_together = [("campaign", "vaccine")]
        ordering = ["campaign", "vaccine"]


class RoundDateHistoryEntryQuerySet(models.QuerySet):
    def filter_for_user(self, user: Union[User, AnonymousUser]):
        from plugins.polio.models import Campaign

        campaigns = Campaign.objects.filter_for_user(user)  # type: ignore
        return self.filter(round__campaign__in=campaigns)


class RoundDateHistoryEntry(models.Model):
    objects = RoundDateHistoryEntryQuerySet.as_manager()
    previous_started_at = models.DateField(null=True, blank=True)
    previous_ended_at = models.DateField(null=True, blank=True)
    started_at = models.DateField(null=True, blank=True)
    ended_at = models.DateField(null=True, blank=True)
    # Deprecated. Cannot be deleted until the PowerBI dashboards are updated to use reason_for_delay instead
    reason = models.CharField(null=True, blank=True, choices=DelayReasons.choices, max_length=200)
    reason_for_delay = models.ForeignKey(
        "ReasonForDelay", on_delete=models.PROTECT, null=True, blank=True, related_name="round_history_entries"
    )
    round = models.ForeignKey("Round", on_delete=models.CASCADE, related_name="datelogs", null=True, blank=True)
    modified_by = models.ForeignKey("auth.User", on_delete=models.PROTECT, null=True, blank=True)
    created_at = models.DateTimeField(auto_now_add=True)


class ReasonForDelay(SoftDeletableModel):
    name = TranslatedField(models.CharField(_("name"), max_length=200), {"fr": {"blank": True}})
    # key_name is necessary for the current implementation of powerBi dashboards
    # and for the front-end to be able to prevent users from selecting "INITIAL_DATA"
    # when updating round dates
    key_name = models.CharField(blank=True, max_length=200, validators=[RegexValidator(r"^[A-Z_]+$")])
    created_at = models.DateTimeField(auto_now_add=True)
    updated_at = models.DateTimeField(auto_now=True)
    account = models.ForeignKey(Account, models.CASCADE, related_name="reasons_for_delay")

    class Meta:
        # This will prevent sharing reasons across accounts, but it can be annoying if 2 accounts need INITIAL_DATA
        unique_together = ["key_name", "account"]

    def __str__(self):
        return self.name


class Round(models.Model):
    class Meta:
        ordering = ["number", "started_at"]

    # With the current situation/UI, all rounds must have a start date. However, there might be legacy campaigns/rounds
    # floating around in production, and therefore consumer code must assume that this field might be NULL
    started_at = models.DateField(null=True, blank=True)
    number = models.IntegerField(null=True, blank=True)
    campaign = models.ForeignKey("Campaign", related_name="rounds", on_delete=models.PROTECT, null=True)
    # With the current situation/UI, all rounds must have an end date. However, there might be legacy campaigns/rounds
    # floating around in production, and therefore consumer code must assume that this field might be NULL
    ended_at = models.DateField(null=True, blank=True)

    mop_up_started_at = models.DateField(null=True, blank=True)
    mop_up_ended_at = models.DateField(null=True, blank=True)
    im_started_at = models.DateField(null=True, blank=True)
    im_ended_at = models.DateField(null=True, blank=True)
    lqas_started_at = models.DateField(null=True, blank=True)
    lqas_ended_at = models.DateField(null=True, blank=True)
    target_population = models.IntegerField(null=True, blank=True)
    doses_requested = models.IntegerField(null=True, blank=True)
    cost = models.DecimalField(max_digits=10, decimal_places=2, default=0.0, null=True, blank=True)
    im_percentage_children_missed_in_household = models.DecimalField(
        max_digits=10, decimal_places=2, null=True, blank=True
    )
    im_percentage_children_missed_out_household = models.DecimalField(
        max_digits=10, decimal_places=2, null=True, blank=True
    )
    im_percentage_children_missed_in_plus_out_household = models.DecimalField(
        max_digits=10, decimal_places=2, null=True, blank=True
    )
    awareness_of_campaign_planning = models.DecimalField(max_digits=10, decimal_places=2, null=True, blank=True)
    main_awareness_problem = models.CharField(max_length=255, null=True, blank=True)
    lqas_district_passing = models.IntegerField(null=True, blank=True)
    lqas_district_failing = models.IntegerField(null=True, blank=True)

    # Preparedness
    preparedness_spreadsheet_url = models.URLField(null=True, blank=True)
    preparedness_sync_status = models.CharField(max_length=10, default="FINISHED", choices=PREPAREDNESS_SYNC_STATUS)
    # Vaccine management
    date_signed_vrf_received = models.DateField(null=True, blank=True)
    date_destruction = models.DateField(null=True, blank=True)
    vials_destroyed = models.IntegerField(null=True, blank=True)
    reporting_delays_hc_to_district = models.IntegerField(null=True, blank=True)
    reporting_delays_district_to_region = models.IntegerField(null=True, blank=True)
    reporting_delays_region_to_national = models.IntegerField(null=True, blank=True)
    forma_reception = models.DateField(null=True, blank=True)
    forma_missing_vials = models.IntegerField(null=True, blank=True)
    forma_usable_vials = models.IntegerField(null=True, blank=True)
    forma_unusable_vials = models.IntegerField(null=True, blank=True)
    forma_date = models.DateField(null=True, blank=True)
    forma_comment = models.TextField(blank=True, null=True)
    percentage_covered_target_population = models.IntegerField(null=True, blank=True)
    # End of vaccine management

    def get_item_by_key(self, key):
        return getattr(self, key)

    @staticmethod
    def is_round_over(round):
        if not round.ended_at:
            return False
        return round.ended_at < date.today()

    def vaccine_names(self):
        # only take into account scope which have orgunit attached
        campaign = self.campaign

        if campaign.separate_scopes_per_round:
            scopes_with_orgunits = filter(lambda s: len(s.group.org_units.all()) > 0, self.scopes.all())
            return ", ".join(scope.vaccine for scope in scopes_with_orgunits)
        else:
            scopes_with_orgunits = filter(lambda s: len(s.group.org_units.all()) > 0, self.campaign.scopes.all())
            return ",".join(scope.vaccine for scope in scopes_with_orgunits)

    @property
    def districts_count_calculated(self):
        return len(self.campaign.get_districts_for_round(self))


class CampaignQuerySet(models.QuerySet):
    def filter_for_user(self, user: Union[User, AnonymousUser]):
        qs = self
        if user.is_authenticated:
            # Authenticated users only get campaigns linked to their account
            qs = qs.filter(account=user.iaso_profile.account)

            # Restrict Campaign to the OrgUnit on the country he can access
            if user.iaso_profile.org_units.count():
                org_units = OrgUnit.objects.hierarchy(user.iaso_profile.org_units.all()).defer(
                    "geom", "simplified_geom"
                )
                qs = qs.filter(Q(country__in=org_units) | Q(initial_org_unit__in=org_units))
        return qs


# workaround for MyPy detection
CampaignManager = models.Manager.from_queryset(CampaignQuerySet)


class Campaign(SoftDeletableModel):
    class Meta:
        ordering = ["obr_name"]

    objects = CampaignManager()
    scopes: "django.db.models.manager.RelatedManager[CampaignScope]"
    rounds: "django.db.models.manager.RelatedManager[Round]"
    id = models.UUIDField(default=uuid4, primary_key=True, editable=False)
    account = models.ForeignKey("iaso.account", on_delete=models.CASCADE, related_name="campaigns")
    epid = models.CharField(default=None, max_length=255, null=True, blank=True)
    obr_name = models.CharField(max_length=255, unique=True)
    is_preventive = models.BooleanField(default=False, help_text="Preventive campaign")
    # campaign used for training and testing purpose
    is_test = models.BooleanField(default=False)
    created_at = models.DateTimeField(auto_now_add=True)
    updated_at = models.DateTimeField(auto_now=True)

    gpei_coordinator = models.CharField(max_length=255, null=True, blank=True)
    gpei_email = models.EmailField(max_length=254, null=True, blank=True)
    description = models.TextField(null=True, blank=True)
    separate_scopes_per_round = models.BooleanField(default=False)
    initial_org_unit = models.ForeignKey(
        "iaso.orgunit", null=True, blank=True, on_delete=models.SET_NULL, related_name="campaigns"
    )

    enable_send_weekly_email = models.BooleanField(
        default=False, help_text="Activate the sending of a reminder email every week."
    )

    country = models.ForeignKey(
        "iaso.orgunit",
        null=True,
        blank=True,
        on_delete=models.SET_NULL,
        related_name="campaigns_country",
        help_text="Country for campaign, set automatically from initial_org_unit",
    )
    # We use a geojson and not a geom because we have a feature per vaccine x round (if separate scope per round)
    # It is a feature collection. Basic info about the campaign are in the properties
    geojson = models.JSONField(
        null=True,
        editable=False,
        blank=True,
        help_text="GeoJson representing the scope of the campaign",
        encoder=DjangoJSONEncoder,
    )

    creation_email_send_at = models.DateTimeField(
        null=True, blank=True, help_text="When and if we sent an email for creation"
    )

    # Campaign group
    group = models.ForeignKey(
        Group,
        null=True,
        blank=True,
        on_delete=models.SET_NULL,
        related_name="campaigns",
        default=None,
        limit_choices_to={"domain": "POLIO"},
    )

    onset_at = models.DateField(
        null=True,
        help_text=_("When the campaign starts"),
        blank=True,
    )

    outbreak_declaration_date = models.DateField(
        null=True,
        blank=True,
        verbose_name=_("Outbreak declaration date"),
    )

    # Deprecated
    cvdpv_notified_at = models.DateField(
        null=True,
        blank=True,
        verbose_name=_("cVDPV Notification"),
    )
    # This is considered The "first" date
    cvdpv2_notified_at = models.DateField(
        null=True,
        blank=True,
        verbose_name=_("cVDPV2 Notification"),
    )

    pv_notified_at = models.DateField(
        null=True,
        blank=True,
        verbose_name=_("PV Notification"),
    )

    pv2_notified_at = models.DateField(
        null=True,
        blank=True,
        verbose_name=_("PV2 Notification"),
    )

    virus = models.CharField(max_length=6, choices=VIRUSES, null=True, blank=True)
    # Deprecated. replaced by the vaccines property
    vacine = models.CharField(max_length=5, choices=VACCINES, null=True, blank=True)

    # Detection
    detection_status = models.CharField(default="PENDING", max_length=10, choices=STATUS)
    detection_responsible = models.CharField(max_length=10, choices=RESPONSIBLES, null=True, blank=True)
    detection_first_draft_submitted_at = models.DateField(
        null=True,
        blank=True,
        verbose_name=_("1st Draft Submission"),
    )
    # Deprecated
    detection_rrt_oprtt_approval_at = models.DateField(
        null=True,
        blank=True,
        verbose_name=_("RRT/OPRTT Approval"),
    )

    # Risk Assessment
    risk_assessment_status = models.CharField(max_length=10, choices=RA_BUDGET_STATUSES, null=True, blank=True)
    risk_assessment_responsible = models.CharField(max_length=10, choices=RESPONSIBLES, null=True, blank=True)
    investigation_at = models.DateField(
        null=True,
        blank=True,
        verbose_name=_("Field Investigation Date"),
    )
    risk_assessment_first_draft_submitted_at = models.DateField(
        null=True,
        blank=True,
        verbose_name=_("1st Draft Submission"),
    )
    risk_assessment_rrt_oprtt_approval_at = models.DateField(
        null=True,
        blank=True,
        verbose_name=_("RRT/OPRTT Approval"),
    )
    ag_nopv_group_met_at = models.DateField(
        null=True,
        blank=True,
        verbose_name=_("AG/nOPV Group"),
    )
    dg_authorized_at = models.DateField(
        null=True,
        blank=True,
        verbose_name=_("DG Authorization"),
    )
    verification_score = models.IntegerField(null=True, blank=True)
    # DEPRECATED -> Moved to round.
    doses_requested = models.IntegerField(null=True, blank=True)
    # END OF Risk assessment field
    # Preparedness DEPRECATED -> Moved to round
    preperadness_spreadsheet_url = models.URLField(null=True, blank=True)
    # DEPRECATED -> Moved to round.
    preperadness_sync_status = models.CharField(max_length=10, default="FINISHED", choices=PREPAREDNESS_SYNC_STATUS)
    # Budget
    budget_status = models.CharField(max_length=100, null=True, blank=True)
    # Deprecated
    budget_responsible = models.CharField(max_length=10, choices=RESPONSIBLES, null=True, blank=True)

    # Deprecated
    last_budget_event = models.ForeignKey(
        "BudgetEvent", null=True, blank=True, on_delete=models.SET_NULL, related_name="lastbudgetevent"
    )

    # For budget workflow
    budget_current_state_key = models.CharField(max_length=100, default="-")
    budget_current_state_label = models.CharField(max_length=100, null=True, blank=True)

    # Budget tab
    # These fields can be either filled manually or via the budget workflow when a step is done.
    ra_completed_at_WFEDITABLE = models.DateField(null=True, blank=True)
    who_sent_budget_at_WFEDITABLE = models.DateField(null=True, blank=True)
    unicef_sent_budget_at_WFEDITABLE = models.DateField(null=True, blank=True)
    gpei_consolidated_budgets_at_WFEDITABLE = models.DateField(null=True, blank=True)
    submitted_to_rrt_at_WFEDITABLE = models.DateField(null=True, blank=True)
    feedback_sent_to_gpei_at_WFEDITABLE = models.DateField(null=True, blank=True)
    re_submitted_to_rrt_at_WFEDITABLE = models.DateField(null=True, blank=True)
    submitted_to_orpg_operations1_at_WFEDITABLE = models.DateField(null=True, blank=True)
    feedback_sent_to_rrt1_at_WFEDITABLE = models.DateField(null=True, blank=True)
    re_submitted_to_orpg_operations1_at_WFEDITABLE = models.DateField(null=True, blank=True)
    submitted_to_orpg_wider_at_WFEDITABLE = models.DateField(null=True, blank=True)
    submitted_to_orpg_operations2_at_WFEDITABLE = models.DateField(null=True, blank=True)
    feedback_sent_to_rrt2_at_WFEDITABLE = models.DateField(null=True, blank=True)
    re_submitted_to_orpg_operations2_at_WFEDITABLE = models.DateField(null=True, blank=True)
    submitted_for_approval_at_WFEDITABLE = models.DateField(null=True, blank=True)
    feedback_sent_to_orpg_operations_unicef_at_WFEDITABLE = models.DateField(null=True, blank=True)
    feedback_sent_to_orpg_operations_who_at_WFEDITABLE = models.DateField(null=True, blank=True)
    approved_by_who_at_WFEDITABLE = models.DateField(null=True, blank=True)
    approved_by_unicef_at_WFEDITABLE = models.DateField(null=True, blank=True)
    approved_at_WFEDITABLE = models.DateField(null=True, blank=True)
    approval_confirmed_at_WFEDITABLE = models.DateField(null=True, blank=True)
    # LEGACY deprecated fields
    budget_requested_at_WFEDITABLE_old = models.DateField(null=True, blank=True)
    feedback_sent_to_rrt3_at_WFEDITABLE_old = models.DateField(null=True, blank=True)
    re_submitted_to_orpg_at_WFEDITABLE_old = models.DateField(null=True, blank=True)
    # END Deprecated

    # Fund release part of the budget form. Will be migrated to workflow fields later.
    who_disbursed_to_co_at = models.DateField(
        null=True,
        blank=True,
        verbose_name=_("Disbursed to CO (WHO)"),
    )

    who_disbursed_to_moh_at = models.DateField(
        null=True,
        blank=True,
        verbose_name=_("Disbursed to MOH (WHO)"),
    )

    unicef_disbursed_to_co_at = models.DateField(
        null=True,
        blank=True,
        verbose_name=_("Disbursed to CO (UNICEF)"),
    )

    unicef_disbursed_to_moh_at = models.DateField(
        null=True,
        blank=True,
        verbose_name=_("Disbursed to MOH (UNICEF)"),
    )

    # DEPRECATED was removed in PR POLIO-614
    eomg = models.DateField(
        null=True,
        blank=True,
        verbose_name=_("EOMG"),
    )
    no_regret_fund_amount = models.DecimalField(
        max_digits=10,
        decimal_places=2,
        null=True,
        blank=True,
    )
    payment_mode = models.CharField(max_length=30, choices=PAYMENT, null=True, blank=True)
    # DEPRECATED. moved to Rounds
    round_one = models.OneToOneField(
        Round, on_delete=models.PROTECT, related_name="campaign_round_one", null=True, blank=True
    )
    # DEPRECATED
    round_two = models.OneToOneField(
        Round, on_delete=models.PROTECT, related_name="campaign_round_two", null=True, blank=True
    )

    # Additional fields
    district_count = models.IntegerField(null=True, blank=True)
    # budget form, DEPRECATED
    budget_rrt_oprtt_approval_at = models.DateField(
        null=True,
        blank=True,
        verbose_name=_("Budget Approval"),
    )
    # budget form, DEPRECATED.
    budget_submitted_at = models.DateField(
        null=True,
        blank=True,
        verbose_name=_("Budget Submission"),
    )
    ## End of budget form

    def __str__(self):
        return f"{self.epid} {self.obr_name}"

    def get_item_by_key(self, key):
        return getattr(self, key)

    def get_districts_for_round_number(self, round_number):
        if self.separate_scopes_per_round:
            return (
                OrgUnit.objects.filter(groups__roundScope__round__number=round_number)
                .filter(groups__roundScope__round__campaign=self)
                .distinct()
                .defer("geom", "simplified_geom")
            )
        return self.get_campaign_scope_districts_qs()

    def get_districts_for_round(self, round):
        districts = []
        if self.separate_scopes_per_round:
            id_set = set()
            for scope in round.scopes.all():
                for ou in scope.group.org_units.all():
                    if ou.id not in id_set:
                        id_set.add(ou.id)
                        districts.append(ou)
        else:
            districts = self.get_campaign_scope_districts()
        return districts

    def get_districts_for_round_qs(self, round):
        if self.separate_scopes_per_round:
            districts = (
                OrgUnit.objects.filter(groups__roundScope__round=round)
                .filter(validation_status="VALID")
                .distinct()
                .defer("geom", "simplified_geom")
            )
        else:
            districts = self.get_campaign_scope_districts_qs()
        return districts

    def get_campaign_scope_districts(self):
        # Get districts on campaign scope, make only sense if separate_scopes_per_round=True
        id_set = set()
        districts = []
        for scope in self.scopes.all():
            for ou in scope.group.org_units.all():
                if ou.id not in id_set:
                    id_set.add(ou.id)
                    districts.append(ou)

        return districts

    def get_campaign_scope_districts_qs(self):
        # Get districts on campaign scope, make only sense if separate_scopes_per_round=True
        return (
            OrgUnit.objects.filter(groups__campaignScope__campaign=self)
            .filter(validation_status="VALID")
            .defer("geom", "simplified_geom")
        )

    def get_all_districts(self):
        """District from all round merged as one"""
        if self.separate_scopes_per_round:
            return (
                OrgUnit.objects.filter(groups__roundScope__round__campaign=self)
                .filter(validation_status="VALID")
                .distinct()
                .defer("geom", "simplified_geom")
            )
        return self.get_campaign_scope_districts()

    def get_all_districts_qs(self):
        """District from all round merged as one"""
        if self.separate_scopes_per_round:
            return (
                OrgUnit.objects.filter(groups__roundScope__round__campaign=self)
                .filter(validation_status="VALID")
                .distinct()
                .defer("geom", "simplified_geom")
            )
        return self.get_campaign_scope_districts_qs()

    # Returning date.min if ended_at has no value so the method can be used with `sorted`
    def get_last_round_end_date(self):
        sorted_rounds = sorted(
            list(self.rounds.all()),
            key=lambda round: round.ended_at if round.ended_at else date.min,
            reverse=True,
        )
        return sorted_rounds[0].ended_at if sorted_rounds[0].ended_at else date.min

    def is_started(self, reference_date=None):
        if reference_date is None:
            reference_date = datetime.datetime.now()
        started_rounds = self.rounds.filter(started_at__lte=reference_date)
        return started_rounds.count() > 0

    def find_rounds_with_date(self, date_type="start", round_number=None):
        rounds = self.rounds.all()
        if round_number is not None:
            rounds = rounds.filter(number=round_number)
        if date_type == "start":
            return rounds.exclude(started_at=None).order_by("-started_at")
        if date_type == "end":
            return rounds.exclude(ended_at=None).order_by("-ended_at")

    def find_last_round_with_date(self, date_type="start", round_number=None):
        return self.find_rounds_with_date(date_type, round_number).first()

    def save(self, *args, **kwargs):
        if self.initial_org_unit is not None:
            try:
                country = self.initial_org_unit.ancestors().filter(org_unit_type__category="COUNTRY").first()
                self.country = country
            except OrgUnit.DoesNotExist:
                pass

        super().save(*args, **kwargs)

    @property
    def vaccines(self):
        # only take into account scope which have orgunit attached
        if self.separate_scopes_per_round:
            vaccines = set()
            for round in self.rounds.all():
                scopes_with_orgunits = filter(lambda s: len(s.group.org_units.all()) > 0, round.scopes.all())
                for scope in scopes_with_orgunits:
                    vaccines.add(scope.vaccine)
            return ", ".join(list(vaccines))
        else:
            scopes_with_orgunits = filter(lambda s: len(s.group.org_units.all()) > 0, self.scopes.all())
            return ",".join(scope.vaccine for scope in scopes_with_orgunits)

    def vaccine_names(self):
        # only take into account scope which have orgunit attached
        campaign = self.campaign
        scopes_with_orgunits = filter(lambda s: len(s.group.org_units.all()) > 0, self.scopes.all())

        if campaign.separate_scopes_per_round:
            return ", ".join(scope.vaccine for scope in scopes_with_orgunits)
        else:
            return ",".join(scope.vaccine for scope in scopes_with_orgunits)

    def get_round_one(self):
        try:
            round = self.rounds.get(number=1)
            return round
        except Round.DoesNotExist:
            return None

    def get_round_two(self):
        try:
            round = self.rounds.get(number=2)
            return round
        except Round.DoesNotExist:
            return None

    def update_geojson_field(self):
        "Update the geojson field on the campaign DO NOT TRIGGER the save() you have to do it manually"
        campaign = self
        features = []
        if not self.separate_scopes_per_round:
            campaign_scopes = self.scopes

            # noinspection SqlResolve
            campaign_scopes = campaign_scopes.annotate(
                geom=RawSQL(
                    """SELECT st_asgeojson(st_simplify(st_union(st_buffer(iaso_orgunit.simplified_geom::geometry, 0)), 0.01)::geography)
    from iaso_orgunit right join iaso_group_org_units ON iaso_group_org_units.orgunit_id = iaso_orgunit.id
    where group_id = polio_campaignscope.group_id""",
                    [],
                )
            )

            for scope in campaign_scopes:
                if scope.geom:
                    feature = {
                        "type": "Feature",
                        "geometry": json.loads(scope.geom),
                        "properties": {
                            "obr_name": campaign.obr_name,
                            "id": str(campaign.id),
                            "vaccine": scope.vaccine,
                            "scope_key": f"campaignScope-{scope.id}",
                            "top_level_org_unit_name": scope.campaign.country.name,
                        },
                    }
                    features.append(feature)
        else:
            round_scopes = RoundScope.objects.filter(round__campaign=campaign)
            round_scopes = round_scopes.prefetch_related("round")
            # noinspection SqlResolve
            round_scopes = round_scopes.annotate(
                geom=RawSQL(
                    """select st_asgeojson(st_simplify(st_union(st_buffer(iaso_orgunit.simplified_geom::geometry, 0)), 0.01)::geography)
    from iaso_orgunit right join iaso_group_org_units ON iaso_group_org_units.orgunit_id = iaso_orgunit.id
    where group_id = polio_roundscope.group_id""",
                    [],
                )
            )

            for scope in round_scopes:
                if scope.geom:
                    feature = {
                        "type": "Feature",
                        "geometry": json.loads(scope.geom),
                        "properties": {
                            "obr_name": campaign.obr_name,
                            "id": str(campaign.id),
                            "vaccine": scope.vaccine,
                            "scope_key": f"roundScope-{scope.id}",
                            "top_level_org_unit_name": campaign.country.name,
                            "round_number": scope.round.number,
                        },
                    }
                    features.append(feature)

        self.geojson = features


# Deprecated
class Preparedness(models.Model):
    id = models.UUIDField(default=uuid4, primary_key=True, editable=False)
    campaign = models.ForeignKey(Campaign, on_delete=models.CASCADE)
    spreadsheet_url = models.URLField()

    national_score = models.DecimalField(max_digits=10, decimal_places=2, verbose_name=_("National Score"))
    regional_score = models.DecimalField(max_digits=10, decimal_places=2, verbose_name=_("Regional Score"))
    district_score = models.DecimalField(max_digits=10, decimal_places=2, verbose_name=_("District Score"))

    payload = models.JSONField()

    created_at = models.DateTimeField(auto_now_add=True, db_index=True)

    def __str__(self) -> str:
        return f"{self.campaign} - {self.created_at}"


class Config(models.Model):
    slug = models.SlugField(unique=True)
    content = models.JSONField()
    created_at = models.DateTimeField(auto_now_add=True, db_index=True)
    updated_at = models.DateTimeField(auto_now=True)
    users = models.ManyToManyField(User, related_name="polioconfigs", blank=True)

    def __str__(self):
        return self.slug


class CountryUsersGroup(models.Model):
    users = models.ManyToManyField(User, blank=True)
    country = models.OneToOneField(OrgUnit, on_delete=models.CASCADE)
    language = models.CharField(max_length=32, choices=LANGUAGES, default="EN")
    created_at = models.DateTimeField(auto_now_add=True, db_index=True)
    updated_at = models.DateTimeField(auto_now=True)
    # used for workflow
    teams = models.ManyToManyField(Team, help_text="Teams used by the country", blank=True)

    def __str__(self):
        return str(self.country)


class LineListImport(models.Model):
    file = models.FileField(upload_to="uploads/linelist/% Y/% m/% d/")
    import_result = models.JSONField()
    created_at = models.DateTimeField(auto_now_add=True, db_index=True)
    updated_at = models.DateTimeField(auto_now=True)
    created_by = models.ForeignKey(User, null=True, blank=True, on_delete=models.SET_NULL)


class URLCache(models.Model):
    url = models.URLField(unique=True)
    content = models.TextField()
    created_at = models.DateTimeField(auto_now_add=True, db_index=True)
    updated_at = models.DateTimeField(auto_now=True)
    created_by = models.ForeignKey(User, null=True, blank=True, on_delete=models.SET_NULL)

    def __str__(self):
        return self.url


class SpreadSheetImport(models.Model):
    """A copy of a Google Spreadsheet in the DB, in JSON format

    This allows us to separate the parsing of the datasheet from its retrieval
    and to keep a history.
    """

    created_at = models.DateTimeField(auto_now_add=True, db_index=True)
    url = models.URLField()
    content = models.JSONField()
    spread_id = models.CharField(max_length=60, db_index=True)

    @staticmethod
    def create_for_url(spreadsheet_url: str):
        spread = open_sheet_by_url(spreadsheet_url)
        cached_spread = CachedSpread.from_spread(spread)
        return SpreadSheetImport.objects.create(content=cached_spread.c, url=spreadsheet_url, spread_id=spread.id)

    @property
    def cached_spreadsheet(self):
        return CachedSpread(self.content)

    @staticmethod
    def last_for_url(spreadsheet_url: str):
        if not spreadsheet_url:
            return None
        spread_id = extract_id_from_url(spreadsheet_url)

        ssis = SpreadSheetImport.objects.filter(spread_id=spread_id)

        if not ssis:
            # No import yet
            return None
        return ssis.latest("created_at")


class CampaignGroup(SoftDeletableModel):
    def __str__(self):
        return f"{self.name} {','.join(str(c) for c in self.campaigns.all())}"

    created_at = models.DateTimeField(auto_now_add=True)
    updated_at = models.DateTimeField(auto_now=True)
    name = models.CharField(max_length=200)
    campaigns = models.ManyToManyField(Campaign, related_name="grouped_campaigns")


# Deprecated
class BudgetEvent(SoftDeletableModel):
    TYPES = (
        ("submission", "Budget Submission"),
        ("comments", "Comments"),
        ("validation", "Approval"),
        ("request", "Request"),
        ("feedback", "Feedback"),
        ("review", "Review"),
        ("transmission", "Transmission"),
    )

    STATUS = (("validation_ongoing", "Validation Ongoing"), ("validated", "Validated"))

    campaign = models.ForeignKey(Campaign, on_delete=models.PROTECT, related_name="budget_events")
    type = models.CharField(choices=TYPES, max_length=200)
    author = models.ForeignKey(User, blank=False, null=False, on_delete=models.PROTECT)
    internal = models.BooleanField(default=False)
    target_teams = models.ManyToManyField(Team)
    created_at = models.DateTimeField(auto_now_add=True)
    updated_at = models.DateTimeField(auto_now=True)
    status = models.CharField(choices=STATUS, max_length=200, null=True, default="validation_ongoing")
    cc_emails = models.CharField(max_length=200, blank=True, null=True)
    comment = models.TextField(blank=True, null=True)
    links = models.TextField(blank=True, null=True)
    is_finalized = models.BooleanField(default=False)
    is_email_sent = models.BooleanField(default=False)
    amount = models.DecimalField(blank=True, null=True, decimal_places=2, max_digits=14)

    def __str__(self):
        return str(self.campaign)

    def save(self, *args, **kwargs):
        super(BudgetEvent, self).save(*args, **kwargs)
        if self.campaign.last_budget_event is None:
            self.campaign.last_budget_event = self
        elif self.campaign.last_budget_event.created_at < self.created_at:
            self.campaign.last_budget_event = self
        self.campaign.save()


# Deprecated
class BudgetFiles(models.Model):
    event = models.ForeignKey(BudgetEvent, on_delete=models.PROTECT, related_name="event_files")
    file = models.FileField()
    created_at = models.DateTimeField(auto_now_add=True)
    updated_at = models.DateTimeField(auto_now=True)

    class Meta:
        verbose_name = "Budget File"
        verbose_name_plural = "Budget Files"

    def __str__(self):
        return str(self.event)


class VaccineAuthorizationStatus(models.TextChoices):
    PENDING = "ONGOING", _("Ongoing")
    VALIDATED = "VALIDATED", _("Validated")
    IGNORED = "SIGNATURE", _("Sent for signature")
    EXPIRED = "EXPIRED", _("Expired")


class VaccineAuthorization(SoftDeletableModel):
    country = models.ForeignKey(
        "iaso.orgunit", null=True, blank=True, on_delete=models.SET_NULL, related_name="vaccineauthorization"
    )
    account = models.ForeignKey("iaso.account", on_delete=models.DO_NOTHING, related_name="vaccineauthorization")
    start_date = models.DateField(blank=True, null=True)
    expiration_date = models.DateField()
    created_at = models.DateTimeField(auto_now_add=True)
    updated_at = models.DateTimeField(auto_now=True)
    quantity = models.IntegerField(blank=True, null=True)
    status = models.CharField(null=True, blank=True, choices=VaccineAuthorizationStatus.choices, max_length=200)
    comment = models.TextField(max_length=250, blank=True, null=True)

    def __str__(self):
        return f"{self.country}-{self.expiration_date}"


<<<<<<< HEAD
class VaccineRequestForm(SoftDeletableModel):
=======
class VaccineRequestForm(models.Model):
>>>>>>> b0d122d1
    campaign = models.ForeignKey(Campaign, on_delete=models.CASCADE)
    vaccine_type = models.CharField(max_length=5, choices=VACCINES)
    rounds = models.ManyToManyField(Round)
    date_vrf_signature = models.DateField()
    date_vrf_reception = models.DateField()
    date_dg_approval = models.DateField()
    quantities_ordered_in_doses = models.PositiveIntegerField()

    created_at = models.DateTimeField(auto_now_add=True)
    updated_at = models.DateTimeField(auto_now=True)

    # optional fields
    wastage_rate_used_on_vrf = models.DecimalField(max_digits=5, decimal_places=2, null=True, blank=True)
    date_vrf_submission_to_orpg = models.DateField(null=True, blank=True)
    quantities_approved_by_orpg_in_doses = models.PositiveIntegerField(null=True, blank=True)
    date_rrt_orpg_approval = models.DateField(null=True, blank=True)
    date_vrf_submitted_to_dg = models.DateField(null=True, blank=True)
    quantities_approved_by_dg_in_doses = models.PositiveIntegerField(null=True, blank=True)
    comment = models.TextField(blank=True, null=True)

<<<<<<< HEAD
    objects = DefaultSoftDeletableManager()

=======
>>>>>>> b0d122d1
    def get_country(self):
        return self.campaign.country

    def count_pre_alerts(self):
        return self.vaccineprealert_set.count()

    def count_arrival_reports(self):
        return self.vaccinearrivalreport_set.count()

    def total_doses_shipped(self):
        return self.vaccineprealert_set.all().aggregate(total_doses_shipped=Coalesce(Sum("doses_shipped"), 0))[
            "total_doses_shipped"
        ]

    def __str__(self):
        return f"VFR for {self.get_country()} {self.campaign} {self.vaccine_type} #VPA {self.count_pre_alerts()} #VAR {self.count_arrival_reports()}"


<<<<<<< HEAD
class VaccinePreAlert(SoftDeletableModel):
    request_form = models.ForeignKey(VaccineRequestForm, on_delete=models.CASCADE)
    date_pre_alert_reception = models.DateField()
    po_number = models.CharField(max_length=200, blank=True, null=True, default=None)
    estimated_arrival_time = models.DateField(blank=True, null=True, default=None)
    lot_numbers = ArrayField(models.CharField(max_length=200, blank=True), default=list)
    expiration_date = models.DateField(blank=True, null=True, default=None)
    doses_shipped = models.PositiveIntegerField(blank=True, null=True, default=None)
    doses_per_vial = models.PositiveIntegerField(blank=True, null=True, default=None)
    created_at = models.DateTimeField(auto_now_add=True)
    updated_at = models.DateTimeField(auto_now=True)

    objects = DefaultSoftDeletableManager()

=======
class VaccinePreAlert(models.Model):
    request_form = models.ForeignKey(VaccineRequestForm, on_delete=models.CASCADE)
    date_pre_alert_reception = models.DateField()
    po_number = models.CharField(max_length=200)
    estimated_arrival_time = models.DateTimeField(blank=True, null=True, default=None)
    lot_number = models.CharField(max_length=200, blank=True, null=True, default=None)
    expiration_date = models.DateField(blank=True, null=True, default=None)
    doses_shipped = models.PositiveIntegerField(blank=True, null=True, default=None)
    doses_received = models.PositiveIntegerField(blank=True, null=True, default=None)

    created_at = models.DateTimeField(auto_now_add=True)
    updated_at = models.DateTimeField(auto_now=True)

>>>>>>> b0d122d1
    def get_doses_per_vial(self):
        return DOSES_PER_VIAL[self.request_form.vaccine_type]


<<<<<<< HEAD
class VaccineArrivalReport(SoftDeletableModel):
    request_form = models.ForeignKey(VaccineRequestForm, on_delete=models.CASCADE)
    arrival_report_date = models.DateField()
    doses_received = models.PositiveIntegerField()
    po_number = models.CharField(max_length=200, blank=True, null=True, default=None)
    lot_numbers = ArrayField(models.CharField(max_length=200, blank=True), default=list)
    expiration_date = models.DateField(blank=True, null=True, default=None)
    doses_shipped = models.PositiveIntegerField(blank=True, null=True, default=None)
    doses_per_vial = models.PositiveIntegerField(blank=True, null=True, default=None)
=======
class VaccineArrivalReport(models.Model):
    request_form = models.ForeignKey(VaccineRequestForm, on_delete=models.CASCADE)
    arrival_report_date = models.DateField()  # prepolutated from pre_alert.estimated_arrival_time
    doses_received = models.PositiveIntegerField()  # prepolulated from pre_alert.doses_received
>>>>>>> b0d122d1

    created_at = models.DateTimeField(auto_now_add=True)
    updated_at = models.DateTimeField(auto_now=True)

<<<<<<< HEAD
    objects = DefaultSoftDeletableManager()
=======

class Notification(models.Model):
    """
    List of notifications of polio virus outbreaks.
    I.e. we found a case in this place on this day.

    Also called "line list": a table that summarizes key
    information about each case in an outbreak.
    """

    class VdpvCategories(models.TextChoices):
        """
        Vaccine-Derived PolioVirus categories.
        """

        AVDPV = "avdpv", _("aVDPV")
        CVDPV1 = "cvdpv1", _("cVDPV1")
        CVDPV2 = "cvdpv2", _("cVDPV2")
        NOPV2 = "nopv2", _("nOPV2")
        SABIN = "sabin", _("Sabin")
        SABIN1 = "sabin1", _("SABIN 1")
        SABIN2 = "sabin2", _("SABIN 2")
        SABIN3 = "sabin3", _("SABIN 3")
        VDPV = "vdpv", _("VDPV")
        VDPV1 = "vdpv1", _("VDPV1")
        VDPV2 = "vdpv2", _("VDPV2")
        VDPV3 = "vdpv3", _("VDPV3")
        VPV2 = "vpv2", _("VPV2")
        WPV1 = "wpv1", _("WPV1")

    class Sources(models.TextChoices):
        AFP = "accute_flaccid_paralysis", _(
            "Accute Flaccid Paralysis"
        )  # A case of someone who got paralyzed because of polio.
        CC = "contact_case", _("Contact Case")
        COMMUNITY = "community", _("Community")
        CONTACT = "contact", _("Contact")
        ENV = "environmental", _("Environmental")  # They found a virus in the environment.
        HC = "healthy_children", _("Healthy Children")
        OTHER = "other", _("Other")

    account = models.ForeignKey("iaso.account", on_delete=models.CASCADE)
    # EPID number = epidemiological number = unique identifier of a case per disease.
    epid_number = models.CharField(max_length=50, unique=True)
    vdpv_category = models.CharField(max_length=20, choices=VdpvCategories.choices, default=VdpvCategories.AVDPV)
    source = models.CharField(max_length=50, choices=Sources.choices, default=Sources.AFP)
    vdpv_nucleotide_diff_sabin2 = models.CharField(max_length=10)
    # Lineage possible values: NIE-ZAS-1, RDC-MAN-3, Ambiguous, etc.
    lineage = models.CharField(max_length=150, blank=True)
    closest_match_vdpv2 = models.CharField(max_length=150, blank=True)
    date_of_onset = models.DateField(null=True, blank=True)
    date_results_received = models.DateField(null=True, blank=True)

    # Country / province / district are modelized as a hierarchy of OrgUnits.
    org_unit = models.ForeignKey(
        "iaso.orgunit", null=True, blank=True, on_delete=models.SET_NULL, related_name="polio_notifications"
    )
    site_name = models.CharField(max_length=255, blank=True)

    created_at = models.DateTimeField(default=timezone.now)
    created_by = models.ForeignKey(
        User, null=True, blank=True, on_delete=models.SET_NULL, related_name="polio_notification_created_set"
    )
    updated_at = models.DateTimeField(blank=True, null=True)
    updated_by = models.ForeignKey(
        User, null=True, blank=True, on_delete=models.SET_NULL, related_name="polio_notification_updated_set"
    )

    # `import_*` fields are populated when the data come from an .xlsx file.
    import_source = models.ForeignKey("NotificationImport", null=True, blank=True, on_delete=models.SET_NULL)
    import_raw_data = models.JSONField(null=True, blank=True, encoder=DjangoJSONEncoder)

    class Meta:
        verbose_name = _("Notification")

    def __str__(self) -> str:
        return f"{self.epid_number}"


class NotificationImport(models.Model):
    """
    Notifications of polio virus outbreaks can be created manually (via the UI)
    or imported from .xlsx files.

    This model stores .xlsx files and use them to populate `Notification`.
    """

    EXPECTED_XLSX_COL_NAMES = [
        "EPID_NUMBER",
        "VDPV_CATEGORY",
        "SOURCE(AFP/ENV/CONTACT/HC)",
        "VDPV_NUCLEOTIDE_DIFF_SABIN2",
        "COUNTRY",
        "PROVINCE",
        "DISTRICT",
        "SITE_NAME/GEOCODE",
        "DATE_COLLECTION/DATE_OF_ONSET_(M/D/YYYY)",
        "LINEAGE",
        "CLOSEST_MATCH_VDPV2",
        "DATE_RESULTS_RECEIVED",
    ]

    class Status(models.TextChoices):
        NEW = "new", _("New")
        PENDING = "pending", _("Pending")
        DONE = "done", _("Done")

    account = models.ForeignKey("iaso.account", on_delete=models.CASCADE)
    file = models.FileField(upload_to="uploads/polio_notifications/%Y-%m-%d-%H-%M/")
    status = models.CharField(max_length=10, choices=Status.choices, default=Status.NEW)
    errors = models.JSONField(null=True, blank=True, encoder=DjangoJSONEncoder)
    created_at = models.DateTimeField(default=timezone.now)
    created_by = models.ForeignKey(
        User, null=True, blank=True, on_delete=models.SET_NULL, related_name="polio_notification_import_created_set"
    )
    updated_at = models.DateTimeField(blank=True, null=True)

    class Meta:
        verbose_name = _("Notification import")

    def __str__(self) -> str:
        return f"{self.file.name} - {self.status}"

    def create_notifications(self, created_by: User) -> None:
        """
        Can be launched async, see `create_polio_notifications_async`.
        """
        try:
            df = pd.read_excel(self.file, keep_default_na=False)
        except Exception as err:
            raise ValueError(f"Invalid Excel file {self.file}.")

        # Normalize xlsx header's names.
        df.rename(columns=lambda name: name.upper().strip().replace(" ", "_"), inplace=True)
        for name in self.EXPECTED_XLSX_COL_NAMES:
            if name not in df.columns:
                raise ValueError(f"Missing column {name}.")

        self.status = self.Status.PENDING
        self.save()

        errors = []
        importer = NotificationXlsxImporter(
            org_units=OrgUnit.objects.filter(version_id=self.account.default_version_id).defer(
                "geom", "simplified_geom"
            )
        )

        for idx, row in df.iterrows():
            org_unit = importer.find_org_unit_in_caches(
                country_name=importer.clean_str(row["COUNTRY"]),
                region_name=importer.clean_str(row["PROVINCE"]),
                district_name=importer.clean_str(row["DISTRICT"]),
            )
            kwargs = {
                "account": self.account,
                "closest_match_vdpv2": importer.clean_str(row["CLOSEST_MATCH_VDPV2"]),
                "created_by": created_by,
                "date_of_onset": importer.clean_date(row["DATE_COLLECTION/DATE_OF_ONSET_(M/D/YYYY)"]),
                "date_results_received": importer.clean_date(row["DATE_RESULTS_RECEIVED"]),
                "import_raw_data": row.to_dict(),
                "import_source": self,
                "lineage": importer.clean_str(row["LINEAGE"]),
                "org_unit": org_unit,
                "site_name": importer.clean_str(row["SITE_NAME/GEOCODE"]),
                "source": importer.clean_source(row["SOURCE(AFP/ENV/CONTACT/HC)"]),
                "vdpv_category": importer.clean_vdpv_category(row["VDPV_CATEGORY"]),
                "vdpv_nucleotide_diff_sabin2": importer.clean_str(row["VDPV_NUCLEOTIDE_DIFF_SABIN2"]),
            }
            _, created = Notification.objects.get_or_create(
                epid_number=importer.clean_str(row["EPID_NUMBER"]),
                defaults=kwargs,
            )
            if not created:
                errors.append(row.to_dict())

        self.status = self.Status.DONE
        self.errors = errors
        self.updated_at = timezone.now()
        self.save()


@task_decorator(task_name="create_polio_notifications_async")
def create_polio_notifications_async(pk: int, task: Task = None) -> None:
    task.report_progress_and_stop_if_killed(progress_message="Importing polio notifications…")
    user = task.launcher
    notification_import = NotificationImport.objects.get(pk=pk)
    notification_import.create_notifications(created_by=user)
    num_created = Notification.objects.filter(import_source=notification_import).count()
    task.report_success(message=f"{num_created} polio notifications created.")


class NotificationXlsxImporter:
    def __init__(self, org_units: QuerySet[OrgUnit]):
        self.org_units = org_units
        self.countries_cache = None
        self.regions_cache = None
        self.districts_cache = None

    def build_org_unit_caches(self) -> Tuple[defaultdict, defaultdict, defaultdict]:
        from plugins.polio.api.common import make_orgunits_cache

        districts = (
            self.org_units.filter(org_unit_type__category="DISTRICT", validation_status=OrgUnit.VALIDATION_VALID)
            .defer("geom", "simplified_geom")
            .select_related("org_unit_type")
        )

        regions = (
            self.org_units.filter(
                OrgUnit.objects.parents_q(districts),
                org_unit_type__category="REGION",
                validation_status=OrgUnit.VALIDATION_VALID,
                path__depth=2,
            )
            .defer("geom", "simplified_geom")
            .select_related("org_unit_type")
        )

        countries = (
            self.org_units.filter(
                OrgUnit.objects.parents_q(districts),
                org_unit_type__category="COUNTRY",
                validation_status=OrgUnit.VALIDATION_VALID,
                path__depth=1,
            )
            .defer("geom", "simplified_geom")
            .select_related("org_unit_type")
        )

        districts_cache = make_orgunits_cache(districts)
        regions_cache = make_orgunits_cache(regions)
        countries_cache = make_orgunits_cache(countries)

        return countries_cache, regions_cache, districts_cache

    def find_org_unit_in_caches(self, country_name: str, region_name: str, district_name: str) -> Union[None, OrgUnit]:
        from plugins.polio.api.common import find_orgunit_in_cache

        if not self.countries_cache:
            self.countries_cache, self.regions_cache, self.districts_cache = self.build_org_unit_caches()

        country = find_orgunit_in_cache(self.countries_cache, country_name)
        region = None
        if country:
            region = find_orgunit_in_cache(self.regions_cache, region_name, country.name)
        if region:
            return find_orgunit_in_cache(self.districts_cache, district_name, region.name)
        return None

    def clean_str(self, data: Any) -> str:
        return str(data).strip()

    def clean_date(self, data: Any) -> Union[None, datetime.date]:
        try:
            return data.date()
        except AttributeError:
            return None

    def clean_vdpv_category(self, vdpv_category: str) -> Notification.VdpvCategories:
        vdpv_category = self.clean_str(vdpv_category).upper()
        vdpv_category = "".join(char for char in vdpv_category if char.isalnum())
        return Notification.VdpvCategories[vdpv_category]

    def clean_source(self, source: str) -> Notification.Sources:
        source = self.clean_str(source)
        try:
            # Find member by value.
            return Notification.Sources[source.upper()]
        except KeyError:
            pass
        try:
            # Find member by name.
            return Notification.Sources(source.lower().replace(" ", "_"))
        except Exception:
            pass
        if source.upper().startswith("CONT"):
            return Notification.Sources["CONTACT"]
        return Notification.Sources["OTHER"]
>>>>>>> b0d122d1
<|MERGE_RESOLUTION|>--- conflicted
+++ resolved
@@ -14,11 +14,7 @@
 from django.contrib.auth.models import AnonymousUser, User
 from django.core.serializers.json import DjangoJSONEncoder
 from django.db import models
-<<<<<<< HEAD
-from django.db.models import Q, Sum
-=======
 from django.db.models import Q, Sum, QuerySet
->>>>>>> b0d122d1
 from django.db.models.expressions import RawSQL
 from django.db.models.functions import Coalesce
 from django.utils.translation import gettext as _
@@ -966,11 +962,7 @@
         return f"{self.country}-{self.expiration_date}"
 
 
-<<<<<<< HEAD
 class VaccineRequestForm(SoftDeletableModel):
-=======
-class VaccineRequestForm(models.Model):
->>>>>>> b0d122d1
     campaign = models.ForeignKey(Campaign, on_delete=models.CASCADE)
     vaccine_type = models.CharField(max_length=5, choices=VACCINES)
     rounds = models.ManyToManyField(Round)
@@ -991,11 +983,8 @@
     quantities_approved_by_dg_in_doses = models.PositiveIntegerField(null=True, blank=True)
     comment = models.TextField(blank=True, null=True)
 
-<<<<<<< HEAD
     objects = DefaultSoftDeletableManager()
 
-=======
->>>>>>> b0d122d1
     def get_country(self):
         return self.campaign.country
 
@@ -1014,7 +1003,6 @@
         return f"VFR for {self.get_country()} {self.campaign} {self.vaccine_type} #VPA {self.count_pre_alerts()} #VAR {self.count_arrival_reports()}"
 
 
-<<<<<<< HEAD
 class VaccinePreAlert(SoftDeletableModel):
     request_form = models.ForeignKey(VaccineRequestForm, on_delete=models.CASCADE)
     date_pre_alert_reception = models.DateField()
@@ -1029,26 +1017,10 @@
 
     objects = DefaultSoftDeletableManager()
 
-=======
-class VaccinePreAlert(models.Model):
-    request_form = models.ForeignKey(VaccineRequestForm, on_delete=models.CASCADE)
-    date_pre_alert_reception = models.DateField()
-    po_number = models.CharField(max_length=200)
-    estimated_arrival_time = models.DateTimeField(blank=True, null=True, default=None)
-    lot_number = models.CharField(max_length=200, blank=True, null=True, default=None)
-    expiration_date = models.DateField(blank=True, null=True, default=None)
-    doses_shipped = models.PositiveIntegerField(blank=True, null=True, default=None)
-    doses_received = models.PositiveIntegerField(blank=True, null=True, default=None)
-
-    created_at = models.DateTimeField(auto_now_add=True)
-    updated_at = models.DateTimeField(auto_now=True)
-
->>>>>>> b0d122d1
     def get_doses_per_vial(self):
         return DOSES_PER_VIAL[self.request_form.vaccine_type]
 
 
-<<<<<<< HEAD
 class VaccineArrivalReport(SoftDeletableModel):
     request_form = models.ForeignKey(VaccineRequestForm, on_delete=models.CASCADE)
     arrival_report_date = models.DateField()
@@ -1058,19 +1030,11 @@
     expiration_date = models.DateField(blank=True, null=True, default=None)
     doses_shipped = models.PositiveIntegerField(blank=True, null=True, default=None)
     doses_per_vial = models.PositiveIntegerField(blank=True, null=True, default=None)
-=======
-class VaccineArrivalReport(models.Model):
-    request_form = models.ForeignKey(VaccineRequestForm, on_delete=models.CASCADE)
-    arrival_report_date = models.DateField()  # prepolutated from pre_alert.estimated_arrival_time
-    doses_received = models.PositiveIntegerField()  # prepolulated from pre_alert.doses_received
->>>>>>> b0d122d1
 
     created_at = models.DateTimeField(auto_now_add=True)
     updated_at = models.DateTimeField(auto_now=True)
 
-<<<<<<< HEAD
     objects = DefaultSoftDeletableManager()
-=======
 
 class Notification(models.Model):
     """
@@ -1349,5 +1313,4 @@
             pass
         if source.upper().startswith("CONT"):
             return Notification.Sources["CONTACT"]
-        return Notification.Sources["OTHER"]
->>>>>>> b0d122d1
+        return Notification.Sources["OTHER"]