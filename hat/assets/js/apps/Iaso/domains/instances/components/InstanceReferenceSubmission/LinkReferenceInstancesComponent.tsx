--- conflicted
+++ resolved
@@ -29,22 +29,16 @@
     selection: Selection<Instance>;
     isOpen: boolean;
     closeDialog: () => void;
-<<<<<<< HEAD
     resetSelection: () => void;
-=======
     filters: Record<string, string>;
->>>>>>> 7e893c01
 };
 
 const LinkReferenceInstancesComponent: FunctionComponent<Props> = ({
     selection,
     isOpen,
     closeDialog,
-<<<<<<< HEAD
     resetSelection,
-=======
     filters,
->>>>>>> 7e893c01
 }) => {
     const { formatMessage } = useSafeIntl();
     const currentUser = useCurrentUser();
