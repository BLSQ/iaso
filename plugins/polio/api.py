--- conflicted
+++ resolved
@@ -7,13 +7,9 @@
 from collections import defaultdict
 from functools import lru_cache
 from logging import getLogger
-<<<<<<< HEAD
-
-=======
 from openpyxl.writer.excel import save_virtual_workbook  # type: ignore
 from django.views.decorators.cache import cache_page
 from django.utils.decorators import method_decorator
->>>>>>> 3be0b3e9
 from django.core.cache import cache
 from django.core.mail import send_mail
 from django.db.models import Q, Max, Min
