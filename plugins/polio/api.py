--- conflicted
+++ resolved
@@ -3,14 +3,7 @@
 import json
 import datetime as dt
 from datetime import timedelta, datetime, date
-<<<<<<< HEAD
-import string
-from datetime import timedelta, datetime
-import logging
-from typing import Any, Dict, List, Optional
-=======
 from typing import Any, Optional
->>>>>>> 0efcbaea
 from collections import defaultdict
 from functools import lru_cache
 from logging import getLogger
@@ -27,12 +20,6 @@
 from django.utils.timezone import now, make_aware
 from django_filters.rest_framework import DjangoFilterBackend  # type: ignore
 from gspread.utils import extract_id_from_url  # type: ignore
-<<<<<<< HEAD
-from openpyxl.writer.excel import save_virtual_workbook
-
-from hat.settings import DEFAULT_FROM_EMAIL
-=======
->>>>>>> 0efcbaea
 from rest_framework import routers, filters, viewsets, serializers, permissions, status
 from rest_framework.decorators import action
 from rest_framework.request import Request
