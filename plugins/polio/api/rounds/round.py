--- conflicted
+++ resolved
@@ -9,25 +9,11 @@
 from iaso.api.common import HasPermission, ModelViewSet, UserSerializer
 from plugins.polio.api.shared_serializers import (
     GroupSerializer,
-<<<<<<< HEAD
     RoundDateHistoryEntrySerializer,
+    RoundVaccineSerializer,
+    RoundDateHistoryEntryForRoundSerializer,
 )
-from plugins.polio.models import Round, RoundDateHistoryEntry, RoundScope, Campaign
-=======
-    RoundDateHistoryEntryForRoundSerializer,
-    RoundVaccineSerializer,
-)
-from plugins.polio.models import (
-    Destruction,
-    ReasonForDelay,
-    Round,
-    RoundDateHistoryEntry,
-    RoundScope,
-    RoundVaccine,
-    Shipment,
-    Campaign,
-)
->>>>>>> c31890aa
+from plugins.polio.models import ReasonForDelay, Round, RoundDateHistoryEntry, RoundScope, Campaign
 from plugins.polio.preparedness.summary import set_preparedness_cache_for_round
 
 
@@ -45,14 +31,8 @@
         fields = "__all__"
 
     scopes = RoundScopeSerializer(many=True, required=False)
-<<<<<<< HEAD
+    vaccines = RoundVaccineSerializer(many=True, required=False)
     datelogs = RoundDateHistoryEntrySerializer(many=True, required=False)
-=======
-    vaccines = RoundVaccineSerializer(many=True, required=False)
-    shipments = ShipmentSerializer(many=True, required=False)
-    destructions = DestructionSerializer(many=True, required=False)
-    datelogs = RoundDateHistoryEntryForRoundSerializer(many=True, required=False)
->>>>>>> c31890aa
     districts_count_calculated = serializers.IntegerField(read_only=True)
 
     # Vaccines from real scopes, from property, separated by ,
