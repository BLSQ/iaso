/* eslint-disable max-len */
import { defineMessages } from 'react-intl';

// List of translations for Iaso permissions used all along the project

const PERMISSIONS_MESSAGES = defineMessages({
    iaso_completeness: {
        id: 'iaso.permissions.completeness',
        defaultMessage: 'Export completeness',
    },
    iaso_completeness_tooltip: {
        id: 'iaso.permissions.tooltip.completeness',
        defaultMessage:
            'Monitor per period how many forms are ready/have errors/are exported',
    },
    iaso_mappings: {
        id: 'iaso.permissions.mappings',
        defaultMessage: 'DHIS2 mappings',
    },
    iaso_mappings_tooltip: {
        id: 'iaso.permissions.tooltip.mappings',
        defaultMessage: 'Match DHIS2 and IASO data elements for data exchanges',
    },
    iaso_modules: {
        id: 'iaso.permissions.modules',
        defaultMessage: 'Modules',
    },
    iaso_modules_tooltip: {
        id: 'iaso.permissions.tooltip.modules',
        defaultMessage: 'View modules linked to the current account',
    },
    iaso_polio: {
        id: 'iaso.permissions.polio',
        defaultMessage: 'Polio campaigns management - User',
    },
    iaso_polio_tooltip: {
        id: 'iaso.permissions.tooltip.polio',
        defaultMessage:
            'Manage Polio campaigns data entry, grouped campaigns, SIA calendar, LQAS/IM results',
    },
    iaso_polio_budget: {
        id: 'iaso.permissions.polio_budget',
        defaultMessage: 'Polio budget - User',
    },
    iaso_polio_budget_tooltip: {
        id: 'iaso.permissions.tooltip.polio_budget',
        defaultMessage:
            'View budget approval process and take action as defined by your role in the process',
    },
    iaso_polio_budget_admin: {
        id: 'iaso.permissions.polio_budget_admin',
        defaultMessage: 'Polio budget - Admin',
    },
    iaso_polio_budget_admin_tooltip: {
        id: 'iaso.permissions.tooltip.polio_budget_admin',
        defaultMessage:
            'View budget approval process and take action as defined by your role in the process. Extra admin powers: Override any step in the process if needed.',
    },
    iaso_polio_config: {
        id: 'iaso.permissions.polio_config',
        defaultMessage: 'Polio campaigns management - Admin',
    },
    iaso_polio_config_tooltip: {
        id: 'iaso.permissions.tooltip.polio_config',
        defaultMessage:
            'Manage Polio campaigns data entry, grouped campaigns, SIA calendar, LQAS/IM results. Extra admin powers: test campaigns, debug information LQAS/IM, Country configuration page (weekly email alerts recipients, language per country and budget teams management)',
    },
    iaso_links: {
        id: 'iaso.permissions.links',
        defaultMessage: 'Geo data sources matching',
    },
    iaso_links_tooltip: {
        id: 'iaso.permissions.tooltip.links',
        defaultMessage:
            'Match multiple geo data sources according to specific criteria and algorithms',
    },
    iaso_forms: {
        id: 'iaso.permissions.forms',
        defaultMessage: 'Forms management',
    },
    iaso_forms_tooltip: {
        id: 'iaso.permissions.tooltip.forms',
        defaultMessage:
            'XLS forms management: create or edit form(s) (version, manage period, link to Project(s)/Org unit type(s))',
    },
    iaso_pages: {
        id: 'iaso.permissions.pages',
        defaultMessage: 'Web embedded links management - Read only',
    },
    iaso_pages_tooltip: {
        id: 'iaso.permissions.tooltip.pages',
        defaultMessage: 'List of external links (dashboards for instance)',
    },
    iaso_projects_tooltip: {
        id: 'iaso.permissions.tooltip.projects',
        defaultMessage:
            'Manage one or multiple Projects (sub-part of Forms, Org Units, entity types). One Project is linked to one IASO Mobile App configuration, so to one App ID. You can edit Project(s) name, IDs, feature flags',
    },
    iaso_projects: {
        id: 'iaso.permissions.projects',
        defaultMessage: 'Projects',
    },

    iaso_sources: {
        id: 'iaso.permissions.sources',
        defaultMessage: 'Geo data sources - Read only',
    },
    iaso_sources_tooltip: {
        id: 'iaso.permissions.tooltip.sources',
        defaultMessage: 'View available geo data sources',
    },
    iaso_data_tasks: {
        id: 'iaso.permissions.dataTasks',
        defaultMessage: 'Batch monitoring',
    },
    iaso_data_tasks_tooltip: {
        id: 'iaso.permissions.tooltip.dataTasks',
        defaultMessage:
            'Monitor long-running tasks (eg, import or manage data in the platform)',
    },
    iaso_org_units: {
        id: 'iaso.permissions.orgUnits',
        defaultMessage: 'Organisation units management',
    },
    iaso_org_units_tooltip: {
        id: 'iaso.permissions.tooltip.orgUnits',
        defaultMessage:
            'Manage organisation units and pyramids, including uploading of geo data (GPS coordinates and shapes), and groups',
    },
    iaso_submissions: {
        id: 'iaso.permissions.submissions',
        defaultMessage: 'Submissions - Read only',
    },
    iaso_submissions_tooltip: {
        id: 'iaso.permissions.tooltip.submissions',
        defaultMessage: 'View the forms submissions',
    },
    iaso_user_roles: {
        id: 'iaso.permissions.userRoles',
        defaultMessage: 'User roles',
    },
    iaso_user_roles_tooltip: {
        id: 'iaso.permissions.tooltip.userRoles',
        defaultMessage:
            'Manage user roles: create or edit user roles (name, permissions associated)',
    },
    iaso_update_submission: {
        id: 'iaso.permissions.update_submission',
        defaultMessage: 'Submissions - Read and Write',
    },
    iaso_update_submission_tooltip: {
        id: 'iaso.permissions.tooltip.update_submission',
        defaultMessage: 'View and edit the forms submissions',
    },

    iaso_users: {
        id: 'iaso.permissions.users',
        defaultMessage: 'User management - Admin',
    },
    iaso_users_tooltip: {
        id: 'iaso.permissions.tooltip.users',
        defaultMessage:
            'Manage users of the account: create or edit users (user name, email, password, permissions/location/language/project/user role)',
    },
    iaso_teams: {
        id: 'iaso.permissions.teams',
        defaultMessage: 'Teams management',
    },
    iaso_teams_tooltip: {
        id: 'iaso.permissions.tooltip.teams',
        defaultMessage:
            'Manage teams: create or edit "team of users" or "teams of teams" (name, project, type, description, parent team)',
    },
    iaso_planning: {
        id: 'iaso.permissions.planning',
        defaultMessage: 'Planning',
    },
    iaso_assignments: {
        id: 'iaso.permissions.assignments',
        defaultMessage: 'Attributions',
    },
    iaso_assignments_tooltip: {
        id: 'iaso.permissions.tooltip.assignments',
        defaultMessage:
            'Assign tasks to specific users/teams via the Planning interface',
    },
    iaso_completeness_stats: {
        id: 'iaso.permissions.completeness_stats',
        defaultMessage: 'Completeness statistics',
    },
    iaso_completeness_stats_tooltip: {
        id: 'iaso.permissions.tooltip.completeness_stats',
        defaultMessage:
            'Monitor data collection completeness aggregated per form with drilldown to lower org unit levels',
    },
    iaso_storages: {
        id: 'iaso.label.storages',
        defaultMessage: 'External storage',
    },
    iaso_storages_tooltip: {
        defaultMessage: 'NFC cards data management',
        id: 'iaso.label.tooltip.storages',
    },
    iaso_entities: {
        id: 'iaso.permissions.entities',
        defaultMessage: 'Entities',
    },
    iaso_entities_tooltip: {
        id: 'iaso.permissions.tooltip.entities',
        defaultMessage:
            'Manage entities - An entity is an item that is not attached to one fixed place in the pyramid (it can be individual people, or any item that are being moved from an org unit to another)',
    },
    iaso_entity_type_write: {
        id: 'iaso.permissions.iaso_entity_type_write',
        defaultMessage: 'Entity types',
    },
    iaso_entity_type_write_tooltip: {
        id: 'iaso.permissions.tooltip.iaso_entity_type_write',
        defaultMessage:
            'Manage entity types and workflows associated. Entity types can be "Beneficiaries", "Mosquito nets", "Medicines" etc.',
    },
    iaso_dhis2_link: {
        id: 'iaso.permissions.iaso_dhis2_link',
        defaultMessage: 'Link with DHIS2',
    },
    iaso_workflows: {
        id: 'iaso.permissions.iaso_workflows',
        defaultMessage: 'Workflows',
    },
    iaso_entity_duplicates_read: {
        id: 'iaso.permissions.iaso_entity_duplicates_read',
        defaultMessage: 'Entity duplicates - Read only',
    },
    iaso_entity_duplicates_read_tooltip: {
        id: 'iaso.permissions.tooltip.iaso_entity_duplicates_read',
        defaultMessage:
            'View entity duplicates, without the possibility to merge them',
    },
    iaso_entity_duplicates_write: {
        id: 'iaso.permissions.iaso_entity_duplicates_write',
        defaultMessage: 'Entity duplicates - Read and Write',
    },
    iaso_entity_duplicates_write_tooltip: {
        id: 'iaso.permissions.tooltip.iaso_entity_duplicates_write',
        defaultMessage:
            'View and edit the entity duplicates - e.g. decide to merge or not similar entities',
    },
    iaso_registry: {
        id: 'iaso.permissions.iaso_registry',
        defaultMessage: 'Registry',
    },
    iaso_registry_tooltip: {
        id: 'iaso.permissions.tooltip.iaso_registry',
        defaultMessage: 'Summary view of data collected per organisation unit',
    },
    iaso_org_unit_types: {
        id: 'iaso.permissions.iaso_org_unit_types',
        defaultMessage: 'Organisation unit types management',
    },
    iaso_org_unit_types_tooltip: {
        id: 'iaso.permissions.tooltip.iaso_org_unit_types',
        defaultMessage:
            'Manage types of organisation units, i.e. define the different levels of the pyramid (eg Country/Region/District/Facility/etc)',
    },
    iaso_org_unit_groups: {
        id: 'iaso.permissions.iaso_org_unit_groups',
        defaultMessage: 'Organisation unit groups management',
    },
    iaso_reports: {
        id: 'iaso.permission.reports',
        defaultMessage: 'Devices',
    },
    iaso_reports_tooltip: {
        id: 'iaso.permission.tooltip.reports',
        defaultMessage:
            'Monitor devices linked to the instance (synchronisation, owner, etc.)',
    },
    iaso_users_managed: {
        id: 'iaso.permissions.users_management',
        defaultMessage: 'User management - Geo limited',
    },
    iaso_users_managed_tooltip: {
        id: 'iaso.permissions.tooltip.users_management',
        defaultMessage:
            'Manage users of the instance: create or edit users (user name, email, password, permissions/location/language/project/user role). Edition rights limited to the users linked to the children org units of the current user.',
    },
    iaso_page_write: {
        id: 'iaso.permissions.iaso_page_write',
        defaultMessage: 'Web pages management - Read and Write',
    },
    iaso_write_sources: {
        id: 'iaso.permissions.iaso_write_sources',
        defaultMessage: 'Geo data sources - Read and Write',
    },
    iaso_write_sources_tooltip: {
        id: 'iaso.permissions.tooltip.iaso_write_sources',
        defaultMessage:
            'Manage multiple geo data sources: create or edit sources (name, description, project(s), default version, DHIS2 links)',
    },
    iaso_polio_vaccine_authorizations_admin: {
        id: 'iaso.permissions.polio_vaccine_authorizations_admin',
        defaultMessage: 'Polio Vaccine Authorizations: Admin',
    },
    iaso_polio_vaccine_authorizations_read_only: {
        id: 'iaso.permissions.polio_vaccine_authorizations_read_only',
        defaultMessage: 'Polio Vaccine Authorizations: Read Only',
    },
    iaso_org_unit_change_request: {
        id: 'iaso.permissions.iaso_org_unit_change_request',
        defaultMessage: 'Org unit change request - Read and Write',
    },
    iaso_org_unit_change_request_approve: {
        id: 'iaso.permissions.iaso_org_unit_change_request_approve',
        defaultMessage: 'Org unit change request - Approve',
    },
<<<<<<< HEAD
    iaso_polio_vaccine_supply_chain_write: {
        id: 'iaso.permissions.iaso_polio_vaccine_supply_chain_write',
        defaultMessage: 'Polio vaccine supply chain - Write',
    },
    iaso_polio_vaccine_supply_chain_read: {
        id: 'iaso.permissions.iaso_polio_vaccine_supply_chain_read',
        defaultMessage: 'Polio vaccine supply chain - Read',
    },
    iaso_polio_vaccine_supply_chain_read_tooltip: {
        id: 'iaso.permissions.iaso_polio_vaccine_supply_chain_read_tooltip',
        defaultMessage:
            'See summary of vaccine supply chain, by country and vaccine',
    },
    iaso_polio_vaccine_supply_chain_write_tooltip: {
        id: 'iaso.permissions.iaso_polio_vaccine_supply_chain_write_tooltip',
        defaultMessage: 'Edit and add supply chain data',
=======
    iaso_trypelim_anonymous: {
        id: 'trypelim.permissions.anonymous',
        defaultMessage: 'Anonymisation des patients',
    },
    iaso_trypelim_management_areas: {
        id: 'trypelim.permissions.management_areas',
        defaultMessage: 'Areas',
    },
    iaso_trypelim_management_edit_areas: {
        id: 'trypelim.permissions.management_edit_areas',
        defaultMessage: 'Edit areas',
    },
    iaso_trypelim_management_edit_shape_areas: {
        id: 'trypelim.permissions.management_edit_shape_areas',
        defaultMessage: 'Edit area shapes',
    },
    iaso_trypelim_case_cases: {
        id: 'trypelim.permissions.case_cases',
        defaultMessage: 'Cases',
    },
    iaso_trypelim_case_analysis: {
        id: 'trypelim.permissions.case_analysis',
        defaultMessage: 'Cases analysis',
    },
    iaso_trypelim_management_coordinations: {
        id: 'trypelim.permissions.management_coordinations',
        defaultMessage: 'Coordination',
    },
    iaso_trypelim_management_devices: {
        id: 'trypelim.permissions.management_devices',
        defaultMessage: 'Devices',
    },
    iaso_trypelim_datas_download: {
        id: 'trypelim.permissions.datas_download',
        defaultMessage: 'Download data',
    },
    iaso_trypelim_duplicates: {
        id: 'trypelim.permissions.duplicates',
        defaultMessage: 'Duplicates',
    },
    iaso_trypelim_datas_patient_edition: {
        id: 'trypelim.permissions.datas_patient_edition',
        defaultMessage: 'Edit patients',
    },
    iaso_trypelim_stats_graphs: {
        id: 'trypelim.permissions.stats_graphs',
        defaultMessage: 'Graphs',
    },
    iaso_trypelim_management_health_structures: {
        id: 'trypelim.permissions.management_health_structures',
        defaultMessage: 'Health structures',
    },
    iaso_trypelim_lab: {
        id: 'trypelim.permissions.lab',
        defaultMessage: 'Lab',
    },
    iaso_trypelim_labupload: {
        id: 'trypelim.permissions.labupload',
        defaultMessage: 'Lab import',
    },
    iaso_trypelim_locator: {
        id: 'trypelim.permissions.locator',
        defaultMessage: 'Locator',
    },
    iaso_trypelim_plannings_macroplanning: {
        id: 'trypelim.permissions.macroplanning',
        defaultMessage: 'Macroplanning',
    },
    iaso_trypelim_plannings_microplanning: {
        id: 'trypelim.permissions.microplanning',
        defaultMessage: 'Microplanning',
    },
    iaso_trypelim_modifications: {
        id: 'trypelim.permissions.modifications',
        defaultMessage: 'Modifications',
    },
    iaso_trypelim_management_plannings: {
        id: 'trypelim.permissions.plannings',
        defaultMessage: 'Plannings',
    },
    iaso_trypelim_management_plannings_template: {
        id: 'trypelim.permissions.plannings_template',
        defaultMessage: 'Plannings template',
    },
    iaso_trypelim_qualitycontrol: {
        id: 'trypelim.permissions.quality_control',
        defaultMessage: 'Quality control',
    },
    iaso_trypelim_case_reconciliation: {
        id: 'trypelim.permissions.reconciliation',
        defaultMessage: 'Reconciliation',
    },
    iaso_trypelim_plannings_routes: {
        id: 'trypelim.permissions.routes',
        defaultMessage: 'Routes',
    },
    iaso_trypelim_datasets_datauploads: {
        id: 'trypelim.permissions.upload_of_case_files',
        defaultMessage: 'Upload of case files',
    },
    iaso_trypelim_datasets_villageuploads: {
        id: 'trypelim.permissions.upload_of_villages',
        defaultMessage: 'Upload of villages',
    },
    iaso_trypelim_management_users: {
        id: 'trypelim.permissions.users',
        defaultMessage: 'Users',
    },
    iaso_trypelim_vectorcontrol: {
        id: 'trypelim.permissions.vector_control',
        defaultMessage: 'Vector control',
    },
    iaso_trypelim_vectorcontrolupload: {
        id: 'trypelim.permissions.vector_control_upload',
        defaultMessage: 'Vector control upload',
    },
    iaso_trypelim_management_villages: {
        id: 'trypelim.permissions.villages',
        defaultMessage: 'Villages',
    },
    iaso_trypelim_management_workzones: {
        id: 'trypelim.permissions.workzones',
        defaultMessage: 'Workzones',
    },
    iaso_trypelim_management_zones: {
        id: 'trypelim.permissions.zones',
        defaultMessage: 'Zones',
    },
    iaso_trypelim_management_edit_zones: {
        id: 'trypelim.permissions.zones_edit',
        defaultMessage: 'Edit zones',
    },
    iaso_trypelim_management_edit_shape_zones: {
        id: 'trypelim.permissions.zones_shapes_edit',
        defaultMessage: 'Edit zone shapes',
>>>>>>> d1b4e981
    },
});

export default PERMISSIONS_MESSAGES;<|MERGE_RESOLUTION|>--- conflicted
+++ resolved
@@ -313,7 +313,6 @@
         id: 'iaso.permissions.iaso_org_unit_change_request_approve',
         defaultMessage: 'Org unit change request - Approve',
     },
-<<<<<<< HEAD
     iaso_polio_vaccine_supply_chain_write: {
         id: 'iaso.permissions.iaso_polio_vaccine_supply_chain_write',
         defaultMessage: 'Polio vaccine supply chain - Write',
@@ -330,7 +329,7 @@
     iaso_polio_vaccine_supply_chain_write_tooltip: {
         id: 'iaso.permissions.iaso_polio_vaccine_supply_chain_write_tooltip',
         defaultMessage: 'Edit and add supply chain data',
-=======
+    },
     iaso_trypelim_anonymous: {
         id: 'trypelim.permissions.anonymous',
         defaultMessage: 'Anonymisation des patients',
@@ -466,7 +465,6 @@
     iaso_trypelim_management_edit_shape_zones: {
         id: 'trypelim.permissions.zones_shapes_edit',
         defaultMessage: 'Edit zone shapes',
->>>>>>> d1b4e981
     },
 });
 
