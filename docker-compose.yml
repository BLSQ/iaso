--- conflicted
+++ resolved
@@ -46,11 +46,8 @@
             DISABLE_PASSWORD_LOGINS:
             DNS_DOMAIN:
             EMAIL_BACKEND: 'django.core.mail.backends.console.EmailBackend'
-<<<<<<< HEAD
+            ENABLE_ANALYTICS:
             ENABLE_GZIP: ${ENABLE_GZIP:-false}
-=======
-            ENABLE_ANALYTICS:
->>>>>>> 5fd86a33
             ENKETO_API_TOKEN: AZE78974654azeAZE
             ENKETO_DEV: 'true'
             ENKETO_SIGNING_SECRET: supersecret
