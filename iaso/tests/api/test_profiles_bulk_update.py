--- conflicted
+++ resolved
@@ -31,20 +31,14 @@
         cls.group_1 = auth.models.Group.objects.create(name="group_1")
         cls.group_2 = auth.models.Group.objects.create(name="group_2")
         cls.group_3 = auth.models.Group.objects.create(name="group_3")
-<<<<<<< HEAD
         cls.group_admin = auth.models.Group.objects.create(name="group_admin")
         cls.group_admin.permissions.set([auth.models.Permission.objects.get(codename=permission._USERS_ADMIN)])
+        cls.group_4 = auth.models.Group.objects.create(name="group_4")
         cls.user_role = m.UserRole.objects.create(group=cls.group_1, account=star_wars)
         cls.user_role_2 = m.UserRole.objects.create(group=cls.group_2, account=star_wars)
         cls.user_role_3 = m.UserRole.objects.create(group=cls.group_3, account=marvel)
         cls.user_role_admin = m.UserRole.objects.create(group=cls.group_admin, account=star_wars)
-=======
-        cls.group_4 = auth.models.Group.objects.create(name="group_4")
-        cls.user_role = m.UserRole.objects.create(group=cls.group_1, account=star_wars)
-        cls.user_role_2 = m.UserRole.objects.create(group=cls.group_2, account=star_wars)
-        cls.user_role_3 = m.UserRole.objects.create(group=cls.group_3, account=marvel)
         cls.user_role_different_account = m.UserRole.objects.create(group=cls.group_4, account=marvel)
->>>>>>> 00dd74e9
 
         sw_source = m.DataSource.objects.create(name="Evil Empire")
         sw_source.projects.add(cls.project)
@@ -302,7 +296,6 @@
         )
 
     @tag("iaso_only")
-<<<<<<< HEAD
     def test_profile_bulkupdate_user_managed_cannot_add_projects(self):
         """POST /api/tasks/create/profilesbulkupdate/ cannot add projects as user manager"""
         self.client.force_authenticate(self.obi_wan)
@@ -352,7 +345,89 @@
             "select_all": True,
             "roles_id_added": [
                 self.user_role.pk,
-=======
+            ],
+        }
+        response = self.client.post(f"/api/tasks/create/profilesbulkupdate/", data=operation_payload, format="json")
+
+        self.assertJSONResponse(response, 201)
+        data = response.json()
+        task = self.assertValidTaskAndInDB(data["task"], status="QUEUED", name="profiles_bulk_update")
+        self.assertEqual(task.launcher, self.obi_wan)
+
+        # Run the task
+        self.runAndValidateTask(task, "SUCCESS")
+        self.luke.refresh_from_db()
+        self.chewy.refresh_from_db()
+        self.assertIn(
+            self.user_role,
+            self.luke.iaso_profile.user_roles.all(),
+        )
+        self.assertIn(
+            self.user_role,
+            self.chewy.iaso_profile.user_roles.all(),
+        )
+
+    @tag("iaso_only")
+    def test_profile_bulkupdate_user_managed_cannot_add_role_with_admin_permission(self):
+        """POST /api/tasks/create/profilesbulkupdate/ cannot add role with admin permission as a user manager"""
+        self.client.force_authenticate(self.obi_wan)
+        operation_payload = {
+            "select_all": True,
+            "roles_id_added": [
+                self.user_role_admin.pk,
+            ],
+        }
+        response = self.client.post(f"/api/tasks/create/profilesbulkupdate/", data=operation_payload, format="json")
+
+        self.assertJSONResponse(response, 201)
+        data = response.json()
+        task = self.assertValidTaskAndInDB(data["task"], status="QUEUED", name="profiles_bulk_update")
+        self.assertEqual(task.launcher, self.obi_wan)
+
+        # Run the task
+        self.runAndValidateTask(task, "ERRORED")
+        self.luke.refresh_from_db()
+        self.chewy.refresh_from_db()
+        self.assertNotIn(
+            self.user_role_admin,
+            self.luke.iaso_profile.user_roles.all(),
+        )
+        self.assertNotIn(
+            self.user_role_admin,
+            self.chewy.iaso_profile.user_roles.all(),
+        )
+
+    @tag("iaso_only")
+    def test_profile_bulkupdate_user_managed_can_remove_role(self):
+        """POST /api/tasks/create/profilesbulkupdate/ remove role as a user manager"""
+        self.client.force_authenticate(self.obi_wan)
+        operation_payload = {
+            "select_all": True,
+            "roles_id_removed": [
+                self.user_role_2.pk,
+            ],
+        }
+        response = self.client.post(f"/api/tasks/create/profilesbulkupdate/", data=operation_payload, format="json")
+
+        self.assertJSONResponse(response, 201)
+        data = response.json()
+        task = self.assertValidTaskAndInDB(data["task"], status="QUEUED", name="profiles_bulk_update")
+        self.assertEqual(task.launcher, self.obi_wan)
+
+        # Run the task
+        self.runAndValidateTask(task, "SUCCESS")
+        self.luke.refresh_from_db()
+        self.chewy.refresh_from_db()
+        self.assertNotIn(
+            self.user_role_2,
+            self.luke.iaso_profile.user_roles.all(),
+        )
+        self.assertNotIn(
+            self.user_role_2,
+            self.chewy.iaso_profile.user_roles.all(),
+        )
+
+    @tag("iaso_only")
     def test_profile_bulkupdate_add_user_role_with_not_connected_account(self):
         """POST /api/tasks/create/profilesbulkupdate/ try to add a user role using a not connected account"""
 
@@ -363,7 +438,6 @@
             "language": "fr",
             "roles_id_added": [
                 self.user_role_different_account.pk,
->>>>>>> 00dd74e9
             ],
         }
         response = self.client.post(f"/api/tasks/create/profilesbulkupdate/", data=operation_payload, format="json")
@@ -371,65 +445,12 @@
         self.assertJSONResponse(response, 201)
         data = response.json()
         task = self.assertValidTaskAndInDB(data["task"], status="QUEUED", name="profiles_bulk_update")
-<<<<<<< HEAD
-        self.assertEqual(task.launcher, self.obi_wan)
-
-        # Run the task
-        self.runAndValidateTask(task, "SUCCESS")
-        self.luke.refresh_from_db()
-        self.chewy.refresh_from_db()
-        self.assertIn(
-            self.user_role,
-            self.luke.iaso_profile.user_roles.all(),
-        )
-        self.assertIn(
-            self.user_role,
-            self.chewy.iaso_profile.user_roles.all(),
-        )
-
-    @tag("iaso_only")
-    def test_profile_bulkupdate_user_managed_cannot_add_role_with_admin_permission(self):
-        """POST /api/tasks/create/profilesbulkupdate/ cannot add role with admin permission as a user manager"""
-        self.client.force_authenticate(self.obi_wan)
-        operation_payload = {
-            "select_all": True,
-            "roles_id_added": [
-                self.user_role_admin.pk,
-            ],
-        }
-        response = self.client.post(f"/api/tasks/create/profilesbulkupdate/", data=operation_payload, format="json")
-
-        self.assertJSONResponse(response, 201)
-        data = response.json()
-        task = self.assertValidTaskAndInDB(data["task"], status="QUEUED", name="profiles_bulk_update")
-        self.assertEqual(task.launcher, self.obi_wan)
-=======
         self.assertEqual(task.launcher, self.yoda)
->>>>>>> 00dd74e9
 
         # Run the task
         self.runAndValidateTask(task, "ERRORED")
         self.luke.refresh_from_db()
         self.chewy.refresh_from_db()
-<<<<<<< HEAD
-        self.assertNotIn(
-            self.user_role_admin,
-            self.luke.iaso_profile.user_roles.all(),
-        )
-        self.assertNotIn(
-            self.user_role_admin,
-            self.chewy.iaso_profile.user_roles.all(),
-        )
-
-    @tag("iaso_only")
-    def test_profile_bulkupdate_user_managed_can_remove_role(self):
-        """POST /api/tasks/create/profilesbulkupdate/ remove role as a user manager"""
-        self.client.force_authenticate(self.obi_wan)
-        operation_payload = {
-            "select_all": True,
-            "roles_id_removed": [
-                self.user_role_2.pk,
-=======
         self.assertNotEqual(self.luke.iaso_profile.language, "fr")
         self.assertNotEqual(self.chewy.iaso_profile.language, "fr")
 
@@ -444,7 +465,6 @@
             "language": "fr",
             "roles_id_removed": [
                 self.user_role_different_account.pk,
->>>>>>> 00dd74e9
             ],
         }
         response = self.client.post(f"/api/tasks/create/profilesbulkupdate/", data=operation_payload, format="json")
@@ -452,22 +472,6 @@
         self.assertJSONResponse(response, 201)
         data = response.json()
         task = self.assertValidTaskAndInDB(data["task"], status="QUEUED", name="profiles_bulk_update")
-<<<<<<< HEAD
-        self.assertEqual(task.launcher, self.obi_wan)
-
-        # Run the task
-        self.runAndValidateTask(task, "SUCCESS")
-        self.luke.refresh_from_db()
-        self.chewy.refresh_from_db()
-        self.assertNotIn(
-            self.user_role_2,
-            self.luke.iaso_profile.user_roles.all(),
-        )
-        self.assertNotIn(
-            self.user_role_2,
-            self.chewy.iaso_profile.user_roles.all(),
-        )
-=======
         self.assertEqual(task.launcher, self.yoda)
 
         # Run the task
@@ -476,7 +480,6 @@
         self.chewy.refresh_from_db()
         self.assertNotEqual(self.luke.iaso_profile.language, "fr")
         self.assertNotEqual(self.chewy.iaso_profile.language, "fr")
->>>>>>> 00dd74e9
 
     @tag("iaso_only")
     def test_profile_bulkupdate_select_all(self):
@@ -508,11 +511,9 @@
         self.assertEqual(self.luke.iaso_profile.language, "fr")
         self.yoda.refresh_from_db()
         self.assertEqual(self.yoda.iaso_profile.language, "fr")
-<<<<<<< HEAD
+        self.assertEqual(4, am.Modification.objects.count())
         self.obi_wan.refresh_from_db()
         self.assertEqual(self.obi_wan.iaso_profile.language, "fr")
-=======
->>>>>>> 00dd74e9
         self.assertEqual(4, am.Modification.objects.count())
 
     @tag("iaso_only")
@@ -564,15 +565,11 @@
             data={
                 "select_all": True,
                 "language": "fr",
-<<<<<<< HEAD
-                "unselected_ids": [self.luke.iaso_profile.pk, self.chewy.iaso_profile.pk, self.obi_wan.iaso_profile.pk],
-=======
                 "unselected_ids": [
                     self.luke.iaso_profile.pk,
                     self.chewy.iaso_profile.pk,
                     self.user_with_no_users_permission.iaso_profile.pk,
                 ],
->>>>>>> 00dd74e9
             },
             format="json",
         )
