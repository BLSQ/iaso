import typing

<<<<<<< HEAD
from django.contrib.auth.models import User
=======
from django.conf import settings
>>>>>>> b15a9fb4
from django.contrib.gis.geos import Polygon, Point, MultiPolygon
from django.contrib.sites.models import Site
from django.core import mail

from iaso import models as m
from iaso.models import Profile
from iaso.test import APITestCase


class ProfileAPITestCase(APITestCase):
    @classmethod
    def setUpTestData(cls):
        cls.ghi = m.Account.objects.create(name="Global Health Initiative")

        cls.jane = cls.create_user_with_profile(username="janedoe", account=cls.ghi, permissions=["iaso_forms"])
        cls.john = cls.create_user_with_profile(username="johndoe", account=cls.ghi, is_superuser=True)
        cls.jim = cls.create_user_with_profile(
            username="jim", account=cls.ghi, permissions=["iaso_forms", "iaso_users"]
        )

        # TODO : make the org unit creations shorter and reusable
        cls.project = m.Project.objects.create(
            name="Hydroponic gardens",
            app_id="stars.empire.agriculture.hydroponics",
            account=cls.ghi,
        )
        sw_source = m.DataSource.objects.create(name="Evil Empire")
        sw_source.projects.add(cls.project)
        cls.sw_source = sw_source
        cls.jedi_squad = m.OrgUnitType.objects.create(name="Jedi Squad", short_name="Jds")
        cls.jedi_council = m.OrgUnitType.objects.create(name="Jedi Council", short_name="Cnc")
        cls.jedi_council.sub_unit_types.add(cls.jedi_squad)

        cls.mock_multipolygon = MultiPolygon(Polygon([[-1.3, 2.5], [-1.7, 2.8], [-1.1, 4.1], [-1.3, 2.5]]))
        cls.mock_point = Point(x=4, y=50, z=100)

        cls.elite_group = m.Group.objects.create(name="Elite councils")
        cls.sw_source = sw_source
        sw_version_1 = m.SourceVersion.objects.create(data_source=sw_source, number=1)
        cls.ghi.default_version = sw_version_1
        cls.ghi.save()

        cls.jedi_council_corruscant = m.OrgUnit.objects.create(
            org_unit_type=cls.jedi_council,
            version=sw_version_1,
            name="Corruscant Jedi Council",
            geom=cls.mock_multipolygon,
            simplified_geom=cls.mock_multipolygon,
            catchment=cls.mock_multipolygon,
            location=cls.mock_point,
            validation_status=m.OrgUnit.VALIDATION_VALID,
            source_ref="PvtAI4RUMkr",
        )
        cls.jedi_council_corruscant.groups.set([cls.elite_group])

        cls.jedi_council_corruscant_child = m.OrgUnit.objects.create(
            org_unit_type=cls.jedi_council,
            version=sw_version_1,
            name="Corruscant Jedi Council",
            geom=cls.mock_multipolygon,
            simplified_geom=cls.mock_multipolygon,
            catchment=cls.mock_multipolygon,
            location=cls.mock_point,
            validation_status=m.OrgUnit.VALIDATION_VALID,
            source_ref="PvtAI4RUMkr",
            parent=cls.jedi_council_corruscant,
        )

    def test_can_delete_dhis2_id(self):
        self.client.force_authenticate(self.john)
        jim = Profile.objects.get(user=self.jim)
        jim.dhis2_id = "fsdgdfsgsdg"
        jim.save()

        data = {
            "id": str(self.jim.id),
            "user_name": "jim",
            "first_name": "",
            "last_name": "",
            "email": "",
            "password": "",
            "permissions": [],
            "org_units": [],
            "language": "fr",
            "dhis2_id": "",
        }

        response = self.client.patch("/api/profiles/{0}/".format(jim.id), data=data, format="json")

        self.assertEqual(response.status_code, 200, response)

    def test_profile_me_without_auth(self):
        """GET /profiles/me/ without auth should result in a 403"""

        response = self.client.get("/api/profiles/me/")
        self.assertJSONResponse(response, 403)

    def test_profile_me_ok(self):
        """GET /profiles/me/ with auth"""

        self.client.force_authenticate(self.jane)
        response = self.client.get("/api/profiles/me/")
        self.assertJSONResponse(response, 200)

        response_data = response.json()
        self.assertValidProfileData(response_data)
        self.assertEqual(response_data["user_name"], "janedoe")
        self.assertHasField(response_data, "account", dict)
        self.assertHasField(response_data, "permissions", list)
        self.assertHasField(response_data, "is_superuser", bool)
        self.assertHasField(response_data, "org_units", list)

    def test_profile_me_superuser_ok(self):
        """GET /profiles/me/ with auth (superuser)"""

        self.client.force_authenticate(self.john)
        response = self.client.get("/api/profiles/me/")
        self.assertJSONResponse(response, 200)
        response_data = response.json()
        self.assertValidProfileData(response_data)
        self.assertEqual(response_data["user_name"], "johndoe")

    def test_profile_list_no_auth(self):
        """GET /profiles/ without auth -> 403"""

        response = self.client.get("/api/profiles/")
        self.assertJSONResponse(response, 403)

    def test_profile_list_read_only_permissions(self):
        """GET /profiles/ with auth (user has read only permissions)"""

        self.client.force_authenticate(self.jane)
        response = self.client.get("/api/profiles/")
        self.assertJSONResponse(response, 200)
        profile_url = "/api/profiles/%s/" % self.jane.iaso_profile.id
        response = self.client.get(profile_url)
        self.assertJSONResponse(response, 200)
        response_data = response.json()
        self.assertValidProfileData(response_data)
        self.assertEqual(response_data["user_name"], "janedoe")
        response = self.client.patch(profile_url)
        self.assertJSONResponse(response, 403)

    def test_profile_list_ok(self):
        """GET /profiles/me/ with auth (user has the right permissions)"""
        self.client.force_authenticate(self.jim)
        response = self.client.get("/api/profiles/")
        self.assertJSONResponse(response, 200)
        self.assertValidProfileListData(response.json(), 3)

    def test_profile_list_superuser_ok(self):
        """GET /profiles/me/ with auth (superuser)"""

        self.client.force_authenticate(self.john)
        response = self.client.get("/api/profiles/")
        self.assertJSONResponse(response, 200)
        self.assertValidProfileListData(response.json(), 3)

    def assertValidProfileListData(self, list_data: typing.Mapping, expected_length: int, paginated: bool = False):
        self.assertValidListData(
            list_data=list_data,
            expected_length=expected_length,
            results_key="profiles",
            paginated=paginated,
        )

        for profile_data in list_data["profiles"]:
            self.assertValidProfileData(profile_data)

    def test_create_profile_no_perm(self):
        self.client.force_authenticate(self.jane)
        data = {
            "user_name": "unittest_user_name",
            "password": "unittest_password",
            "first_name": "unittest_first_name",
            "last_name": "unittest_last_name",
        }
        response = self.client.post("/api/profiles/", data=data, format="json")

        self.assertEqual(response.status_code, 403)

    def test_create_profile_duplicate_user(self):
        self.client.force_authenticate(self.jim)
        data = {
            "user_name": "janedoe",
            "password": "unittest_password",
            "first_name": "unittest_first_name",
            "last_name": "unittest_last_name",
        }
        response = self.client.post("/api/profiles/", data=data, format="json")
        self.assertEqual(response.status_code, 400)
        response_data = response.json()
        self.assertEqual(response_data["errorKey"], "user_name")

    def test_create_profile_duplicate_user_with_capitale_letters(self):
        self.client.force_authenticate(self.jim)
        data = {
            "user_name": "JaNeDoE",
            "password": "unittest_password",
            "first_name": "unittest_first_name",
            "last_name": "unittest_last_name",
        }
        response = self.client.post("/api/profiles/", data=data, format="json")
        self.assertEqual(response.status_code, 400)
        response_data = response.json()
        self.assertEqual(response_data["errorKey"], "user_name")

    def test_create_profile_then_delete(self):
        self.client.force_authenticate(self.jim)
        data = {
            "user_name": "unittest_user_name",
            "password": "unittest_password",
            "first_name": "unittest_first_name",
            "last_name": "unittest_last_name",
            "email": "unittest_last_name",
        }
        response = self.client.post("/api/profiles/", data=data, format="json")
        self.assertEqual(response.status_code, 200)

        response_data = response.json()
        self.assertValidProfileData(response_data)
        self.assertEqual(response_data["user_name"], "unittest_user_name")
        self.assertEqual(response_data["is_superuser"], False)

        profile = m.Profile.objects.get(pk=response_data["id"])
        user = profile.user
        self.assertEqual(user.username, data["user_name"])
        self.assertEqual(user.first_name, data["first_name"])
        self.assertQuerysetEqual(user.user_permissions.all(), [])
        self.assertEqual(m.User.objects.filter(username=data["user_name"]).count(), 1)
        # check that we have copied the account from the creator account
        self.assertEqual(profile.account, self.ghi)

        profile_id = profile.id

        # check delete has worked
        response = self.client.delete(f"/api/profiles/{profile_id}/")
        self.assertEqual(response.status_code, 200)

        # check deleted user is not in the list response
        response = self.client.get("/api/profiles/?active=true")
        self.assertNotIn(str(response.json()["profiles"]), "unittest_user_name")

        # reload user and profile from db
        user = User.objects.get(pk=user.pk)
        profile = Profile.objects.get(pk=profile.pk)

        # check profile/user.is_active are set to False and the actual user is not deleted
        self.assertEqual(user.is_active, False)
        self.assertEqual(profile.is_active, False)

        # check that the user can no longer log in / retrieve a token while deactivated
        response = self.client.post(
            "/api/token/", data={"username": "unittest_user_name", "password": "unittest_password"}
        )
        self.assertEqual(response.status_code, 401)

        # check user appear in response if ?active=false
        response = self.client.get("/api/profiles/?active=false")
        self.assertEqual(response.status_code, 200)
        self.assertEqual(response.json()["profiles"][0]["user_name"], "unittest_user_name")
        self.assertEqual(len(response.json()["profiles"]), 1)

        # reactivate user and check that user can login again
        # FIXME: We should probably create an endpoint to reactivate users and profiles
        user.is_active = True
        profile.is_active = True
        user.save()
        profile.save()
        response = self.client.post(
            "/api/token/", data={"username": "unittest_user_name", "password": "unittest_password"}
        )
        self.assertEqual(response.status_code, 200)

    def test_create_profile_with_org_units_and_perms(self):
        self.client.force_authenticate(self.jim)
        data = {
            "user_name": "unittest_user_name",
            "password": "unittest_password",
            "first_name": "unittest_first_name",
            "last_name": "unittest_last_name",
            "email": "unittest_last_name",
            "org_units": [{"id": self.jedi_council_corruscant.id}],
            "permissions": ["iaso_forms"],
        }
        response = self.client.post("/api/profiles/", data=data, format="json")
        self.assertEqual(response.status_code, 200)

        response_data = response.json()
        self.assertValidProfileData(response_data)
        self.assertEqual(response_data["user_name"], "unittest_user_name")
        self.assertEqual(response_data["is_superuser"], False)

        profile = m.Profile.objects.get(pk=response_data["id"])
        user = profile.user
        self.assertEqual(user.username, data["user_name"])
        self.assertEqual(user.first_name, data["first_name"])

        self.assertEqual(m.User.objects.filter(username=data["user_name"]).count(), 1)
        self.assertEqual(profile.account, self.ghi)

        self.assertQuerysetEqual(
            user.user_permissions.all(),
            ["<Permission: menupermissions | custom permission support | Formulaires>"],
        )
        org_units = profile.org_units.all()
        self.assertEqual(org_units.count(), 1)
        self.assertEqual(org_units[0].name, "Corruscant Jedi Council")

    def test_create_profile_with_send_email(self):
        site = Site.objects.first()
        site.name = "Iaso Dev"
        site.save()
        self.client.force_authenticate(self.jim)
        data = {
            "user_name": "userTest",
            "password": "",
            "first_name": "unittest_first_name",
            "last_name": "unittest_last_name",
            "send_email_invitation": True,
            "email": "test@test.com",
        }

        response = self.client.post("/api/profiles/", data=data, format="json")
        self.assertEqual(response.status_code, 200)

        domain = site.name
        from_email = settings.DEFAULT_FROM_EMAIL
        self.assertEqual(len(mail.outbox), 1)
        self.assertEqual(mail.outbox[0].subject, f"Set up a password for your new account on {domain}")
        self.assertEqual(mail.outbox[0].from_email, from_email)
        self.assertEqual(mail.outbox[0].to, ["test@test.com"])

    def test_create_profile_with_no_password_and_not_send_email(self):
        self.client.force_authenticate(self.jim)
        data = {
            "user_name": "userTest",
            "password": "",
            "first_name": "unittest_first_name",
            "last_name": "unittest_last_name",
            "send_email_invitation": False,
            "email": "test@test.com",
        }

        response = self.client.post("/api/profiles/", data=data, format="json")
        self.assertEqual(response.status_code, 400)

        response_data = response.json()
        self.assertEqual(response_data["errorKey"], "password")

    def assertValidProfileData(self, project_data: typing.Mapping):
        self.assertHasField(project_data, "id", int)
        self.assertHasField(project_data, "first_name", str)
        self.assertHasField(project_data, "last_name", str)
        self.assertHasField(project_data, "email", str)

    def test_delete_profile_no_perm(self):
        self.client.force_authenticate(self.jane)
        response = self.client.delete("/api/profiles/1/")

        self.assertEqual(response.status_code, 403)

    def test_profile_error_dhis2_constraint(self):
        # Test for regression of IA-1249
        self.client.force_authenticate(self.jim)
        data = {"user_name": "unittest_user1", "password": "unittest_password", "dhis2_id": ""}
        response = self.client.post("/api/profiles/", data=data, format="json")
        self.assertEqual(response.status_code, 200, response.content)

        data = {"user_name": "unittest_user2", "password": "unittest_password", "dhis2_id": ""}
        response = self.client.post("/api/profiles/", data=data, format="json")

        self.assertEqual(response.status_code, 200, response.content)
        profile1 = m.Profile.objects.get(user__username="unittest_user1")
        profile2 = m.Profile.objects.get(user__username="unittest_user2")
        self.assertNotEqual(profile1.account_id, None)
        self.assertEqual(profile2.account_id, profile1.account_id)
        self.assertEqual(profile2.dhis2_id, None)

        data = {"user_name": "unittest_user2", "password": "unittest_password", "dhis2_id": "", "first_name": "test"}
        response = self.client.patch(f"/api/profiles/{profile2.id}/", data=data, format="json")
        self.assertEqual(response.status_code, 200, response.content)
        profile2.refresh_from_db()
        self.assertEqual(profile2.dhis2_id, None)

        data = {"user_name": "unittest_user2", "password": "unittest_password", "dhis2_id": "test_dhis2_id"}
        response = self.client.patch(f"/api/profiles/{profile2.id}/", data=data, format="json")
        self.assertEqual(response.status_code, 200, response.content)
        profile2.refresh_from_db()
        self.assertEqual(profile2.dhis2_id, "test_dhis2_id")

    def test_account_feature_flags_is_included(self):
        aff = m.AccountFeatureFlag.objects.create(code="shape", name="Can edit shape")
        m.AccountFeatureFlag.objects.create(code="not-used", name="this is not used")
        self.client.force_authenticate(self.jane)

        # no feature flag at first
        response = self.client.get("/api/profiles/me/")
        self.assertJSONResponse(response, 200)
        response_data = response.json()
        self.assertIn("account", response_data)
        print(response_data["account"])
        self.assertEqual(response_data["account"]["feature_flags"], [])

        # add a feature flags
        self.ghi.feature_flags.add(aff)

        response = self.client.get("/api/profiles/me/")
        self.assertJSONResponse(response, 200)
        response_data = response.json()
        self.assertIn("account", response_data)
        print(response_data["account"])
        self.assertEqual(response_data["account"]["feature_flags"], ["shape"])

        # remove feature flags
        self.ghi.feature_flags.remove(aff)
        response = self.client.get("/api/profiles/me/")
        self.assertJSONResponse(response, 200)
        response_data = response.json()
        self.assertIn("account", response_data)
        print(response_data["account"])
        self.assertEqual(response_data["account"]["feature_flags"], [])

    def test_search_user_by_permissions(self):
        self.client.force_authenticate(self.jane)

        response = self.client.get("/api/profiles/?permissions=iaso_users")
        self.assertEqual(response.status_code, 200)
        self.assertEqual(response.json()["profiles"][0]["user_name"], "jim")
        self.assertEqual(len(response.json()["profiles"]), 1)

    def test_search_user_by_org_units(self):
        self.client.force_authenticate(self.jane)
        self.jane.iaso_profile.org_units.set([self.jedi_council_corruscant])

        response = self.client.get(f"/api/profiles/?location={self.jedi_council_corruscant.pk}")

        self.assertEqual(response.status_code, 200)
        self.assertEqual(response.json()["profiles"][0]["user_name"], "janedoe")
        self.assertEqual(len(response.json()["profiles"]), 1)

    def test_search_user_by_org_units_type(self):
        self.client.force_authenticate(self.jane)
        self.jane.iaso_profile.org_units.set([self.jedi_council_corruscant])

        response = self.client.get(f"/api/profiles/?orgUnitTypes={self.jedi_council.pk}")

        self.assertEqual(response.status_code, 200)
        self.assertEqual(response.json()["profiles"][0]["user_name"], "janedoe")
        self.assertEqual(len(response.json()["profiles"]), 1)

    def test_search_user_by_children_ou(self):
        self.client.force_authenticate(self.jane)
        self.jane.iaso_profile.org_units.set([self.jedi_council_corruscant_child])

        response = self.client.get(
            f"/api/profiles/?location={self.jedi_council_corruscant.pk}&ouParent=false&ouChildren=true"
        )

        self.assertEqual(response.status_code, 200)
        self.assertEqual(response.json()["profiles"][0]["user_name"], "janedoe")
        self.assertEqual(len(response.json()["profiles"]), 1)

    def test_search_user_by_parent_ou(self):
        self.client.force_authenticate(self.jane)
        self.jane.iaso_profile.org_units.set([self.jedi_council_corruscant])

        response = self.client.get(
            f"/api/profiles/?location={self.jedi_council_corruscant_child.pk}&ouParent=true&ouChildren=false"
        )
        self.assertEqual(response.status_code, 200)
        self.assertEqual(response.json()["profiles"][0]["user_name"], "janedoe")
        self.assertEqual(len(response.json()["profiles"]), 1)<|MERGE_RESOLUTION|>--- conflicted
+++ resolved
@@ -1,10 +1,7 @@
 import typing
 
-<<<<<<< HEAD
+from django.conf import settings
 from django.contrib.auth.models import User
-=======
-from django.conf import settings
->>>>>>> b15a9fb4
 from django.contrib.gis.geos import Polygon, Point, MultiPolygon
 from django.contrib.sites.models import Site
 from django.core import mail
