--- conflicted
+++ resolved
@@ -46,16 +46,9 @@
                             {`${formatMessage(MESSAGES[round])}`}
                         </Typography>
                     </Grid>
-<<<<<<< HEAD
-                    {/* setting marginRight to prevent Divider from breaking the grid */}
-                    <Divider
-                        orientation="vertical"
-                        style={{ marginRight: '-1px' }}
-=======
                     <Divider
                         orientation="vertical"
                         className={classes.verticalDivider}
->>>>>>> 1e129902
                         flexItem
                     />
                     <Grid container item xs={6}>
@@ -68,14 +61,11 @@
                         >
                             <LqasImDates type="start" date={startDate} />
                         </Grid>
-<<<<<<< HEAD
-=======
                         <Divider
                             orientation="vertical"
                             className={classes.verticalDivider}
                             flexItem
                         />
->>>>>>> 1e129902
                         <Grid
                             container
                             item
