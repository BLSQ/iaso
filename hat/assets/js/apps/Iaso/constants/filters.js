import React from 'react';
import { getParamsKey } from 'bluesquare-components';
import MESSAGES from '../domains/forms/messages';
import FullStarsSvg from '../components/stars/FullStarsSvgComponent';
import getDisplayName from '../utils/usersUtils';
import { Period } from '../domains/periods/models';
import { orgUnitLabelString } from '../domains/orgUnits/utils';
import { capitalize } from '../utils/index';

export const search = (urlKey = 'search') => ({
    urlKey,
    label: MESSAGES.textSearch,
    type: 'search',
});

// CAUTION: value ALL has to be converted to empty string before being sent to API
export const orgUnitStatusAsOptions = formatMessage => [
    {
        label: formatMessage(MESSAGES.all),
        value: 'ALL',
    },
    {
        label: formatMessage(MESSAGES.new),
        value: 'NEW',
    },
    {
        label: formatMessage(MESSAGES.validated),
        value: 'VALID',
    },
    {
        label: formatMessage(MESSAGES.rejected),
        value: 'REJECTED',
    },
];

export const status = (formatMessage, urlKey = 'validation_status') => ({
    urlKey,
    isMultiSelect: false,
    isClearable: false,
<<<<<<< HEAD
    options: orgUnitStatusAsOptions(formatMessage),
    label: MESSAGES.status,
=======
    options: [
        {
            label: formatMessage(MESSAGES.all),
            value: 'all',
        },
        {
            label: formatMessage(MESSAGES.new),
            value: 'NEW',
        },
        {
            label: formatMessage(MESSAGES.validated),
            value: 'VALID',
        },
        {
            label: formatMessage(MESSAGES.rejected),
            value: 'REJECTED',
        },
    ],
    label: MESSAGES.validationStatus,
>>>>>>> 986fe7cd
    type: 'select',
});

export const hasInstances = (formatMessage, urlKey = 'hasInstances') => ({
    urlKey,
    isMultiSelect: false,
    isClearable: true,
    options: [
        {
            label: formatMessage(MESSAGES.with),
            value: 'true',
        },
        {
            label: formatMessage(MESSAGES.without),
            value: 'false',
        },
        {
            label: formatMessage(MESSAGES.duplicates),
            value: 'duplicates',
        },
    ],
    label: MESSAGES.hasInstances,
    type: 'select',
});

export const orgUnitLevel = (
    orgunitList,
    level,
    callback,
    value,
    formatMessage,
) => ({
    urlKey: 'levels',
    isMultiSelect: false,
    useKeyParam: false,
    isClearable: true,
    options: orgunitList.map(o => ({
        label: orgUnitLabelString(o, true, formatMessage),
        value: o.id,
    })),
    labelString: `${formatMessage(MESSAGES.level)} ${level + 1}`,
    type: 'select',
    callback,
    value,
});

export const orgUnitType = (
    orgunitTypesList,
    urlKey = 'orgUnitTypeId',
    labelString = '',
    label = MESSAGES.org_unit_type_id,
) => ({
    urlKey,
    isMultiSelect: true,
    isClearable: true,
    options: orgunitTypesList.map(t => ({
        label: t.name,
        value: t.id,
    })),
    label: labelString !== '' ? null : label,
    type: 'select',
    labelString,
});

const renderColoredOption = item => (
    <div>
        <span
            style={{ backgroundColor: item.color }}
            className="select-color"
        />
        {item.name}
    </div>
);

export const source = (
    sourceList,
    isMultiSelect = false,
    displayColor = false,
    urlKey = 'source',
    labelString = '',
    label = MESSAGES.source,
) => ({
    urlKey,
    isMultiSelect,
    displayColor,
    isClearable: true,
    options: sourceList.map(s => ({
        label: displayColor ? renderColoredOption(s) : s.name,
        value: s.id,
    })),
    label: labelString !== '' ? null : label,
    type: 'select',
    labelString,
});

export const subSource = (formatMessage, sourceList) => ({
    urlKey: 'sourceId',
    isMultiSelect: false,
    isClearable: true,
    options: sourceList.map(t => ({
        label: formatMessage(MESSAGES[t[0]]),
        value: t[0],
    })),
    label: MESSAGES.subSource,
    type: 'select',
});

export const device = deviceList => ({
    urlKey: 'deviceId',
    isMultiSelect: false,
    isClearable: true,
    options: deviceList.map(d => ({
        label: d.imei,
        value: d.id,
    })),
    label: MESSAGES.device,
    type: 'select',
});

export const deviceOwnership = deviceOnershipList => ({
    urlKey: 'deviceOwnershipId',
    isMultiSelect: false,
    isClearable: true,
    options: deviceOnershipList.map(o => ({
        label: `${getDisplayName(o.user)} - IMEI:${o.device.imei}`,
        value: o.id,
    })),
    label: MESSAGES.deviceOwnership,
    type: 'select',
});

export const validator = profileList => ({
    urlKey: 'validatorId',
    isMultiSelect: false,
    isClearable: true,
    options: profileList.map(u => ({
        label: u.user_name,
        value: u.id,
    })),
    label: MESSAGES.validator,
    type: 'select',
});

export const profile = (
    profileList,
    isMultiSelect = false,
    urlKey = 'profile',
    labelString = '',
    label = MESSAGES.profile,
) => ({
    urlKey,
    isMultiSelect,
    isClearable: true,
    options: profileList.map(u => ({
        label: u.user_name,
        value: u.id,
    })),
    label: labelString !== '' ? null : label,
    type: 'select',
    labelString,
});

export const version = (
    formatMessage,
    versionsList,
    isDisabled = false,
    isMultiSelect = false,
    urlKey = 'version',
    labelString = '',
    label = MESSAGES.version,
) => ({
    isDisabled,
    urlKey,
    isMultiSelect,
    isClearable: true,
    options: versionsList.map(v => ({
        label: `${formatMessage(MESSAGES.version)} ${v.number}`,
        value: v.number,
    })),
    label: labelString !== '' ? null : label,
    type: 'select',
    labelString,
});

export const algo = algoList => ({
    urlKey: 'algorithmId',
    isMultiSelect: false,
    isClearable: true,
    options: algoList.map(a => ({
        label: a.description,
        value: a.id,
    })),
    label: MESSAGES.algo,
    type: 'select',
});

const getRunDisplayName = (runItem, formatMessage) =>
    `${formatMessage(MESSAGES.from)} ${runItem.source.data_source.name} v${
        runItem.source.number
    }` +
    ` ${formatMessage(MESSAGES.to)} ${runItem.destination.data_source.name} v${
        runItem.destination.number
    } (` +
    `${runItem.algorithm_name})`;

export const algoRun = (algoRunList, formatMessage) => ({
    urlKey: 'algorithmRunId',
    isMultiSelect: false,
    isClearable: true,
    options: algoRunList.map(a => ({
        label: getRunDisplayName(a, formatMessage),
        value: a.id,
    })),
    label: MESSAGES.algoRun,
    type: 'select',
});

export const score = () => ({
    urlKey: 'score',
    isMultiSelect: false,
    isClearable: true,
    options: [1, 2, 3, 4, 5].map(s => ({
        label: `${s}`,
        value: `${(s - 1) * 20},${s * 20}`,
    })),
    label: MESSAGES.score,
    renderOption: option => <FullStarsSvg score={parseInt(option.label, 10)} />,
    type: 'select',
    isSearchable: false,
});

export const shape = (formatMessage, urlKey = 'withShape') => ({
    urlKey,
    isMultiSelect: false,
    isClearable: true,
    options: [
        {
            label: formatMessage(MESSAGES.with),
            value: 'true',
        },
        {
            label: formatMessage(MESSAGES.without),
            value: 'false',
        },
    ],
    label: MESSAGES.shape,
    type: 'select',
});

export const geography = (formatMessage, urlKey = 'geography') => ({
    urlKey,
    isMultiSelect: false,
    isClearable: true,
    options: [
        {
            label: formatMessage(MESSAGES.anyGeography),
            value: 'any',
        },
        {
            label: formatMessage(MESSAGES.withLocation),
            value: 'location',
        },
        {
            label: formatMessage(MESSAGES.withShape),
            value: 'shape',
        },
        {
            label: formatMessage(MESSAGES.noGeographicalData),
            value: 'none',
        },
    ],
    label: MESSAGES.geographicalData,
    type: 'select',
});

export const location = (formatMessage, urlKey = 'withLocation') => ({
    urlKey,
    isMultiSelect: false,
    isClearable: true,
    options: [
        {
            label: formatMessage(MESSAGES.with),
            value: 'true',
        },
        {
            label: formatMessage(MESSAGES.without),
            value: 'false',
        },
    ],
    label: MESSAGES.location,
    type: 'select',
});

export const locationsLimit = () => ({
    urlKey: 'locationLimit',
    label: MESSAGES.locationLimit,
    type: 'number',
});

export const group = (groupList, urlKey = 'group') => ({
    urlKey,
    isMultiSelect: true,
    isClearable: true,
    options: groupList.map(a => ({
        label: a.source_version
            ? `${a.name} - ${a.source_version.data_source.name} ${a.source_version.number}`
            : a.name,
        value: a.id,
    })),
    label: MESSAGES.group,
    type: 'select',
});

export const periods = periodsList => ({
    urlKey: 'periods',
    isMultiSelect: true,
    isClearable: true,
    options: periodsList.map(p => ({
        label: Period.getPrettyPeriod(p),
        value: p,
    })),
    label: MESSAGES.periods,
    type: 'select',
});

export const instanceStatus = options => ({
    urlKey: 'status',
    isMultiSelect: true,
    isClearable: true,
    options,
    label: MESSAGES.status,
    type: 'select',
});

export const instanceDeleted = () => ({
    urlKey: 'showDeleted',
    label: MESSAGES.showDeleted,
    type: 'checkbox',
});

export const directChildren = () => ({
    urlKey: 'onlyDirectChildren',
    label: MESSAGES.onlyDirectChildren,
    type: 'checkbox',
    checkedIfNull: true,
});

export const orgUnitFilters = (
    formatMessage = () => null,
    groups = [],
    orgUnitTypes = [],
    withChildren = false,
) => {
    const filters = [
        {
            ...search(),
            column: 1,
        },
        {
            ...orgUnitType(orgUnitTypes),
            column: 1,
        },
        {
            ...group(groups),
            column: 3,
        },
        {
            ...location(formatMessage),
            column: 2,
        },
        {
            ...shape(formatMessage),
            column: 2,
        },
        {
            ...hasInstances(formatMessage),
            column: 3,
        },
        {
            ...status(formatMessage),
            defaultValue: 'all',
            column: 3,
        },
    ];
    if (withChildren) {
        filters.push({
            ...directChildren(),
            column: 1,
        });
    }
    return filters;
};

export const filtersWithPrefix = (filters, paramsPrefix) =>
    filters.map(f => ({
        ...f,
        urlKey: `${paramsPrefix}${capitalize(f.urlKey, true)}`,
        apiUrlKey: f.urlKey,
    }));

export const orgUnitFiltersWithPrefix = (
    paramsPrefix,
    withChildren,
    formatMessage,
    groups,
    orgUnitTypes,
) =>
    filtersWithPrefix(
        orgUnitFilters(formatMessage, groups, orgUnitTypes, withChildren),
        paramsPrefix,
    );
export const linksFiltersWithPrefix = (
    paramsPrefix,
    algorithmRuns = [],
    formatMessage = () => null,
    profiles = [],
    algorithms = [],
    sources = [],
) =>
    filtersWithPrefix(
        [
            {
                ...search(),
                column: 1,
            },
            {
                ...algoRun(algorithmRuns, formatMessage),
                column: 1,
            },
            {
                ...status(formatMessage),
                column: 3,
            },
            {
                ...validator(profiles),
                column: 2,
            },
            {
                ...algo(algorithms),
                column: 2,
            },
            {
                ...score(formatMessage),
                column: 1,
            },
            {
                ...source(
                    sources || [],
                    false,
                    false,
                    'origin',
                    formatMessage(MESSAGES.sourceorigin),
                ),
                column: 3,
            },
        ],
        paramsPrefix,
    );

export const onlyChildrenParams = (paramsPrefix, params, parentId) => {
    const onlyDirectChildren =
        params[getParamsKey(paramsPrefix, 'onlyDirectChildren')];
    return onlyDirectChildren === 'true' || onlyDirectChildren === undefined
        ? { parent_id: parentId }
        : { orgUnitParentId: parentId };
};

export const runsFilters = props => {
    const {
        formatMessage = () => null,
        algorithms = [],
        profiles = [],
        sources = [],
        currentOrigin = null,
        currentDestination = null,
        fetchingProfiles,
        fetchingAlgorithms,
        fetchingSources,
    } = props;
    const filters = [
        {
            ...algo(algorithms),
            loading: fetchingAlgorithms,
            column: 1,
        },
        {
            ...profile(
                profiles,
                false,
                'launcher',
                formatMessage(MESSAGES.launcher),
            ),
            loading: fetchingProfiles,
            column: 1,
        },
        {
            ...source(
                sources || [],
                false,
                false,
                'origin',
                formatMessage(MESSAGES.sourceorigin),
            ),
            loading: fetchingSources,
            column: 2,
        },
        {
            ...version(
                formatMessage,
                currentOrigin ? currentOrigin.versions : [],
                Boolean(
                    !currentOrigin ||
                        (currentOrigin && currentOrigin.versions.length === 0),
                ),
                false,
                'originVersion',
                formatMessage(MESSAGES.sourceoriginversion),
            ),
            column: 2,
        },
        {
            ...source(
                sources || [],
                false,
                false,
                'destination',
                formatMessage(MESSAGES.sourcedestination),
            ),
            column: 3,
        },
        {
            ...version(
                formatMessage,
                currentDestination ? currentDestination.versions : [],
                Boolean(
                    !currentDestination ||
                        (currentDestination &&
                            currentDestination.versions.length === 0),
                ),
                false,
                'destinationVersion',
                formatMessage(MESSAGES.sourcedestinationversion),
            ),
            column: 3,
        },
    ];
    return filters;
};

export const linksFilters = props => {
    const {
        formatMessage = () => null,
        algorithmRuns = [],
        orgUnitTypes = [],
        profiles = [],
        algorithms = [],
        sources = [],
        currentOrigin = null,
        currentDestination = null,
        fetchingRuns,
        fetchingOrgUnitTypes,
        fetchingProfiles,
        fetchingAlgorithms,
        fetchingSources,
    } = props;
    const filters = [
        {
            ...search(),
            column: 1,
        },
        {
            ...algoRun(algorithmRuns, formatMessage),
            loading: fetchingRuns,
            column: 1,
        },
        {
            ...orgUnitType(orgUnitTypes),
            loading: fetchingOrgUnitTypes,
            column: 1,
        },
        {
            ...status(formatMessage),
            column: 1,
        },
        {
            ...validator(profiles),
            loading: fetchingProfiles,
            column: 2,
        },
        {
            ...algo(algorithms),
            loading: fetchingAlgorithms,
            column: 2,
        },
        {
            ...score(),
            column: 2,
        },
        {
            ...source(
                sources || [],
                false,
                false,
                'origin',
                formatMessage(MESSAGES.sourceorigin),
            ),
            loading: fetchingSources,
            column: 3,
        },
        {
            ...version(
                formatMessage,
                currentOrigin ? currentOrigin.versions : [],
                Boolean(
                    !currentOrigin ||
                        (currentOrigin && currentOrigin.versions.length === 0),
                ),
                false,
                'originVersion',
                formatMessage(MESSAGES.sourceoriginversion),
            ),
            column: 3,
        },
        {
            ...source(
                sources || [],
                false,
                false,
                'destination',
                formatMessage(MESSAGES.sourcedestination),
            ),
            column: 3,
        },
        {
            ...version(
                formatMessage,
                currentDestination ? currentDestination.versions : [],
                Boolean(
                    !currentDestination ||
                        (currentDestination &&
                            currentDestination.versions.length === 0),
                ),
                false,
                'destinationVersion',
                formatMessage(MESSAGES.sourcedestinationversion),
            ),
            column: 3,
        },
    ];
    return filters;
};

export const formsFilters = () => {
    const filters = [
        {
            ...search(),
            column: 1,
        },
    ];
    return filters;
};<|MERGE_RESOLUTION|>--- conflicted
+++ resolved
@@ -37,10 +37,6 @@
     urlKey,
     isMultiSelect: false,
     isClearable: false,
-<<<<<<< HEAD
-    options: orgUnitStatusAsOptions(formatMessage),
-    label: MESSAGES.status,
-=======
     options: [
         {
             label: formatMessage(MESSAGES.all),
@@ -60,7 +56,6 @@
         },
     ],
     label: MESSAGES.validationStatus,
->>>>>>> 986fe7cd
     type: 'select',
 });
 
