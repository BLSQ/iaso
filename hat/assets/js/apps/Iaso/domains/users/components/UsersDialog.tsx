--- conflicted
+++ resolved
@@ -17,17 +17,17 @@
 import { MutateFunction, useQueryClient } from 'react-query';
 
 import { EditIconButton } from '../../../components/Buttons/EditIconButton';
+import * as Permissions from '../../../utils/permissions';
 import { Profile, useCurrentUser } from '../../../utils/usersUtils';
 import MESSAGES from '../messages';
 import { InitialUserData } from '../types';
 import PermissionsAttribution from './PermissionsAttribution';
 import { useInitialUser } from './useInitialUser';
 import { UserOrgUnitWriteTypes } from './UserOrgUnitWriteTypes';
+import UsersDialogTabDisabled from './UsersDialogTabDisabled';
 import UsersInfos from './UsersInfos';
 import UsersLocations from './UsersLocations';
 import { WarningModal } from './WarningModal/WarningModal';
-import * as Permissions from '../../../utils/permissions';
-import UsersDialogTabDisabled from './UsersDialogTabDisabled';
 
 const useStyles = makeStyles(theme => ({
     tabs: {
@@ -156,13 +156,6 @@
         }
         return '';
     }, [formatMessage, isPhoneNumberUpdated, isUserWithoutPermissions]);
-<<<<<<< HEAD
-=======
-
-    const currentUser = useCurrentUser();
-    const hasDevFeatures = hasFeatureFlag(currentUser, SHOW_DEV_FEATURES);
-
->>>>>>> 9369ca1c
     return (
         <>
             <WarningModal
@@ -223,39 +216,24 @@
                         value="locations"
                         label={formatMessage(MESSAGES.location)}
                     />
-<<<<<<< HEAD
-                    <Tab
-                        classes={{
-                            root: classes.tab,
-                        }}
-                        value="orgUnitWriteTypes"
-                        label={formatMessage(MESSAGES.orgUnitWriteTypes)}
-                    />
-=======
-                    {hasDevFeatures &&
-                        (hasNoOrgUnitManagementWrite ? (
-                            <UsersDialogTabDisabled
-                                label={formatMessage(
-                                    MESSAGES.orgUnitWriteTypes,
-                                )}
-                                disabled
-                                tooltipMessage={formatMessage(
-                                    MESSAGES.OrgUnitTypeWriteDisableTooltip,
-                                    { type: formatMessage(MESSAGES.user) },
-                                )}
-                            />
-                        ) : (
-                            <Tab
-                                classes={{
-                                    root: classes.tab,
-                                }}
-                                value="orgUnitWriteTypes"
-                                label={formatMessage(
-                                    MESSAGES.orgUnitWriteTypes,
-                                )}
-                            />
-                        ))}
->>>>>>> 9369ca1c
+                    {hasNoOrgUnitManagementWrite ? (
+                        <UsersDialogTabDisabled
+                            label={formatMessage(MESSAGES.orgUnitWriteTypes)}
+                            disabled
+                            tooltipMessage={formatMessage(
+                                MESSAGES.OrgUnitTypeWriteDisableTooltip,
+                                { type: formatMessage(MESSAGES.user) },
+                            )}
+                        />
+                    ) : (
+                        <Tab
+                            classes={{
+                                root: classes.tab,
+                            }}
+                            value="orgUnitWriteTypes"
+                            label={formatMessage(MESSAGES.orgUnitWriteTypes)}
+                        />
+                    )}
                 </Tabs>
                 <div className={classes.root} id="user-profile-dialog">
                     <div
