/* eslint-disable import/extensions */
/* eslint-disable react/jsx-props-no-spreading */
/* eslint-disable react/prop-types */
import React, { useEffect, useState } from 'react';
// import classnames from 'classnames';

import {
    Box,
    Button,
    Grid,
    DialogContentText,
    Table,
    TableBody,
    TableRow,
    TableCell,
} from '@material-ui/core';

import PropTypes from 'prop-types';
import moment from 'moment';

import { connect } from 'react-redux';
import { bindActionCreators } from 'redux';
import { makeStyles } from '@material-ui/core/styles';

import {
    injectIntl,
    FormControl as FormControlComponent,
    IconButton as IconButtonComponent,
    LoadingSpinner,
} from 'bluesquare-components';
import LinkIcon from '@material-ui/icons/Link';
import LinkOffIcon from '@material-ui/icons/LinkOff';
import omit from 'lodash/omit';
import { FormattedMessage } from 'react-intl';
import GpsFixedIcon from '@material-ui/icons/GpsFixed';
import GpsOffIcon from '@material-ui/icons/GpsOff';
import { useSaveOrgUnit } from '../hooks';
import { useFormState } from '../../../hooks/form';
import InputComponent from '../../../components/forms/InputComponent';
import { commaSeparatedIdsToArray } from '../../../utils/forms';
import { fetchEditUrl as fetchEditUrlAction } from '../../instances/actions';
import MESSAGES from '../messages';
import { OrgUnitTreeviewModal } from './TreeView/OrgUnitTreeviewModal';
import InstanceFileContent from '../../instances/components/InstanceFileContent';
import WidgetPaper from '../../../components/papers/WidgetPaperComponent';
import SpeedDialInstanceActions from '../../instances/components/SpeedDialInstanceActions';
import EnketoIcon from '../../instances/components/EnketoIcon';
import { userHasPermission } from '../../users/utils';
import ConfirmCancelDialogComponent from '../../../components/dialogs/ConfirmCancelDialogComponent';
import { useCurrentUser } from '../../../utils/usersUtils';
import {
    hasFeatureFlag,
    SHOW_LINK_INSTANCE_REFERENCE,
} from '../../../utils/featureFlags';

// reformatting orgUnit name so the OU can be passed to the treeview modal
// and selecting the parent for display
const useStyles = makeStyles(theme => ({
    speedDialTop: {
        top: theme.spacing(12.5),
    },
    geometryExistence: {
        marginTop: '16px',
    },
    alignCenter: {
        display: 'flex',
        justifyContent: 'center',
    },
    marginLeft: {
        marginLeft: '8px',
    },
    formContents: {
        width: '100%',
    },
}));

const reformatOrgUnit = orgUnit => {
    let copy = null;
    if (orgUnit?.parent) {
        // eslint-disable-next-line camelcase
        copy = {
            id: orgUnit?.parent.id,
            name: orgUnit?.parent.name,
            source: orgUnit?.parent.source,
            source_id: orgUnit?.parent.source_id,
            parent: orgUnit?.parent.parent,
            parent_name: orgUnit?.parent.parent_name,
        };
    }
    return copy;
};

const onActionSelected = (fetchEditUrl, action, instance) => {
    if (action.id === 'instanceEditAction' && instance) {
        fetchEditUrl(instance, window.location);
    }
};

const initialFormState = (orgUnit, referenceSubmissionId) => {
    return {
        id: orgUnit.id.value,
        name: orgUnit.name.value,
        creator: orgUnit.creator.value,
        org_unit_type_id:
            orgUnit?.org_unit_type_id.value?.toString() ?? undefined,
        groups: orgUnit.groups.value?.map(g => g) ?? [],
        sub_source: orgUnit.sub_source.value,
        validation_status: orgUnit.validation_status.value,
        aliases: orgUnit.aliases.value,
        parent_id: orgUnit.parent_id.value,
        source_ref: orgUnit.source_ref.value,
        reference_instance_id: referenceSubmissionId,
    };
};

const onError = setFieldErrors => {
    if (onError.status === 400) {
        onError.details.forEach(entry => {
            setFieldErrors(entry.errorKey, [entry.errorMessage]);
        });
    }
};

const linkOrLinkOffOrgUnitToReferenceSubmission = (
    orgUnit,
    referenceSubmissionId,
    saveOu,
    setFieldErrors,
) => {
    const currentOrgUnit = orgUnit;
    const newOrgUnit = initialFormState(orgUnit, referenceSubmissionId);
    let orgUnitPayload = omit({ ...currentOrgUnit, ...newOrgUnit });

    orgUnitPayload = {
        ...orgUnitPayload,
        groups:
            orgUnitPayload.groups.length > 0 && !orgUnitPayload.groups[0].id
                ? orgUnitPayload.groups
                : orgUnitPayload.groups.map(g => g.id),
    };
    saveOu(orgUnitPayload)
        // eslint-disable-next-line no-unused-vars
        .then(_ou => {
            window.location.reload(false);
        })
        .catch(onError(setFieldErrors));
};

const Actions = (
    orgUnit,
    formId,
    referenceFormId,
    instanceId,
    saveOu,
    setFieldErrors,
) => {
    const currentUser = useCurrentUser();
    const referenceSubmission = orgUnit.reference_instance;
    const linkOrgUnit =
        formId !== referenceFormId || referenceSubmission !== null;
    const hasSubmissionPermission = userHasPermission(
        'iaso_submissions',
        currentUser,
    );

    const hasfeatureFlag = hasFeatureFlag(
        currentUser,
        SHOW_LINK_INSTANCE_REFERENCE,
    );

    const actions = [
        {
            id: 'instanceEditAction',
            icon: <EnketoIcon />,
            disabled: !referenceSubmission,
        },
    ];

    const orgUnitToReferenceSubmission = instance => {
        return linkOrLinkOffOrgUnitToReferenceSubmission(
            orgUnit,
            instance,
            saveOu,
            setFieldErrors,
        );
    };

    const confirmCancelTitleMessage = isItLinked => {
        return isItLinked
            ? MESSAGES.linkOffOrgUnitToInstanceReferenceTitle
            : MESSAGES.linkOrgUnitToInstanceReferenceTitle;
    };

    const renderTrigger = (isLinked, openDialog) => {
        return isLinked ? (
            <LinkOffIcon onClick={openDialog} />
        ) : (
            <LinkIcon onClick={openDialog} />
        );
    };

    if (!hasSubmissionPermission || !hasfeatureFlag) return actions;
    return [
        ...actions,
        {
            id: linkOrgUnit
                ? 'linkOffOrgUnitReferenceSubmission'
                : 'linkOrgUnitReferenceSubmission',
            icon: (
                <ConfirmCancelDialogComponent
                    titleMessage={confirmCancelTitleMessage(linkOrgUnit)}
                    onConfirm={() =>
                        linkOrgUnit
                            ? orgUnitToReferenceSubmission(null)
                            : orgUnitToReferenceSubmission(instanceId)
                    }
                    renderTrigger={({ openDialog }) =>
                        renderTrigger(linkOrgUnit, openDialog)
                    }
                >
                    <DialogContentText id="alert-dialog-description">
                        <FormattedMessage
                            id="iaso.instance.linkOrgUnitToInstanceReferenceWarning"
                            defaultMessage="This operation can still be undone"
                            {...MESSAGES.linkOrgUnitToInstanceReferenceWarning}
                        />
                    </DialogContentText>
                </ConfirmCancelDialogComponent>
            ),
        },
    ];
};

const OrgUnitCreationDetails = ({ orgUnit, formatMessage, classes }) => {
    const latitude = `${formatMessage(MESSAGES.latitude)}: ${
        orgUnit.latitude
    },`;
    const longitude = `${formatMessage(MESSAGES.longitude)}: ${
        orgUnit.longitude
    },`;

    const latitudeLongitude =
        orgUnit.latitude && orgUnit.longitude ? latitude + longitude : false;
    const orgUnitCreatedAt = moment.unix(orgUnit.created_at).format('LTS');
    const orgUnitUpdatedAt = moment.unix(orgUnit.updated_at).format('LTS');

    return (
        <>
<<<<<<< HEAD
            {!orgUnit && <LoadingSpinner absolute />}
=======
            <InputComponent
                keyValue="source"
                value={orgUnit.source}
                disabled
                label={MESSAGES.source}
                withMarginTop={!orgUnit.reference_instance}
            />
            <InputComponent
                keyValue="created_at"
                value={moment.unix(orgUnit.created_at).format('LTS')}
                disabled
            />
            <InputComponent
                keyValue="updated_at"
                value={moment.unix(orgUnit.updated_at).format('LTS')}
                disabled
            />

            {!orgUnit.has_geo_json && !latitudeLongitude && (
                <Grid
                    container
                    spacing={1}
                    className={classes.geometryExistence}
                >
                    <Grid item>
                        <GpsOffIcon color="primary" />
                    </Grid>
                    <Grid item>
                        <Typography>
                            <FormattedMessage
                                {...MESSAGES.hasNoGeometryAndGps}
                            />
                        </Typography>
                    </Grid>
                </Grid>
            )}
>>>>>>> 034bcf76

            <WidgetPaper showHeader={false} title="">
                <Table size="medium">
                    <TableBody>
                        <TableRow>
                            <TableCell className={classes.leftCell}>
                                {formatMessage(MESSAGES.source)}
                            </TableCell>
                            <TableCell>{orgUnit.source ?? '-'}</TableCell>
                        </TableRow>

                        {orgUnit.creator.value && (
                            <TableRow>
                                <TableCell className={classes.leftCell}>
                                    {formatMessage(MESSAGES.creator)}
                                </TableCell>
                                <TableCell>{orgUnit.creator.value}</TableCell>
                            </TableRow>
                        )}

                        <TableRow>
                            <TableCell className={classes.leftCell}>
                                {formatMessage(MESSAGES.created_at)}
                            </TableCell>
                            <TableCell>
                                {orgUnit.created_at ? orgUnitCreatedAt : '-'}
                            </TableCell>
                        </TableRow>

                        <TableRow>
                            <TableCell className={classes.leftCell}>
                                {formatMessage(MESSAGES.updated_at)}
                            </TableCell>
                            <TableCell>
                                {orgUnit.updated_at ? orgUnitUpdatedAt : '-'}
                            </TableCell>
                        </TableRow>

                        {!orgUnit.has_geo_json && !latitudeLongitude && (
                            <TableRow>
                                <TableCell className={classes.leftCell}>
                                    <GpsOffIcon color="primary" />
                                </TableCell>

                                <TableCell>
                                    {formatMessage(
                                        MESSAGES.hasNoGeometryAndGps,
                                    )}
                                </TableCell>
                            </TableRow>
                        )}

                        {orgUnit.has_geo_json && (
                            <TableRow>
                                <TableCell className={classes.leftCell}>
                                    <GpsFixedIcon color="primary" />
                                </TableCell>

                                <TableCell>
                                    {formatMessage(MESSAGES.hasGeometry)}
                                </TableCell>
                            </TableRow>
                        )}

                        {latitudeLongitude && (
                            <>
                                <TableRow>
                                    <TableCell className={classes.leftCell}>
                                        {formatMessage(MESSAGES.latitude)}
                                    </TableCell>

                                    <TableCell>{orgUnit.latitude}</TableCell>
                                </TableRow>

                                <TableRow>
                                    <TableCell className={classes.leftCell}>
                                        {formatMessage(MESSAGES.longitude)}
                                    </TableCell>

                                    <TableCell>{orgUnit.longitude}</TableCell>
                                </TableRow>
                            </>
                        )}
                    </TableBody>
                </Table>
            </WidgetPaper>
        </>
    );
};

const OrgUnitInfosComponent = ({
    orgUnit,
    onChangeInfo,
    orgUnitTypes,
    intl: { formatMessage },
    groups,
    resetTrigger,
    fetchEditUrl,
    params,
<<<<<<< HEAD
    handleSave,
    handleReset,
    orgUnitModified,
=======
    isFetchingOrgUnitTypes,
    isFetchingGroups,
>>>>>>> 034bcf76
}) => {
    const { mutateAsync: saveOu } = useSaveOrgUnit();
    const classes = useStyles();

    const { formId } = params;
    const { referenceFormId } = params;
    const { instanceId } = params;

    const [setFieldErrors] = useFormState(
        initialFormState(orgUnit, instanceId),
    );
<<<<<<< HEAD

    const [isSaveDisabled, setSaveDisabled] = useState(true);

    const showSpeedDialInstanceActions =
=======
    const showSpeedDialsActions =
>>>>>>> 034bcf76
        orgUnit.reference_instance ||
        (formId === referenceFormId &&
            formId !== undefined &&
            referenceFormId !== undefined);
<<<<<<< HEAD

    const isNewOrgunit = params.orgUnitId === '0';

    useEffect(() => {
        if (
            orgUnit.name.value === '' ||
            orgUnit.org_unit_type_id.value === null
        ) {
            setSaveDisabled(true);
        } else {
            setSaveDisabled(false);
        }
    }, [orgUnit]);

    return (
        <Grid container spacing={2}>
            {showSpeedDialInstanceActions && (
=======
    return (
        <Grid container spacing={4}>
            {showSpeedDialsActions && (
>>>>>>> 034bcf76
                <SpeedDialInstanceActions
                    speedDialClasses={classes.speedDialTop}
                    actions={Actions(
                        orgUnit,
                        formId,
                        referenceFormId,
                        instanceId,
                        saveOu,
                        setFieldErrors,
                    )}
                    onActionSelected={action =>
                        onActionSelected(
                            fetchEditUrl,
                            action,
                            orgUnit.reference_instance,
                        )
                    }
                />
            )}
<<<<<<< HEAD
=======
            <Grid item xs={12} md={4}>
                <InputComponent
                    keyValue="name"
                    required
                    onChange={onChangeInfo}
                    value={orgUnit.name.value}
                    errors={orgUnit.name.errors}
                    label={MESSAGES.name}
                    withMarginTop={!orgUnit.reference_instance}
                />
                <InputComponent
                    keyValue="creator"
                    value={orgUnit.creator.value}
                    label={MESSAGES.creator}
                    disabled
                />
                <InputComponent
                    keyValue="org_unit_type_id"
                    onChange={onChangeInfo}
                    required
                    value={
                        isFetchingOrgUnitTypes
                            ? undefined
                            : orgUnit.org_unit_type_id.value
                    }
                    errors={orgUnit.org_unit_type_id.errors}
                    type="select"
                    loading={isFetchingOrgUnitTypes}
                    options={orgUnitTypes.map(t => ({
                        label: t.name,
                        value: t.id,
                    }))}
                    label={MESSAGES.org_unit_type_id}
                />
                <InputComponent
                    keyValue="groups"
                    onChange={(name, value) =>
                        onChangeInfo(name, commaSeparatedIdsToArray(value))
                    }
                    multi
                    value={isFetchingGroups ? undefined : orgUnit.groups.value}
                    loading={isFetchingGroups}
                    errors={orgUnit.groups.errors}
                    type="select"
                    options={groups.map(g => ({
                        label: g.name,
                        value: g.id,
                    }))}
                    label={MESSAGES.groups}
                />
>>>>>>> 034bcf76

            <>
                <Grid item xs={12} md={4}>
                    <InputComponent
                        keyValue="name"
                        required
                        onChange={onChangeInfo}
                        value={orgUnit.name.value}
                        errors={orgUnit.name.errors}
                        label={MESSAGES.name}
                        withMarginTop={false}
                    />
                    <InputComponent
                        keyValue="org_unit_type_id"
                        onChange={onChangeInfo}
                        required
                        value={orgUnit.org_unit_type_id.value}
                        errors={orgUnit.org_unit_type_id.errors}
                        type="select"
                        options={orgUnitTypes.map(t => ({
                            label: t.name,
                            value: t.id,
                        }))}
                        label={MESSAGES.org_unit_type_id}
                    />

                    <InputComponent
                        keyValue="groups"
                        onChange={(name, value) =>
                            onChangeInfo(name, commaSeparatedIdsToArray(value))
                        }
                        multi
                        value={
                            orgUnit.groups.value.length > 0
                                ? orgUnit.groups.value
                                : null
                        }
                        errors={orgUnit.groups.errors}
                        type="select"
                        options={groups.map(g => ({
                            label: g.name,
                            value: g.id,
                        }))}
                        label={MESSAGES.groups}
                    />

                    <InputComponent
                        keyValue="aliases"
                        onChange={onChangeInfo}
                        value={orgUnit.aliases.value}
                        type="arrayInput"
                    />
                </Grid>

                <Grid item xs={12} md={4}>
                    <InputComponent
                        keyValue="validation_status"
                        isClearable={false}
                        onChange={onChangeInfo}
                        errors={orgUnit.validation_status.errors}
                        value={orgUnit.validation_status.value}
                        type="select"
                        label={MESSAGES.status}
                        options={[
                            {
                                label: formatMessage(MESSAGES.new),
                                value: 'NEW',
                            },
                            {
                                label: formatMessage(MESSAGES.validated),
                                value: 'VALID',
                            },
                            {
                                label: formatMessage(MESSAGES.rejected),
                                value: 'REJECTED',
                            },
                        ]}
                        withMarginTop={false}
                    />
                    <InputComponent
                        keyValue="source_ref"
                        value={orgUnit.source_ref.value || ''}
                        onChange={onChangeInfo}
                        errors={orgUnit.source_ref.errors}
                    />

                    <FormControlComponent
                        errors={orgUnit.parent_id.errors}
                        id="ou-tree-input"
                    >
                        <OrgUnitTreeviewModal
                            toggleOnLabelClick={false}
                            titleMessage={MESSAGES.selectParentOrgUnit}
                            onConfirm={treeviewOrgUnit => {
                                if (
                                    (treeviewOrgUnit
                                        ? treeviewOrgUnit.id
                                        : null) !== orgUnit.parent_id.value
                                ) {
                                    onChangeInfo(
                                        'parent_id',
                                        treeviewOrgUnit?.id,
                                    );
                                }
                            }}
                            source={orgUnit.source_id}
                            initialSelection={reformatOrgUnit(orgUnit)}
                            resetTrigger={resetTrigger}
                        />
                    </FormControlComponent>
                    <Grid
                        container
                        item
                        xs={12}
                        justifyContent="flex-end"
                        alignItems="center"
                    >
                        <Box mt={1}>
                            <Button
                                id="save-ou"
                                disabled={isSaveDisabled}
                                variant="contained"
                                className={classes.marginLeft}
                                color="primary"
                                onClick={handleSave}
                            >
                                <FormattedMessage {...MESSAGES.save} />
                            </Button>

                            {!isNewOrgunit && (
                                <Button
                                    className={classes.marginLeft}
                                    disabled={!orgUnitModified}
                                    variant="contained"
                                    onClick={() => handleReset()}
                                >
                                    <FormattedMessage {...MESSAGES.cancel} />
                                </Button>
                            )}
                        </Box>
                    </Grid>
                </Grid>

                <Grid item xs={12} md={4}>
                    <OrgUnitCreationDetails
                        orgUnit={orgUnit}
                        formatMessage={formatMessage}
                        classes={classes}
                    />
                </Grid>
            </>

            {orgUnit.reference_instance && (
                <Grid container item xs={12} md={8}>
                    <Box mt={4} className={classes.formContents}>
                        <WidgetPaper
                            id="form-contents"
                            title={formatMessage(MESSAGES.detailTitle)}
                            IconButton={IconButtonComponent}
                            iconButtonProps={{
                                onClick: () =>
                                    window.open(
                                        orgUnit.reference_instance.file_url,
                                        '_blank',
                                    ),
                                icon: 'xml',
                                color: 'secondary',
                                tooltipMessage: MESSAGES.downloadXml,
                            }}
                        >
                            <InstanceFileContent
                                instance={orgUnit.reference_instance}
                            />
                        </WidgetPaper>
                    </Box>
                </Grid>
            )}
        </Grid>
    );
};

OrgUnitInfosComponent.propTypes = {
    intl: PropTypes.object.isRequired,
    orgUnit: PropTypes.object.isRequired,
    orgUnitTypes: PropTypes.array.isRequired,
    groups: PropTypes.array.isRequired,
    onChangeInfo: PropTypes.func.isRequired,
    resetTrigger: PropTypes.bool,
    fetchEditUrl: PropTypes.func.isRequired,
    params: PropTypes.object.isRequired,
<<<<<<< HEAD
    handleSave: PropTypes.func.isRequired,
    handleReset: PropTypes.func.isRequired,
    orgUnitModified: PropTypes.bool.isRequired,
=======
    isFetchingOrgUnitTypes: PropTypes.bool.isRequired,
    isFetchingGroups: PropTypes.bool.isRequired,
>>>>>>> 034bcf76
};
OrgUnitInfosComponent.defaultProps = {
    resetTrigger: false,
};

const MapDispatchToProps = dispatch => ({
    ...bindActionCreators(
        {
            fetchEditUrl: fetchEditUrlAction,
        },
        dispatch,
    ),
});

export default connect(
    null,
    MapDispatchToProps,
)(injectIntl(OrgUnitInfosComponent));<|MERGE_RESOLUTION|>--- conflicted
+++ resolved
@@ -246,46 +246,7 @@
 
     return (
         <>
-<<<<<<< HEAD
             {!orgUnit && <LoadingSpinner absolute />}
-=======
-            <InputComponent
-                keyValue="source"
-                value={orgUnit.source}
-                disabled
-                label={MESSAGES.source}
-                withMarginTop={!orgUnit.reference_instance}
-            />
-            <InputComponent
-                keyValue="created_at"
-                value={moment.unix(orgUnit.created_at).format('LTS')}
-                disabled
-            />
-            <InputComponent
-                keyValue="updated_at"
-                value={moment.unix(orgUnit.updated_at).format('LTS')}
-                disabled
-            />
-
-            {!orgUnit.has_geo_json && !latitudeLongitude && (
-                <Grid
-                    container
-                    spacing={1}
-                    className={classes.geometryExistence}
-                >
-                    <Grid item>
-                        <GpsOffIcon color="primary" />
-                    </Grid>
-                    <Grid item>
-                        <Typography>
-                            <FormattedMessage
-                                {...MESSAGES.hasNoGeometryAndGps}
-                            />
-                        </Typography>
-                    </Grid>
-                </Grid>
-            )}
->>>>>>> 034bcf76
 
             <WidgetPaper showHeader={false} title="">
                 <Table size="medium">
@@ -385,14 +346,11 @@
     resetTrigger,
     fetchEditUrl,
     params,
-<<<<<<< HEAD
     handleSave,
     handleReset,
     orgUnitModified,
-=======
     isFetchingOrgUnitTypes,
     isFetchingGroups,
->>>>>>> 034bcf76
 }) => {
     const { mutateAsync: saveOu } = useSaveOrgUnit();
     const classes = useStyles();
@@ -404,19 +362,14 @@
     const [setFieldErrors] = useFormState(
         initialFormState(orgUnit, instanceId),
     );
-<<<<<<< HEAD
 
     const [isSaveDisabled, setSaveDisabled] = useState(true);
-
-    const showSpeedDialInstanceActions =
-=======
+    
     const showSpeedDialsActions =
->>>>>>> 034bcf76
         orgUnit.reference_instance ||
         (formId === referenceFormId &&
             formId !== undefined &&
             referenceFormId !== undefined);
-<<<<<<< HEAD
 
     const isNewOrgunit = params.orgUnitId === '0';
 
@@ -433,12 +386,7 @@
 
     return (
         <Grid container spacing={2}>
-            {showSpeedDialInstanceActions && (
-=======
-    return (
-        <Grid container spacing={4}>
             {showSpeedDialsActions && (
->>>>>>> 034bcf76
                 <SpeedDialInstanceActions
                     speedDialClasses={classes.speedDialTop}
                     actions={Actions(
@@ -458,8 +406,6 @@
                     }
                 />
             )}
-<<<<<<< HEAD
-=======
             <Grid item xs={12} md={4}>
                 <InputComponent
                     keyValue="name"
@@ -510,8 +456,6 @@
                     }))}
                     label={MESSAGES.groups}
                 />
->>>>>>> 034bcf76
-
             <>
                 <Grid item xs={12} md={4}>
                     <InputComponent
@@ -701,14 +645,11 @@
     resetTrigger: PropTypes.bool,
     fetchEditUrl: PropTypes.func.isRequired,
     params: PropTypes.object.isRequired,
-<<<<<<< HEAD
     handleSave: PropTypes.func.isRequired,
     handleReset: PropTypes.func.isRequired,
     orgUnitModified: PropTypes.bool.isRequired,
-=======
     isFetchingOrgUnitTypes: PropTypes.bool.isRequired,
     isFetchingGroups: PropTypes.bool.isRequired,
->>>>>>> 034bcf76
 };
 OrgUnitInfosComponent.defaultProps = {
     resetTrigger: false,
