import React from 'react';
import { TextField } from '@material-ui/core';
import { get } from 'lodash';

export const TextInput = ({ field = {}, form = {}, value, ...props } = {}) => {
    return (
        <TextField
            InputLabelProps={{
                shrink: true,
            }}
            fullWidth
            variant="outlined"
            size="medium"
            {...props}
            {...field}
<<<<<<< HEAD
            value={field.value ?? value ?? ''}
=======
            value={field.value || ''}
>>>>>>> b257bb9c
            error={form.errors && Boolean(get(form.errors, field.name))}
            helperText={form.errors && get(form.errors, field.name)}
        />
    );
};<|MERGE_RESOLUTION|>--- conflicted
+++ resolved
@@ -13,11 +13,7 @@
             size="medium"
             {...props}
             {...field}
-<<<<<<< HEAD
             value={field.value ?? value ?? ''}
-=======
-            value={field.value || ''}
->>>>>>> b257bb9c
             error={form.errors && Boolean(get(form.errors, field.name))}
             helperText={form.errors && get(form.errors, field.name)}
         />
