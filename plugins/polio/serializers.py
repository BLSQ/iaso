--- conflicted
+++ resolved
@@ -57,10 +57,8 @@
 class CampaignSerializer(serializers.ModelSerializer):
     round_one = RoundSerializer()
     round_two = RoundSerializer()
-<<<<<<< HEAD
-=======
-    group = GroupSerializer(required=False)
->>>>>>> 614743a7
+
+    group = GroupSerializer(required=False, allow_null=True)
 
     preparedness_data = PreparednessSerializer(required=False)
     last_preparedness = PreparednessSerializer(
