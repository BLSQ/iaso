import { Box, Grid } from '@mui/material';
import { useSafeIntl } from 'bluesquare-components';
import { Field, useFormikContext } from 'formik';
import React, {
    FunctionComponent,
    useCallback,
    useMemo,
    useState,
} from 'react';
import {
    BooleanInput,
    DateInput,
    NumberInput,
} from '../../../components/Inputs';
import { DependentSingleSelect } from '../../../components/Inputs/DependentSingleSelect';
import MESSAGES from '../../../constants/messages';
import { CampaignFormValues } from '../../../constants/types';
import { RoundDates } from './RoundDates/RoundDates';
import { ToggleRoundModal } from './ToggleRoundModal/ToggleRoundModal';

export const MONTHS = 'MONTHS';
export const YEARS = 'YEARS';
export const AGE_TYPES = [MONTHS, YEARS];

type Props = { roundNumber: number };

const useAgeTypeOptions = () => {
    const { formatMessage } = useSafeIntl();
    return useMemo(() => {
        return AGE_TYPES.map(ageType => ({
            label: formatMessage(MESSAGES[ageType]),
            value: ageType,
        }));
    }, [formatMessage]);
};

export const RoundForm: FunctionComponent<Props> = ({ roundNumber }) => {
    const { formatMessage } = useSafeIntl();
    const ageTypeOptions = useAgeTypeOptions();
    const {
        values,
        values: { rounds = [] },
        setFieldValue,
        setFieldTouched,
        setValues,
        setTouched,
        touched,
    } = useFormikContext<CampaignFormValues>();
    const roundIndex = rounds.findIndex(r => r.number === roundNumber);
    const isCampaignOnHold = values.on_hold;
    const isEarlierRoundOnHold = Boolean(
        rounds.find(r => r.number < roundNumber && r.on_hold),
    );
    const isCampaignPlanned = values.is_planned;
    const isEarlierRoundPlanned = Boolean(
        rounds.find(r => r.number < roundNumber && r.is_planned),
    );
<<<<<<< HEAD
=======
    const isRequiredForPlannedRnd =
        isCampaignPlanned ||
        isEarlierRoundPlanned ||
        rounds[roundIndex].is_planned;
>>>>>>> 717d0e20

    // Logic is duplicated for is_planned and on_hold because abstracting it away in a hook
    // caused weird state bugs (probably due to formik's use of the context API)
    const [openPlannedModal, setOpenPlannedModal] = useState<boolean>(false);

    const handlePlannedUpdate = useCallback(
        (_, value: boolean) => {
            if (value) {
<<<<<<< HEAD
                const roundsCopy = [...rounds]; // TODO deep copy
=======
                const roundsCopy = structuredClone(rounds); // deep copy
>>>>>>> 717d0e20
                const touchedCopy = { ...touched };
                if (!touchedCopy.rounds) {
                    touchedCopy.rounds = [];
                }
                // Set relevant field as touched to trigger validation and prevent saving if error
                rounds.forEach((rnd, i) => {
                    if (rnd.number >= roundNumber) {
                        roundsCopy[i] = { ...roundsCopy[i], is_planned: true };
                        //@ts-ignore
                        touchedCopy.rounds[i] = {
                            //@ts-ignore
                            ...touchedCopy?.rounds[i],
                            is_planned: true,
                            target_population: true,
                            percentage_covered_target_population: true,
                        };
                    }
                });
                // Use setValues to safely update multiple values at once
<<<<<<< HEAD
                setValues({ ...values, rounds: roundsCopy });
                setTouched({ ...touchedCopy });
                // If value is false and we're updating the last round, we don't open the modal and just update the round
            } else if (roundIndex === rounds.length - 1) {
                setFieldValue(`rounds[${roundIndex}].is_planned`, false);
                setFieldTouched(`rounds[${roundIndex}].is_planned`, true);
=======
                setTouched({ ...touchedCopy });
                setValues({ ...values, rounds: roundsCopy });
                // If value is false and we're updating the last round, we don't open the modal and just update the round
            } else if (roundIndex === rounds.length - 1) {
                setFieldTouched(`rounds[${roundIndex}].is_planned`, true);
                setFieldValue(`rounds[${roundIndex}].is_planned`, false);
>>>>>>> 717d0e20
                // if value is false, user needs to decide whether to update the current round or all subsequent rounds so we open the modal
            } else {
                setOpenPlannedModal(true);
            }
        },
        [
            roundNumber,
            setFieldValue,
            setFieldTouched,
            rounds,
            roundIndex,
            setValues,
            setTouched,
            touched,
            values,
        ],
    );
    // Set on_hold to false to the current round and all rounds after it
    const onChangeAllPlannedRounds = useCallback(() => {
        rounds.forEach((rnd, i) => {
            if (rnd.number >= roundNumber) {
                setFieldValue(`rounds[${i}].is_planned`, false);
                setFieldTouched(`rounds[${i}].is_planned`, true);
            }
        });
    }, [roundNumber, setFieldValue, setFieldTouched, rounds]);

    // Set on_hold to false for the current round but not the following rounds
    const onChangeCurrentPlannedRoundOnly = useCallback(() => {
        setFieldValue(`rounds[${roundIndex}].is_planned`, false);
    }, [roundIndex, setFieldValue]);

    const [openOnHoldModal, setOpenOnHoldModal] = useState<boolean>(false);

    const handleOnHoldUpdate = useCallback(
        (_, value: boolean) => {
            if (value) {
                // Set current round and all subsequent rounds on hold
                rounds.forEach((rnd, i) => {
                    if (rnd.number >= roundNumber) {
                        setFieldValue(`rounds[${i}].on_hold`, true);
                        setFieldTouched(`rounds[${i}].on_hold`, true);
                    }
                });
                // If value is false and we're updating the last round, we don't open the modal and just update the round
            } else if (roundIndex === rounds.length - 1) {
                setFieldValue(`rounds[${roundIndex}].on_hold`, false);
                setFieldTouched(`rounds[${roundIndex}].on_hold`, true);
                // if value is false, user needs to decide whether to update the current round or all subsequent rounds so we open the modal
            } else {
                setOpenOnHoldModal(true);
            }
        },
        [roundNumber, setFieldValue, setFieldTouched, rounds, roundIndex],
    );
    // Set on_hold to false to the current round and all rounds after it
    const onChangeAllOnHoldRounds = useCallback(() => {
        rounds.forEach((rnd, i) => {
            if (rnd.number >= roundNumber) {
                setFieldValue(`rounds[${i}].on_hold`, false);
                setFieldTouched(`rounds[${i}].on_hold`, true);
            }
        });
    }, [roundNumber, setFieldValue, setFieldTouched, rounds]);

    // Set on_hold to false for the current round but not the following rounds
    const onChangeCurrentOnHoldRoundOnly = useCallback(() => {
        setFieldValue(`rounds[${roundIndex}].on_hold`, false);
    }, [roundIndex, setFieldValue]);

    return (
        <>
            <ToggleRoundModal
                open={openOnHoldModal}
                onClose={() => null}
                onChangeAllRounds={onChangeAllOnHoldRounds}
                onChangeCurrentRoundOnly={onChangeCurrentOnHoldRoundOnly}
                closeDialog={() => setOpenOnHoldModal(false)}
            />
            <ToggleRoundModal
                open={openPlannedModal}
                onClose={() => null}
                onChangeAllRounds={onChangeAllPlannedRounds}
                onChangeCurrentRoundOnly={onChangeCurrentPlannedRoundOnly}
                closeDialog={() => setOpenPlannedModal(false)}
                id="PlannedRoundModal"
                dataTestId="PlannedRoundModal"
                titleMessage={MESSAGES.removeLaterPlannedRounds}
            />
            <Grid container spacing={2}>
                <Grid xs={12} md={6} item>
                    <RoundDates
                        roundNumber={roundNumber}
                        roundIndex={roundIndex}
                        setParentFieldValue={setFieldValue}
                        parentFieldValue={rounds[roundIndex]}
                    />
                    <Box mt={6}>
                        <Field
                            label={formatMessage(
                                MESSAGES.percentage_covered_target_population,
                            )}
                            name={`rounds[${roundIndex}].percentage_covered_target_population`}
                            component={NumberInput}
                            required={isRequiredForPlannedRnd}
                        />
                    </Box>
                    <Box mt={2}>
                        <Field
                            label={formatMessage(MESSAGES.targetPopulation)}
                            name={`rounds[${roundIndex}].target_population`}
                            component={NumberInput}
                            required={isRequiredForPlannedRnd}
                        />
                    </Box>
                    <Box mt={2}>
                        <Field
                            label={formatMessage(MESSAGES.onHoldRound)}
                            name={`rounds[${roundIndex}].on_hold`}
                            component={BooleanInput}
                            disabled={isCampaignOnHold || isEarlierRoundOnHold}
                            onChange={handleOnHoldUpdate}
                        />
                        <Field
                            label={formatMessage(MESSAGES.plannedRound)}
                            name={`rounds[${roundIndex}].is_planned`}
                            component={BooleanInput}
                            disabled={
                                isCampaignPlanned || isEarlierRoundPlanned
                            }
                            onChange={handlePlannedUpdate}
                        />
                    </Box>
                </Grid>
                <Grid xs={12} md={6} item>
                    <Box mb={2}>
                        <Field
                            label={formatMessage(MESSAGES.ageUnit)}
                            name={`rounds[${roundIndex}].age_type`}
                            component={DependentSingleSelect}
                            fullWidth
                            options={ageTypeOptions}
                            dependsOn={[
                                `rounds[${roundIndex}].age_min`,
                                `rounds[${roundIndex}].age_max`,
                            ]}
                        />
                    </Box>
                    <Box mb={2}>
                        <Field
                            label={formatMessage(MESSAGES.ageMin)}
                            name={`rounds[${roundIndex}].age_min`}
                            component={NumberInput}
                            fullWidth
                        />
                    </Box>
                    <Box mb={2}>
                        <Field
                            label={formatMessage(MESSAGES.ageMax)}
                            name={`rounds[${roundIndex}].age_max`}
                            component={NumberInput}
                            fullWidth
                        />
                    </Box>
                    <Field
                        label={formatMessage(MESSAGES.mop_up_started_at)}
                        name={`rounds[${roundIndex}].mop_up_started_at`}
                        component={DateInput}
                        fullWidth
                    />
                    <Field
                        label={formatMessage(MESSAGES.mop_up_ended_at)}
                        name={`rounds[${roundIndex}].mop_up_ended_at`}
                        component={DateInput}
                        fullWidth
                    />
                </Grid>
            </Grid>
        </>
    );
};<|MERGE_RESOLUTION|>--- conflicted
+++ resolved
@@ -55,13 +55,10 @@
     const isEarlierRoundPlanned = Boolean(
         rounds.find(r => r.number < roundNumber && r.is_planned),
     );
-<<<<<<< HEAD
-=======
     const isRequiredForPlannedRnd =
         isCampaignPlanned ||
         isEarlierRoundPlanned ||
         rounds[roundIndex].is_planned;
->>>>>>> 717d0e20
 
     // Logic is duplicated for is_planned and on_hold because abstracting it away in a hook
     // caused weird state bugs (probably due to formik's use of the context API)
@@ -70,11 +67,7 @@
     const handlePlannedUpdate = useCallback(
         (_, value: boolean) => {
             if (value) {
-<<<<<<< HEAD
-                const roundsCopy = [...rounds]; // TODO deep copy
-=======
                 const roundsCopy = structuredClone(rounds); // deep copy
->>>>>>> 717d0e20
                 const touchedCopy = { ...touched };
                 if (!touchedCopy.rounds) {
                     touchedCopy.rounds = [];
@@ -94,21 +87,12 @@
                     }
                 });
                 // Use setValues to safely update multiple values at once
-<<<<<<< HEAD
-                setValues({ ...values, rounds: roundsCopy });
-                setTouched({ ...touchedCopy });
-                // If value is false and we're updating the last round, we don't open the modal and just update the round
-            } else if (roundIndex === rounds.length - 1) {
-                setFieldValue(`rounds[${roundIndex}].is_planned`, false);
-                setFieldTouched(`rounds[${roundIndex}].is_planned`, true);
-=======
                 setTouched({ ...touchedCopy });
                 setValues({ ...values, rounds: roundsCopy });
                 // If value is false and we're updating the last round, we don't open the modal and just update the round
             } else if (roundIndex === rounds.length - 1) {
                 setFieldTouched(`rounds[${roundIndex}].is_planned`, true);
                 setFieldValue(`rounds[${roundIndex}].is_planned`, false);
->>>>>>> 717d0e20
                 // if value is false, user needs to decide whether to update the current round or all subsequent rounds so we open the modal
             } else {
                 setOpenPlannedModal(true);
