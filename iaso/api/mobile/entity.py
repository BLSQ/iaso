--- conflicted
+++ resolved
@@ -90,10 +90,9 @@
 
     @staticmethod
     def get_instances(entity: Entity):
-<<<<<<< HEAD
         ok_instances = []
 
-        for inst in entity.non_deleted_instances:
+        for inst in entity.filter(deleted=False).all():
             try:
                 FormVersion.objects.get(version_id=inst.json.get("_version"), form_id=inst.form.id)
                 ok_instances.append(inst)
@@ -101,9 +100,6 @@
                 pass
 
         return MobileEntityAttributesSerializer(ok_instances, many=True).data  # type: ignore
-=======
-        return MobileEntityAttributesSerializer(entity.instances.filter(deleted=False), many=True).data  # type: ignore
->>>>>>> 0cd05a45
 
     @staticmethod
     def get_entity_type_name(obj: Entity):
