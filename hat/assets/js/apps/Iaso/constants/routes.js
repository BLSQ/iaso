--- conflicted
+++ resolved
@@ -95,11 +95,7 @@
     baseUrl: baseUrls.polio,
     permission: 'iaso_forms',
     params: [],
-<<<<<<< HEAD
-    component: props => {
-=======
     component: () => {
->>>>>>> 7c65df61
         window.location = '/dashboard/polio/list';
 
         return <></>;
