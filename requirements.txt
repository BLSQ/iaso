--- conflicted
+++ resolved
@@ -84,10 +84,6 @@
 # Seems to be required to run the project
 django-stubs==1.9.0
 
-<<<<<<< HEAD
-# required to use OpenHexa API
-gql[requests]==3.4.0
-=======
 gql[requests]==3.4.0
 
 #only used for wfp plugin
@@ -95,5 +91,4 @@
 SQLAlchemy==2.0.19
 
 django-celery-results==2.4.0
-django-celery-beat==2.5.0
->>>>>>> d87f34e2
+django-celery-beat==2.5.0