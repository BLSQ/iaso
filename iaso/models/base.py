--- conflicted
+++ resolved
@@ -1346,10 +1346,7 @@
 
 
 class UserRole(models.Model):
-<<<<<<< HEAD
-=======
     account = models.ForeignKey(Account, on_delete=models.CASCADE)
->>>>>>> 729530ff
     group = models.OneToOneField(auth.models.Group, on_delete=models.CASCADE, related_name="iaso_user_role")
     created_at = models.DateTimeField(auto_now_add=True)
     updated_at = models.DateTimeField(auto_now=True)
