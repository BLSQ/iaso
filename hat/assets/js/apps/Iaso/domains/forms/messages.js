--- conflicted
+++ resolved
@@ -69,15 +69,13 @@
         id: 'iaso.forms.update',
         defaultMessage: 'Update form',
     },
-<<<<<<< HEAD
+    deleted_at: {
+        id: 'iaso.forms.deleted_at',
+        defaultMessage: 'Deleted at',
+    },
     updateFormVersion: {
         id: 'iaso.formversions.update',
         defaultMessage: 'Update version {version_id}',
-=======
-    deleted_at: {
-        id: 'iaso.forms.deleted_at',
-        defaultMessage: 'Deleted at',
->>>>>>> dd06d79a
     },
     dhis2Mappings: {
         id: 'iaso.label.dhis2Mappings',
