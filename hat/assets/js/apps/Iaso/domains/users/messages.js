--- conflicted
+++ resolved
@@ -180,7 +180,6 @@
         id: 'iaso.label.dhis2Id',
         defaultMessage: 'DHIS2 id',
     },
-<<<<<<< HEAD
     sentEmailInvitation: {
         id: 'iaso.label.sentEmailInvitation',
         defaultMessage: 'Send an invitation email',
@@ -189,11 +188,10 @@
         id: 'iaso.label.sentEmailInvitationWhenAdresseExist',
         defaultMessage:
             'Enter email address before sending an invitation email',
-=======
+    },
     fetchPermissionsError: {
         defaultMessage: 'An error occurred while fetching permissions list',
         id: 'iaso.snackBar.fetchPermissions',
->>>>>>> beb96e59
     },
 });
 
