import { defineMessages } from 'react-intl';

const MESSAGES = defineMessages({
    account: {
        id: 'iaso.label.account',
        defaultMessage: 'Account ID',
    },
    geojson: {
        id: 'iaso.polio.label.geojson',
        defaultMessage: 'Geojson',
    },
    noGeojson: {
        id: 'iaso.label.hasNoGeometryAndGps',
        defaultMessage: 'Without geographic data',
    },
    selectOrgUnit: {
        id: 'iaso.polio.label.selectOrgUnit',
        defaultMessage: 'Select intial region',
    },
    polio: {
        defaultMessage: 'Polio',
        id: 'iaso.label.polio',
    },
    scope_per_round: {
        defaultMessage: 'Separate scope per round',
        id: 'iaso.polio.label.scope_per_round',
    },
    source_version: {
        id: 'iaso.groups.sourceVersion',
        defaultMessage: 'Source version',
    },
    infos: {
        defaultMessage: 'Infos',
        id: 'iaso.label.infos',
    },
    scopes: {
        defaultMessage: 'Scopes',
        id: 'iaso.polio.label.scopes',
    },
    separate_scopes_per_round: {
        defaultMessage: 'Separate scope per round',
        id: 'iaso.polio.label.scope_per_round',
    },
    preparedness_spreadsheet_url: {
        defaultMessage: 'Preparedness spreadsheet url',
        id: 'iaso.polio.label.preparednesSpreadsheetUrl',
    },
    preparedness_sync_status: {
        defaultMessage: 'Preparedness status',
        id: 'iaso.polio.label.preparednesSyncStatus',
    },
    helpTextEditVaccineViaScope: {
        defaultMessage: 'The list of vaccines comes from the scope',
        id: 'iaso.polio.label.helpTextEditVaccineViaScope',
    },
    org_units: {
        defaultMessage: 'Org units',
        id: 'iaso.label.orgUnit',
    },
    campaigns: {
        defaultMessage: 'Campaigns',
        id: 'iaso.polio.label.campaigns',
    },
    campaign: {
        defaultMessage: 'Campaign',
        id: 'iaso.polio.label.campaign',
    },
    delete: {
        id: 'iaso.label.delete',
        defaultMessage: 'Delete',
    },
    edit: {
        id: 'iaso.label.edit',
        defaultMessage: 'Edit',
    },
    removeDistrict: {
        defaultMessage: 'Unselect district',
        id: 'iaso.polio.button.label.removeDistrict',
    },
    removeRegion: {
        defaultMessage: 'Unselect region',
        id: 'iaso.polio.button.label.removeRegion',
    },
    addDistrict: {
        defaultMessage: 'Select district',
        id: 'iaso.polio.button.label.addDistrict',
    },
    addRegion: {
        defaultMessage: 'Select region',
        id: 'iaso.polio.button.label.addRegion',
    },
    confirm: {
        defaultMessage: 'Confirm',
        id: 'iaso.label.confirm',
    },
    cancel: {
        defaultMessage: 'Cancel',
        id: 'iaso.label.cancel',
    },
    configuration: {
        defaultMessage: 'Configuration',
        id: 'iaso.polio.label.configuration',
    },
    configEmailNotif: {
        defaultMessage: 'Configure country: {country}',
        id: 'iaso.polio.label.configEmailNotif',
    },
    selectUsers: {
        id: 'iaso.polio.select.label.selectUsers',
        defaultMessage: 'Select users',
    },
    selectLanguage: {
        id: 'iaso.polio.select.label.selectLanguage',
        defaultMessage: 'Select language',
    },
    country: {
        id: 'iaso.polio.table.label.country',
        defaultMessage: 'Country',
    },
    usersToNotify: {
        id: 'iaso.polio.table.label.usersToNotify',
        defaultMessage: 'Users to notify',
    },
    language: {
        id: 'iaso.polio.table.label.language',
        defaultMessage: 'Language',
    },
    actions: {
        id: 'iaso.polio.table.label.actions',
        defaultMessage: 'Actions',
    },
    calendar: {
        id: 'iaso.polio.calendar',
        defaultMessage: 'Calendar',
    },
    calendarPdfTitle: {
        id: 'iaso.polio.calendar.pdf.title',
        defaultMessage: 'Campaigns Calendar',
    },
    weeks: {
        id: 'iaso.polio.calendar.weeks',
        defaultMessage: 'week(s) were',
    },
    startDate: {
        id: 'iaso.label.dateFrom',
        defaultMessage: 'Start date',
    },
    started_at: {
        id: 'iaso.label.dateFrom',
        defaultMessage: 'Start date',
    },
    endDate: {
        id: 'iaso.label.dateTo',
        defaultMessage: 'End date',
    },
    source_ref: {
        defaultMessage: 'Source ref',
        id: 'iaso.orgUnits.sourceRef',
    },
    ended_at: {
        id: 'iaso.label.dateTo',
        defaultMessage: 'End date',
    },
    name: {
        id: 'iaso.polio.label.name',
        defaultMessage: 'Name',
    },
    r1StartDate: {
        id: 'iaso.polio.calendar.r1StartDate',
        defaultMessage: 'R1 date',
    },
    raStatus: {
        id: 'iaso.polio.raStatus',
        defaultMessage: 'R1 date',
    },
    budgetStatus: {
        id: 'iaso.polio.budgetStatus',
        defaultMessage: 'Budget status',
    },
    budget_status: {
        id: 'iaso.polio.budgetStatus',
        defaultMessage: 'Budget status',
    },
    vaccine: {
        id: 'iaso.polio.vaccine',
        defaultMessage: 'Vaccine',
    },
    vaccine_name: {
        id: 'iaso.polio.vaccine',
        defaultMessage: 'Vaccine',
    },
    vaccines: {
        id: 'iaso.polio.vaccines',
        defaultMessage: 'Vaccines',
    },
    endDateBeforeStartDate: {
        id: 'iaso.polio.form.validator.error.endDateBeforeStartDate',
        defaultMessage: "End date can't be before start date",
    },
    startDateAfterEndDate: {
        id: 'iaso.polio.form.validator.error.startDateAfterEndDate',
        defaultMessage: "Start date can't be after end date",
    },
    startDateBeforePreviousEndDate: {
        id: 'iaso.polio.form.validator.error.startDateBeforePreviousEndDate',
        defaultMessage:
            "Start date can't be before or equal previous round end date",
    },
    endDateAfterNextStartDate: {
        id: 'iaso.polio.form.validator.error.endDateAfterNextStartDate',
        defaultMessage:
            "End date can't be after or equal next round start date",
    },
    positiveInteger: {
        id: 'iaso.polio.form.validator.error.positiveInteger',
        defaultMessage: 'Please use a positive integer',
    },
    positiveRangeInteger: {
        id: 'iaso.polio.form.validator.error.positiveRangeInteger',
        defaultMessage: 'Please use a positive integer between 0 and 100',
    },
    positiveNumber: {
        id: 'iaso.polio.form.validator.error.positiveNumber',
        defaultMessage: 'Please use a positive number',
    },
    noCampaign: {
        id: 'iaso.polio.noCampaign',
        defaultMessage: 'No campaign to display',
    },
    // Start
    epid: {
        id: 'iaso.polio.form.label.epid',
        defaultMessage: 'EPID',
    },
    obrName: {
        id: 'iaso.polio.form.label.obrName',
        defaultMessage: 'OBR Name',
    },
    obr_name: {
        id: 'iaso.polio.form.label.obrName',
        defaultMessage: 'OBR Name',
    },
    virus: {
        id: 'iaso.polio.form.label.virus',
        defaultMessage: 'Virus',
    },
    description: {
        id: 'iaso.polio.form.label.description',
        defaultMessage: 'Description',
    },
    gpeiCoordinator: {
        id: 'iaso.polio.form.label.gpeiCoordinator',
        defaultMessage: 'GPEI Coordinator',
    },
    gpei_coordinator: {
        id: 'iaso.polio.form.label.gpeiCoordinator',
        defaultMessage: 'GPEI Coordinator',
    },
    preventive: {
        id: 'iaso.polio.form.label.preventive',
        defaultMessage: 'Preventive campaign',
    },
    is_preventive: {
        id: 'iaso.polio.form.label.preventive',
        defaultMessage: 'Preventive campaign',
    },
    preventiveShort: {
        id: 'iaso.polio.form.label.preventive.short',
        defaultMessage: 'Preventive',
    },
    dateOfOnset: {
        id: 'iaso.polio.form.label.dateOfOnset',
        defaultMessage: 'Date of onset',
    },
    onset_at: {
        id: 'iaso.polio.form.label.dateOfOnset',
        defaultMessage: 'Date of onset',
    },
    virusNotificationDate: {
        id: 'iaso.polio.form.label.virusNotificationDate',
        defaultMessage: 'Virus notification date',
    },
    cvdpv2_notified_at: {
        id: 'iaso.polio.form.label.virusNotificationDate',
        defaultMessage: 'Virus notification date',
    },
    outbreakdeclarationdate: {
        id: 'iaso.polio.form.label.outbreakdeclarationdate',
        defaultMessage: 'Outbreak declaration date',
    },
    outbreak_declaration_date: {
        id: 'iaso.polio.form.label.outbreakdeclarationdate',
        defaultMessage: 'Outbreak declaration date',
    },
    baseInfoFormTitle: {
        id: 'iaso.polio.form.title.baseInfoFormTitle',
        defaultMessage: 'Enter information about the new outbreak response',
    },
    verificationScore: {
        id: 'iaso.polio.form.label.verificationScore',
        defaultMessage: 'Verification Score (/20)',
    },
    verification_score: {
        id: 'iaso.polio.form.label.verificationScore',
        defaultMessage: 'Verif',
    },
    fieldInvestigationDate: {
        id: 'iaso.polio.form.label.fieldInvestigationDate',
        defaultMessage: 'Field Investigation Date',
    },
    investigation_at: {
        id: 'iaso.polio.form.label.fieldInvestigationDate',
        defaultMessage: 'Field Investigation Date',
    },
    risk_assessment_first_draft_submitted_at: {
        id: 'iaso.polio.form.label.risk_assessment_first_draft_submitted_at',
        defaultMessage: '1st Draft Submission',
    },
    detection_first_draft_submitted_at: {
        id: 'iaso.polio.form.label.risk_assessment_first_draft_submitted_at',
        defaultMessage: '1st Draft Submission',
    },
    detection_responsible: {
        id: 'iaso.polio.label.detection_responsible',
        defaultMessage: 'Detection responsible',
    },
    risk_assessment_rrt_oprtt_approval_at: {
        id: 'iaso.polio.form.label.rrtOprttApproval',
        defaultMessage: 'RRT/ORPG-Approval',
    },
    ag_nopv_group_met_at: {
        id: 'iaso.polio.form.label.agNopvGroup',
        defaultMessage: 'AG/nOPV Group',
    },
    dgAuthorization: {
        id: 'iaso.polio.form.label.dgAuthorization',
        defaultMessage: 'DG Authorization',
    },
    dg_authorized_at: {
        id: 'iaso.polio.form.label.dgAuthorization',
        defaultMessage: 'DG Authorization',
    },
    target_population: {
        id: 'iaso.polio.form.label.targetpopulationRound',
        defaultMessage: 'Target population Round',
    },
    percentage_covered_target_population: {
        id: 'iaso.polio.form.label.percentageCoveredTargetPopulation',
        defaultMessage: 'Percentage covered target population',
    },
    dosesRequested: {
        id: 'iaso.polio.form.label.dosesRequested',
        defaultMessage: 'Doses Requested',
    },
    doses_requested: {
        id: 'iaso.polio.form.label.dosesRequested',
        defaultMessage: 'Doses Requested',
    },
    region: {
        id: 'iaso.polio.table.label.region',
        defaultMessage: 'Region',
    },
    district: {
        id: 'iaso.polio.district',
        defaultMessage: 'District',
    },
    districts: {
        id: 'iaso.polio.districts',
        defaultMessage: 'Districts',
    },
    selectRegion: {
        id: 'iaso.polio.table.label.selectRegion',
        defaultMessage: 'Select region',
    },
    refreshing: {
        id: 'iaso.polio.table.label.refreshing',
        defaultMessage: 'Refreshing...',
    },
    pleaseSaveCampaign: {
        id: 'iaso.polio.form.label.pleaseSaveCampaign',
        defaultMessage: 'Please save the Campaign before selecting scope.',
    },
    disbursedToCoWho: {
        id: 'iaso.polio.form.label.disbursedToCoWho',
        defaultMessage: 'Disbursed to CO (WHO)',
    },
    who_disbursed_to_co_at: {
        id: 'iaso.polio.form.label.disbursedToCoWho',
        defaultMessage: 'Disbursed to CO (WHO)',
    },
    disbursedToMohWho: {
        id: 'iaso.polio.form.label.disbursedToMohWho',
        defaultMessage: 'Disbursed to MOH (WHO)',
    },
    who_disbursed_to_moh_at: {
        id: 'iaso.polio.form.label.disbursedToMohWho',
        defaultMessage: 'Disbursed to MOH (WHO)',
    },
    disbursedToCoUnicef: {
        id: 'iaso.polio.form.label.disbursedToCoUnicef',
        defaultMessage: 'Disbursed to CO (Unicef)',
    },
    unicef_disbursed_to_co_at: {
        id: 'iaso.polio.form.label.disbursedToCoUnicef',
        defaultMessage: 'Disbursed to CO (Unicef)',
    },
    disbursedToMohUnicef: {
        id: 'iaso.polio.form.label.disbursedToMohUnicef',
        defaultMessage: 'Disbursed to MOH (Unicef)',
    },
    unicef_disbursed_to_moh_at: {
        id: 'iaso.polio.form.label.disbursedToMohUnicef',
        defaultMessage: 'Disbursed to MOH (Unicef)',
    },
    eomg: {
        id: 'iaso.polio.form.label.eomg',
        defaultMessage: 'EOMG Group',
    },
    budget_submitted_at: {
        id: 'iaso.polio.form.label.budget_submitted_at',
        defaultMessage: 'Budget Submitted At',
    },
    district_count: {
        id: 'iaso.polio.form.label.districtCount',
        defaultMessage: 'District Count',
    },
    noRegretFund: {
        id: 'iaso.polio.form.label.noRegretFund',
        defaultMessage: 'No Regret Fund',
    },
    no_regret_fund_amount: {
        id: 'iaso.polio.form.label.noRegretFund',
        defaultMessage: 'No Regret Fund',
    },
    cost: {
        id: 'iaso.polio.form.label.cost',
        defaultMessage: 'Cost Round',
    },
    costPerChildRound: {
        id: 'iaso.polio.form.label.costPerChildRound',
        defaultMessage: 'Cost/Child Round',
    },
    costPerChild: {
        id: 'iaso.polio.form.label.costPerChild',
        defaultMessage: 'Cost per child',
    },
    costPerChildTotal: {
        id: 'iaso.polio.form.label.costPerChildTotal',
        defaultMessage: 'Cost/Child Total',
    },
    roundOneStart: {
        id: 'iaso.polio.form.label.roundOneStart',
        defaultMessage: 'Round 1 Start',
    },
    roundOneEnd: {
        id: 'iaso.polio.form.label.roundOneEnd',
        defaultMessage: 'Round 1 End',
    },
    roundTwoStart: {
        id: 'iaso.polio.form.label.roundtwoStart',
        defaultMessage: 'Round 2 Start',
    },
    roundTwoEnd: {
        id: 'iaso.polio.form.label.roundtwoEnd',
        defaultMessage: 'Round 2 End',
    },
    mop_up_started_at: {
        id: 'iaso.polio.form.label.mopUpStart',
        defaultMessage: 'Mop Up Start',
    },
    mop_up_ended_at: {
        id: 'iaso.polio.form.label.mopUpEnd',
        defaultMessage: 'Mop Up End',
    },
    im_started_at: {
        id: 'iaso.polio.form.label.imStart',
        defaultMessage: 'IM Start',
    },
    im_ended_at: {
        id: 'iaso.polio.form.label.imEnd',
        defaultMessage: 'IM End',
    },
    lqas_started_at: {
        id: 'iaso.polio.form.label.lqasStart',
        defaultMessage: 'LQAS Start',
    },
    lqas_ended_at: {
        id: 'iaso.polio.form.label.lqasEnd',
        defaultMessage: 'LQAS End',
    },
    lqas_district_passing: {
        id: 'iaso.polio.form.label.districtsPassingLqas',
        defaultMessage: 'Districts passing LQAS',
    },
    lqas_district_failing: {
        id: 'iaso.polio.form.label.districtsFailingLqas',
        defaultMessage: 'Districts failing LQAS',
    },
    main_awareness_problem: {
        id: 'iaso.polio.form.label.mainReasonForNonVaccination',
        defaultMessage: 'Main reason for non-vaccination',
    },
    im_percentage_children_missed_in_household: {
        id: 'iaso.polio.form.label.ratioChildrenMissedInHousehold',
        defaultMessage: '% children missed IN household',
    },
    im_percentage_children_missed_out_household: {
        id: 'iaso.polio.form.label.ratioChildrenMissedOutOfHousehold',
        defaultMessage: '% children missed OUT OF household',
    },
    im_percentage_children_missed_in_plus_out_household: {
        id: 'iaso.polio.form.label.ratioChildrenMissedInAndOutOfHousehold',
        defaultMessage: '% children missed IN+OUT OF household',
    },
    awareness_of_campaign_planning: {
        id: 'iaso.polio.form.label.awarenessCampaignPlanning',
        defaultMessage: 'Awareness of campaign planning (%)',
    },
    createCampaign: {
        id: 'iaso.polio.createCampaign',
        defaultMessage: 'Create campaign',
    },
    editCampaign: {
        id: 'iaso.polio.editCampaign',
        defaultMessage: 'Edit campaign',
    },
    baseInfo: {
        id: 'iaso.polio.title.baseInfo',
        defaultMessage: 'Base info',
    },
    detection: {
        id: 'iaso.polio.title.detection',
        defaultMessage: 'Detection',
    },
    riskAssessment: {
        id: 'iaso.polio.title.riskAssessment',
        defaultMessage: 'Risk Assessment',
    },
    risk_assessment_status: {
        id: 'iaso.polio.label.risk_assessment_status',
        defaultMessage: 'Risk assessment',
    },
    scope: {
        id: 'iaso.polio.title.scope',
        defaultMessage: 'Scope',
    },
    budget: {
        id: 'iaso.polio.title.budget',
        defaultMessage: 'Budget',
    },
    preparedness: {
        id: 'iaso.polio.title.preparedness',
        defaultMessage: 'Preparedness',
    },
    roundOne: {
        id: 'iaso.polio.title.roundOne',
        defaultMessage: 'Round 1',
    },
    round_one: {
        id: 'iaso.polio.title.roundOne',
        defaultMessage: 'Round 1',
    },
    roundTwo: {
        id: 'iaso.polio.title.roundTwo',
        defaultMessage: 'Round 2',
    },
    round_two: {
        id: 'iaso.polio.title.roundTwo',
        defaultMessage: 'Round 2',
    },
    deleteWarning: {
        id: 'iaso.polio.label.deleteWarning',
        defaultMessage: 'Are you sure you want to delete this campaign?',
    },
    restoreWarning: {
        id: 'iaso.polio.label.restoreWarning',
        defaultMessage: 'Are you sure you want to restore this campaign?',
    },
    no: {
        id: 'iaso.polio.label.no',
        defaultMessage: 'No',
    },
    yes: {
        id: 'iaso.polio.label.yes',
        defaultMessage: 'Yes',
    },
    status: {
        id: 'iaso.polio.table.label.status',
        defaultMessage: 'Status',
    },
    sync_status: {
        id: 'iaso.polio.table.label.status',
        defaultMessage: 'Synchronisation',
    },
    preperadness_sync_status: {
        id: 'iaso.polio.table.label.status',
        defaultMessage: 'Synchronisation',
    },
    import: {
        id: 'iaso.polio.button.label.import',
        defaultMessage: 'Import',
    },
    create: {
        id: 'iaso.polio.label.create',
        defaultMessage: 'Create',
    },
    csv: {
        id: 'iaso.polio.label.csv',
        defaultMessage: 'CSV',
    },
    enterOrCreateGoogleSheet: {
        id: 'iaso.polio.label.enterOrCreateGoogleSheet',
        defaultMessage:
            'Enter Google Sheet url or use the button to generate a new one',
    },
    enterGoogleSheet: {
        id: 'iaso.polio.label.enterGoogleSheet',
        defaultMessage: 'Enter Google Sheet url',
    },
    preparednessGoogleSheetUrl: {
        id: 'iaso.polio.title.preparednessGoogleSheetUrl',
        defaultMessage: 'Preparedness Google Sheet URL',
    },
    preperadness_spreadsheet_url: {
        id: 'iaso.polio.title.preparednessGoogleSheetUrl',
        defaultMessage: 'Preparedness Google Sheet URL',
    },
    refreshPreparednessData: {
        id: 'iaso.polio.title.refreshPreparednessData',
        defaultMessage: 'Refresh Preparedness data',
    },
    generateSpreadsheet: {
        id: 'iaso.polio.title.generateSpreadsheet',
        defaultMessage: 'Generate a spreadsheet',
    },
    preparednessError: {
        id: 'iaso.polio.label.preparednessError',
        defaultMessage: 'Error Generating preparedness',
    },
    national: {
        id: 'iaso.polio.label.national',
        defaultMessage: 'National',
    },
    regional: {
        id: 'iaso.polio.label.regional',
        defaultMessage: 'Regional',
    },
    districtScore: {
        id: 'iaso.polio.label.districtScore',
        defaultMessage: 'District',
    },
    refreshedAt: {
        id: 'iaso.polio.label.refreshedAt',
        defaultMessage: 'Refreshed at',
    },
    whoToRecruit: {
        id: 'iaso.polio.label.whoToRecruit',
        defaultMessage: 'WHO To Recruit',
    },
    whoCompletedRecruitement: {
        id: 'iaso.polio.label.whoCompletedRecruitement',
        defaultMessage: 'WHO Completed Recruitment',
    },
    unicefToRecruit: {
        id: 'iaso.polio.label.unicefToRecruit',
        defaultMessage: 'UNICEF To Recruit',
    },
    unicefCompletedRecruitement: {
        id: 'iaso.polio.label.unicefCompletedRecruitement',
        defaultMessage: 'UNICEF Completed Recruitment',
    },
    paymentMode: {
        id: 'iaso.polio.label.paymentMode',
        defaultMessage: 'Payment Mode',
    },
    payment_mode: {
        id: 'iaso.polio.label.paymentMode',
        defaultMessage: 'Payment Mode',
    },
    responsible: {
        id: 'iaso.polio.label.responsible',
        defaultMessage: 'Responsible',
    },
    budget_responsible: {
        id: 'iaso.polio.label.responsible',
        defaultMessage: 'Responsible',
    },
    pending: {
        id: 'iaso.polio.label.pending',
        defaultMessage: 'Pending',
    },
    ongoing: {
        id: 'iaso.polio.label.ongoing',
        defaultMessage: 'Ongoing',
    },
    finished: {
        id: 'iaso.polio.label.finished',
        defaultMessage: 'Finished',
    },
    reviewedByRrt: {
        id: 'iaso.polio.label.reviewedByRrt',
        defaultMessage: 'Reviewed by RRT',
    },
    submitted: {
        id: 'iaso.polio.label.submitted',
        defaultMessage: 'Submitted',
    },
    toSubmit: {
        id: 'iaso.polio.label.toSubmit',
        defaultMessage: 'To submit',
    },
    approved: {
        id: 'iaso.polio.label.approved',
        defaultMessage: 'Approved',
    },
    who: {
        id: 'iaso.polio.label.who',
        defaultMessage: 'WHO',
    },
    unicef: {
        id: 'iaso.polio.label.unicef',
        defaultMessage: 'UNICEF',
    },
    moh: {
        id: 'iaso.polio.label.moh',
        defaultMessage: 'MOH',
    },
    provinceOption: {
        id: 'iaso.polio.label.provinceOption',
        defaultMessage: 'PROVINCE',
    },
    PREPARING: {
        id: 'iaso.polio.PREPARING',
        defaultMessage: 'Preparing',
    },
    ROUND1START: {
        id: 'iaso.polio.ROUND1START',
        defaultMessage: 'Round 1 started',
    },
    ROUND1DONE: {
        id: 'iaso.polio.ROUND1DONE',
        defaultMessage: 'Round 1 completed',
    },
    ROUND2START: {
        id: 'iaso.polio.ROUND2START',
        defaultMessage: 'Round 2 started',
    },
    ROUND2DONE: {
        id: 'iaso.polio.ROUND2DONE',
        defaultMessage: 'Round 2 completed',
    },
    filter: {
        id: 'iaso.polio.label.filter',
        defaultMessage: 'Filter',
    },
    RoundStartFrom: {
        id: 'iaso.polio.label.RoundStartFrom',
        defaultMessage: 'Round start date from',
    },
    RoundStartTo: {
        id: 'iaso.polio.label.RoundStartTo',
        defaultMessage: 'Round start date to',
    },
    sortAsc: {
        id: 'iaso.polio.label.sortAsc',
        defaultMessage: 'Sort ascending',
    },
    sortDesc: {
        id: 'iaso.polio.label.sortDesc',
        defaultMessage: 'Sort descending',
    },
    search: {
        id: 'iaso.polio.label.search',
        defaultMessage: 'Search',
    },
    fastPrevious: {
        id: 'iaso.polio.label.calendar.fastPrevious',
        defaultMessage: 'Previous 4 weeks',
    },
    previous: {
        id: 'iaso.polio.label.calendar.previous',
        defaultMessage: 'Previous week',
    },
    next: {
        id: 'iaso.polio.label.calendar.next',
        defaultMessage: 'Next week',
    },
    fastNext: {
        id: 'iaso.polio.label.calendar.fastNext',
        defaultMessage: 'Next 4 weeks',
    },
    selectDate: {
        id: 'iaso.polio.label.calendar.selectDate',
        defaultMessage: 'Select a date',
    },
    clear: {
        id: 'iaso.polio.label.clear',
        defaultMessage: 'Clear',
    },
    lqas: {
        id: 'iaso.polio.label.lqas',
        defaultMessage: 'LQAS',
    },
    childrenChecked: {
        id: 'iaso.polio.label.childrenChecked',
        defaultMessage: 'Children checked',
    },
    childrenMarked: {
        id: 'iaso.polio.label.childrenMarked',
        defaultMessage: 'Children with mark',
    },
    passing: {
        id: 'iaso.polio.label.passed',
        defaultMessage: 'Passed',
    },
    '1lqasOK': {
        id: 'iaso.polio.label.passed',
        defaultMessage: 'Passed',
    },
    disqualified: {
        id: 'iaso.polio.label.disqualified',
        defaultMessage: 'Disqualified',
    },
    '2lqasDisqualified': {
        id: 'iaso.polio.label.disqualified',
        defaultMessage: 'Disqualified',
    },
    failing: {
        id: 'iaso.polio.label.failed',
        defaultMessage: 'Failed',
    },
    '3lqasFail': {
        id: 'iaso.polio.label.failed',
        defaultMessage: 'Failed',
    },
    districtsNotFound: {
        id: 'iaso.polio.label.districtsNotFound',
        defaultMessage: 'Districts not found',
    },
    districtName: {
        id: 'iaso.polio.label.name',
        defaultMessage: 'Name',
    },
    datesIgnored: {
        id: 'iaso.polio.label.datesIgnored',
        defaultMessage: 'Dates ignored',
    },
    lqasResults: {
        id: 'iaso.polio.label.lqasResults',
        defaultMessage: 'LQAS results',
    },
    im: {
        id: 'iaso.polio.label.im',
        defaultMessage: 'IM',
    },
    '1imOK': {
        id: 'iaso.polio.label.imOK',
        defaultMessage: '>95%',
    },
    '2imWarning': {
        id: 'iaso.polio.label.imWarning',
        defaultMessage: '90%-94%',
    },
    '3imFail': {
        id: 'iaso.polio.label.imFail',
        defaultMessage: '<90%',
    },
    imResults: {
        id: 'iaso.polio.label.imResults',
        defaultMessage: 'IM Results',
    },
    enable_send_weekly_email: {
        id: 'iaso.polio.label.enableSendWeeklyEmail',
        defaultMessage: 'Send a weekly e-mail reminder',
    },
    emailListTooltip: {
        id: 'iaso.polio.label.emailListTooltip',
        defaultMessage: 'Change email list via country configuration',
    },
    emailListEmpty: {
        id: 'iaso.polio.label.emailListEmpty',
        defaultMessage: 'No email configured for this country',
    },
    emailListLabel: {
        id: 'iaso.polio.label.emailListLabel',
        defaultMessage: 'Configured emails :',
    },
    emailNotifyButton: {
        id: 'iaso.polio.label.emailNotifyButton',
        defaultMessage: 'Notify coordinators by e-mail',
    },
    lqasPerRegion: {
        id: 'iaso.polio.label.lqasPerRegion',
        defaultMessage:
            'Districts passing LQAS per region (based on districts found)',
    },
    imPerRegion: {
        id: 'iaso.polio.label.imPerRegion',
        defaultMessage:
            'Vaccination ratio per region (based on districts found)',
    },
    vacine: {
        id: 'iaso.polio.vaccines',
        defaultMessage: 'Vaccines',
    },
    vaccinated: {
        id: 'iaso.polio.label.vaccinated',
        defaultMessage: 'Vaccinated',
    },
    spreadsheetImportTitle: {
        id: 'iaso.polio.label.spreadsheetImportTitle',
        defaultMessage: 'Imported from SpreadSheet : ',
    },
    childabsent: {
        id: 'iaso.polio.label.childabsent',
        defaultMessage: 'Child absent',
    },
    House_not_visited: {
        id: 'iaso.polio.label.house_not_visited',
        defaultMessage: 'House not visited',
    },
    Other: {
        id: 'iaso.polio.label.other',
        defaultMessage: 'Other',
    },
    Vaccinated_but_not_FM: {
        id: 'iaso.polio.label.vaccinated_but_not_fm',
        defaultMessage: 'Vaccinated but not marked',
    },
    Non_Compliance: {
        id: 'iaso.polio.label.non_compliance',
        defaultMessage: 'Non compliance',
    },
    Child_was_asleep: {
        id: 'iaso.polio.label.child_was_asleep',
        defaultMessage: 'Child asleep',
    },
    Child_is_a_visitor: {
        id: 'iaso.polio.label.child_is_a_visitor',
        defaultMessage: 'Child is a visitor',
    },
    reasonsNoFingerMarked: {
        id: 'iaso.polio.label.reasonsNoFingerMarked',
        defaultMessage: 'Reasons finger not marked',
    },
    childrenNoMark: {
        id: 'iaso.polio.label.childrenNoMark',
        defaultMessage: 'Children not marked',
    },
    caregivers_informed: {
        id: 'iaso.polio.label.caregivers_informed',
        defaultMessage: 'Caregivers informed',
    },
    Others: {
        id: 'iaso.polio.label.others',
        defaultMessage: 'Others',
    },
    TV: {
        id: 'iaso.polio.label.TV',
        defaultMessage: 'TV',
    },
    Radio: {
        id: 'iaso.polio.label.Radio',
        defaultMessage: 'Radio',
    },
    Gong_gong: {
        id: 'iaso.polio.label.Gong_gong',
        defaultMessage: 'Gong gong',
    },
    Mob_VanPA: {
        id: 'iaso.polio.label.Mob_VanPA',
        defaultMessage: 'Mob_VanPA',
    },
    H2H_Mobilizer: {
        id: 'iaso.polio.label.H2H_Mobilizer',
        defaultMessage: 'H2H_Mobilizer',
    },
    IEC_Materials: {
        id: 'iaso.polio.label.IEC_Materials',
        defaultMessage: 'IEC_Materials',
    },
    Volunteers: {
        id: 'iaso.polio.label.Volunteers',
        defaultMessage: 'Volunteers',
    },
    Health_worker: {
        id: 'iaso.polio.label.Health_worker',
        defaultMessage: 'Health worker',
    },
    Opinion_leader: {
        id: 'iaso.polio.label.Opinion_leader',
        defaultMessage: 'Opinion leader',
    },
    Com_Info_centre: {
        id: 'iaso.polio.label.Com_Info_centre',
        defaultMessage: 'Com_Info_centre',
    },
    Religious_leader: {
        id: 'iaso.polio.label.Religious_leader',
        defaultMessage: 'Religious leader',
    },
    MobileMessaging_SocialMedia: {
        id: 'iaso.polio.label.MobileMessaging_SocialMedia',
        defaultMessage: 'Mobile messaging or social media',
    },
    numberCaregiversInformed: {
        id: 'iaso.polio.label.numberCaregiversInformed',
        defaultMessage: 'Number of caregivers informed',
    },
    ratioCaregiversInformed: {
        id: 'iaso.polio.label.ratioCaregiversInformed',
        defaultMessage: 'caregivers informed',
    },
    imGlobal: {
        id: 'iaso.polio.label.imGlobal',
        defaultMessage: 'Global IM',
    },
    imIHH: {
        id: 'iaso.polio.label.imIHH',
        defaultMessage: 'IM in household',
    },
    imOHH: {
        id: 'iaso.polio.label.imOHH',
        defaultMessage: 'IM out of household',
    },
    Tot_child_Absent_HH: {
        id: 'iaso.polio.label.Tot_child_Absent_HH',
        defaultMessage: 'Child absent',
    },
    Tot_child_Asleep_HH: {
        id: 'iaso.polio.label.Tot_child_Asleep_HH',
        defaultMessage: 'Child asleep',
    },
    Tot_child_NC_HH: {
        id: 'iaso.polio.label.Tot_child_NC_HH',
        defaultMessage: 'Refusal',
    },
    Tot_child_NotVisited_HH: {
        id: 'iaso.polio.label.Tot_child_NotVisited_HH',
        defaultMessage: 'Not visited',
    },
    Tot_child_NotRevisited_HH: {
        id: 'iaso.polio.label.Tot_child_NotRevisited_HH',
        defaultMessage: 'Not revisited',
    },
    Tot_child_Others_HH: {
        id: 'iaso.polio.label.Tot_child_Others_HH',
        defaultMessage: 'Other',
    },
    Tot_child_VaccinatedRoutine: {
        id: 'iaso.polio.label.Tot_child_VaccinatedRoutine',
        defaultMessage: 'Child vaccinated in routine',
    },
    noDataFound: {
        id: 'iaso.polio.label.noDataFound',
        defaultMessage: 'No data found',
    },
    collectionStats: {
        id: 'iaso.polio.label.collectionStats',
        defaultMessage: 'Collection stats',
    },
    reportingDistricts: {
        id: 'iaso.polio.label.reportingDistricts',
        defaultMessage: 'Reporting districts',
    },
    total_child_checked: {
        id: 'iaso.polio.label.total_child_checked',
        defaultMessage: 'Children seen',
    },
    total_sites_visited: {
        id: 'iaso.polio.label.total_sites_visited',
        defaultMessage: 'Sites visited',
    },
    ratioUnvaccinated: {
        id: 'iaso.polio.label.ratioUnvaccinated',
        defaultMessage: 'Unvaccinated',
    },
    mainCaregiverInfoSource: {
        id: 'iaso.polio.label.mainCaregiverInfoSource',
        defaultMessage: 'Main source of information',
    },
    totalCaregiversSurveyed: {
        id: 'iaso.polio.label.totalCaregiversSurveyed',
        defaultMessage: 'Caregivers surveyed',
    },
    noScope: {
        id: 'iaso.polio.label.noScope',
        defaultMessage: 'Plese select a scope for the campaign',
    },
    districtsNeedMatching: {
        id: 'iaso.polio.label.districtsNeedMatching',
        defaultMessage: 'Some districts need matching. Please contact an admin',
    },
    noScopeFound: {
        id: 'iaso.polio.label.noScopeFound',
        defaultMessage: 'No scope found',
    },
    childrenNfmAbsent: {
        id: 'iaso.polio.label.childrenNfmAbsent',
        defaultMessage: 'Children absent',
    },
    reasonsForAbsence: {
        id: 'iaso.polio.label.reasonsForAbsence',
        defaultMessage: 'Reasons for absence of non-vaccinated children',
    },
    Market: {
        id: 'iaso.polio.label.market',
        defaultMessage: 'Market',
    },
    Tot_child_Abs_Market: {
        id: 'iaso.polio.label.market',
        defaultMessage: 'Market',
    },
    In_playground: {
        id: 'iaso.polio.label.playground',
        defaultMessage: 'At playground',
    },
    Tot_child_Abs_Play_areas: {
        id: 'iaso.polio.label.playground',
        defaultMessage: 'At playground',
    },
    Farm: {
        id: 'iaso.polio.label.farm',
        defaultMessage: 'Farm',
    },
    Tot_child_Abs_Farm: {
        id: 'iaso.polio.label.farm',
        defaultMessage: 'Farm',
    },
    School: {
        id: 'iaso.polio.label.school',
        defaultMessage: 'School',
    },
    Tot_child_Abs_School: {
        id: 'iaso.polio.label.school',
        defaultMessage: 'School',
    },
    Travelled: {
        id: 'iaso.polio.label.travelled',
        defaultMessage: 'Travelling',
    },
    Tot_child_Abs_Travelling: {
        id: 'iaso.polio.label.travelled',
        defaultMessage: 'Travelling',
    },
    unknown: {
        id: 'iaso.polio.label.unknown',
        defaultMessage: 'Unknown',
    },
    Tot_child_Abs_Social_event: {
        id: 'iaso.polio.label.socialEvent',
        defaultMessage: 'Social event',
    },
    Tot_child_Abs_Parent_Absent: {
        id: 'iaso.polio.label.parentAbsent',
        defaultMessage: 'Parent absent',
    },
    Tot_child_Abs_Other: {
        id: 'iaso.polio.label.other',
        defaultMessage: 'Other',
    },
    showOnlyDeleted: {
        id: 'iaso.polio.showDeletedCampaigns',
        defaultMessage: 'Show deleted campaigns',
    },
    deleted_at: {
        id: 'iaso.forms.deleted_at',
        defaultMessage: 'Deleted',
    },
    restoreCampaign: {
        id: 'iaso.polio.restoreCampaign',
        defaultMessage: 'Restore campaign',
    },
    all: {
        id: 'iaso.polio.label.all',
        defaultMessage: 'All',
    },
    ALL: {
        id: 'iaso.polio.label.all',
        defaultMessage: 'All',
    },
    regular: {
        id: 'iaso.polio.label.regular',
        defaultMessage: 'Regular',
    },
    campaignType: {
        id: 'iaso.polio.label.campaignType',
        defaultMessage: 'Campaign type',
    },
    lqasImDateTooltip: {
        id: 'iaso.polio.tooltip.label.lqasImDate',
        defaultMessage:
            'No date found in campaign data, using default value based on round date',
    },
    noDateFound: {
        id: 'iaso.polio.placeholder.noDateFound',
        defaultMessage: 'No date found',
    },
    preparednessIntro: {
        id: 'iaso.polio.preparednessIntro',
        defaultMessage:
            'Configure the Google Sheets that will be used to import the preparedness data for the round.',
    },
    preparednessRoundStarted: {
        id: 'iaso.polio.preparednessRoundStarted',
        defaultMessage: "Preparedness can't be edited if round already started",
    },
    badRoundNumbers: {
        id: 'iaso.polio.badRoundNumbers',
        defaultMessage: 'Forms with the wrong round number',
    },
    groupedCampaigns: {
        defaultMessage: 'Grouped campaigns',
        id: 'iaso.polio.label.groupedCampaigns',
    },
    countryBlock: {
        defaultMessage: 'Country block',
        id: 'iaso.polio.label.countryBlock',
    },
    updated_at: {
        id: 'iaso.forms.updated_at',
        defaultMessage: 'Updated',
    },
    created_at: {
        id: 'iaso.forms.created_at',
        defaultMessage: 'Created',
    },
    deleteTitle: {
        id: 'iaso.entities.dialog.deleteTitle',
        defaultMessage: 'Are you sure you want to delete this entity?',
    },
    deleteText: {
        id: 'iaso.label.deleteText',
        defaultMessage: 'This operation cannot be undone.',
    },
    save: {
        id: 'iaso.label.save',
        defaultMessage: 'Save',
    },
    close: {
        id: 'iaso.label.close',
        defaultMessage: 'Close',
    },
    editGroupedCampaign: {
        id: 'iaso.polio.label.editGroupedCampaign',
        defaultMessage: 'Edit grouped campaign',
    },
    campaignsToLink: {
        id: 'iaso.polio.label.campaignsToLink',
        defaultMessage: 'Campaigns to link',
    },
    testCampaign: {
        id: 'iaso.polio.label.testCampaign',
        defaultMessage: 'Test campaign',
    },
    is_test: {
        id: 'iaso.polio.label.testCampaign',
        defaultMessage: 'Test campaigns/On hold status',
    },
    testCampaigns: {
        id: 'iaso.polio.label.testCampaigns',
        defaultMessage: 'Test campaigns',
    },
    round: {
        id: 'iaso.polio.label.round',
        defaultMessage: 'Round',
    },
    rounds: {
        id: 'iaso.polio.form.label.rounds',
        defaultMessage: 'Rounds',
    },
    roundEmptyStartDate: {
        id: 'iaso.polio.forms.emptyStartDate',
        defaultMessage: 'Round {roundNumber} has no start date',
    },
    roundEmptyEndDate: {
        id: 'iaso.polio.forms.emptyEndDate',
        defaultMessage: 'Round {roundNumber} has no end date',
    },
    deleteRound: {
        id: 'iaso.polio.forms.deleteRound',
        defaultMessage: 'Delete round',
    },
    lastRound: {
        id: 'iaso.polio.label.lastRound',
        defaultMessage: 'Last round',
    },
    fieldRequired: {
        id: 'iaso.polio.form.fieldRequired',
        defaultMessage: 'This field is required',
    },
    invalidDate: {
        id: 'iaso.polio.form.invalidDate',
        defaultMessage: 'Date is invalid',
    },
    startDatefrom: {
        id: 'iaso.label.startDatefrom',
        defaultMessage: 'Start date from',
    },
    endDateUntil: {
        id: 'iaso.label.endDateUntil',
        defaultMessage: 'End date until',
    },
    addCampaign: {
        id: 'iaso.polio.budget.label.addCampaign',
        defaultMessage: 'Add campaign',
    },
    details: {
        defaultMessage: 'Details',
        id: 'iaso.label.details',
    },
    author: {
        defaultMessage: 'Author',
        id: 'iaso.polio.label.author',
    },
    destination: {
        defaultMessage: 'Destination',
        id: 'iaso.polio.label.destination',
    },
    note: {
        defaultMessage: 'note',
        id: 'iaso.polio.label.note',
    },
    notes: {
        defaultMessage: 'comments',
        id: 'iaso.polio.label.notes',
    },
    submission: {
        defaultMessage: 'Submission',
        id: 'iaso.polio.label.submission',
    },
    comments: {
        defaultMessage: 'Comments',
        id: 'iaso.polio.label.comments',
    },
    comment: {
        defaultMessage: 'Comment',
        id: 'iaso.polio.label.comment',
    },
    validation_ongoing: {
        defaultMessage: 'Approval ongoing',
        id: 'iaso.polio.label.approval_ongoing',
    },
    validated: {
        defaultMessage: 'Approved',
        id: 'iaso.polio.label.approved',
    },
    rejected: {
        defaultMessage: 'Rejected',
        id: 'iaso.polio.label.rejected',
    },
    newBudgetStep: {
        defaultMessage: 'New budget step',
        id: 'iaso.polio.label.newBudgetStep',
    },
    resendFiles: {
        defaultMessage: 'Retry sending files',
        id: 'iaso.polio.label.resendFiles',
    },
    addStep: {
        defaultMessage: 'Add step',
        id: 'iaso.polio.label.addStep',
    },
    send: {
        defaultMessage: 'Send',
        id: 'iaso.polio.label.send',
    },
    step: {
        defaultMessage: 'Step',
        id: 'iaso.polio.label.step',
    },
    cc_emails: {
        defaultMessage: 'Cc emails',
        id: 'iaso.polio.label.cc_emails',
    },
    filesUpload: {
        defaultMessage: 'Files',
        id: 'iaso.polio.label.filesUpload',
    },
    viewFiles: {
        defaultMessage: 'View files',
        id: 'iaso.polio.label.viewFiles',
    },
    noFile: {
        defaultMessage: 'No file found',
        id: 'iaso.polio.label.noFile',
    },
    steps: {
        defaultMessage: 'Steps',
        id: 'iaso.polio.label.steps',
    },
    budgetFiles: {
        defaultMessage: '{type} sent by {author} to {recipients} on {date}',
        id: 'iaso.polio.label.budgetFiles',
    },
    latestEventDate: {
        defaultMessage: 'Latest event date',
        id: 'iaso.polio.label.latestEventDate',
    },
    latestEvent: {
        defaultMessage: 'Latest event',
        id: 'iaso.polio.label.latestEvent',
    },
    last_budget_event: {
        defaultMessage: 'Latest event',
        id: 'iaso.polio.label.latestEvent',
    },
    noBudgetSubmitted: {
        defaultMessage: 'No budget submitted',
        id: 'iaso.polio.label.noBudgetSubmitted',
    },
    budgetEventCreated: {
        defaultMessage: 'New budget step created',
        id: 'iaso.polio.label.budgetEventCreated',
    },
    budgetUpdated: {
        defaultMessage: 'Budget updated',
        id: 'iaso.polio.label.budgetUpdated',
    },
    tryUpdateStep: {
        defaultMessage: 'Resend budget data?',
        id: 'iaso.polio.title.tryUpdateStep',
    },
    budgetFilesUploaded: {
        defaultMessage: 'Budget files uploaded',
        id: 'iaso.polio.label.budgetFilesUploaded',
    },
    budgetEventFinalized: {
        defaultMessage: 'Budget event finalized',
        id: 'iaso.polio.label.budgetEventFinalized',
    },
    requiredField: {
        id: 'iaso.forms.error.fieldRequired',
        defaultMessage: 'This field is required',
    },
    validation: {
        id: 'iaso.polio.forms.options.approval',
        defaultMessage: 'Approval',
    },
    emailFormat: {
        id: 'iaso.forms.options.emailFormat',
        defaultMessage: 'Please use correctly formatted email addresses',
    },
    urlFormat: {
        id: 'iaso.forms.options.urlFormat',
        defaultMessage: 'Please use correctly formatted URL',
    },
    budgetTypeError: {
        id: 'iaso.forms.options.budgetTypeError',
        defaultMessage:
            'Value should be one of "submission", "comments" or "validation"',
    },
    links: {
        defaultMessage: 'Links',
        id: 'iaso.label.links',
    },
    deleteBudgetEvent: {
        defaultMessage: 'Delete budget event',
        id: 'iaso.polio.label.deleteBudgetEvent',
    },
    showDeleted: {
        id: 'iaso.polio.label.showDeleted',
        defaultMessage: 'Show deleted',
    },
    restore: {
        id: 'iaso.polio.label.restore',
        defaultMessage: 'Restore',
    },
    internal: {
        id: 'iaso.polio.label.internal',
        defaultMessage: 'Internal',
    },
    approve: {
        id: 'iaso.polio.label.approve',
        defaultMessage: 'Approve',
    },
    approveBudgetForCampaign: {
        id: 'iaso.polio.label.approveBudgetForCampaign',
        defaultMessage: 'Approve budget for campaign: {campaign}',
    },
    approveBudget: {
        id: 'iaso.polio.label.approveBudget',
        defaultMessage: 'Approve budget?',
    },
    rejectBudget: {
        id: 'iaso.polio.label.rejectBudget',
        defaultMessage: 'Reject budget?',
    },
    sendComment: {
        id: 'iaso.polio.label.sendComment',
        defaultMessage: 'Send comment',
    },
    rejectBudgetForCampaign: {
        id: 'iaso.polio.label.rejectBudgetForCampaign',
        defaultMessage: 'Reject budget for campaign: {campaign}',
    },
    Community_leader: {
        id: 'iaso.polio.label.Community_leader',
        defaultMessage: 'Community leader',
    },
    Neighbour: {
        id: 'iaso.polio.label.Neighbour',
        defaultMessage: 'Neighbour',
    },
    Teachers_Student: {
        id: 'iaso.polio.label.Teachers_Student',
        defaultMessage: 'Teachers',
    },
    Town_crier: {
        id: 'iaso.polio.label.Town_crier',
        defaultMessage: 'Town crier',
    },
    by: {
        id: 'iaso.polio.label.by',
        defaultMessage: 'by {author}',
    },
    onDate: {
        id: 'iaso.polio.label.onDate',
        defaultMessage: 'on {date}',
    },
    seeFullComment: {
        id: 'iaso.polio.label.seeFullComment',
        defaultMessage: 'See full comment',
    },
    files: {
        id: 'iaso.polio.label.files',
        defaultMessage: 'files',
    },
    see: {
        id: 'iaso.polio.label.see',
        defaultMessage: 'See',
    },
    add: {
        id: 'iaso.polio.label.add',
        defaultMessage: 'Add',
    },
    cannotDisplayMap: {
        id: 'iaso.polio.label.cannotDisplayMap',
        defaultMessage: 'Cannot display map',
    },
    amount: {
        id: 'iaso.polio.label.amount',
        defaultMessage: 'Amount',
    },
    review: {
        id: 'iaso.polio.label.review',
        defaultMessage: 'Review',
    },
    transmission: {
        id: 'iaso.polio.label.transmission',
        defaultMessage: 'Transmission',
    },
    feedback: {
        id: 'iaso.polio.label.feedback',
        defaultMessage: 'Feedback',
    },
    request: {
        id: 'iaso.polio.label.request',
        defaultMessage: 'Request',
    },
    seeProcedure: {
        id: 'iaso.polio.label.seeProcedure',
        defaultMessage: 'See procedure',
    },
    sentToTeam: {
        id: 'iaso.polio.label.sentToTeam',
        defaultMessage: 'Sent to team',
    },
    sentByTeam: {
        id: 'iaso.polio.label.sentByTeam',
        defaultMessage: 'Sent by team',
    },
    exportToPdf: {
        id: 'iaso.polio.label.exportToPdf',
        defaultMessage: 'Export to pdf',
    },
    exportToExcel: {
        id: 'iaso.polio.label.exportToExcel',
        defaultMessage: 'Export to XLSX',
    },
    userWithoutTeam: {
        id: 'iaso.polio.error.label.userWithoutTeam',
        defaultMessage: 'User should be part of a team',
    },
    userNeedsTeam: {
        id: 'iaso.polio.error.label.userNeedsTeam',
        defaultMessage:
            'You need to be part of a team to create or edit budget events',
    },
    vialsDestroyed: {
        id: 'iaso.polio.label.vialsDestroyed',
        defaultMessage: 'Unusable vials destroyed',
    },
    vials_destroyed: {
        id: 'iaso.polio.label.vialsDestroyed',
        defaultMessage: 'Unusable vials destroyed',
    },
    destructions: {
        id: 'iaso.polio.label.destructions',
        defaultMessage: 'Destructions',
    },
    destructionReceptionDate: {
        id: 'iaso.polio.label.destructionReceptionDate',
        defaultMessage: 'Reception of the destruction report',
    },
    destructionReportDate: {
        id: 'iaso.polio.label.destructionReportDate',
        defaultMessage: 'Date of the destruction report',
    },
    dateSignedVrf: {
        id: 'iaso.polio.label.dateSignedVrf',
        defaultMessage: 'Date signed VRF received',
    },
    date_signed_vrf_received: {
        id: 'iaso.polio.label.dateSignedVrf',
        defaultMessage: 'Date signed VRF received',
    },
    wastageRatio: {
        id: 'iaso.polio.label.wastageRatio',
        defaultMessage: 'Wastage ratio',
    },
    dosesPerVial: {
        id: 'iaso.polio.label.dosesPerVial',
        defaultMessage: 'Doses per vial',
    },
    reportingDelays: {
        id: 'iaso.polio.label.reportingDelays',
        defaultMessage: 'Reporting delays',
    },
    reporting_delays_hc_to_district: {
        id: 'iaso.polio.label.healthCentreToDistrict',
        defaultMessage: 'Health centers to district',
    },
    reporting_delays_district_to_region: {
        id: 'iaso.polio.label.districtToRegionalLevel',
        defaultMessage: 'District to regional level',
    },
    reporting_delays_region_to_national: {
        id: 'iaso.polio.label.regionalToNationalLevel',
        defaultMessage: 'Regional to national level',
    },
    healthCentreToDistrict: {
        id: 'iaso.polio.label.healthCentreToDistrict',
        defaultMessage: 'Health centers to district',
    },
    districtToRegionalLevel: {
        id: 'iaso.polio.label.districtToRegionalLevel',
        defaultMessage: 'District to regional level',
    },
    regionalToNationalLevel: {
        id: 'iaso.polio.label.regionalToNationalLevel',
        defaultMessage: 'Regional to national level',
    },
    receptionPreAlert: {
        id: 'iaso.polio.label.receptionPreAlert',
        defaultMessage: 'Reception of the pre-alert',
    },
    receptionVaccineArrivalReport: {
        id: 'iaso.polio.label.receptionVaccineArrivalReport',
        defaultMessage: 'Reception of Arrival Report',
    },
    estimatedDateOfArrival: {
        id: 'iaso.polio.label.estimatedDateOfArrival',
        defaultMessage: 'Estimated date of arrival',
    },
    vialsShipped: {
        id: 'iaso.polio.label.vialsShipped',
        defaultMessage: 'Vials shipped',
    },
    vials_received: {
        id: 'iaso.polio.label.vialsShipped',
        defaultMessage: 'Vials shipped',
    },
    po_numbers: {
        id: 'iaso.polio.label.poNumbers',
        defaultMessage: 'PO numbers',
    },
    formAReception: {
        id: 'iaso.polio.label.formAReception',
        defaultMessage: 'Reception of national Form A',
    },
    forma_reception: {
        id: 'iaso.polio.label.formAReception',
        defaultMessage: 'Reception of national Form A',
    },
    formADate: {
        id: 'iaso.polio.label.formADate',
        defaultMessage: 'Form A date',
    },
    forma_date: {
        id: 'iaso.polio.label.formADate',
        defaultMessage: 'Form A date',
    },
    formAComment: {
        id: 'iaso.polio.label.formAComment',
        defaultMessage: 'Comment on form A',
    },
    forma_comment: {
        id: 'iaso.polio.label.formAComment',
        defaultMessage: 'Comment on form A',
    },
    formAUsableVials: {
        id: 'iaso.polio.label.formAUsableVials',
        defaultMessage: 'Usable vials',
    },
    forma_usable_vials: {
        id: 'iaso.polio.label.formAUsableVials',
        defaultMessage: 'Usable vials',
    },
    formAUnusableVials: {
        id: 'iaso.polio.label.formAUnusableVials',
        defaultMessage: 'Unusable vials',
    },
    forma_unusable_vials: {
        id: 'iaso.polio.label.formAUnusableVials',
        defaultMessage: 'Unusable vials',
    },
    formAMissingVials: {
        id: 'iaso.polio.label.formAMissingVials',
        defaultMessage: 'Number of missing vials from the national form',
    },
    forma_missing_vials: {
        id: 'iaso.polio.label.formAMissingVials',
        defaultMessage: 'Number of missing vials from the national form',
    },
    days: {
        id: 'iaso.polio.label.days',
        defaultMessage: 'Days',
    },
    vaccineManagement: {
        id: 'iaso.polio.label.vaccineManagement',
        defaultMessage: 'Vaccine management',
    },
    shipment: {
        id: 'iaso.polio.label.shipment',
        defaultMessage: 'Shipment',
    },
    shipments: {
        id: 'iaso.polio.label.shipments',
        defaultMessage: 'Shipments',
    },
    formA: {
        id: 'iaso.polio.label.formA',
        defaultMessage: 'Form A',
    },
    destruction: {
        id: 'iaso.polio.label.destruction',
        defaultMessage: 'Destruction',
    },
    date_destruction: {
        id: 'iaso.polio.label.destructionDate',
        defaultMessage: 'Destruction date',
    },
    addVaccine: {
        id: 'iaso.polio.label.addVaccine',
        defaultMessage: 'Add vaccine',
    },
    removeLastVaccine: {
        id: 'iaso.polio.label.removeLastVaccine',
        defaultMessage: 'Remove last vaccine',
    },
    addShipment: {
        id: 'iaso.polio.label.addShipment',
        defaultMessage: 'Add shipment',
    },
    removeLastShipment: {
        id: 'iaso.polio.label.removeLastShipment',
        defaultMessage: 'Remove last shipment',
    },
    addDestruction: {
        id: 'iaso.polio.label.addDestruction',
        defaultMessage: 'Add destruction',
    },
    removeLastDestruction: {
        id: 'iaso.polio.label.removeLastDestruction',
        defaultMessage: 'Remove last destruction',
    },
    addLink: {
        id: 'iaso.polio.label.addLink',
        defaultMessage: 'Add link',
    },
    removeLastLink: {
        id: 'iaso.polio.label.removeLastLink',
        defaultMessage: 'Remove last link',
    },
    destructionDateAndVialsDestroyed: {
        id: 'iaso.polio.label.destructionDateAndVialsDestroyed',
        defaultMessage:
            'Destruction date and Vials destroyed need to be filled together',
    },
    formaFieldsTogether: {
        id: 'iaso.polio.label.formaFieldsTogether',
        defaultMessage: 'All Form A fields need to be filled together',
    },
    shipmentFieldsTogether: {
        id: 'iaso.polio.label.shipmentFieldsTogether',
        defaultMessage: 'All shipment fields need to be filled together',
    },
    destructionFieldsTogether: {
        id: 'iaso.polio.label.destructionFieldsTogether',
        defaultMessage: 'All destruction fields need to be filled together',
    },
    scopeUnlockConditions: {
        id: 'iaso.polio.label.scopeUnlockConditions',
        defaultMessage:
            'Select initial region and encode dates for at least one round to unlock Scope tab',
    },
    campaignHistory: {
        id: 'iaso.polio.campaign.campaignHistory',
        defaultMessage: 'Campaign History',
    },
    campaingDropdownLabel: {
        id: 'iaso.polio.label.campaignDropdownLabel',
        defaultMessage: 'Modification date',
    },
    error: {
        id: 'iaso.polio.campaign.campaignHistory.error',
        defaultMessage: 'Can not find an history with this campaign or log id',
    },
    key: {
        id: 'iaso.polio.campaign.key',
        defaultMessage: 'Key',
    },
    label: {
        id: 'iaso.polio.label.label',
        defaultMessage: 'Label',
    },
    value: {
        id: 'iaso.polio.campaign.value',
        defaultMessage: 'Value',
    },
    typeNotSupported: {
        id: 'iaso.polio.campaign.typeNotSupported',
        defaultMessage: 'Type not supported yet: {type}',
    },
    last_modified_by: {
        id: 'iaso.instance.last_modified_by',
        defaultMessage: 'Modified By',
    },
    seeLogDetail: {
        id: 'iaso.polio.campaign.seeLogDetail',
        defaultMessage: 'See more details',
    },
    form: {
        id: 'iaso.polio.campaign.form',
        defaultMessage: 'Form',
    },
    initial_org_unit: {
        id: 'iaso.polio.campaign.initial_org_unit',
        defaultMessage: 'Org Unit',
    },
    gpei_email: {
        id: 'iaso.polio.label.gpei_email',
        defaultMessage: 'Email GPEI',
    },
    cvdpv_notified_at: {
        id: 'iaso.polio.label.cvdpv_notified_at',
        defaultMessage: 'CVDPV Notification date',
    },
    pv_notified_at: {
        id: 'iaso.polio.label.pv_notified_at',
        defaultMessage: 'PV Notification',
    },
    three_level_call_at: {
        id: 'iaso.polio.form.label.threelevelCall',
        defaultMessage: '3 level call',
    },
    detection_status: {
        id: 'iaso.polio.label.detection_status',
        defaultMessage: 'Detection status',
    },
    creation_email_send_at: {
        id: 'iaso.polio.label.creation_email_send_at',
        defaultMessage: 'Email creation date',
    },
    risk_assessment_responsible: {
        id: 'iaso.polio.label.risk_assessment_responsible',
        defaultMessage: 'Risk assessment responsible',
    },
    detection_rrt_oprtt_approval_at: {
        id: 'iaso.polio.label.detection_rrt_oprtt_approval_at',
        defaultMessage: 'Detection rrt oprtt oprtt',
    },
    id: {
        id: 'iaso.polio.label.campaign.id',
        defaultMessage: 'Id',
    },
    group: {
        id: 'iaso.polio.label.group',
        defaultMessage: 'Group',
    },
    number: {
        id: 'iaso.polio.label.round.number',
        defaultMessage: 'Round number',
    },
    domain: {
        id: 'iaso.polio.label.domain',
        defaultMessage: 'Domain',
    },
    attachments: {
        id: 'iaso.polio.label.attachments',
        defaultMessage: 'Attachments',
    },
    clickToHide: {
        id: 'iaso.polio.label.clickToHide',
        defaultMessage: 'Click to hide',
    },
    clickToShow: {
        id: 'iaso.polio.label.clickToShow',
        defaultMessage: 'Click to show',
    },
    showHidden: {
        id: 'iaso.polio.label.showHidden',
        defaultMessage: 'Show hidden',
    },
    url: {
        id: 'iaso.polio.label.url',
        defaultMessage: 'Url',
    },
    displayedName: {
        id: 'iaso.polio.label.displayedName',
        defaultMessage: 'Displayed name',
    },
    linksOrFilesRequired: {
        id: 'iaso.polio.label.linksOrFilesRequired',
        defaultMessage: 'You need to attach at least a link or a file',
    },
    lastStep: {
        id: 'iaso.polio.label.lastStep',
        defaultMessage: 'Last step',
    },
    nextSteps: {
        id: 'iaso.polio.label.nextSteps',
        defaultMessage: 'Possible next steps',
    },
    searchInScopeOrAllDistricts: {
        id: 'iaso.polio.label.searchInScopeOrAllDistricts',
        defaultMessage: 'Search districts in scope',
    },
    emailWillBeSentTo: {
        id: 'iaso.polio.label.emailWillBeSentTo',
        defaultMessage: 'The following teams will be notified by email:',
    },
    teams: {
        id: 'iaso.polio.config.teams',
        defaultMessage: 'Team(s) for the Budget workflow',
    },
    rrtOprttApproval: {
        id: 'iaso.polio.form.label.rrtOprttApproval',
        defaultMessage: 'RRT/OPRTT Approval',
    },
    loading: {
        id: 'iaso.label.loading',
        defaultMessage: 'Loading',
    },
    noOptions: {
        id: 'iaso.label.noOptions',
        defaultMessage: 'No result found',
    },
    selectRoundsToDisplay: {
        id: 'iaso.polio.form.label.selectRoundsToDisplay',
        defaultMessage: 'Select rounds to display',
    },
    latest: {
        id: 'iaso.polio.form.label.latest',
        defaultMessage: 'Latest',
    },
    approved_by_unicef: {
        id: 'iaso.polio.form.label.approved_by_unicef',
        defaultMessage: 'Approved by UNICEF',
    },
    approved_by_who: {
        id: 'iaso.polio.form.label.approved_by_who',
        defaultMessage: 'Approved by WHO',
    },
    feedback_sent_to_orpg_operations_who: {
        id: 'iaso.polio.form.label.feedback_sent_to_orpg_operations_who',
        defaultMessage: 'Feedback requested by WHO',
    },
    feedback_sent_to_orpg_operations_unicef: {
        id: 'iaso.polio.form.label.feedback_sent_to_orpg_operations_unicef',
        defaultMessage: 'Feedback requested by UNICEF',
    },
    submitted_for_approval: {
        id: 'iaso.polio.form.label.submitted_for_approval',
        defaultMessage: 'Submitted for approval',
    },
    re_submitted_to_orpg_operations1: {
        id: 'iaso.polio.form.label.re_submitted_to_orpg_operations1',
        defaultMessage: 'Resubmitted to ORPG Operations',
    },
    re_submitted_to_orpg_operations2: {
        id: 'iaso.polio.form.label.re_submitted_to_orpg_operations2',
        defaultMessage: 'Resubmitted to ORPG Operations (ORPG wider)',
    },
    submitted_to_orpg_operations2: {
        id: 'iaso.polio.form.label.submitted_to_orpg_operations2',
        defaultMessage: 'Submitted to ORPG Operations (ORPG wider)',
    },
    re_submitted_to_orpg: {
        id: 'iaso.polio.form.label.re_submitted_to_orpg_wider',
        defaultMessage: 'Resubmitted to ORPG wider group',
    },
    feedback_sent_to_rrt2: {
        id: 'iaso.polio.form.label.feedback_sent_to_rrt2',
        defaultMessage: 'Feedback sent to RRT (ORPG wider)',
    },
    submitted_to_orpg_wider: {
        id: 'iaso.polio.form.label.submitted_to_orpg_wider',
        defaultMessage: 'Submitted to ORPG wider',
    },
    feedback_sent_to_rrt1: {
        id: 'iaso.polio.form.label.feedback_sent_to_rrt1',
        defaultMessage: 'Feedback sent to RRT',
    },
    submitted_to_orpg_operations1: {
        id: 'iaso.polio.form.label.submitted_to_orpg_operations1',
        defaultMessage: 'Submitted to ORPG Ops',
    },
    re_submitted_to_rrt: {
        id: 'iaso.polio.form.label.re_submitted_to_rrt',
        defaultMessage: 'Resubmitted to RRT',
    },
    feedback_sent_to_gpei: {
        id: 'iaso.polio.form.label.feedback_sent_to_gpei',
        defaultMessage: 'Feedback sent to GPEI coordinator',
    },
    submitted_to_rrt: {
        id: 'iaso.polio.form.label.submitted_to_rrt',
        defaultMessage: 'Submitted to RRT',
    },
    gpei_consolidated_budgets: {
        id: 'iaso.polio.form.label.gpei_consolidated_budgets',
        defaultMessage: 'Consolidation by GPEI coordinator',
    },
    unicef_sent_budget: {
        id: 'iaso.polio.form.label.unicef_sent_budget',
        defaultMessage: 'UNICEF CO sent budget',
    },
    who_sent_budget: {
        id: 'iaso.polio.form.label.who_sent_budget',
        defaultMessage: 'WHO CO sent budget',
    },
    approval_confirmed: {
        id: 'iaso.polio.form.label.approval_confirmed',
        defaultMessage: 'Approval confirmed',
    },
    ra_completed: {
        id: 'iaso.polio.form.label.ra_completed',
        defaultMessage: 'Risk Assessment completed',
    },
    fundsRelease: {
        id: 'iaso.polio.form.label.fundsRelease',
        defaultMessage: 'Funds release',
    },
    budgetApproval: {
        id: 'iaso.polio.form.label.budgetApproval',
        defaultMessage: 'Budget Approval',
    },
    approval: {
        id: 'iaso.polio.form.label.approval',
        defaultMessage: 'Approval',
    },
    ORPGReview: {
        id: 'iaso.polio.form.label.ORPGReview',
        defaultMessage: 'ORPG review',
    },
    RRTReview: {
        id: 'iaso.polio.form.label.RRTReview',
        defaultMessage: 'RRT review',
    },
    budgetRequest: {
        id: 'iaso.polio.form.label.budgetRequest',
        defaultMessage: 'Budget request',
    },
    override: {
        id: 'iaso.polio.form.label.override',
        defaultMessage: 'Override',
    },
    newBudgetState: {
        id: 'iaso.polio.form.label.newBudgetState',
        defaultMessage: 'New budget state',
    },
    budget_current_state_label: {
        id: 'iaso.polio.form.label.newBudgetState',
        defaultMessage: 'New budget state',
    },
    stepCancelled: {
        id: 'iaso.polio.form.label.stepCancelled',
        defaultMessage: 'Admin override cancelled this step',
    },
    stepSkipped: {
        id: 'iaso.polio.form.label.stepSkipped',
        defaultMessage: 'Admin override skipped this step',
    },
    TO_SUBMIT: {
        id: 'iaso.polio.form.label.TO_SUBMIT',
        defaultMessage: 'To submit',
    },
    SUBMITTED: {
        id: 'iaso.polio.form.label.SUBMITTED',
        defaultMessage: 'Submitted',
    },
    REVIEWED: {
        id: 'iaso.polio.form.label.REVIEWED',
        defaultMessage: 'Reviewed by RRT',
    },
    APPROVED: {
        id: 'iaso.polio.form.label.APPROVED',
        defaultMessage: 'Approved',
    },
    date: {
        id: 'iaso.polio.form.label.date',
        defaultMessage: 'Date',
    },
    editionDisabled: {
        id: 'iaso.polio.form.label.editionDisabled',
        defaultMessage: 'Edition disabled',
    },
    repeatBudgetStep: {
        id: 'iaso.polio.form.label.repeatBudgetStep',
        defaultMessage: 'Re-send step for corrections or as reminder',
    },
    importExcelLinefile: {
        id: 'iaso.polio.import_file.label',
        defaultMessage: 'Excel Line File',
    },
    importLineList: {
        id: 'iaso.polio.import_line_list',
        defaultMessage: 'Import Line List',
    },
    campaignImportSuccess: {
        id: 'iaso.polio.import_line_list.successMessage',
        defaultMessage: 'Imported successfully {amount} campaign(s)',
    },
<<<<<<< HEAD
    futureDateError: {
        id: 'iaso.polio.validation.futureDateError',
        defaultMessage: 'This date should not be in the future',
    },
    onsetAfterNotificationError: {
        id: 'iaso.polio.validation.onsetAfterNotificationError',
        defaultMessage: 'Date of onset should be before virus notification',
    },
    onsetAfterOutbreakDeclarationError: {
        id: 'iaso.polio.validation.onsetAfterOutbreakDeclarationError',
        defaultMessage: 'Date of onset should be before outbreak declaration',
    },
    virusNotificationAfterOutbreakDeclarationError: {
        id: 'iaso.polio.validation.virusNotificationAfterOutbreakDeclarationError',
        defaultMessage:
            'Virus notification should be before outbreak declaration',
=======
    reasonForDateChange: {
        id: 'iaso.polio.label.reasonForDateChange',
        defaultMessage: 'Reason for date change',
    },
    editRoundDates: {
        id: 'iaso.polio.label.editRoundDates',
        defaultMessage: 'Edit round dates',
    },
    ENCODING_ERROR: {
        id: 'iaso.polio.label.ENCODING_ERROR',
        defaultMessage: 'Encoding error',
    },
    INITIAL_DATA: {
        id: 'iaso.polio.label.INITIAL_DATA',
        defaultMessage: 'Initial data',
    },
    VACCINES_NOT_ARRIVED_IN_COUNTRY: {
        id: 'iaso.polio.label.VACCINES_NOT_ARRIVED_IN_COUNTRY',
        defaultMessage: 'Vaccines not arrived in country',
    },
    VACCINES_NOT_DELIVERED_OPS_LEVEL: {
        id: 'iaso.polio.label.VACCINES_NOT_DELIVERED_OPS_LEVEL',
        defaultMessage: 'Vaccines not delivered at operational level',
    },
    FUNDS_NOT_ARRIVED_IN_COUNTRY: {
        id: 'iaso.polio.label.FUNDS_NOT_ARRIVED_IN_COUNTRY',
        defaultMessage: 'Funds not arrived in country',
    },
    FUNDS_NOT_RECEIVED_OPS_LEVEL: {
        id: 'iaso.polio.label.FUNDS_NOT_RECEIVED_OPS_LEVEL',
        defaultMessage: 'Funds not received at operational level',
    },
    PREPAREDNESS_LEVEL_NOT_REACHED: {
        id: 'iaso.polio.label.PREPAREDNESS_LEVEL_NOT_REACHED',
        defaultMessage: 'Preparedness level no reached',
    },
    CAMPAIGN_SYNCHRONIZATION: {
        id: 'iaso.polio.label.CAMPAIGN_SYNCHRONIZATION',
        defaultMessage: 'Campaigns synchronization',
    },
    MOH_DECISION: {
        id: 'iaso.polio.label.MOH_DECISION',
        defaultMessage: 'Decision from MOH',
    },
    OTHER_ACTIVITIES: {
        id: 'iaso.polio.label.OTHER_ACTIVITIES',
        defaultMessage: 'Integrate with other vaccination activities',
    },
    PUBLIC_HOLIDAY: {
        id: 'iaso.polio.label.PUBLIC_HOLIDAY',
        defaultMessage: 'Delayed to observe public holiday',
    },
    previousEndDate: {
        id: 'iaso.polio.label.previousEndDate',
        defaultMessage: 'Previous end date',
    },
    previousStartDate: {
        id: 'iaso.polio.label.previousStartDate',
        defaultMessage: 'Previous start date',
    },
    dateOfChange: {
        id: 'iaso.polio.label.dateOfChange',
        defaultMessage: 'Date of change',
    },
    modifiedBy: {
        id: 'iaso.polio.label.modifiedBy',
        defaultMessage: 'Modified by',
    },
    historyForRound: {
        id: 'iaso.polio.label.historyForRound',
        defaultMessage: 'History for round {roundNumber}',
    },
    seeHistory: {
        id: 'iaso.polio.label.seeHistory',
        defaultMessage: 'See history',
>>>>>>> ad1e4494
    },
});

export default MESSAGES;<|MERGE_RESOLUTION|>--- conflicted
+++ resolved
@@ -2133,7 +2133,6 @@
         id: 'iaso.polio.import_line_list.successMessage',
         defaultMessage: 'Imported successfully {amount} campaign(s)',
     },
-<<<<<<< HEAD
     futureDateError: {
         id: 'iaso.polio.validation.futureDateError',
         defaultMessage: 'This date should not be in the future',
@@ -2150,7 +2149,7 @@
         id: 'iaso.polio.validation.virusNotificationAfterOutbreakDeclarationError',
         defaultMessage:
             'Virus notification should be before outbreak declaration',
-=======
+    },
     reasonForDateChange: {
         id: 'iaso.polio.label.reasonForDateChange',
         defaultMessage: 'Reason for date change',
@@ -2226,7 +2225,6 @@
     seeHistory: {
         id: 'iaso.polio.label.seeHistory',
         defaultMessage: 'See history',
->>>>>>> ad1e4494
     },
 });
 
