import { useSafeIntl } from 'bluesquare-components';
import { useCallback, useMemo } from 'react';
import PERMISSIONS_MESSAGES from '../permissionsMessages';

type Row = {
    permission: string;
    userPermission: any;
};

export const useGetUserPermissions = (
    // eslint-disable-next-line @typescript-eslint/explicit-module-boundary-types
    allPermissions: any,
    userPermissions: string[],
): any => {
    const { formatMessage } = useSafeIntl();
    const getPermissionLabel = useCallback(
        permissionCodeName => {
            return PERMISSIONS_MESSAGES[permissionCodeName]
                ? formatMessage(PERMISSIONS_MESSAGES[permissionCodeName])
                : permissionCodeName;
        },
        [formatMessage],
    );

    const sortedPermissions = useGetSortedPermissions({
        allPermissions,
        getPermissionLabel,
    });

    return useMemo(() => {
        const data: Row[] = [];

        Object.keys(sortedPermissions).forEach(group => {
            let row: any = {};
            row.permission = group;
            row.group = true;
            data.push(row);
            sortedPermissions[group].forEach(p => {
                row = {};
                row.permission = getPermissionLabel(p.codename);
                row.userPermissions = userPermissions;
                row.permissionCodeName = p.codename;
                if (p.read_edit) {
                    row.readEdit = p.read_edit;
                }

                data.push(row);
            });
        });
        return data;
    }, [getPermissionLabel, sortedPermissions, userPermissions]);
};

type SortProps = {
<<<<<<< HEAD
    allPermissions: string[];
    // eslint-disable-next-line no-unused-vars
=======
    allPermissions: Permission[];
>>>>>>> f1dc91aa
    getPermissionLabel: (codename: string) => string;
};

const useGetSortedPermissions = ({
    allPermissions,
    getPermissionLabel,
}: SortProps): any => {
    return useMemo(() => {
        const sortedPermissions = {};
        Object.keys(allPermissions).forEach(group => {
            sortedPermissions[group] = allPermissions[group].sort((a, b) =>
                getPermissionLabel(a.codename).localeCompare(
                    getPermissionLabel(b.codename),
                    undefined,
                    {
                        sensitivity: 'accent',
                    },
                ),
            );
        });
        return sortedPermissions;
    }, [allPermissions, getPermissionLabel]);
};<|MERGE_RESOLUTION|>--- conflicted
+++ resolved
@@ -52,12 +52,7 @@
 };
 
 type SortProps = {
-<<<<<<< HEAD
     allPermissions: string[];
-    // eslint-disable-next-line no-unused-vars
-=======
-    allPermissions: Permission[];
->>>>>>> f1dc91aa
     getPermissionLabel: (codename: string) => string;
 };
 
