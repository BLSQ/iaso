--- conflicted
+++ resolved
@@ -7,11 +7,6 @@
 var LOCALE = 'fr';
 var WEBPACK_URL = 'http://localhost:3000';
 
-<<<<<<< HEAD
-=======
-const pluginsString = process.env.PLUGINS || '';
-const plugins = pluginsString.split(',');
->>>>>>> b257bb9c
 module.exports = {
     context: __dirname,
     mode: 'development',
