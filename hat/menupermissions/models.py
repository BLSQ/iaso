"""Permissions list

These permissions are used and not the django built in one on each model.
They are used for API access but also to see which page a user has access
in the frontend.

To add a new permission:
1. Add a constant to hold its label
2. Add it to the CustomPermissionSupport.Meta.permissions tuple bellow
3. Generate a migration via makemigrations (and run the mirgation locally)
4. Add it in hat/assets/js/apps/Iaso/domains/users/messages.js
5. add it to en.json and fr.json

If you don't follow these steps you will break the frontend !

The frontend is getting the list of existing permission from the
`/api/permissions/` endpoint
"""
from django.conf import LazySettings
from django.contrib.contenttypes.models import ContentType
from django.db import models
from django.utils.translation import gettext_lazy as _
from rest_framework.exceptions import PermissionDenied

_ASSIGNMENTS = "iaso_assignments"
_COMPLETENESS = "iaso_completeness"
_COMPLETENESS_STATS = "iaso_completeness_stats"
_DATASTORE_READ = "iaso_datastore_read"
_DATASTORE_WRITE = "iaso_datastore_write"
_DATA_TASKS = "iaso_data_tasks"
_ENTITIES = "iaso_entities"
_ENTITIES_DUPLICATE_READ = "iaso_entity_duplicates_read"
_ENTITIES_DUPLICATE_WRITE = "iaso_entity_duplicates_write"
_FORMS = "iaso_forms"
_LINKS = "iaso_links"
_MAPPINGS = "iaso_mappings"
_ORG_UNITS = "iaso_org_units"
_ORG_UNITS_TYPES = "iaso_org_unit_types"
_ORG_UNITS_GROUPS = "iaso_org_unit_groups"
_PAGES = "iaso_pages"
_PAGE_WRITE = "iaso_page_write"
_PLANNING = "iaso_planning"
_POLIO = "iaso_polio"
_POLIO_BUDGET = "iaso_polio_budget"
_POLIO_BUDGET_ADMIN = "iaso_polio_budget_admin"
_POLIO_CONFIG = "iaso_polio_config"
_PROJECTS = "iaso_projects"
_REGISTRY = "iaso_registry"
_REPORTS = "iaso_reports"
_SOURCE_WRITE = "iaso_write_sources"
_SOURCES = "iaso_sources"
_STORAGE = "iaso_storages"
_SUBMISSIONS = "iaso_submissions"
_SUBMISSIONS_UPDATE = "iaso_update_submission"
_TEAMS = "iaso_teams"
_USERS_ADMIN = "iaso_users"
_USERS_MANAGED = "iaso_users_managed"
_USERS_ROLES = "iaso_user_roles"
_WORKFLOW = "iaso_workflows"

_PREFIX = "menupermissions."
ASSIGNMENTS = _PREFIX + _ASSIGNMENTS
COMPLETENESS = _PREFIX + _COMPLETENESS
COMPLETENESS_STATS = _PREFIX + _COMPLETENESS_STATS
DATASTORE_READ = _PREFIX + _DATASTORE_READ
DATASTORE_WRITE = _PREFIX + _DATASTORE_WRITE
DATA_TASKS = _PREFIX + _DATA_TASKS
ENTITIES = _PREFIX + _ENTITIES
ENTITIES_DUPLICATE_READ = _PREFIX + _ENTITIES_DUPLICATE_READ
ENTITIES_DUPLICATE_WRITE = _PREFIX + _ENTITIES_DUPLICATE_WRITE
FORMS = _PREFIX + _FORMS
LINKS = _PREFIX + _LINKS
MAPPINGS = _PREFIX + _MAPPINGS
ORG_UNITS = _PREFIX + _ORG_UNITS
ORG_UNITS_TYPES = _PREFIX + _ORG_UNITS_TYPES
ORG_UNITS_GROUPS = _PREFIX + _ORG_UNITS_GROUPS
PAGES = _PREFIX + _PAGES
PAGE_WRITE = _PREFIX + _PAGE_WRITE
PLANNING = _PREFIX + _PLANNING
POLIO = _PREFIX + _POLIO
POLIO_BUDGET = _PREFIX + _POLIO_BUDGET
POLIO_BUDGET_ADMIN = _PREFIX + _POLIO_BUDGET_ADMIN
POLIO_CONFIG = _PREFIX + _POLIO_CONFIG
PROJECTS = _PREFIX + _PROJECTS
REGISTRY = _PREFIX + _REGISTRY
REPORTS = _PREFIX + _REPORTS
SOURCE_WRITE = _PREFIX + _SOURCE_WRITE
SOURCES = _PREFIX + _SOURCES
STORAGE = _PREFIX + _STORAGE
SUBMISSIONS = _PREFIX + _SUBMISSIONS
SUBMISSIONS_UPDATE = _PREFIX + _SUBMISSIONS_UPDATE
TEAMS = _PREFIX + _TEAMS
USERS_ADMIN = _PREFIX + _USERS_ADMIN
USERS_MANAGED = _PREFIX + _USERS_MANAGED
USERS_ROLES = _PREFIX + _USERS_ROLES
WORKFLOW = _PREFIX + _WORKFLOW


class CustomPermissionSupport(models.Model):
    """Model used to hold our custom permission."""

    @staticmethod
    def get_full_permission_list():
        return [couple[0] for couple in CustomPermissionSupport._meta.permissions]

    # Used in setup_account api
    DEFAULT_PERMISSIONS_FOR_NEW_ACCOUNT_USER = [
        _FORMS,
        _SUBMISSIONS,
        _MAPPINGS,
        _COMPLETENESS,
        _ORG_UNITS,
        _LINKS,
        _USERS_ADMIN,
        _PROJECTS,
        _SOURCES,
        _DATA_TASKS,
        _REPORTS,
    ]

    class Meta:
        managed = False  # No database table creation or deletion operations \
        # will be performed for this model.

        permissions = (
            (_FORMS, _("Formulaires")),
            (_MAPPINGS, _("Correspondances avec DHIS2")),
            (_COMPLETENESS, _("Complétude des données")),
            (_ORG_UNITS, _("Unités d'organisations")),
            (_REGISTRY, _("Registre")),
            (_LINKS, _("Correspondances sources")),
            (_USERS_ADMIN, _("Users")),
            (_USERS_MANAGED, _("Users managed")),
            (_PAGES, _("Pages")),
            (_PROJECTS, _("Projets")),
            (_SOURCES, _("Sources")),
            (_DATA_TASKS, _("Tâches")),
            (_POLIO, _("Polio")),
            (_POLIO_CONFIG, _("Polio config")),
            (_SUBMISSIONS, _("Soumissions")),
            (_SUBMISSIONS_UPDATE, _("Editer soumissions")),
            (_PLANNING, _("Planning")),
            (_REPORTS, _("Reports")),
            (_TEAMS, _("Equipes")),
            (_ASSIGNMENTS, _("Attributions")),
            (_POLIO_BUDGET, _("Budget Polio")),
            (_ENTITIES, _("Entities")),
            (_STORAGE, _("Storages")),
            (_COMPLETENESS_STATS, _("Completeness stats")),
            (_WORKFLOW, _("Workflows")),
            (_POLIO_BUDGET_ADMIN, _("Budget Polio Admin")),
            (_ENTITIES_DUPLICATE_READ, _("Read Entity duplicates")),
            (_ENTITIES_DUPLICATE_WRITE, _("Write Entity duplicates")),
            (_USERS_ROLES, _("Manage user roles")),
            (_DATASTORE_READ, _("Read data store")),
            (_DATASTORE_WRITE, _("Write data store")),
            (_ORG_UNITS_TYPES, _("Org unit types")),
            (_ORG_UNITS_GROUPS, _("Org unit groups")),
<<<<<<< HEAD
            (_SOURCE_WRITE, _("Write data source")),
=======
            (_PAGE_WRITE, _("Write page")),
>>>>>>> ec04faf4
        )

    @staticmethod
    def filter_permissions(permissions, settings: LazySettings):
        content_type = ContentType.objects.get_for_model(CustomPermissionSupport)
        permissions = (
            permissions.filter(content_type=content_type)
            .filter(codename__startswith="iaso_")
            .exclude(codename__contains="datastore")
            .exclude(codename__contains="iaso_beneficiaries")
            .order_by("id")
        )
        #  in future filter this on a feature flags, so we can disable it by account
        if "polio" not in settings.PLUGINS:
            permissions = permissions.exclude(codename__startswith="iaso_polio")

        return permissions

    @staticmethod
    def assert_right_to_assign(user, permission_codename: str):
        if user.has_perm(USERS_MANAGED) and permission_codename == _USERS_ADMIN:
            raise PermissionDenied(f"User with {USERS_MANAGED} cannot grant {USERS_ADMIN} permission")<|MERGE_RESOLUTION|>--- conflicted
+++ resolved
@@ -156,11 +156,8 @@
             (_DATASTORE_WRITE, _("Write data store")),
             (_ORG_UNITS_TYPES, _("Org unit types")),
             (_ORG_UNITS_GROUPS, _("Org unit groups")),
-<<<<<<< HEAD
             (_SOURCE_WRITE, _("Write data source")),
-=======
             (_PAGE_WRITE, _("Write page")),
->>>>>>> ec04faf4
         )
 
     @staticmethod
