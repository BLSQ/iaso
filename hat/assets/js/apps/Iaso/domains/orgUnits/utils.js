--- conflicted
+++ resolved
@@ -1,11 +1,5 @@
 import React, { useCallback } from 'react';
-<<<<<<< HEAD
-import { textPlaceholder, useSafeIntl } from 'bluesquare-components';
-=======
-
 import { textPlaceholder } from 'bluesquare-components';
-
->>>>>>> 23dce4c2
 import { orderOrgUnitsByDepth } from '../../utils/map/mapUtils.ts';
 import { useGetOrgUnitValidationStatus } from './hooks/utils/useGetOrgUnitValidationStatus.ts';
 import MESSAGES from './messages.ts';
