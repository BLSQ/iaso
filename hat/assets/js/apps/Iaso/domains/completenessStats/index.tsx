import { Box, Grid, Paper, Tab, Tabs, useTheme } from '@mui/material';
import { makeStyles } from '@mui/styles';
import {
    commonStyles,
    useRedirectTo,
    useSafeIntl,
} from 'bluesquare-components';
import Color from 'color';
import { closeSnackbar } from 'notistack';
import React, {
    FunctionComponent,
    useCallback,
    useEffect,
    useMemo,
    useState,
} from 'react';
import { useDispatch } from 'react-redux';
import { CsvButton } from '../../components/Buttons/CsvButton';
import TopBar from '../../components/nav/TopBarComponent';
<<<<<<< HEAD
import { dispatcher } from '../../components/snackBars/EventDispatcher';
=======
import { openSnackBar } from '../../components/snackBars/EventDispatcher';
>>>>>>> d1266f61
import { TableWithDeepLink } from '../../components/tables/TableWithDeepLink';
import { warningSnackBar } from '../../constants/snackBars';
import { MENU_HEIGHT_WITHOUT_TABS } from '../../constants/uiConstants';
import { baseUrls } from '../../constants/urls';
import { useParamsObject } from '../../routing/hooks/useParamsObject';
import { CompletenessStatsFilters } from './CompletenessStatsFilters';
import { Map } from './components/Map';
import { useGetCompletnessMapStats } from './hooks/api/useGetCompletnessMapStats';
import {
    buildQueryString,
    useGetCompletenessStats,
} from './hooks/api/useGetCompletnessStats';
import { useGetFormsOptions } from './hooks/api/useGetFormsOptions';
import { useCompletenessStatsColumns } from './hooks/useCompletenessStatsColumns';
import MESSAGES from './messages';
import { CompletenessRouterParams } from './types';

const baseUrl = baseUrls.completenessStats;
const useStyles = makeStyles(theme => ({
    ...commonStyles(theme),
    container: {
        height: `calc(100vh - ${MENU_HEIGHT_WITHOUT_TABS}px)`,
        overflow: 'auto',
    },
    hiddenOpacity: {
        position: 'absolute',
        top: 0,
        left: -5000,
        zIndex: -10,
        opacity: 0,
    },
}));

const snackbarKey = 'completenessMapWarning';
export const CompletenessStats: FunctionComponent = () => {
    const classes: Record<string, string> = useStyles();
    const params = useParamsObject(
        baseUrls.completenessStats,
    ) as CompletenessRouterParams;

    const [tab, setTab] = useState<'list' | 'map'>(params.tab ?? 'list');
    const dispatch = useDispatch();
    const redirectTo = useRedirectTo();
    const { formatMessage } = useSafeIntl();
    const { data: completenessStats, isFetching } =
        useGetCompletenessStats(params);
    const { data: completenessMapStats, isFetching: isFetchingMapStats } =
        useGetCompletnessMapStats(params, tab === 'map');
    const columns = useCompletenessStatsColumns(params, completenessStats);
    const { data: forms, isFetching: fetchingForms } = useGetFormsOptions([
        'period_type',
        'legend_threshold',
    ]);

    const mapResults =
        completenessMapStats?.filter(location => !location.is_root) || [];
    const displayWarning =
        mapResults?.length < (completenessStats?.count || 0) &&
        tab === 'map' &&
        !isFetchingMapStats;

    useEffect(() => {
        if (displayWarning) {
<<<<<<< HEAD
            dispatcher.dispatch('snackbar', warningSnackBar(snackbarKey));
=======
            openSnackBar(warningSnackBar(snackbarKey));
>>>>>>> d1266f61
        } else {
            closeSnackbar(snackbarKey);
        }
        return () => {
            if (displayWarning) {
                closeSnackbar(snackbarKey);
            }
        };
    }, [dispatch, displayWarning]);
    const csvUrl = useMemo(
        () =>
            `/api/v2/completeness_stats.csv?${buildQueryString(params, true)}`,
        [params],
    );
    const theme = useTheme();
    // Used to show the requested orgunit prominently.

    const selectedFormsIds: number[] = useMemo(
        () =>
            params.formId
                ? params.formId.split(',').map(id => parseInt(id, 10))
                : [],
        [params.formId],
    );
    const handleChangeTab = useCallback(
        (newTab: 'list' | 'map') => {
            setTab(newTab);
            const newParams = {
                ...params,
                tab: newTab,
            };
            redirectTo(baseUrl, newParams);
        },
        [params, redirectTo],
    );
    const getRowStyles = useCallback(
        ({ original }) => {
            if (original?.is_root) {
                return {
                    style: {
                        backgroundColor: Color(
                            theme.palette.primary.main,
                        ).lighten(2),
                    },
                };
            }
            return {};
        },
        [theme],
    );

    useEffect(() => {
        if (params.tab && params.tab !== tab) {
            handleChangeTab(params.tab);
        }
    }, [handleChangeTab, params.tab, tab]);
    const selectedFormsId = selectedFormsIds[0];

    const selectedForm = useMemo(() => {
        return forms?.find(form => `${form.value}` === `${selectedFormsId}`);
    }, [forms, selectedFormsId]);
    return (
        <>
            <TopBar
                title={formatMessage(MESSAGES.completenessStats)}
                displayBackButton={false}
            />
            <Box p={4} className={classes.container}>
                <Box>
                    <CompletenessStatsFilters
                        params={params}
                        forms={forms}
                        fetchingForms={fetchingForms}
                    />
                </Box>
                <Grid
                    container
                    item
                    style={{ paddingTop: '5px', paddingBottom: '5px' }}
                >
                    <Grid item container justifyContent="flex-end">
                        <CsvButton csvUrl={csvUrl} />
                    </Grid>
                </Grid>
                <Box mt={2}>
                    <Tabs
                        value={tab}
                        onChange={(_, newtab) => handleChangeTab(newtab)}
                    >
                        <Tab
                            value="list"
                            label={formatMessage(MESSAGES.list)}
                        />
                        <Tab value="map" label={formatMessage(MESSAGES.map)} />
                    </Tabs>
                </Box>

                <Box
                    width="100%"
                    className={tab === 'map' ? '' : classes.hiddenOpacity}
                >
                    {selectedFormsIds.length !== 1 && (
                        <Paper
                            sx={{
                                mt: 2,
                                p: 2,
                                display: 'flex',
                                justifyContent: 'center',
                            }}
                        >
                            {formatMessage(MESSAGES.selectAForm)}
                        </Paper>
                    )}
                    {selectedFormsIds.length === 1 && (
                        <Map
                            locations={completenessMapStats || []}
                            isLoading={isFetchingMapStats}
                            params={params}
                            selectedFormId={selectedFormsId}
                            threshold={selectedForm?.original.legend_threshold}
                        />
                    )}
                </Box>
                {tab === 'list' && (
                    <Box mt={selectedFormsIds.length === 1 ? 0 : 2}>
                        <TableWithDeepLink
                            marginTop={false}
                            data={completenessStats?.results ?? []}
                            pages={completenessStats?.pages ?? 1}
                            defaultSorted={['name']}
                            columns={columns}
                            // @ts-ignore
                            count={completenessStats?.count ?? 0}
                            baseUrl={baseUrl}
                            countOnTop={false}
                            params={params}
                            extraProps={{ loading: isFetching }}
                            // @ts-ignore
                            rowProps={getRowStyles}
                        />
                    </Box>
                )}
            </Box>
        </>
    );
};<|MERGE_RESOLUTION|>--- conflicted
+++ resolved
@@ -17,11 +17,7 @@
 import { useDispatch } from 'react-redux';
 import { CsvButton } from '../../components/Buttons/CsvButton';
 import TopBar from '../../components/nav/TopBarComponent';
-<<<<<<< HEAD
-import { dispatcher } from '../../components/snackBars/EventDispatcher';
-=======
 import { openSnackBar } from '../../components/snackBars/EventDispatcher';
->>>>>>> d1266f61
 import { TableWithDeepLink } from '../../components/tables/TableWithDeepLink';
 import { warningSnackBar } from '../../constants/snackBars';
 import { MENU_HEIGHT_WITHOUT_TABS } from '../../constants/uiConstants';
@@ -85,11 +81,7 @@
 
     useEffect(() => {
         if (displayWarning) {
-<<<<<<< HEAD
-            dispatcher.dispatch('snackbar', warningSnackBar(snackbarKey));
-=======
             openSnackBar(warningSnackBar(snackbarKey));
->>>>>>> d1266f61
         } else {
             closeSnackbar(snackbarKey);
         }
