from rest_framework.pagination import PageNumberPagination
from plugins.polio.serializers import SurgePreviewSerializer
from iaso.models import OrgUnit
from plugins.polio.serializers import CampaignSerializer, PreparednessPreviewSerializer
from rest_framework import routers, filters
from rest_framework.response import Response
from rest_framework.decorators import action
from .models import Campaign
from iaso.api.common import ModelViewSet


class CampaignViewSet(ModelViewSet):
    serializer_class = CampaignSerializer
<<<<<<< HEAD
    pagination_class = StandardResultsSetPagination
    filter_backends = [filters.OrderingFilter, filters.SearchFilter]
    search_fields = ["obr_name", "epid"]
=======
    results_key = "campaigns"
    remove_results_key_if_paginated = True
    filters.OrderingFilter.ordering_param = "order"

    filter_backends = [filters.OrderingFilter]
>>>>>>> 9eb0bc8e
    ordering_fields = ["obr_name", "cvdpv2_notified_at", "detection_status"]

    def get_queryset(self):
        user = self.request.user

        if user.iaso_profile.org_units.count():
            org_units = OrgUnit.objects.hierarchy(user.iaso_profile.org_units.all())

            return Campaign.objects.filter(initial_org_unit__in=org_units)
        else:
            return Campaign.objects.all()

    @action(methods=["POST"], detail=False, serializer_class=PreparednessPreviewSerializer)
    def preview_preparedness(self, request, **kwargs):
        serializer = self.get_serializer(data=request.data)
        serializer.is_valid(raise_exception=True)
        return Response(serializer.data)

    @action(methods=["POST"], detail=False, serializer_class=SurgePreviewSerializer)
    def preview_surge(self, request, **kwargs):
        serializer = self.get_serializer(data=request.data)
        serializer.is_valid(raise_exception=True)
        return Response(serializer.data)


router = routers.SimpleRouter()
router.register(r"polio/campaigns", CampaignViewSet, basename="Campaign")<|MERGE_RESOLUTION|>--- conflicted
+++ resolved
@@ -11,18 +11,12 @@
 
 class CampaignViewSet(ModelViewSet):
     serializer_class = CampaignSerializer
-<<<<<<< HEAD
-    pagination_class = StandardResultsSetPagination
-    filter_backends = [filters.OrderingFilter, filters.SearchFilter]
-    search_fields = ["obr_name", "epid"]
-=======
     results_key = "campaigns"
     remove_results_key_if_paginated = True
     filters.OrderingFilter.ordering_param = "order"
-
-    filter_backends = [filters.OrderingFilter]
->>>>>>> 9eb0bc8e
+    filter_backends = [filters.OrderingFilter, filters.SearchFilter]
     ordering_fields = ["obr_name", "cvdpv2_notified_at", "detection_status"]
+    search_fields = ["obr_name", "epid"]
 
     def get_queryset(self):
         user = self.request.user
