--- conflicted
+++ resolved
@@ -450,11 +450,8 @@
             "usable_vials_used",
             "lot_numbers",
             "missing_vials",
-<<<<<<< HEAD
             "document",
-=======
             "comment",
->>>>>>> 1371d225
         ]
 
     def extract_campaign_data(self, validated_data):
