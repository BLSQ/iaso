--- conflicted
+++ resolved
@@ -652,10 +652,7 @@
                 <Button
                     onClick={formik.handleSubmit}
                     color='primary'
-<<<<<<< HEAD
-=======
                     variant={'contained'}
->>>>>>> b883425f
                     autoFocus
                     disabled={!formik.isValid}
                 >
