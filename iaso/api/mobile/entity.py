--- conflicted
+++ resolved
@@ -74,20 +74,9 @@
     id = serializers.CharField(read_only=True, source="uuid")
     org_unit_id = serializers.CharField(read_only=True, source="org_unit.id")
     form_version_id = serializers.SerializerMethodField()
-<<<<<<< HEAD
-
-    created_at = serializers.SerializerMethodField()
-    updated_at = serializers.SerializerMethodField()
-
-    def get_created_at(self, instance):
-        return instance.source_created_at.timestamp() if instance.source_created_at else None
-
-    def get_updated_at(self, instance):
-        return instance.source_updated_at.timestamp() if instance.source_updated_at else None
-=======
+
     created_at = TimestampField(read_only=True, source="source_created_at_with_fallback")
     updated_at = TimestampField(read_only=True, source="source_updated_at_with_fallback")
->>>>>>> e0038f00
 
     def get_form_version_id(self, obj):
         if obj.json is None:
