--- conflicted
+++ resolved
@@ -1,15 +1,9 @@
-<<<<<<< HEAD
 import datetime
 import json
 from datetime import date
 from typing import Union
-=======
 from collections import defaultdict
-from datetime import date
-import datetime
-import json
 from typing import Any, Tuple, Union
->>>>>>> ef355b33
 from uuid import uuid4
 
 import pandas as pd
@@ -20,11 +14,7 @@
 from django.contrib.auth.models import AnonymousUser, User
 from django.core.serializers.json import DjangoJSONEncoder
 from django.db import models
-<<<<<<< HEAD
-from django.db.models import Q, Sum
-=======
-from django.db.models import Q, QuerySet
->>>>>>> ef355b33
+from django.db.models import Q, Sum,QuerySet
 from django.db.models.expressions import RawSQL
 from django.db.models.functions import Coalesce
 from django.utils.translation import gettext as _
@@ -969,7 +959,6 @@
         return f"{self.country}-{self.expiration_date}"
 
 
-<<<<<<< HEAD
 class VaccineRequestForm(models.Model):
     campaign = models.ForeignKey(Campaign, on_delete=models.CASCADE)
     vaccine_type = models.CharField(max_length=5, choices=VACCINES)
@@ -1033,7 +1022,6 @@
 
     created_at = models.DateTimeField(auto_now_add=True)
     updated_at = models.DateTimeField(auto_now=True)
-=======
 class Notification(models.Model):
     """
     List of notifications of polio virus outbreaks.
@@ -1311,5 +1299,4 @@
             pass
         if source.upper().startswith("CONT"):
             return Notification.Sources["CONTACT"]
-        return Notification.Sources["OTHER"]
->>>>>>> ef355b33
+        return Notification.Sources["OTHER"]