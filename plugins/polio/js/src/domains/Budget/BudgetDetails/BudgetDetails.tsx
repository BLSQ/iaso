/* eslint-disable react/no-array-index-key */
/* eslint-disable camelcase */
import React, {
    FunctionComponent,
    useCallback,
    useMemo,
    useState,
} from 'react';
import { Box, Grid, useMediaQuery, useTheme } from '@mui/material';

import { groupBy } from 'lodash';
import { Paginated } from 'bluesquare-components';
import { useParamsObject } from '../../../../../../../hat/assets/js/apps/Iaso/routing/hooks/useParamsObject';
import TopBar from '../../../../../../../hat/assets/js/apps/Iaso/components/nav/TopBarComponent';
import { useStyles } from '../../../styles/theme';
import { useTableState } from '../hooks/config';
import { useBoundState } from '../../../../../../../hat/assets/js/apps/Iaso/hooks/useBoundState';
import { Optional } from '../../../../../../../hat/assets/js/apps/Iaso/types/utils';
import { useGetBudgetForCampaign } from '../hooks/api/useGetBudget';
import { useGetBudgetDetails } from '../hooks/api/useGetBudgetDetails';
import { BudgetStep } from '../types';
import { BudgetDetailsCardsLayout } from './mobile/BudgetDetailsCardsLayout';
import { BudgetDetailsTableLayout } from './BudgetDetailsTableLayout';
import { BudgetDetailsFiltersMobile } from './mobile/BudgetDetailsFiltersMobile';
import { BudgetDetailsInfos } from './BudgetDetailsInfos';
import { baseUrls } from '../../../constants/urls';
import { useGoBack } from '../../../../../../../hat/assets/js/apps/Iaso/routing/hooks/useGoBack';
import { useRedirectToReplace } from '../../../../../../../hat/assets/js/apps/Iaso/routing/routing';

type BudgetDetailsParams = {
    campaignName?: string;
    campaignId: string;
    country?: string;
    show_hidden?: string;
    action?: string;
    quickTransition?: string;
    previousStep?: string;
    transition_key?: string;
    pageSize?: string;
    page?: string;
    order?: string;
};

<<<<<<< HEAD
const baseUrl = baseUrls.budgetDetails;
export const BudgetDetails: FunctionComponent = () => {
    const params = useParamsObject(baseUrl) as BudgetDetailsParams;
    const goBack = useGoBack(baseUrls.budget);
    const redirectToReplace = useRedirectToReplace();
    const classes = useStyles();
    const { campaignName, campaignId, transition_key, ...rest } = params;
=======
export const BudgetProcessDetails: FunctionComponent<Props> = ({ router }) => {
    const { params } = router;
    const { campaignName, budgetProcessId, transition_key, ...rest } = params;
    const classes = useStyles();
>>>>>>> 2bea2c76
    const [showHidden, setShowHidden] = useState<boolean>(
        rest?.show_hidden === 'true',
    );

    const apiParams = useMemo(() => {
        return {
            ...rest,
            show_hidden: rest?.show_hidden === 'true',
            deletion_status: showHidden ? 'all' : undefined,
            budget_process_id: budgetProcessId,
            transition_key__in: transition_key,
        };
    }, [budgetProcessId, rest, showHidden, transition_key]);

    const theme = useTheme();
    const isMobileLayout = useMediaQuery(theme.breakpoints.down('md'));
    const {
        data: budgetDetails,
        isFetching,
    }: { data: Paginated<BudgetStep> | undefined; isFetching: boolean } =
        useGetBudgetDetails(apiParams);

<<<<<<< HEAD
    const { data: budgetInfos } = useGetBudgetForCampaign(
        params?.campaignId as Optional<string>,
=======
    const { data: budgetProcess } = useGetBudgetForCampaign(
        params?.budgetProcessId,
>>>>>>> 2bea2c76
    );

    const nextSteps = useMemo(() => {
        const regular = budgetProcess?.next_transitions?.filter(
            transition =>
                transition.key !== 'override' &&
                !transition.key.includes('repeat'),
        );
        const repeat = budgetProcess?.next_transitions?.filter(
            step => step.key.includes('repeat') && step.allowed,
        );
        const toDisplay = new Set(
            regular
                ?.filter(transition => !transition.key.includes('repeat'))
                .map(transition => transition.label),
        );
        return { regular, toDisplay, repeat };
    }, [budgetProcess?.next_transitions]);

    const { resetPageToOne, columns } = useTableState({
        events: budgetDetails?.results,
        params,
        budgetDetails,
        repeatTransitions: nextSteps.repeat || [],
    });
    const [page, setPage] = useBoundState<Optional<number | string>>(
        1,
        apiParams?.page ?? 1,
    );
    const onCardPaginationChange = useCallback(
        (_value, newPage) => {
            setPage(newPage);
            redirectToReplace(baseUrls.budgetDetails, {
                ...params,
                page: newPage,
            });
        },
        [params, redirectToReplace, setPage],
    );
    const stepsList = Object.entries(
        groupBy(budgetProcess?.possible_transitions, 'label'),
    ).map(([label, items]) => {
        return { label, value: items.map(i => i.key).join(',') };
    });
    return (
        <>
            <TopBar
                title={campaignName as string}
                displayBackButton
                goBack={goBack}
            />
            {/* @ts-ignore */}
            <Box className={classes.containerFullHeightNoTabPadded}>
                <Box mb={2}>
                    <BudgetDetailsInfos
                        budgetProcess={budgetProcess ?? {}}
                        nextSteps={nextSteps}
<<<<<<< HEAD
                        categories={budgetInfos?.timeline?.categories}
=======
>>>>>>> 2bea2c76
                        params={params}
                        budgetDetails={budgetDetails}
                    />
                </Box>
                <Grid container spacing={isMobileLayout ? 0 : 2}>
                    {isMobileLayout && (
                        <>
                            <BudgetDetailsFiltersMobile
                                params={params}
                                showHidden={showHidden}
                                setShowHidden={setShowHidden}
                                stepsList={stepsList}
                            />
                            {budgetDetails && (
                                <BudgetDetailsCardsLayout
                                    onCardPaginationChange={
                                        onCardPaginationChange
                                    }
                                    page={page}
                                    budgetDetails={budgetDetails}
                                />
                            )}
                        </>
                    )}
                    {!isMobileLayout && (
                        <Grid item xs={12}>
                            <BudgetDetailsTableLayout
                                budgetDetails={budgetDetails}
                                params={params}
                                columns={columns}
                                isFetching={isFetching}
                                resetPageToOne={resetPageToOne}
                                showHidden={showHidden}
                                setShowHidden={setShowHidden}
                                stepsList={stepsList}
                            />
                        </Grid>
                    )}
                </Grid>
            </Box>
        </>
    );
};<|MERGE_RESOLUTION|>--- conflicted
+++ resolved
@@ -27,9 +27,9 @@
 import { useGoBack } from '../../../../../../../hat/assets/js/apps/Iaso/routing/hooks/useGoBack';
 import { useRedirectToReplace } from '../../../../../../../hat/assets/js/apps/Iaso/routing/routing';
 
-type BudgetDetailsParams = {
+type BudgetProcessDetailsParams = {
     campaignName?: string;
-    campaignId: string;
+    budgetProcessId: string;
     country?: string;
     show_hidden?: string;
     action?: string;
@@ -41,20 +41,14 @@
     order?: string;
 };
 
-<<<<<<< HEAD
 const baseUrl = baseUrls.budgetDetails;
-export const BudgetDetails: FunctionComponent = () => {
-    const params = useParamsObject(baseUrl) as BudgetDetailsParams;
+export const BudgetProcessDetails: FunctionComponent = () => {
+    const params = useParamsObject(baseUrl) as BudgetProcessDetailsParams;
     const goBack = useGoBack(baseUrls.budget);
     const redirectToReplace = useRedirectToReplace();
     const classes = useStyles();
-    const { campaignName, campaignId, transition_key, ...rest } = params;
-=======
-export const BudgetProcessDetails: FunctionComponent<Props> = ({ router }) => {
-    const { params } = router;
+
     const { campaignName, budgetProcessId, transition_key, ...rest } = params;
-    const classes = useStyles();
->>>>>>> 2bea2c76
     const [showHidden, setShowHidden] = useState<boolean>(
         rest?.show_hidden === 'true',
     );
@@ -77,13 +71,8 @@
     }: { data: Paginated<BudgetStep> | undefined; isFetching: boolean } =
         useGetBudgetDetails(apiParams);
 
-<<<<<<< HEAD
-    const { data: budgetInfos } = useGetBudgetForCampaign(
-        params?.campaignId as Optional<string>,
-=======
     const { data: budgetProcess } = useGetBudgetForCampaign(
         params?.budgetProcessId,
->>>>>>> 2bea2c76
     );
 
     const nextSteps = useMemo(() => {
@@ -95,7 +84,7 @@
         const repeat = budgetProcess?.next_transitions?.filter(
             step => step.key.includes('repeat') && step.allowed,
         );
-        const toDisplay = new Set(
+        const toDisplay = new Set<string>(
             regular
                 ?.filter(transition => !transition.key.includes('repeat'))
                 .map(transition => transition.label),
@@ -141,10 +130,6 @@
                     <BudgetDetailsInfos
                         budgetProcess={budgetProcess ?? {}}
                         nextSteps={nextSteps}
-<<<<<<< HEAD
-                        categories={budgetInfos?.timeline?.categories}
-=======
->>>>>>> 2bea2c76
                         params={params}
                         budgetDetails={budgetDetails}
                     />
