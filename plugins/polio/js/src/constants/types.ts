--- conflicted
+++ resolved
@@ -531,7 +531,6 @@
     CampaignType
 >;
 
-<<<<<<< HEAD
 /** UUID as string */
 export type UuidAsString = string;
 /**
@@ -546,7 +545,7 @@
  * number as string e.g. "5"
  */
 export type NumberAsString = string;
-=======
+
 export type PreparednessIndicator = {
     operational_fund: number;
     vaccine_and_droppers_received: number;
@@ -606,5 +605,4 @@
             districts: number;
         };
     };
-};
->>>>>>> 663cd430
+};