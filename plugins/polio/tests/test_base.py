import datetime
import json
import os
import pandas as pd
import pprint
import io
from typing import List
from unittest import mock
from unittest.mock import patch

import jwt  # type: ignore
from django.contrib.auth.models import User
from django.core.cache import cache
from django.core.files import File
from django.core.files.uploadedfile import SimpleUploadedFile
from django.utils.timezone import now
from rest_framework import status
from rest_framework.test import APIClient
from django.contrib.gis.geos import Polygon, Point, MultiPolygon

from hat.api.token_authentication import generate_auto_authentication_link
from hat.settings import BASE_DIR
from iaso import models as m
from iaso.models import Account, OrgUnit, org_unit, OrgUnitType
from iaso.models.microplanning import Team
from iaso.test import APITestCase, TestCase

from plugins.polio.management.commands.weekly_email import send_notification_email
from ..api import CACHE_VERSION
from ..models import Config, BudgetEvent, BudgetFiles

from ..preparedness.calculator import get_preparedness_score
from ..preparedness.exceptions import InvalidFormatError
from ..preparedness.spreadsheet_manager import *
from ..serializers import CampaignSerializer
from ..export_utils import format_date


class PolioAPITestCase(APITestCase):
    data_source: m.DataSource
    now: datetime.datetime
    source_version_1: m.SourceVersion
    source_version_2: m.SourceVersion
    star_wars: m.Account
    jedi_squad: m.OrgUnitType
    yoda: User
    org_unit: m.OrgUnit
    child_org_unit: m.OrgUnit
    org_units: List[m.OrgUnit]
    luke: User

    @classmethod
    def setUpTestData(cls) -> None:
        cls.data_source = m.DataSource.objects.create(name="Default source")

        cls.now = now()

        cls.source_version_1 = m.SourceVersion.objects.create(data_source=cls.data_source, number=1)
        cls.source_version_2 = m.SourceVersion.objects.create(data_source=cls.data_source, number=2)
<<<<<<< HEAD

        cls.account = Account.objects.create(name="Global Health Initiative", default_version=cls.source_version_1)
        cls.yoda = cls.create_user_with_profile(username="yoda", account=cls.account, permissions=["iaso_forms"])
=======
        cls.star_wars = m.Account.objects.create(name="Star Wars")
        cls.jedi_squad = m.OrgUnitType.objects.create(name="Jedi Squad", short_name="Jds")
        account = Account.objects.create(name="Global Health Initiative", default_version=cls.source_version_1)
        cls.yoda = cls.create_user_with_profile(username="yoda", account=account, permissions=["iaso_forms"])
>>>>>>> 82c49950

        cls.org_unit = m.OrgUnit.objects.create(
            org_unit_type=m.OrgUnitType.objects.create(name="Jedi Council", short_name="Cnc"),
            version=cls.source_version_1,
            name="Jedi Council A",
            validation_status=m.OrgUnit.VALIDATION_VALID,
            source_ref="PvtAI4RUMkr",
        )

        cls.child_org_unit = m.OrgUnit.objects.create(
            org_unit_type=m.OrgUnitType.objects.create(name="Jedi Council", short_name="Cnc"),
            version=cls.source_version_1,
            name="Sub Jedi Council A",
            parent_id=cls.org_unit.id,
            validation_status=m.OrgUnit.VALIDATION_VALID,
            source_ref="PvtAI4RUMkr",
        )

        cls.org_units = [
            cls.org_unit,
            cls.child_org_unit,
            m.OrgUnit.objects.create(
                org_unit_type=m.OrgUnitType.objects.create(name="Jedi Council", short_name="Cnc"),
                version=cls.source_version_1,
                name="Jedi Council B",
                validation_status=m.OrgUnit.VALIDATION_VALID,
                source_ref="PvtAI4RUMkr",
            ),
        ]

        cls.luke = cls.create_user_with_profile(
            username="luke", account=cls.account, permissions=["iaso_forms"], org_units=[cls.child_org_unit]
        )

    def setUp(self) -> None:
        """Make sure we have a fresh client at the beginning of each test"""
        self.client = APIClient()
        self.client.force_authenticate(self.yoda)

    @mock.patch("plugins.polio.serializers.SpreadSheetImport")
    def test_preview_invalid_document(self, mock_SpreadSheetImport, *_):
        mock_SpreadSheetImport.create_for_url.return_value = mock.MagicMock()
        url = "https://docs.google.com/spreadsheets/d/1"
        error_message = "Error test_preview_invalid_document"
        mock_SpreadSheetImport.create_for_url.side_effect = InvalidFormatError(error_message)
        response = self.client.post("/api/polio/campaigns/preview_preparedness/", {"google_sheet_url": url})
        mock_SpreadSheetImport.create_for_url.assert_called_with(url)
        self.assertEqual(response.status_code, 400)
        self.assertEqual(response.json().get("non_field_errors"), [error_message])

    def test_create_campaign(self):
        self.assertEqual(Campaign.objects.count(), 0)

        payload = {"account": self.account.id, "obr_name": "obr_name", "detection_status": "PENDING", "rounds": []}
        response = self.client.post("/api/polio/campaigns/", payload, format="json")
        self.assertJSONResponse(response, 201)

        self.assertEqual(response.status_code, 201)
        self.assertEqual(Campaign.objects.count(), 1)

    def test_return_test_campaign_only(self):
        self.assertEqual(Campaign.objects.count(), 0)

        payload1 = {
            "account": self.account.pk,
            "obr_name": "obr_name",
            "detection_status": "PENDING",
            "is_test": True,
        }
        self.client.post("/api/polio/campaigns/", payload1, format="json")

        payload2 = {
            "account": self.account.pk,
            "obr_name": "obr_name_1",
            "detection_status": "PENDING",
            "is_test": False,
        }
        self.client.post("/api/polio/campaigns/", payload2, format="json")

        response = self.client.get("/api/polio/campaigns/?is_test=true")

        self.assertEqual(response.status_code, 200)
        self.assertEqual(len(response.json()), 1)

    def test_add_group_to_existing_campaign_without_group(self):
        """
        Ensure a group will be created when updating an existing campaign without a group
        """
        campaign = Campaign.objects.create(account=self.account)

        response = self.client.patch(
            f"/api/polio/campaigns/" + str(campaign.id) + "/",
            data={
                "obr_name": "campaign with org units",
                "scopes": [
                    {
                        "vaccine": "mOPV2",
                        "group": {
                            "org_units": list(map(lambda org_unit: org_unit.id, self.org_units)),
                        },
                    },
                ],
            },
            format="json",
        )
        self.assertJSONResponse(response, status.HTTP_200_OK)

        campaign.refresh_from_db()
        self.assertEqual(campaign.get_all_districts().count(), self.org_units.__len__())

    def test_can_create_and_update_campaign_with_orgunits_group(self):
        """
        Ensure we can create a new campaign object with org units group
        """

        self.client.force_authenticate(self.yoda)

        response = self.client.post(
            "/api/polio/campaigns/",
            data={
                "account": self.account.pk,
                "obr_name": "campaign with org units",
                "scopes": [
                    {
                        "vaccine": "mOPV2",
                        "group": {"org_units": [self.org_units[0].id]},
                    },
                ],
            },
            format="json",
        )

        self.assertJSONResponse(response, status.HTTP_201_CREATED)
        self.assertEqual(Campaign.objects.count(), 1)
        self.assertEqual(Campaign.objects.get().obr_name, "campaign with org units")
        self.assertEqual(Campaign.objects.get().scopes.first().group.org_units.count(), 1)

        response = self.client.put(
            f"/api/polio/campaigns/{str(Campaign.objects.get().id)}/",
            data={
                "account": self.account.pk,
                "obr_name": "campaign with org units",
                "scopes": [
                    {
                        "vaccine": "mOPV2",
                        "group": {
                            "org_units": list(map(lambda org_unit: org_unit.id, self.org_units)),
                        },
                    },
                ],
            },
            format="json",
        )

        self.assertEqual(response.status_code, status.HTTP_200_OK)
        self.assertEqual(Campaign.objects.get().get_all_districts().count(), 3)

    def test_can_only_see_campaigns_within_user_org_units_hierarchy(self):
        """
        Ensure a user can only see the campaigns for an org unit (or a descendent of that org unit) that was
        previously assigned to their profile
        """

        payload = {
            "account": self.account.pk,
            "obr_name": "obr_name a",
            "detection_status": "PENDING",
            "initial_org_unit": self.org_unit.pk,
        }
        response = self.client.post("/api/polio/campaigns/", payload, format="json")
        self.assertEqual(response.status_code, 201)

        payload = {
            "account": self.account.pk,
            "obr_name": "obr_name b",
            "detection_status": "PENDING",
            "initial_org_unit": self.child_org_unit.pk,
        }
        self.client.force_authenticate(self.luke)
        response = self.client.post("/api/polio/campaigns/", payload, format="json")
        self.assertEqual(response.status_code, 201)

        response = self.client.get("/api/polio/campaigns/", format="json")

        self.assertEqual(len(response.json()), 1)
        self.assertEqual(response.json()[0]["initial_org_unit"], self.child_org_unit.pk)

    def test_polio_campaign_soft_delete(self):
        campaign = Campaign(obr_name="test_soft_delete", detection_status="PENDING", account=self.account)
        campaign.save()
        campaign.delete()
        last_campaign = Campaign.objects.last()
        self.assertEqual(last_campaign, campaign)

    def test_soft_deleted_campaign_weekly_mail(self):
        campaign_deleted = Campaign(
            obr_name="deleted_campaign",
            detection_status="PENDING",
            virus="ABC",
            country=self.org_unit,
            onset_at=now(),
            account=self.account,
        )

        campaign_active = Campaign(
            obr_name="active campaign",
            detection_status="PENDING",
            virus="ABC",
            country=self.org_unit,
            onset_at=now(),
            account=self.account,
        )

        country_user_grp = CountryUsersGroup(country=self.org_unit)
        country_user_grp.save()

        users = User.objects.all()
        country_user_grp.users.set(users)

        self.luke.email = "luketest@lukepoliotest.io"
        self.luke.save()

        campaign_deleted.save()
        campaign_deleted.delete()
        campaign_active.save()

        self.assertEqual(send_notification_email(campaign_deleted), False)
        self.assertEqual(send_notification_email(campaign_active), True)

    def create_multiple_campaigns(self, count: int) -> None:
        for n in range(count):
            payload = {
                "account": self.account.pk,
                "obr_name": "campaign_{0}".format(n),
                "detection_status": "PENDING",
            }
            self.client.post("/api/polio/campaigns/", payload, format="json")

    def test_return_only_deleted_campaigns(self):

        self.create_multiple_campaigns(10)

        campaigns = Campaign.objects.all()

        for c in campaigns[:8]:
            self.client.delete("/api/polio/campaigns/{0}/".format(c.id))

        response = self.client.get("/api/polio/campaigns/?deletion_status=deleted", format="json")

        self.assertEqual(response.status_code, 200)
        self.assertEqual(len(response.json()), 8)

        # test that it return all
        response = self.client.get("/api/polio/campaigns/?deletion_status=all", format="json")

        self.assertEqual(response.status_code, 200)
        self.assertEqual(len(response.json()), 10)

        # per defaut it return undeleted
        response = self.client.get("/api/polio/campaigns/", format="json")

        self.assertEqual(response.status_code, 200)
        self.assertEqual(len(response.json()), 2)

        # filter on active
        response = self.client.get("/api/polio/campaigns/?deletion_status=active", format="json")

        self.assertEqual(response.status_code, 200)
        self.assertEqual(len(response.json()), 2)

    def test_return_only_active_campaigns(self):

        self.create_multiple_campaigns(3)

        campaigns = Campaign.objects.all()

        for c in campaigns[:2]:
            self.client.delete("/api/polio/campaigns/{0}/".format(c.id))

        response = self.client.get("/api/polio/campaigns/?campaigns=active", format="json")

        self.assertEqual(response.status_code, 200)
        self.assertEqual(len(response.json()), 1)

    def test_restore_deleted_campaign(self):
        self.create_multiple_campaigns(1)
        campaign = Campaign.objects.get()

        payload = {"id": campaign.id}

        if campaign.deleted_at is None:
            self.client.delete("/api/polio/campaigns/{0}/".format(campaign.id))
            self.client.patch("/api/polio/campaigns/restore_deleted_campaigns/", payload, format="json")

        restored_campaign = Campaign.objects.get(id=campaign.id)
        self.assertIsNone(restored_campaign.deleted_at)

    def test_create_calendar_xlsx_sheet(self):
        """
        It tests the whole export XLSX calendar feature when everything happens correctly:
            1. If the export succeed
            2. If it return the right header
            3. If the columns names are correct
            4. If the data in cells are correct:
                a. If there is on rounds in a cell
                b. If there are two rounds in a cell(it can be more than two rounds)
        """
        org_unit = OrgUnit.objects.create(
            id=5455,
            name="Country name",
            org_unit_type=self.jedi_squad,
            version=self.star_wars.default_version,
        )

        org_unit_2 = OrgUnit.objects.create(
            id=5456,
            name="Country name 2",
            org_unit_type=self.jedi_squad,
            version=self.star_wars.default_version,
        )

        c = Campaign.objects.create(country_id=org_unit.id, obr_name="orb campaign", vacine="vacin")
        c_round_1 = c.rounds.create(number=1, started_at=datetime.date(2022, 1, 1), ended_at=datetime.date(2022, 1, 2))
        c_round_2 = c.rounds.create(number=2, started_at=datetime.date(2022, 3, 1), ended_at=datetime.date(2022, 3, 2))

        c2 = Campaign.objects.create(country_id=org_unit_2.id, obr_name="orb campaign 2", vacine="vacin")
        c2_round_1 = c2.rounds.create(
            number=1, started_at=datetime.date(2022, 1, 1), ended_at=datetime.date(2022, 1, 2)
        )
        c2_round_2 = c2.rounds.create(
            number=2, started_at=datetime.date(2022, 1, 4), ended_at=datetime.date(2022, 1, 7)
        )
        response = self.client.get("/api/polio/campaigns/create_calendar_xlsx_sheet/", {"currentDate": "2022-10-01"})
        self.assertEqual(response.status_code, 200)
        self.assertEqual(response.get("Content-Disposition"), "attachment; filename=calendar_2022-10-01.xlsx")
        excel_data = pd.read_excel(response.content, engine="openpyxl", sheet_name="calendar_2022-10-01")

        excel_columns = excel_data.columns.ravel()
        self.assertEqual(excel_columns[0], "COUNTRY")
        self.assertEqual(excel_columns[3], "March")

        data_dict = excel_data.to_dict()
        self.assertEqual(data_dict["COUNTRY"][0], org_unit.name)
        self.assertEqual(data_dict["COUNTRY"][1], org_unit_2.name)
        self.assertEqual(data_dict["January"][0], self.format_date_to_test(c, c_round_1))
        self.assertEqual(
            data_dict["January"][1], self.format_date_to_test(c2, c2_round_1) + self.format_date_to_test(c2, c2_round_2)
        )

    def test_create_calendar_xlsx_sheet_campaign_without_country(self):
        """
        When a campaign was not linked to a country, export XLSX calendar triggered an error('NoneType' object has no attribute 'id'):
            - This test checks if the error does not occur even when a campaign is not linked to country
        """
        c = Campaign.objects.create(obr_name="orb campaign", vacine="vacin")
        c.rounds.create(number=1, started_at=datetime.date(2022, 1, 1), ended_at=datetime.date(2022, 1, 2))

        response = self.client.get("/api/polio/campaigns/create_calendar_xlsx_sheet/", {"currentDate": "2022-10-01"})
        self.assertEqual(response.status_code, 200)
        excel_data = pd.read_excel(response.content, engine="openpyxl", sheet_name="calendar_2022-10-01")

        data_dict = excel_data.to_dict()
        self.assertEqual(len(data_dict["COUNTRY"]), 0)

    def test_create_calendar_xlsx_sheet_round_with_no_end_date(self):
        """
        When a round had None in started_at or ended_at, it triggered an error('time data '' does not match format '%Y-%m-%d''):
            - This test checks if the error does not occur even when a round has None in started_at or ended_at
        """
        org_unit = OrgUnit.objects.create(
            id=5455,
            name="Country name",
            org_unit_type=self.jedi_squad,
            version=self.star_wars.default_version,
        )

        c = Campaign.objects.create(country_id=org_unit.id, obr_name="orb campaign", vacine="vacin")
        round = c.rounds.create(number=1, started_at=datetime.date(2022, 1, 1), ended_at=None)

        response = self.client.get("/api/polio/campaigns/create_calendar_xlsx_sheet/", {"currentDate": "2022-10-01"})
        self.assertEqual(response.status_code, 200)
        excel_data = pd.read_excel(response.content, engine="openpyxl", sheet_name="calendar_2022-10-01")

        data_dict = excel_data.to_dict()
        self.assertEqual(data_dict["January"][0], self.format_date_to_test(c, round))

    @staticmethod
    def format_date_to_test(campaign, round):
        started_at = format_date(round.started_at.strftime("%Y-%m-%d")) if round.started_at is not None else ""
        ended_at = format_date(round.ended_at.strftime("%Y-%m-%d"), True) if round.ended_at is not None else ""
        return (
            campaign.obr_name
            + "\nRound "
            + str(round.number)
            + "\nDates: "
            + started_at
            + " - "
            + ended_at
            + "\n"
            + campaign.vacine
            + "\n\n"
        )

    def test_handle_restore_active_campaign(self):
        self.create_multiple_campaigns(1)
        campaign = Campaign.objects.get()

        payload = {"id": campaign.id}

        response = self.client.patch("/api/polio/campaigns/restore_deleted_campaigns/", payload, format="json")

        self.assertEqual(response.status_code, 400)

    def test_handle_non_existant_campaign(self):

        payload = {"id": "bd656a6b-f67e-4a1e-95ee-1bef8f36239a"}
        response = self.client.patch("/api/polio/campaigns/restore_deleted_campaigns/", payload, format="json")
        self.assertEqual(response.status_code, 404)


class CampaignCalculatorTestCase(TestCase):
    def setUp(self) -> None:
        with open("./plugins/polio/preparedness/test_data/example1.json", "r") as json_data:
            self.preparedness_preview = json.load(json_data)

    def test_national_score(self):
        result = get_preparedness_score(self.preparedness_preview)
        self.assertEqual(result["national_score"], 93)

    def test_regional_score(self):
        result = get_preparedness_score(self.preparedness_preview)
        self.assertEqual(result["regional_score"], 68.4)

    def test_district_score(self):
        result = get_preparedness_score(self.preparedness_preview)
        self.assertAlmostEqual(result["district_score"], 56.25)


class LQASIMPolioTestCase(APITestCase):
    @classmethod
    def setUpTestData(cls):
        cls.star_wars = star_wars = m.Account.objects.create(name="Star Wars")
        marvel = m.Account.objects.create(name="MCU")
        cls.project = m.Project.objects.create(
            name="Hydroponic gardens", app_id="stars.empire.agriculture.hydroponics", account=star_wars
        )
        sw_source = m.DataSource.objects.create(name="Evil Empire")
        sw_source.projects.add(cls.project)
        cls.sw_source = sw_source
        sw_version_1 = m.SourceVersion.objects.create(data_source=sw_source, number=1)
        sw_version_2 = m.SourceVersion.objects.create(data_source=sw_source, number=1)
        star_wars.default_version = sw_version_1
        star_wars.save()

        cls.jedi_squad = m.OrgUnitType.objects.create(name="Jedi Squad", short_name="Jds")

        cls.jedi_council = m.OrgUnitType.objects.create(name="Jedi Council", short_name="Cnc")
        cls.jedi_council.sub_unit_types.add(cls.jedi_squad)

        cls.mock_multipolygon = MultiPolygon(Polygon([[-1.3, 2.5], [-1.7, 2.8], [-1.1, 4.1], [-1.3, 2.5]]))
        cls.mock_point = Point(x=4, y=50, z=100)

        cls.elite_group = m.Group.objects.create(name="Elite councils")
        cls.unofficial_group = m.Group.objects.create(name="Unofficial Jedi councils")
        cls.another_group = m.Group.objects.create(name="Another group")

        cls.elite_group = m.Group.objects.create(name="Elite councils", source_version=sw_version_1)
        cls.unofficial_group = m.Group.objects.create(name="Unofficial Jedi councils")
        cls.another_group = m.Group.objects.create(name="Another group")

        cls.jedi_council_corruscant = m.OrgUnit.objects.create(
            org_unit_type=cls.jedi_council,
            version=sw_version_1,
            name="Corruscant Jedi Council",
            geom=cls.mock_multipolygon,
            simplified_geom=cls.mock_multipolygon,
            catchment=cls.mock_multipolygon,
            location=cls.mock_point,
            validation_status=m.OrgUnit.VALIDATION_VALID,
            source_ref="PvtAI4RUMkr",
        )
        cls.jedi_council_corruscant.groups.set([cls.elite_group])

        cls.jedi_council_endor = m.OrgUnit.objects.create(
            org_unit_type=cls.jedi_council,
            version=sw_version_1,
            name="Endor Jedi Council",
            geom=cls.mock_multipolygon,
            simplified_geom=cls.mock_multipolygon,
            catchment=cls.mock_multipolygon,
            location=cls.mock_point,
            validation_status=m.OrgUnit.VALIDATION_VALID,
        )
        cls.jedi_squad_endor = m.OrgUnit.objects.create(
            parent=cls.jedi_council_endor,
            org_unit_type=cls.jedi_squad,
            version=sw_version_1,
            name="Endor Jedi Squad 1",
            geom=cls.mock_multipolygon,
            simplified_geom=cls.mock_multipolygon,
            catchment=cls.mock_multipolygon,
            location=cls.mock_point,
            validation_status=m.OrgUnit.VALIDATION_VALID,
            source_ref="F9w3VW1cQmb",
        )
        cls.jedi_squad_endor = m.OrgUnit.objects.create(
            parent=cls.jedi_council_endor,
            org_unit_type=cls.jedi_squad,
            version=sw_version_1,
            name="Endor Jedi Squad 1",
            geom=cls.mock_multipolygon,
            simplified_geom=cls.mock_multipolygon,
            catchment=cls.mock_multipolygon,
            location=cls.mock_point,
            validation_status=m.OrgUnit.VALIDATION_VALID,
        )

        cls.jedi_council_brussels = m.OrgUnit.objects.create(
            org_unit_type=cls.jedi_council,
            version=sw_version_2,
            name="Brussels Jedi Council",
            geom=cls.mock_multipolygon,
            simplified_geom=cls.mock_multipolygon,
            catchment=cls.mock_multipolygon,
            location=cls.mock_point,
            validation_status=m.OrgUnit.VALIDATION_VALID,
        )

        cls.yoda = cls.create_user_with_profile(username="yoda", account=star_wars, permissions=["iaso_org_units"])
        cls.luke = cls.create_user_with_profile(
            username="luke", account=star_wars, permissions=["iaso_org_units"], org_units=[cls.jedi_council_endor]
        )
        cls.raccoon = cls.create_user_with_profile(username="raccoon", account=marvel, permissions=["iaso_org_units"])

        cls.form_1 = m.Form.objects.create(name="Hydroponics study", period_type=m.MONTH, single_per_period=True)

        cls.create_form_instance(
            form=cls.form_1, period="202001", org_unit=cls.jedi_council_corruscant, project=cls.project
        )

        cls.create_form_instance(
            form=cls.form_1, period="202001", org_unit=cls.jedi_council_corruscant, project=cls.project
        )

        cls.create_form_instance(
            form=cls.form_1, period="202003", org_unit=cls.jedi_council_corruscant, project=cls.project
        )

    def test_lqas_stats_response(self):

        self.client.force_authenticate(self.yoda)

        Config.objects.create(
            slug="lqas-config",
            content=[{"country_id": 29709}, {"country_id": 29694}, {"country_id": 29729}, {"country_id": 29728}],
        )

        lqas_conf = Config.objects.get(slug="lqas-config")

        for config in lqas_conf.content:
            OrgUnit.objects.create(
                id=config["country_id"],
                name="heyz",
                org_unit_type=self.jedi_squad,
                version=self.star_wars.default_version,
            )

        response = self.client.get("/api/polio/lqasstats/?country_id=29729")

        self.assertEqual(response.status_code, 200)

    def test_lqas_stats_response_is_cached(self):

        self.client.force_authenticate(self.yoda)

        Config.objects.create(
            slug="lqas-config",
            content=[{"country_id": 29709}, {"country_id": 29694}, {"country_id": 29729}, {"country_id": 29728}],
        )

        lqas_conf = Config.objects.get(slug="lqas-config")

        for config in lqas_conf.content:
            OrgUnit.objects.create(
                id=config["country_id"],
                name="heyz",
                org_unit_type=self.jedi_squad,
                version=self.star_wars.default_version,
            )

        response = self.client.get("/api/polio/lqasstats/?country_id=29729")

        is_cached = True if cache.get("{0}-{1}-LQAS".format(self.yoda.pk, 29729), version=CACHE_VERSION) else False

        self.assertEqual(response.status_code, 200)
        self.assertEqual(is_cached, True)

    def test_IM_stats_response(self):

        self.client.force_authenticate(self.yoda)

        Config.objects.create(
            slug="im-config",
            content=[{"country_id": 29709}, {"country_id": 29694}, {"country_id": 29729}, {"country_id": 29728}],
        )

        im_conf = Config.objects.get(slug="im-config")

        for config in im_conf.content:
            OrgUnit.objects.create(
                id=config["country_id"],
                name="heyz",
                org_unit_type=self.jedi_squad,
                version=self.star_wars.default_version,
            )

        response = self.client.get("/api/polio/imstats/?country_id=29729")

        self.assertEqual(response.status_code, 200)

    def test_IM_stats_response_is_cached(self):

        self.client.force_authenticate(self.yoda)

        Config.objects.create(
            slug="im-config",
            content=[{"country_id": 29709}, {"country_id": 29694}, {"country_id": 29729}, {"country_id": 29728}],
        )

        im_conf = Config.objects.get(slug="im-config")

        for config in im_conf.content:
            OrgUnit.objects.create(
                id=config["country_id"],
                name="heyz",
                org_unit_type=self.jedi_squad,
                version=self.star_wars.default_version,
            )

        response = self.client.get("/api/polio/imstats/?country_id=29729")

        is_cached = True if cache.get("{0}-{1}-IM".format(self.yoda.pk, 29729), version=CACHE_VERSION) else False

        self.assertEqual(response.status_code, 200)
        self.assertEqual(is_cached, True)

    def test_shapes_resp_is_cached(self):

        self.client.force_authenticate(self.yoda)

        response = self.client.get("/api/polio/campaigns/merged_shapes.geojson/")

        is_cached = True if cache.get("{0}-geo_shapes".format(self.yoda.id), version=CACHE_VERSION) else False

        self.assertEqual(response.status_code, 200)
        self.assertEqual(is_cached, True)

    def test_general_status(self):
        c = Campaign.objects.create(account=self.star_wars)
        c.rounds.create(number=1, started_at=datetime.date(2021, 1, 1), ended_at=datetime.date(2021, 1, 2))
        c.rounds.create(number=2, started_at=datetime.date(2021, 3, 1), ended_at=datetime.date(2021, 3, 2))
        c.rounds.create(number=3, started_at=datetime.date(2021, 4, 1), ended_at=datetime.date(2021, 4, 20))

        with patch("django.utils.timezone.now", lambda: datetime.datetime(2020, 2, 2, 2, 2, 2)):
            d = CampaignSerializer(instance=c).data
            self.assertEqual(d["general_status"], "Preparing")
        with patch("django.utils.timezone.now", lambda: datetime.datetime(2021, 1, 1, 2, 2, 2)):
            d = CampaignSerializer(instance=c).data
            self.assertEqual(d["general_status"], "Round 1 started")
        with patch("django.utils.timezone.now", lambda: datetime.datetime(2021, 1, 3, 10, 2, 2)):
            d = CampaignSerializer(instance=c).data
            self.assertEqual(d["general_status"], "Round 1 ended")
        with patch("django.utils.timezone.now", lambda: datetime.datetime(2021, 4, 20, 10, 2, 2)):
            d = CampaignSerializer(instance=c).data
            self.assertEqual(d["general_status"], "Round 3 started")


class BudgetPolioTestCase(APITestCase):
    @classmethod
    def setUpTestData(cls):
        cls.data_source = m.DataSource.objects.create(name="Default source")
        cls.now = now()

        cls.source_version_1 = m.SourceVersion.objects.create(data_source=cls.data_source, number=1)
        cls.source_version_2 = m.SourceVersion.objects.create(data_source=cls.data_source, number=2)

        account = Account.objects.create(name="Global Health Initiative", default_version=cls.source_version_1)
        second_account = Account.objects.create(name="WHO", default_version=cls.source_version_1)

        cls.yoda = cls.create_user_with_profile(username="yoda", account=account, permissions=["iaso_polio_budget"])
        cls.grogu = cls.create_user_with_profile(
            username="Grogu", account=second_account, permissions=["iaso_polio_budget"]
        )

        cls.org_unit = m.OrgUnit.objects.create(
            org_unit_type=m.OrgUnitType.objects.create(name="Jedi Council", short_name="Cnc"),
            version=cls.source_version_1,
            name="Jedi Council A",
            validation_status=m.OrgUnit.VALIDATION_VALID,
            source_ref="PvtAI4RUMkr",
        )

        cls.child_org_unit = m.OrgUnit.objects.create(
            org_unit_type=m.OrgUnitType.objects.create(name="Jedi Council", short_name="Cnc"),
            version=cls.source_version_1,
            name="Sub Jedi Council A",
            parent_id=cls.org_unit.id,
            validation_status=m.OrgUnit.VALIDATION_VALID,
            source_ref="PvtAI4RUMkr",
        )

        cls.org_units = [
            cls.org_unit,
            cls.child_org_unit,
            m.OrgUnit.objects.create(
                org_unit_type=m.OrgUnitType.objects.create(name="Jedi Council", short_name="Cnc"),
                version=cls.source_version_1,
                name="Jedi Council B",
                validation_status=m.OrgUnit.VALIDATION_VALID,
                source_ref="PvtAI4RUMkr",
            ),
        ]

        cls.luke = cls.create_user_with_profile(
            username="luke", account=account, permissions=["iaso_forms"], org_units=[cls.child_org_unit]
        )

        cls.campaign_test = Campaign.objects.create(
            obr_name="obr_name", detection_status="PENDING", country=cls.org_unit, account=account
        )

        cls.project1 = project1 = account.project_set.create(name="project1")
        cls.team1 = Team.objects.create(project=project1, name="team1", manager=cls.yoda)
        cls.team1.users.set([cls.yoda.iaso_profile.user_id])
        cls.team2 = Team.objects.create(project=project1, name="team2", manager=cls.grogu)
        cls.approval_team = Team.objects.create(project=project1, name="approval team", manager=cls.yoda)
        cls.approval_team.users.set([cls.yoda.iaso_profile.user_id])

    def test_create_polio_budget(self):
        self.client.force_authenticate(self.yoda)

        data = {
            "campaign": self.campaign_test.pk,
            "type": "submission",
            "target_teams": [self.team1.pk],
            "status": "validation_ongoing",
        }

        response = self.client.post("/api/polio/budgetevent/", data=data, format="json")

        budget_events = BudgetEvent.objects.all()

        budget_event = BudgetEvent.objects.last()

        self.assertEqual(response.status_code, 201)
        self.assertEqual(1, len(budget_events))
        self.assertEqual(budget_event.author, self.yoda)
        self.assertEqual(budget_event.status, "validation_ongoing")
        self.assertEqual(budget_event.type, "submission")
        self.assertEqual(budget_event.campaign, self.campaign_test)

    def test_budgets_are_multi_tenancy(self):
        self.client.force_authenticate(self.yoda)

        budget = BudgetEvent.objects.create(
            campaign=self.campaign_test, type="submission", author=self.grogu, status="validation_ongoing"
        )

        budget.target_teams.set([self.team1])
        budget.save()

        response = self.client.get("/api/polio/budgetevent/")

        budget_events = BudgetEvent.objects.all()

        self.assertEqual(len(response.data), 0)
        self.assertEqual(response.status_code, 200)
        self.assertEqual(len(budget_events), 1)

    def test_budget_upload_file(self):
        self.client.force_authenticate(self.grogu)

        budget = BudgetEvent.objects.create(
            campaign=self.campaign_test, type="submission", author=self.grogu, status="validation_ongoing"
        )

        budget.target_teams.set([self.team1])
        budget.save()

        data = File(open("iaso/tests/fixtures/test_user_bulk_create_valid.csv", "rb"))
        upload_file = SimpleUploadedFile(
            "test_user_bulk_create_valid.csv", data.read(), content_type="multipart/form-data"
        )

        payload = {
            "event": budget.pk,
            "file": upload_file,
            "cc_emails": "lil_grogu@mandalorians.com, master_yoda@jedi.force",
        }

        response = self.client.post(
            "/api/polio/budgetfiles/",
            data=payload,
            content_disposition="attachment; filename=test_user_bulk_create_valid.csv",
        )

        budget_files = BudgetFiles.objects.all()
        budget_event = BudgetEvent.objects.all()

        self.assertEqual(len(budget_event), 1)
        self.assertEqual(response.status_code, 200)
        self.assertEqual(len(budget_files), 1)

    def test_finalize_budget(self):
        self.client.force_authenticate(self.grogu)

        budget = BudgetEvent.objects.create(
            campaign=self.campaign_test, type="submission", author=self.yoda, status="validation_ongoing"
        )

        budget.target_teams.set([self.team1])
        budget.save()

        data = File(open("iaso/tests/fixtures/test_user_bulk_create_valid.csv", "rb"))
        upload_file = SimpleUploadedFile(
            "test_user_bulk_create_valid.csv", data.read(), content_type="multipart/form-data"
        )

        payload = {
            "event": budget.pk,
            "file": upload_file,
            "cc_emails": "lil_grogu@mandalorians.com, master_yoda@jedi.force",
        }

        response = self.client.post(
            "/api/polio/budgetfiles/",
            data=payload,
            content_disposition="attachment; filename=test_user_bulk_create_valid.csv",
        )

        data_finalize = {
            "event": budget.pk,
            "is_finalized": "true",
        }

        response_f = self.client.put("/api/polio/budgetevent/confirm_budget/", data=data_finalize, format="json")

        budget = BudgetEvent.objects.get(pk=budget.pk)

        print(response_f.json())
        self.assertEqual(response.status_code, 200)
        self.assertEqual(response_f.status_code, 200)
        self.assertEqual(budget.is_finalized, True)
        self.assertEqual(budget.is_email_sent, True)

    def test_authentication_link_token(self):
        link = "testbluesquarestuff.com"
        final_link = generate_auto_authentication_link(link, self.grogu)

        token = final_link[final_link.find("token=") + 6 : final_link.find("next=")][:-1]
        decoded_token = jwt.decode(token, verify=False)

        user_id_from_token = decoded_token["user_id"]
        token_type = decoded_token["token_type"]

        self.assertEqual(self.grogu.pk, user_id_from_token)
        self.assertEqual(token_type, "access")
        self.assertEqual(link, final_link[final_link.find("next=") + 5 :])<|MERGE_RESOLUTION|>--- conflicted
+++ resolved
@@ -57,16 +57,10 @@
 
         cls.source_version_1 = m.SourceVersion.objects.create(data_source=cls.data_source, number=1)
         cls.source_version_2 = m.SourceVersion.objects.create(data_source=cls.data_source, number=2)
-<<<<<<< HEAD
-
+        cls.star_wars = m.Account.objects.create(name="Star Wars")
+        cls.jedi_squad = m.OrgUnitType.objects.create(name="Jedi Squad", short_name="Jds")
         cls.account = Account.objects.create(name="Global Health Initiative", default_version=cls.source_version_1)
         cls.yoda = cls.create_user_with_profile(username="yoda", account=cls.account, permissions=["iaso_forms"])
-=======
-        cls.star_wars = m.Account.objects.create(name="Star Wars")
-        cls.jedi_squad = m.OrgUnitType.objects.create(name="Jedi Squad", short_name="Jds")
-        account = Account.objects.create(name="Global Health Initiative", default_version=cls.source_version_1)
-        cls.yoda = cls.create_user_with_profile(username="yoda", account=account, permissions=["iaso_forms"])
->>>>>>> 82c49950
 
         cls.org_unit = m.OrgUnit.objects.create(
             org_unit_type=m.OrgUnitType.objects.create(name="Jedi Council", short_name="Cnc"),
