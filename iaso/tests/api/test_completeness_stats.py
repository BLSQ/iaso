from iaso.models import Account, Form, OrgUnitType, OrgUnit
from iaso.test import APITestCase
from django.contrib.auth.models import User, Permission


class CompletenessStatsAPITestCase(APITestCase):
    fixtures = ["user.yaml", "orgunit.yaml"]
    maxDiff = None

    @classmethod
    def setUpTestData(cls):
        cls.user = User.objects.get(username="test")
        cls.user.user_permissions.add(Permission.objects.get(codename="iaso_completeness_stats"))
        cls.account = Account.objects.get(name="test")

        # Another user that doesn't have the permission for this feature
        cls.user_without_permission = cls.create_user_with_profile(username="yoda2", account=cls.account)

        # We create two forms for the user (we also need a project to create the association)
        cls.form_hs_1 = Form.objects.create(name="Hydroponics study 1")
        cls.form_hs_2 = Form.objects.create(name="Hydroponics study 2")

        # This one won't appear because we don't associate it to the user (via project)
        cls.form_hs_3 = Form.objects.create(name="Hydroponics study 3")
        cls.form_hs_4 = Form.objects.create(name="Hydroponics study 4")

        cls.project_1 = cls.account.project_set.first()
        cls.project_1.forms.add(cls.form_hs_1)
        cls.project_1.forms.add(cls.form_hs_2)
        cls.project_1.forms.add(cls.form_hs_4)
        cls.project_1.save()
<<<<<<< HEAD
=======
        cls.org_unit_type_country = OrgUnitType.objects.get(pk=1)
>>>>>>> 44257c30
        cls.org_unit_type_hopital = OrgUnitType.objects.get(pk=5)
        cls.org_unit_type_aire_sante = OrgUnitType.objects.get(pk=4)
        cls.org_unit_type_district = OrgUnitType.objects.get(pk=3)
        cls.form_hs_1.org_unit_types.add(cls.org_unit_type_district)
        cls.form_hs_1.org_unit_types.add(cls.org_unit_type_hopital)
        cls.form_hs_2.org_unit_types.add(cls.org_unit_type_hopital)
        cls.form_hs_3.org_unit_types.add(cls.org_unit_type_aire_sante)
        cls.form_hs_4.org_unit_types.add(cls.org_unit_type_aire_sante)
        cls.hopital_aaa_ou = OrgUnit.objects.filter(org_unit_type=cls.org_unit_type_hopital).first()
        cls.create_form_instance(form=cls.form_hs_1, org_unit=cls.hopital_aaa_ou)

    def test_row_listing_anonymous(self):
        """An anonymous user should not be able to access the API"""
        response = self.client.get("/api/completeness_stats/")
        self.assertEqual(response.status_code, 403)

    def test_row_listing_insufficient_permissions(self):
        """A user without the permission should not be able to access the API"""
        self.client.force_authenticate(self.user_without_permission)

        response = self.client.get("/api/completeness_stats/")
        self.assertEqual(response.status_code, 403)

    def test_base_row_listing(self):
        self.client.force_authenticate(self.user)

        response = self.client.get("/api/completeness_stats/")
        j = self.assertJSONResponse(response, 200)
        self.assertDictEqual(
            {
                "count": 3,
                "results": [
                    {
                        "parent_org_unit": None,
                        "org_unit_type": {"name": "Country", "id": 1},
                        "org_unit": {"name": "LaLaland", "id": 1},
                        "form": {"name": "Hydroponics study 1", "id": self.form_hs_1.id},
                        # "Hydroponics study 1" applies to OUt "District" and "Hospital"
                        "forms_filled": 1,  # Only one form instance for "Hospital"
                        "forms_to_fill": 3,  # 2 OUs of type "District" and 1 of type "Hospital" in the tree with LalaLand on top
                        "completeness_ratio": "33.3%",
                        # No forms/instances are directly associated to "LaLaland" (only to its children)
                        "forms_filled_direct": 0,
                        "forms_to_fill_direct": 0,
                        "completeness_ratio_direct": "N/A",
                    },
                    {
                        "parent_org_unit": None,
                        "org_unit_type": {"name": "Country", "id": 1},
                        "org_unit": {"name": "LaLaland", "id": 1},
                        "form": {"name": "Hydroponics study 2", "id": self.form_hs_2.id},
                        "forms_filled": 0,
                        "forms_to_fill": 1,
                        "completeness_ratio": "0.0%",
                        "forms_filled_direct": 0,
                        "forms_to_fill_direct": 0,
                        "completeness_ratio_direct": "N/A",
                    },
                    {
                        "parent_org_unit": None,
                        "org_unit_type": {"name": "Country", "id": 1},
                        "org_unit": {"name": "LaLaland", "id": 1},
                        "form": {"name": "Hydroponics study 4", "id": self.form_hs_4.id},
                        "forms_filled": 0,
                        "forms_to_fill": 2,
                        "completeness_ratio": "0.0%",
                        "forms_filled_direct": 0,
                        "forms_to_fill_direct": 0,
                        "completeness_ratio_direct": "N/A",
                    },
                ],
                "has_next": False,
                "has_previous": False,
                "page": 1,
                "pages": 1,
                "limit": 10,
            },
            j,
<<<<<<< HEAD
=======
        )

    def test_no_filters_only_heads(self):
        """No filters are used: only the heads OU (countries) are returned"""
        self.client.force_authenticate(self.user)

        response = self.client.get("/api/completeness_stats/")
        json = response.json()
        for result in json["results"]:
            # There are lower-levels OUs in fixtures, but they shouldn't appear here
            self.assertIsNone(result["parent_org_unit"])

    def test_filter_by_form_type(self):
        """Filtering by form type"""
        self.client.force_authenticate(self.user)

        response = self.client.get(f"/api/completeness_stats/?form_id={self.form_hs_1.id}")
        json = response.json()
        # Without filtering, we would also have results for form_hs_2 and form_hs_4 just like in test_base_row_listing()
        for result in json["results"]:
            self.assertEqual(result["form"]["id"], self.form_hs_1.id)

    def test_filter_by_multiple_form_types(self):
        """Filtering by multiple form types"""
        self.client.force_authenticate(self.user)

        response = self.client.get(f"/api/completeness_stats/?form_id={self.form_hs_1.id}, {self.form_hs_4.id}")
        json = response.json()
        # Without filtering, we would also have results for form_hs_2 just like in test_base_row_listing()
        for result in json["results"]:
            form_id_result = result["form"]["id"]
            self.assertIn(form_id_result, [self.form_hs_1.id, self.form_hs_4.id])

    def test_only_forms_from_account(self):
        """Only forms from the account are returned"""
        self.client.force_authenticate(self.user)

        response = self.client.get(f"/api/completeness_stats/?form_id={self.form_hs_3.id}")
        json = response.json()
        # No results because the form is not in the user's account
        self.assertEqual(json["count"], 0)

    def test_only_valid_ou_returned(self):
        """OUs with a non-valid status are excluded from the API"""
        self.client.force_authenticate(self.user)

        response = self.client.get(f"/api/completeness_stats/")
        json = response.json()
        ou_ids = [result["org_unit"]["id"] for result in json["results"]]
        # Those two OUs have a non-valid status
        self.assertNotIn(8, ou_ids)
        self.assertNotIn(9, ou_ids)

    def test_filter_by_org_unit_type(self):
        self.client.force_authenticate(self.user)

        response = self.client.get(f"/api/completeness_stats/?org_unit_type_id={self.org_unit_type_hopital.id}")
        json = response.json()
        for result in json["results"]:
            self.assertEqual(result["org_unit_type"]["id"], self.org_unit_type_hopital.id)

    def test_filter_by_multiple_org_unit_types(self):
        self.client.force_authenticate(self.user)

        response = self.client.get(
            f"/api/completeness_stats/?org_unit_type_id={self.org_unit_type_hopital.id}, {self.org_unit_type_aire_sante.id}"
        )
        json = response.json()
        for result in json["results"]:
            self.assertIn(
                result["org_unit_type"]["id"], [self.org_unit_type_hopital.id, self.org_unit_type_aire_sante.id]
            )

    def test_filter_by_org_unit_type_no_results(self):
        # We don't specify the parent_org_unit_id filter (so we only have the root OUs - a country)
        # Then we ask to filter to only keep the hospitals: nothing at this level is a hospital => no results
        self.client.force_authenticate(self.user)

        response = self.client.get(f"/api/completeness_stats/?org_unit_type_id={self.org_unit_type_hopital.id}")
        json = response.json()
        self.assertListEqual(json["results"], [])

    def test_filter_by_org_unit_type_with_results(self):
        # Opposite scenario compared to test_filter_by_org_unit_type_no_results()
        # We don't specify the parent_org_unit_id filter (so we only have the root OUs - a country)
        # Then we ask to filter to only keep the countries: results should be identical than without the filter
        self.client.force_authenticate(self.user)

        response_with_filter = self.client.get(
            f"/api/completeness_stats/?org_unit_type_id={self.org_unit_type_country.id}"
>>>>>>> 44257c30
        )
        results_with_filter = response_with_filter.json()["results"]
        response_without_filter = self.client.get(f"/api/completeness_stats/")
        results_without_filter = response_without_filter.json()["results"]
        self.assertListEqual(results_with_filter, results_without_filter)

    def test_filter_by_org_unit(self):
        self.client.force_authenticate(self.user)

        response = self.client.get(f"/api/completeness_stats/?org_unit_id=7")
        json = response.json()
        # We have only rows concerning the requested OU
        for result in json["results"]:
            self.assertEqual(result["org_unit"]["id"], 7)

    def test_filter_by_parent_org_unit(self):
        self.client.force_authenticate(self.user)

        response = self.client.get(f"/api/completeness_stats/?parent_org_unit_id=1")
        json = response.json()
        # All the rows we get are direct children of the Country (region A and B)
        for result in json["results"]:
            self.assertEqual(result["parent_org_unit"][0]["id"], 1)

    def test_pagination(self):
        self.client.force_authenticate(self.user)

        response = self.client.get("/api/completeness_stats/?page=1&limit=1")
        j = self.assertJSONResponse(response, 200)
        self.assertEqual(j["count"], 3)
        self.assertEqual(j["page"], 1)
        self.assertEqual(j["pages"], 3)
        self.assertEqual(j["limit"], 1)
        self.assertEqual(len(j["results"]), 1)
        self.assertTrue(j["has_next"])
        self.assertFalse(j["has_previous"])

    def test_pagination_default_limit(self):
        """Test that the default limit parameter is 10"""
        self.client.force_authenticate(self.user)

        response = self.client.get("/api/completeness_stats/")
        json = self.assertJSONResponse(response, 200)
        self.assertEqual(json["limit"], 10)

    def test_row_count(self):
        self.client.force_authenticate(self.user)

        response = self.client.get(f"/api/completeness_stats/")
        json = response.json()
        # One OU, 3 forms => 3 rows
        self.assertEqual(len(json["results"]), 3)

    def test_percentage_calculation_with_zero_forms_to_fill(self):
        self.client.force_authenticate(self.user)

        # We request a form/OU combination that has no forms to fill.
        response = self.client.get(f"/api/completeness_stats/?org_unit_id=3&form_id={self.form_hs_2.id}")
        json = response.json()
        # 0 forms to fill: the percentage should be returned as N/A and not as 0% or as a division error :)
        row = json["results"][0]
        self.assertEqual(row["forms_to_fill"], 0)
        self.assertEqual(row["completeness_ratio"], "N/A")

    def test_counts_include_current_ou_and_children(self):
        """The forms_to_fill/forms_filled counts include the forms for the OU and all its children"""
        self.client.force_authenticate(self.user)

        # We filter to get only the district A.A
        response = self.client.get(f"/api/completeness_stats/?org_unit_id=4")
        json = response.json()

        result_form_1 = next(result for result in json["results"] if result["form"]["id"] == self.form_hs_1.id)
        # Form 1 targets both district (ou 4) and hospital (there's one under ou 4: ou 7), so 2 forms to fill
        self.assertEqual(result_form_1["forms_to_fill"], 2)
        # But only one form is filled (for the hospital)
        self.assertEqual(result_form_1["forms_filled"], 1)
        # Let's check the percentage calculation is correct
        self.assertEqual(result_form_1["completeness_ratio"], "50.0%")

    def test_direct_counts_dont_include_children(self):
        """The forms_to_fill_direct/forms_filled_direct counts don't include the forms for the children of the OU"""
        self.client.force_authenticate(self.user)

        # We filter to get only the district A.A
        response = self.client.get(f"/api/completeness_stats/?org_unit_id=4")
        json = response.json()

        result_form_1 = next(result for result in json["results"] if result["form"]["id"] == self.form_hs_1.id)

        # Form 1 targets both district (ou 4) and hospital (there's one under ou 4: ou 7), but the
        # hospital shouldn't be counted in the direct counts
        self.assertEqual(result_form_1["forms_to_fill_direct"], 1)
        # But only one form is filled (for the hospital), so it shouldn't be counted in the direct counts
        self.assertEqual(result_form_1["forms_filled_direct"], 0)
        # Let's check the percentage calculation is correct
        self.assertEqual(result_form_1["completeness_ratio_direct"], "0.0%")

    def test_counts_dont_include_parents(self):
        self.client.force_authenticate(self.user)
        # We have the same situation as in test_counts_include_current_ou_and_children(), except that we filter to only
        # get the hospital (ou 7). Therefore, the form_to_fill count doens't include the form for the district (ou 4)
        # because it's a parent of the hospital (ou 7), and the count is 1/1
        response = self.client.get(f"/api/completeness_stats/?org_unit_id=7")
        json = response.json()

<<<<<<< HEAD
    def test_no_filters_only_heads(self):
        """No filters are used: only the heads OU (countries) are returned"""
        self.client.force_authenticate(self.user)

        response = self.client.get("/api/completeness_stats/")
        json = response.json()
        for result in json["results"]:
            # There are lower-levels OUs in fixtures, but they shouldn't appear here
            self.assertIsNone(result["parent_org_unit"])

    def test_filter_by_form_type(self):
        """Filtering by form type"""
        self.client.force_authenticate(self.user)

        response = self.client.get(f"/api/completeness_stats/?form_id={self.form_hs_1.id}")
        json = response.json()
        # Without filtering, we would also have results for form_hs_2 and form_hs_4 just like in test_base_row_listing()
        for result in json["results"]:
            self.assertEqual(result["form"]["id"], self.form_hs_1.id)

    def test_filter_by_multiple_form_types(self):
        """Filtering by multiple form types"""
        self.client.force_authenticate(self.user)

        response = self.client.get(f"/api/completeness_stats/?form_id={self.form_hs_1.id}, {self.form_hs_4.id}")
        json = response.json()
        # Without filtering, we would also have results for form_hs_2 just like in test_base_row_listing()
        for result in json["results"]:
            form_id_result = result["form"]["id"]
            self.assertIn(form_id_result, [self.form_hs_1.id, self.form_hs_4.id])

    def test_only_forms_from_account(self):
        """Only forms from the account are returned"""
        self.client.force_authenticate(self.user)

        response = self.client.get(f"/api/completeness_stats/?form_id={self.form_hs_3.id}")
        json = response.json()
        # No results because the form is not in the user's account
        self.assertEqual(json["count"], 0)

    def test_only_valid_ou_returned(self):
        """OUs with a non-valid status are excluded from the API"""
        self.client.force_authenticate(self.user)

        response = self.client.get(f"/api/completeness_stats/")
        json = response.json()
        ou_ids = [result["org_unit"]["id"] for result in json["results"]]
        # Those two OUs have a non-valid status
        self.assertNotIn(8, ou_ids)
        self.assertNotIn(9, ou_ids)

    def test_filter_by_org_unit_type(self):
        self.client.force_authenticate(self.user)

        response = self.client.get(f"/api/completeness_stats/?org_unit_type_id={self.org_unit_type_hopital.id}")
        json = response.json()
        for result in json["results"]:
            self.assertEqual(result["org_unit_type"]["id"], self.org_unit_type_hopital.id)

    def test_filter_by_multiple_org_unit_types(self):
        self.client.force_authenticate(self.user)

        response = self.client.get(
            f"/api/completeness_stats/?org_unit_type_id={self.org_unit_type_hopital.id}, {self.org_unit_type_aire_sante.id}"
        )
        json = response.json()
        for result in json["results"]:
            self.assertIn(
                result["org_unit_type"]["id"], [self.org_unit_type_hopital.id, self.org_unit_type_aire_sante.id]
            )

    def test_filter_by_org_unit(self):
        self.client.force_authenticate(self.user)

        response = self.client.get(f"/api/completeness_stats/?org_unit_id=7")
        json = response.json()
        # We have only rows concerning the requested OU
        for result in json["results"]:
            self.assertEqual(result["org_unit"]["id"], 7)

    def test_filter_by_parent_org_unit(self):
        self.client.force_authenticate(self.user)

        response = self.client.get(f"/api/completeness_stats/?parent_org_unit_id=1")
        json = response.json()
        # All the rows we get are direct children of the Country (region A and B)
        for result in json["results"]:
            self.assertEqual(result["parent_org_unit"][0]["id"], 1)

    def test_pagination(self):
        self.client.force_authenticate(self.user)

        response = self.client.get("/api/completeness_stats/?page=1&limit=1")
        j = self.assertJSONResponse(response, 200)
        self.assertEqual(j["count"], 3)
        self.assertEqual(j["page"], 1)
        self.assertEqual(j["pages"], 3)
        self.assertEqual(j["limit"], 1)
        self.assertEqual(len(j["results"]), 1)
        self.assertTrue(j["has_next"])
        self.assertFalse(j["has_previous"])

    def test_row_count(self):
        self.client.force_authenticate(self.user)

        response = self.client.get(f"/api/completeness_stats/")
        json = response.json()
        # One OU, 3 forms => 3 rows
        self.assertEqual(len(json["results"]), 3)

    def test_percentage_calculation_with_zero_forms_to_fill(self):
        self.client.force_authenticate(self.user)

        # We request a form/OU combination that has no forms to fill.
        response = self.client.get(f"/api/completeness_stats/?org_unit_id=3&form_id={self.form_hs_2.id}")
        json = response.json()
        # 0 forms to fill: the percentage should be returned as N/A and not as 0% or as a division error :)
        row = json["results"][0]
        self.assertEqual(row["forms_to_fill"], 0)
        self.assertEqual(row["completeness_ratio"], "N/A")

    def test_counts_include_current_ou_and_children(self):
        """The forms_to_fill/forms_filled counts include the forms for the OU and all its children"""
        self.client.force_authenticate(self.user)

        # We filter to get only the district A.A
        response = self.client.get(f"/api/completeness_stats/?org_unit_id=4")
        json = response.json()

        result_form_1 = next(result for result in json["results"] if result["form"]["id"] == self.form_hs_1.id)
        # Form 1 targets both district (ou 4) and hospital (there's one under ou 4: ou 7), so 2 forms to fill
        self.assertEqual(result_form_1["forms_to_fill"], 2)
        # But only one form is filled (for the hospital)
        self.assertEqual(result_form_1["forms_filled"], 1)
        # Let's check the percentage calculation is correct
        self.assertEqual(result_form_1["completeness_ratio"], "50.0%")

    def test_direct_counts_dont_include_children(self):
        """The forms_to_fill_direct/forms_filled_direct counts don't include the forms for the children of the OU"""
        self.client.force_authenticate(self.user)

        # We filter to get only the district A.A
        response = self.client.get(f"/api/completeness_stats/?org_unit_id=4")
        json = response.json()

        result_form_1 = next(result for result in json["results"] if result["form"]["id"] == self.form_hs_1.id)

        # Form 1 targets both district (ou 4) and hospital (there's one under ou 4: ou 7), but the
        # hospital shouldn't be counted in the direct counts
        self.assertEqual(result_form_1["forms_to_fill_direct"], 1)
        # But only one form is filled (for the hospital), so it shouldn't be counted in the direct counts
        self.assertEqual(result_form_1["forms_filled_direct"], 0)
        # Let's check the percentage calculation is correct
        self.assertEqual(result_form_1["completeness_ratio_direct"], "0.0%")

    def test_counts_dont_include_parents(self):
        self.client.force_authenticate(self.user)
        # We have the same situation as in test_counts_include_current_ou_and_children(), except that we filter to only
        # get the hospital (ou 7). Therefore, the form_to_fill count doens't include the form for the district (ou 4)
        # because it's a parent of the hospital (ou 7), and the count is 1/1
        response = self.client.get(f"/api/completeness_stats/?org_unit_id=7")
        json = response.json()

=======
>>>>>>> 44257c30
        result_form_1 = next(result for result in json["results"] if result["form"]["id"] == self.form_hs_1.id)
        # Form 1 targets both district (ou 4) and hospital (there's one under ou 4: ou 7), so 2 forms to fill
        self.assertEqual(result_form_1["forms_to_fill"], 1)
        # But only one form is filled (for the hospital)
        self.assertEqual(result_form_1["forms_filled"], 1)
        # Let's check the percentage calculation is correct
        self.assertEqual(result_form_1["completeness_ratio"], "100.0%")<|MERGE_RESOLUTION|>--- conflicted
+++ resolved
@@ -29,10 +29,7 @@
         cls.project_1.forms.add(cls.form_hs_2)
         cls.project_1.forms.add(cls.form_hs_4)
         cls.project_1.save()
-<<<<<<< HEAD
-=======
         cls.org_unit_type_country = OrgUnitType.objects.get(pk=1)
->>>>>>> 44257c30
         cls.org_unit_type_hopital = OrgUnitType.objects.get(pk=5)
         cls.org_unit_type_aire_sante = OrgUnitType.objects.get(pk=4)
         cls.org_unit_type_district = OrgUnitType.objects.get(pk=3)
@@ -111,8 +108,6 @@
                 "limit": 10,
             },
             j,
-<<<<<<< HEAD
-=======
         )
 
     def test_no_filters_only_heads(self):
@@ -203,7 +198,6 @@
 
         response_with_filter = self.client.get(
             f"/api/completeness_stats/?org_unit_type_id={self.org_unit_type_country.id}"
->>>>>>> 44257c30
         )
         results_with_filter = response_with_filter.json()["results"]
         response_without_filter = self.client.get(f"/api/completeness_stats/")
@@ -310,172 +304,6 @@
         response = self.client.get(f"/api/completeness_stats/?org_unit_id=7")
         json = response.json()
 
-<<<<<<< HEAD
-    def test_no_filters_only_heads(self):
-        """No filters are used: only the heads OU (countries) are returned"""
-        self.client.force_authenticate(self.user)
-
-        response = self.client.get("/api/completeness_stats/")
-        json = response.json()
-        for result in json["results"]:
-            # There are lower-levels OUs in fixtures, but they shouldn't appear here
-            self.assertIsNone(result["parent_org_unit"])
-
-    def test_filter_by_form_type(self):
-        """Filtering by form type"""
-        self.client.force_authenticate(self.user)
-
-        response = self.client.get(f"/api/completeness_stats/?form_id={self.form_hs_1.id}")
-        json = response.json()
-        # Without filtering, we would also have results for form_hs_2 and form_hs_4 just like in test_base_row_listing()
-        for result in json["results"]:
-            self.assertEqual(result["form"]["id"], self.form_hs_1.id)
-
-    def test_filter_by_multiple_form_types(self):
-        """Filtering by multiple form types"""
-        self.client.force_authenticate(self.user)
-
-        response = self.client.get(f"/api/completeness_stats/?form_id={self.form_hs_1.id}, {self.form_hs_4.id}")
-        json = response.json()
-        # Without filtering, we would also have results for form_hs_2 just like in test_base_row_listing()
-        for result in json["results"]:
-            form_id_result = result["form"]["id"]
-            self.assertIn(form_id_result, [self.form_hs_1.id, self.form_hs_4.id])
-
-    def test_only_forms_from_account(self):
-        """Only forms from the account are returned"""
-        self.client.force_authenticate(self.user)
-
-        response = self.client.get(f"/api/completeness_stats/?form_id={self.form_hs_3.id}")
-        json = response.json()
-        # No results because the form is not in the user's account
-        self.assertEqual(json["count"], 0)
-
-    def test_only_valid_ou_returned(self):
-        """OUs with a non-valid status are excluded from the API"""
-        self.client.force_authenticate(self.user)
-
-        response = self.client.get(f"/api/completeness_stats/")
-        json = response.json()
-        ou_ids = [result["org_unit"]["id"] for result in json["results"]]
-        # Those two OUs have a non-valid status
-        self.assertNotIn(8, ou_ids)
-        self.assertNotIn(9, ou_ids)
-
-    def test_filter_by_org_unit_type(self):
-        self.client.force_authenticate(self.user)
-
-        response = self.client.get(f"/api/completeness_stats/?org_unit_type_id={self.org_unit_type_hopital.id}")
-        json = response.json()
-        for result in json["results"]:
-            self.assertEqual(result["org_unit_type"]["id"], self.org_unit_type_hopital.id)
-
-    def test_filter_by_multiple_org_unit_types(self):
-        self.client.force_authenticate(self.user)
-
-        response = self.client.get(
-            f"/api/completeness_stats/?org_unit_type_id={self.org_unit_type_hopital.id}, {self.org_unit_type_aire_sante.id}"
-        )
-        json = response.json()
-        for result in json["results"]:
-            self.assertIn(
-                result["org_unit_type"]["id"], [self.org_unit_type_hopital.id, self.org_unit_type_aire_sante.id]
-            )
-
-    def test_filter_by_org_unit(self):
-        self.client.force_authenticate(self.user)
-
-        response = self.client.get(f"/api/completeness_stats/?org_unit_id=7")
-        json = response.json()
-        # We have only rows concerning the requested OU
-        for result in json["results"]:
-            self.assertEqual(result["org_unit"]["id"], 7)
-
-    def test_filter_by_parent_org_unit(self):
-        self.client.force_authenticate(self.user)
-
-        response = self.client.get(f"/api/completeness_stats/?parent_org_unit_id=1")
-        json = response.json()
-        # All the rows we get are direct children of the Country (region A and B)
-        for result in json["results"]:
-            self.assertEqual(result["parent_org_unit"][0]["id"], 1)
-
-    def test_pagination(self):
-        self.client.force_authenticate(self.user)
-
-        response = self.client.get("/api/completeness_stats/?page=1&limit=1")
-        j = self.assertJSONResponse(response, 200)
-        self.assertEqual(j["count"], 3)
-        self.assertEqual(j["page"], 1)
-        self.assertEqual(j["pages"], 3)
-        self.assertEqual(j["limit"], 1)
-        self.assertEqual(len(j["results"]), 1)
-        self.assertTrue(j["has_next"])
-        self.assertFalse(j["has_previous"])
-
-    def test_row_count(self):
-        self.client.force_authenticate(self.user)
-
-        response = self.client.get(f"/api/completeness_stats/")
-        json = response.json()
-        # One OU, 3 forms => 3 rows
-        self.assertEqual(len(json["results"]), 3)
-
-    def test_percentage_calculation_with_zero_forms_to_fill(self):
-        self.client.force_authenticate(self.user)
-
-        # We request a form/OU combination that has no forms to fill.
-        response = self.client.get(f"/api/completeness_stats/?org_unit_id=3&form_id={self.form_hs_2.id}")
-        json = response.json()
-        # 0 forms to fill: the percentage should be returned as N/A and not as 0% or as a division error :)
-        row = json["results"][0]
-        self.assertEqual(row["forms_to_fill"], 0)
-        self.assertEqual(row["completeness_ratio"], "N/A")
-
-    def test_counts_include_current_ou_and_children(self):
-        """The forms_to_fill/forms_filled counts include the forms for the OU and all its children"""
-        self.client.force_authenticate(self.user)
-
-        # We filter to get only the district A.A
-        response = self.client.get(f"/api/completeness_stats/?org_unit_id=4")
-        json = response.json()
-
-        result_form_1 = next(result for result in json["results"] if result["form"]["id"] == self.form_hs_1.id)
-        # Form 1 targets both district (ou 4) and hospital (there's one under ou 4: ou 7), so 2 forms to fill
-        self.assertEqual(result_form_1["forms_to_fill"], 2)
-        # But only one form is filled (for the hospital)
-        self.assertEqual(result_form_1["forms_filled"], 1)
-        # Let's check the percentage calculation is correct
-        self.assertEqual(result_form_1["completeness_ratio"], "50.0%")
-
-    def test_direct_counts_dont_include_children(self):
-        """The forms_to_fill_direct/forms_filled_direct counts don't include the forms for the children of the OU"""
-        self.client.force_authenticate(self.user)
-
-        # We filter to get only the district A.A
-        response = self.client.get(f"/api/completeness_stats/?org_unit_id=4")
-        json = response.json()
-
-        result_form_1 = next(result for result in json["results"] if result["form"]["id"] == self.form_hs_1.id)
-
-        # Form 1 targets both district (ou 4) and hospital (there's one under ou 4: ou 7), but the
-        # hospital shouldn't be counted in the direct counts
-        self.assertEqual(result_form_1["forms_to_fill_direct"], 1)
-        # But only one form is filled (for the hospital), so it shouldn't be counted in the direct counts
-        self.assertEqual(result_form_1["forms_filled_direct"], 0)
-        # Let's check the percentage calculation is correct
-        self.assertEqual(result_form_1["completeness_ratio_direct"], "0.0%")
-
-    def test_counts_dont_include_parents(self):
-        self.client.force_authenticate(self.user)
-        # We have the same situation as in test_counts_include_current_ou_and_children(), except that we filter to only
-        # get the hospital (ou 7). Therefore, the form_to_fill count doens't include the form for the district (ou 4)
-        # because it's a parent of the hospital (ou 7), and the count is 1/1
-        response = self.client.get(f"/api/completeness_stats/?org_unit_id=7")
-        json = response.json()
-
-=======
->>>>>>> 44257c30
         result_form_1 = next(result for result in json["results"] if result["form"]["id"] == self.form_hs_1.id)
         # Form 1 targets both district (ou 4) and hospital (there's one under ou 4: ou 7), so 2 forms to fill
         self.assertEqual(result_form_1["forms_to_fill"], 1)
