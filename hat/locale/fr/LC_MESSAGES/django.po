--- conflicted
+++ resolved
@@ -7,11 +7,7 @@
 msgstr ""
 "Project-Id-Version: \n"
 "Report-Msgid-Bugs-To: \n"
-<<<<<<< HEAD
-"POT-Creation-Date: 2025-10-20 08:00+0000\n"
-=======
 "POT-Creation-Date: 2025-10-10 08:12+0000\n"
->>>>>>> 3819f274
 "PO-Revision-Date: 2025-02-05 14:41+0100\n"
 "Last-Translator: Olivier Le Thanh Duong <olivier@lethanh.be>\n"
 "Language-Team: \n"
@@ -22,8 +18,6 @@
 "Plural-Forms: nplurals=2; plural=(n > 1);\n"
 "X-Generator: Poedit 3.5\n"
 
-<<<<<<< HEAD
-=======
 #: plugins/trypelim/dashboard/views.py
 msgid "Your password was successfully updated"
 msgstr ""
@@ -551,7 +545,6 @@
 msgid "Download file"
 msgstr ""
 
->>>>>>> 3819f274
 #: hat/settings.py
 msgid "French"
 msgstr "Français"
@@ -694,12 +687,6 @@
 #~ msgid "Coordinations"
 #~ msgstr "Coordinations"
 
-<<<<<<< HEAD
-#~ msgid "Devices"
-#~ msgstr "Appareils"
-
-=======
->>>>>>> 3819f274
 #~ msgid "Téléchargement de données"
 #~ msgstr "Téléchargement de données"
 
@@ -730,12 +717,9 @@
 #~ msgid "Modifications"
 #~ msgstr "Modifications"
 
-<<<<<<< HEAD
 #~ msgid "Plannings"
 #~ msgstr "Planifications"
 
-=======
->>>>>>> 3819f274
 #~ msgid "Plannings template"
 #~ msgstr "Modèle de planifications"
 
