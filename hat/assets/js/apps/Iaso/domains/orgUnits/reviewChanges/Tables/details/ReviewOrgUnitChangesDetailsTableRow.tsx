--- conflicted
+++ resolved
@@ -102,14 +102,6 @@
             )}
             <TableCell
                 className={classNames(
-<<<<<<< HEAD
-                    !isFetchingChangeRequest &&
-                    isCellRejected &&
-                    classes.cellRejected,
-                    !isFetchingChangeRequest &&
-                    isCellApproved &&
-                    classes.cellApproved,
-=======
                     !isNewOrgUnit &&
                         !isFetchingChangeRequest &&
                         isCellRejected &&
@@ -118,7 +110,6 @@
                         !isFetchingChangeRequest &&
                         isCellApproved &&
                         classes.cellApproved,
->>>>>>> e2c0d276
                     !isCellApproved && !isCellRejected && classes.cell,
                     classes.verticalTop,
                 )}
