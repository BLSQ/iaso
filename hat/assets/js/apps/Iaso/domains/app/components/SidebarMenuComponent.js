/* eslint-disable react/jsx-props-no-spreading */
import ExitIcon from '@mui/icons-material/ExitToApp';
import {
    Box,
    Button,
    Divider,
    Drawer,
    IconButton,
    List,
    Tooltip,
    Typography,
    useMediaQuery,
    useTheme,
} from '@mui/material';
import { withStyles } from '@mui/styles';
import React from 'react';
import { FormattedMessage } from 'react-intl';

import ArrowBackIcon from '@mui/icons-material/ArrowBack';
import PropTypes from 'prop-types';
import { Link } from 'react-router-dom';

import { commonStyles, useSafeIntl } from 'bluesquare-components';
import { SIDEBAR_WIDTH } from '../../../constants/uiConstants.ts';

import LanguageSwitch from './LanguageSwitchComponent';
import { Logo } from './Logo.tsx';
import MenuItem from './MenuItemComponent';

import { DOC_URL, useMenuItems } from '../../../constants/menu.tsx';

import MESSAGES from './messages';

import { baseUrls } from '../../../constants/urls.ts';
import { useCurrentUser } from '../../../utils/usersUtils.ts';
import { getDefaultSourceVersion } from '../../dataSources/utils';
import { useSidebar } from '../contexts/SideBarContext.tsx';

const styles = theme => ({
    ...commonStyles(theme),
    toolbar: {
        ...theme.mixins.toolbar,
        display: 'flex',
        alignItems: 'center',
        justifyContent: 'flex-start',
        paddingLeft: theme.spacing(3),
        paddingRight: theme.spacing(3),
        height: 90,
    },
    menuButton: {
        marginLeft: 'auto',
    },
    list: {
        width: SIDEBAR_WIDTH,
        '& a': {
            textDecoration: 'none !important',
        },
    },
    user: {
        marginTop: 'auto',
        marginBottom: theme.spacing(3),
        marginLeft: theme.spacing(3),
        marginRight: theme.spacing(3),
    },
    userName: {
        margin: theme.spacing(1),
    },
    userManual: {
        cursor: 'pointer',
    },
    link: {
        textDecoration: 'none !important',
        color: 'inherit',
    },
    text: {
        fontFamily: '"DINAlternate-Bold", "DIN Alternate", sans-serif',
        fontWeight: '700',
        fontSize: 23,
        marginLeft: theme.spacing(2),
    },
    homeLink: {
        textDecoration: 'none !important',
        color: 'inherit',
        display: 'flex',
        alignItems: 'center',
    },
});

const SidebarMenu = ({ classes, location }) => {
    const { toggleSidebar, isOpen } = useSidebar();
    const onClick = url => {
        toggleSidebar();
        if (url) {
            window.open(url);
        }
    };
    const currentUser = useCurrentUser();
    const intl = useSafeIntl();
    const defaultSourceVersion = getDefaultSourceVersion(currentUser);
    const menuItems = useMenuItems();
    const theme = useTheme();
    const isMobileLayout = useMediaQuery(theme.breakpoints.down('md'));
    const userGuideUrl = currentUser.account?.user_manual_path || DOC_URL;

    return (
        <Drawer anchor="left" open={isOpen} onClose={toggleSidebar}>
            <div className={classes.toolbar}>
                <Link className={classes.homeLink} to={`/${baseUrls.home}`}>
                    <Logo />
                </Link>
                <IconButton
                    className={classes.menuButton}
                    color="inherit"
                    aria-label="Menu"
                    onClick={toggleSidebar}
                >
                    <ArrowBackIcon />
                </IconButton>
            </div>
            <Divider />
            <List className={classes.list}>
                {menuItems.map(menuItem => (
                    <MenuItem
                        location={location}
                        key={menuItem.key}
                        menuItem={menuItem}
                        onClick={(_, url) => onClick(url)}
                        url={menuItem.url}
                        target="_blank"
                    />
                ))}
            </List>
            <Box className={classes.user}>
                <LanguageSwitch />
                {isMobileLayout && (
                    <Typography
                        variant="body2"
                        color="textSecondary"
                        className={classes.userName}
                    >
                        {currentUser.user_name}
                    </Typography>
                )}

                {currentUser.account && isMobileLayout && (
                    <Typography
                        variant="body2"
                        color="textSecondary"
                        className={classes.userName}
                    >
                        {defaultSourceVersion && (
                            <Tooltip
                                classes={{ popper: classes.popperFixed }}
                                placement="bottom"
                                title={`${intl.formatMessage(
                                    MESSAGES.source,
                                )}: ${
                                    (defaultSourceVersion.source &&
                                        defaultSourceVersion.source.name) ||
                                    '-'
                                }, ${intl.formatMessage(MESSAGES.version)} ${
                                    (defaultSourceVersion.version &&
                                        defaultSourceVersion.version.number) ||
                                    '-'
                                }`}
                            >
                                <span>{currentUser.account.name}</span>
                            </Tooltip>
                        )}
                        {!defaultSourceVersion && (
                            <span>{currentUser.account.name}</span>
                        )}
                    </Typography>
                )}
                <Tooltip
                    classes={{ popper: classes.popperFixed }}
                    placement="bottom-start"
                    title={intl.formatMessage(MESSAGES.viewUserManual)}
                >
                    <Typography
                        variant="body2"
                        color="textSecondary"
                        className={`${classes.userName} ${classes.userManual}`}
                    >
                        <a
                            href={userGuideUrl}
                            target="_blank"
                            rel="noreferrer"
                            className={classes.link}
                        >
                            {intl.formatMessage(MESSAGES.userManual)}
                        </a>
                    </Typography>
                </Tooltip>
                <Button
                    size="small"
                    color="inherit"
                    href="/logout-iaso"
                    aria-label={<FormattedMessage {...MESSAGES.logout} />}
                >
                    <ExitIcon className={classes.smallButtonIcon} />
                    <FormattedMessage {...MESSAGES.logout} />
                </Button>
            </Box>
        </Drawer>
    );
};

SidebarMenu.propTypes = {
    classes: PropTypes.object.isRequired,
    location: PropTypes.object.isRequired,
    activeLocale: PropTypes.object.isRequired,
};

<<<<<<< HEAD
export default withStyles(styles)(SidebarMenu);
=======
const MapStateToProps = state => ({
    isOpen: state.sidebar.isOpen,
    activeLocale: state.app.locale,
});

const MapDispatchToProps = dispatch => ({
    toggleSidebar: () => dispatch(toggleSidebarMenu()),
});

export default withStyles(styles)(
    connect(MapStateToProps, MapDispatchToProps)(SidebarMenu),
);
>>>>>>> da6393ea
<|MERGE_RESOLUTION|>--- conflicted
+++ resolved
@@ -212,19 +212,4 @@
     activeLocale: PropTypes.object.isRequired,
 };
 
-<<<<<<< HEAD
-export default withStyles(styles)(SidebarMenu);
-=======
-const MapStateToProps = state => ({
-    isOpen: state.sidebar.isOpen,
-    activeLocale: state.app.locale,
-});
-
-const MapDispatchToProps = dispatch => ({
-    toggleSidebar: () => dispatch(toggleSidebarMenu()),
-});
-
-export default withStyles(styles)(
-    connect(MapStateToProps, MapDispatchToProps)(SidebarMenu),
-);
->>>>>>> da6393ea
+export default withStyles(styles)(SidebarMenu);