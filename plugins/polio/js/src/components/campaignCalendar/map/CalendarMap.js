import React, { useRef, useState } from 'react';
import PropTypes from 'prop-types';
import { LoadingSpinner } from 'bluesquare-components';
import { Box } from '@material-ui/core';
import { Map, TileLayer } from 'react-leaflet';
import { useQueries } from 'react-query';
import { getRequest } from 'Iaso/libs/Api';
import { useGetMergedCampaignShapes } from '../../../hooks/useGetMergedCampaignShapes.ts';

import { VaccinesLegend } from './VaccinesLegend';
import { CampaignsLegend } from './CampaignsLegend';
import { appId } from '../../../constants/app';
import { useStyles } from '../Styles';

import 'leaflet/dist/leaflet.css';
import { CalendarMapPanesRegular } from './CalendarMapPanesRegular.tsx';
import { CalendarMapPanesMerged } from './CalendarMapPanesMerged.tsx';
import { defaultViewport, boundariesZoomLimit } from './constants.ts';
import { polioVaccines } from '../../../constants/virus.ts';

const getShapeQuery = (loadingCampaigns, groupId, campaign, vaccine, round) => {
    const baseParams = {
        asLocation: true,
        limit: 3000,
        group: groupId,
        app_id: appId,
    };
    const queryString = new URLSearchParams(baseParams);
    return {
        queryKey: ['campaignShape', baseParams],
        queryFn: () => getRequest(`/api/orgunits/?${queryString.toString()}`),
        select: data => ({
            campaign,
            shapes: data,
            vaccine,
            color: polioVaccines.find(v => v.value === vaccine)?.color,
            round,
        }),
        enabled: !loadingCampaigns,
    };
};

const CalendarMap = ({ campaigns, loadingCampaigns, isPdf }) => {
    const classes = useStyles();
    const [viewport, setViewPort] = useState(defaultViewport);
    const map = useRef();
    const queries = [];
    campaigns.forEach(campaign => {
        if (campaign.separateScopesPerRound) {
            campaign.rounds.forEach(round => {
                round.scopes.forEach(scope => {
                    queries.push(
                        getShapeQuery(
                            loadingCampaigns,
                            scope.group.id,
                            campaign,
                            scope.vaccine,
                            round,
                        ),
                    );
                });
            });
        } else {
            campaign.scopes.forEach(scope => {
                queries.push(
                    getShapeQuery(
                        loadingCampaigns,
                        scope.group.id,
                        campaign,
                        scope.vaccine,
                    ),
                );
            });
        }
    });
    const shapesQueries = useQueries(queries);

    const { data: mergedShapes, isLoading: isLoadingMergedShapes } =
        useGetMergedCampaignShapes().query;

    const campaignColors = {};

    campaigns.forEach(campaign => {
        campaignColors[campaign.id] = campaign.color;
    });
    const campaignIds = campaigns.map(campaign => campaign.id);

    const mergedShapesToDisplay = mergedShapes?.features
        .filter(shape => campaignIds.includes(shape.properties.id))
        .map(shape => {
            return { ...shape, color: campaignColors[shape.properties.id] };
        });

    const loadingShapes =
        viewport.zoom <= 6
            ? isLoadingMergedShapes
            : shapesQueries.some(q => q.isLoading);

    const campaignsShapes = shapesQueries
        .filter(sq => sq.data)
        .map(sq => sq.data);

    return (
        <Box position="relative">
            {(loadingCampaigns || loadingShapes) && <LoadingSpinner absolute />}
            <div className={classes.mapLegend}>
                {viewport.zoom > boundariesZoomLimit && (
                    <CampaignsLegend campaigns={campaigns} />
                )}
                <Box display="flex" justifyContent="flex-end">
                    <VaccinesLegend />
                </Box>
            </div>
            <Map
                zoomSnap={0.25}
                ref={map}
<<<<<<< HEAD
                style={{ height: !isPdf ? '72vh' : '1000px' }}
                center={defaultViewport.center}
                zoom={defaultViewport.zoom}
=======
                style={{
                    height: !isPdf ? '72vh' : '800px',
                }}
                center={viewport.center}
                zoom={viewport.zoom}
>>>>>>> 12008dfe
                scrollWheelZoom={false}
                onViewportChanged={v => setViewPort(v)}
            >
                <TileLayer
                    attribution='&copy; <a href="http://osm.org/copyright">OpenStreetMap</a> contributors'
                    url="https://{s}.tile.openstreetmap.org/{z}/{x}/{y}.png"
                />
                {viewport.zoom > 6 && (
                    <CalendarMapPanesRegular
                        campaignsShapes={campaignsShapes}
                        viewport={viewport}
                    />
                )}
                {viewport.zoom <= 6 && (
                    <CalendarMapPanesMerged
                        mergedShapes={mergedShapesToDisplay}
                        viewport={viewport}
                    />
                )}
            </Map>
        </Box>
    );
};

CalendarMap.defaultProps = {
    isPdf: false,
};

CalendarMap.propTypes = {
    campaigns: PropTypes.array.isRequired,
    loadingCampaigns: PropTypes.bool.isRequired,
    isPdf: PropTypes.bool,
};

export { CalendarMap };<|MERGE_RESOLUTION|>--- conflicted
+++ resolved
@@ -114,17 +114,11 @@
             <Map
                 zoomSnap={0.25}
                 ref={map}
-<<<<<<< HEAD
-                style={{ height: !isPdf ? '72vh' : '1000px' }}
-                center={defaultViewport.center}
-                zoom={defaultViewport.zoom}
-=======
                 style={{
                     height: !isPdf ? '72vh' : '800px',
                 }}
                 center={viewport.center}
                 zoom={viewport.zoom}
->>>>>>> 12008dfe
                 scrollWheelZoom={false}
                 onViewportChanged={v => setViewPort(v)}
             >
