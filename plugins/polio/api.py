import csv
import datetime as dt
import functools
import json
import numpy as np
from collections import defaultdict
from datetime import date, timedelta, datetime
from functools import lru_cache, reduce
from logging import getLogger
from typing import Any, List, Optional, Union
from django.contrib.gis.geos import Polygon
from django.db.models.query import QuerySet
from drf_yasg.utils import swagger_auto_schema, no_body
from django.conf import settings
from django.core.cache import cache
from django.core.mail import send_mail
from django.db.models import Q, Max, Min
from django.db.models import Value, TextField, UUIDField
from django.db.models.expressions import RawSQL
from django.http import FileResponse
from django.http import HttpResponse, StreamingHttpResponse
from django.http import JsonResponse
from django.http.response import HttpResponseBadRequest
from django.shortcuts import get_object_or_404
from django.utils.decorators import method_decorator
from django.utils.timezone import now, make_aware
from django.views.decorators.cache import cache_page
from django_filters.rest_framework import DjangoFilterBackend  # type: ignore
from gspread.utils import extract_id_from_url  # type: ignore
from openpyxl.writer.excel import save_virtual_workbook  # type: ignore
from requests import HTTPError
from iaso.models.data_store import JsonDataStore
from iaso.utils import geojson_queryset
from rest_framework import routers, filters, viewsets, serializers, permissions, status
from rest_framework.decorators import action
from rest_framework.request import Request
from rest_framework.response import Response
from iaso.api.common import (
    CSVExportMixin,
    ModelViewSet,
    DeletionFilterBackend,
    CONTENT_TYPE_XLSX,
    CONTENT_TYPE_CSV,
)
from iaso.models import OrgUnit, Group
from plugins.polio.serializers import (
    ConfigSerializer,
    CountryUsersGroupSerializer,
    ExportCampaignSerializer,
    RoundDateHistoryEntrySerializer,
)
from plugins.polio.serializers import (
    OrgUnitSerializer,
    CampaignSerializer,
    PreparednessPreviewSerializer,
    LineListImportSerializer,
    AnonymousCampaignSerializer,
    SmallCampaignSerializer,
    get_current_preparedness,
    CampaignGroupSerializer,
    serialize_campaign,
    log_campaign_modification,
    ListCampaignSerializer,
    CalendarCampaignSerializer,
)
from plugins.polio.serializers import SurgePreviewSerializer, CampaignPreparednessSpreadsheetSerializer
from .export_utils import generate_xlsx_campaigns_calendar, xlsx_file_name
from .forma import (
    FormAStocksViewSetV2,
    make_orgunits_cache,
    find_orgunit_in_cache,
)
from .helpers import get_url_content, CustomFilterBackend
from .vaccines_email import send_vaccines_notification_email
from .models import (
    Campaign,
    Config,
    LineListImport,
    Round,
    CampaignGroup,
    CampaignScope,
    RoundDateHistoryEntry,
    RoundScope,
)
from hat.api.export_utils import Echo, iter_items
from time import gmtime, strftime
from .models import CountryUsersGroup
from .preparedness.summary import get_or_set_preparedness_cache_for_round

logger = getLogger(__name__)

CACHE_VERSION = 7


class PolioOrgunitViewSet(ModelViewSet):
    """Org units API for Polio

    This API is use by polio plugin to fetch country related to an org unit. Read only

    GET /api/polio/orgunits
    """

    results_key = "results"
    permission_classes = [permissions.IsAuthenticated]
    remove_results_key_if_paginated = True
    http_method_names = ["get"]

    def get_serializer_class(self):
        return OrgUnitSerializer

    def get_queryset(self):
        return OrgUnit.objects.filter_for_user_and_app_id(self.request.user, self.request.query_params.get("app_id"))


class CampaignViewSet(ModelViewSet, CSVExportMixin):
    """Main endpoint for campaign.

    GET (Anonymously too)
    POST
    PATCH
    See swagger for Parameters
    """

    results_key = "campaigns"
    remove_results_key_if_paginated = True
    filter_backends = [
        filters.OrderingFilter,
        DjangoFilterBackend,
        CustomFilterBackend,
        DeletionFilterBackend,
    ]

    ordering_fields = [
        "obr_name",
        "cvdpv2_notified_at",
        "detection_status",
        "first_round_started_at",
        "last_round_started_at",
        "country__name",
    ]
    filterset_fields = {
        "country__name": ["exact"],
        "country__id": ["in"],
        "grouped_campaigns__id": ["in", "exact"],
        "obr_name": ["exact", "contains"],
        "cvdpv2_notified_at": ["gte", "lte", "range"],
        "created_at": ["gte", "lte", "range"],
        "rounds__started_at": ["gte", "lte", "range"],
    }

    # We allow anonymous read access for the embeddable calendar map view
    # in this case we use a restricted serializer with less field
    # notably not the url that we want to remain private.
    permission_classes = [permissions.IsAuthenticatedOrReadOnly]
    exporter_serializer_class = ExportCampaignSerializer
    export_filename = "campaigns_list_{date}.csv"
    use_field_order = False

    def get_serializer_class(self):
        if self.request.user.is_authenticated:
            if self.request.query_params.get("fieldset") == "list" and self.request.method in permissions.SAFE_METHODS:
                return ListCampaignSerializer
            if (
                self.request.query_params.get("fieldset") == "calendar"
                and self.request.method in permissions.SAFE_METHODS
            ):
                return CalendarCampaignSerializer

            return CampaignSerializer
        else:
            if (
                self.request.query_params.get("fieldset") == "calendar"
                and self.request.method in permissions.SAFE_METHODS
            ):
                return CalendarCampaignSerializer
            return AnonymousCampaignSerializer

    def filter_queryset(self, queryset):
        queryset = super().filter_queryset(queryset)
        if self.action in ("update", "partial_update", "retrieve", "destroy"):
            return queryset
        campaign_type = self.request.query_params.get("campaign_type")
        campaign_groups = self.request.query_params.get("campaign_groups")
        show_test = self.request.query_params.get("show_test", "false")
        org_unit_groups = self.request.query_params.get("org_unit_groups")

        campaigns = queryset
        if show_test == "false":
            campaigns = campaigns.filter(is_test=False)
        campaigns.prefetch_related("rounds", "group", "grouped_campaigns")
        if campaign_type == "preventive":
            campaigns = campaigns.filter(is_preventive=True)
        if campaign_type == "test":
            campaigns = campaigns.filter(is_test=True)
        if campaign_type == "regular":
            campaigns = campaigns.filter(is_preventive=False).filter(is_test=False)
        if campaign_groups:
            campaigns = campaigns.filter(grouped_campaigns__in=campaign_groups.split(","))
        if org_unit_groups:
            campaigns = campaigns.filter(country__groups__in=org_unit_groups.split(","))

        return campaigns.distinct()

    def get_queryset(self):
        user = self.request.user
        campaigns = Campaign.objects.all()

        # used for Ordering
        campaigns = campaigns.annotate(last_round_started_at=Max("rounds__started_at"))
        campaigns = campaigns.annotate(first_round_started_at=Min("rounds__started_at"))

        campaigns = campaigns.filter_for_user(user)
        if not self.request.user.is_authenticated:
            # For this endpoint since it's available anonymously we allow all user to list the campaigns
            # and to additionally filter on the account_id
            # In the future we may want to make the account_id parameter mandatory.
            account_id = self.request.query_params.get("account_id", None)
            if account_id is not None:
                campaigns = campaigns.filter(account_id=account_id)

        return campaigns

    @action(methods=["POST"], detail=False, serializer_class=PreparednessPreviewSerializer)
    def preview_preparedness(self, request, **kwargs):
        serializer = PreparednessPreviewSerializer(data=request.data)
        serializer.is_valid(raise_exception=True)
        return Response(serializer.data)

    @action(methods=["GET"], detail=True, serializer_class=serializers.Serializer)
    def preparedness(self, request, **kwargs):
        campaign = self.get_object()
        roundNumber = request.query_params.get("round", "")
        return Response(get_current_preparedness(campaign, roundNumber))

    @action(methods=["GET"], detail=False, serializer_class=None)
    def create_calendar_xlsx_sheet(self, request, **kwargs):
        current_date = request.query_params.get("currentDate")
        current_year = self.get_year(current_date)

        params = request.query_params
        calendar_data = self.get_calendar_data(current_year, params)
        filename = xlsx_file_name("calendar", params)
        xlsx_file = generate_xlsx_campaigns_calendar(filename, calendar_data)

        response = HttpResponse(
            save_virtual_workbook(xlsx_file),
            content_type=CONTENT_TYPE_XLSX,
        )
        response["Content-Disposition"] = "attachment; filename=%s" % filename + ".xlsx"
        return response

    @action(methods=["GET"], detail=False, serializer_class=None)
    def csv_campaign_scopes_export(self, request, **kwargs):
        """
        It generates a csv export file with round's related informations

            parameters:
                self: a self
                round: an integer representing the round id
            returns:
                it generates a csv file export
        """
        round = Round.objects.get(pk=request.GET.get("round"))
        campaign = round.campaign
        org_units_list = []
        org_units = campaign.get_districts_for_round(round)

        for org_unit in org_units:
            item = {}
            item["id"] = org_unit.id
            item["org_unit_name"] = org_unit.name
            item["org_unit_parent_name"] = org_unit.parent.name
            item["org_unit_parent_of_parent_name"] = org_unit.parent.parent.name
            item["obr_name"] = campaign.obr_name
            item["round_number"] = "R" + str(round.number)
            org_units_list.append(item)

        filename = "%s-%s--%s--%s-%s" % (
            "campaign",
            campaign.obr_name,
            "R" + str(round.number),
            "org_units",
            strftime("%Y-%m-%d-%H-%M", gmtime()),
        )
        columns = [
            {"title": "ID", "width": 10},
            {"title": "Admin 2", "width": 25},
            {"title": "Admin 1", "width": 25},
            {"title": "Admin 0", "width": 25},
            {"title": "OBR Name", "width": 25},
            {"title": "Round Number", "width": 35},
        ]

        def get_row(org_unit, **kwargs):
            campaign_scope_values = [
                org_unit.get("id"),
                org_unit.get("org_unit_name"),
                org_unit.get("org_unit_parent_name"),
                org_unit.get("org_unit_parent_of_parent_name"),
                org_unit.get("obr_name"),
                org_unit.get("round_number"),
            ]
            return campaign_scope_values

        response = StreamingHttpResponse(
            streaming_content=(iter_items(org_units_list, Echo(), columns, get_row)), content_type=CONTENT_TYPE_CSV
        )
        filename = filename + ".csv"
        response["Content-Disposition"] = "attachment; filename=%s" % filename
        return response

    @staticmethod
    def get_year(current_date):
        if current_date is not None:
            current_date = dt.datetime.strptime(current_date, "%Y-%m-%d")
            current_date = current_date.date()
            return current_date.year
        else:
            today = dt.date.today()
            return today.year

    def get_calendar_data(self: "CampaignViewSet", year: int, params: Any) -> Any:
        """
        Returns filtered rounds from database

            parameters:
                self: a self
                year (int): a year int
                params(dictionary): a params dictionary
            returns:
                rounds (array of dictionary): a rounds of array of dictionaries
        """
        countries = params.get("countries") if params.get("countries") is not None else None
        campaign_groups = params.get("campaignGroups") if params.get("campaignGroups") is not None else None
        campaign_type = params.get("campaignType") if params.get("campaignType") is not None else None
        search = params.get("search")
        org_unit_groups = params.get("orgUnitGroups") if params.get("orgUnitGroups") is not None else None

        rounds = Round.objects.filter(started_at__year=year)
        # Test campaigns should not appear in the xlsx calendar
        rounds = rounds.filter(campaign__is_test=False)
        if countries:
            rounds = rounds.filter(campaign__country_id__in=countries.split(","))
        if campaign_groups:
            rounds = rounds.filter(campaign__group_id__in=campaign_groups.split(","))
        if campaign_type == "preventive":
            rounds = rounds.filter(campaign__is_preventive=True)
        if campaign_type == "regular":
            rounds = rounds.filter(campaign__is_preventive=False).filter(campaign__is_test=False)
        if search:
            rounds = rounds.filter(Q(campaign__obr_name__icontains=search) | Q(campaign__epid__icontains=search))
        if org_unit_groups:
            rounds = rounds.filter(campaign__country__groups__in=org_unit_groups.split(","))

        return self.loop_on_rounds(self, rounds)

    @staticmethod
    def loop_on_rounds(self: "CampaignViewSet", rounds: Union[QuerySet, List[Round]]) -> list:
        """
        Returns formatted rounds

            parameters:
                self (CampaignViewSet): a self CampaignViewSet
                rounds(rounds queryset): rounds queryset
            returns:
                rounds (list): list of rounds
        """
        data_row: list = []
        for round in rounds:
            if round.campaign is not None:
                if round.campaign.country is not None:
                    campaign = round.campaign
                    country = campaign.country
                    if not any(d["country_id"] == country.id for d in data_row):
                        row = {"country_id": country.id, "country_name": country.name}
                        month = round.started_at.month
                        row["rounds"] = {}
                        row["rounds"][str(month)] = []
                        row["rounds"][str(month)].append(self.get_round(round, campaign, country))
                        data_row.append(row)
                    else:
                        row = [sub for sub in data_row if sub["country_id"] == country.id][0]
                        row_index = data_row.index(row)
                        if row is not None:
                            month = round.started_at.month
                            if str(month) in data_row[row_index]["rounds"]:
                                data_row[row_index]["rounds"][str(month)].append(
                                    self.get_round(round, campaign, country)
                                )
                            else:
                                data_row[row_index]["rounds"][str(month)] = []
                                data_row[row_index]["rounds"][str(month)].append(
                                    self.get_round(round, campaign, country)
                                )
        return data_row

    def get_round(self: "CampaignViewSet", round: Round, campaign: Campaign, country: OrgUnit) -> dict:
        started_at = dt.datetime.strftime(round.started_at, "%Y-%m-%d") if round.started_at is not None else None
        ended_at = dt.datetime.strftime(round.ended_at, "%Y-%m-%d") if round.ended_at is not None else None
        obr_name = campaign.obr_name if campaign.obr_name is not None else ""
        vacine = self.get_campain_vaccine(round, campaign)
        round_number = round.number if round.number is not None else ""
        # count all districts in the country
        country_districts_count = country.descendants().filter(org_unit_type__category="DISTRICT").count()
        # count disticts related to the round
        round_districts_count = campaign.get_districts_for_round_number(round_number).count() if round_number else 0
        districts_exists = country_districts_count > 0 and round_districts_count > 0
        # check if country districts is equal to round districts
        if districts_exists:
            nid_or_snid = "NID" if country_districts_count == round_districts_count else "sNID"
        else:
            nid_or_snid = ""

        # percentage target population
        percentage_covered_target_population = (
            round.percentage_covered_target_population if round.percentage_covered_target_population is not None else ""
        )

        # target population
        target_population = round.target_population if round.target_population is not None else ""

        return {
            "started_at": started_at,
            "ended_at": ended_at,
            "obr_name": obr_name,
            "vacine": vacine,
            "round_number": round_number,
            "percentage_covered_target_population": percentage_covered_target_population,
            "target_population": target_population,
            "nid_or_snid": nid_or_snid,
        }

    def get_campain_vaccine(self: "CampaignViewSet", round: Round, campain: Campaign) -> str:
        if campain.separate_scopes_per_round:
            round_scope_vaccines = []

            scopes = round.scopes
            if scopes.count() < 1:
                return ""
            # Loop on round scopes
            for scope in scopes.all():
                round_scope_vaccines.append(scope.vaccine)
            return ", ".join(round_scope_vaccines)
        else:
            if campain.vaccines:
                return campain.vaccines

            return ""

    @action(methods=["POST"], detail=True, serializer_class=CampaignPreparednessSpreadsheetSerializer)
    def create_preparedness_sheet(self, request: Request, pk=None, **kwargs):
        data = request.data
        data["campaign"] = pk
        serializer = CampaignPreparednessSpreadsheetSerializer(data=data)
        serializer.is_valid(raise_exception=True)
        serializer.save()
        return Response(serializer.data)

    @action(methods=["POST"], detail=False, serializer_class=SurgePreviewSerializer)
    def preview_surge(self, request, **kwargs):
        serializer = SurgePreviewSerializer(data=request.data)
        serializer.is_valid(raise_exception=True)
        return Response(serializer.data)

    NEW_CAMPAIGN_MESSAGE = """Dear GPEI coordinator – {country_name}

This is an automated email.

Following the newly confirmed virus {virus_type} reported from {initial_orgunit_name} with date of onset/sample collection {onset_date}. \
A new outbreak {obr_name} has been created on the timeline tracker, to visualize the campaign visit: {url_campaign}

Some campaign details are missing at this stage. It is important to update the outbreak response information on this link {url}, \
to ensure optimal coordination of activities. The information should be updated at least weekly. Details for log in will be provided.

For more follow up: contact RRT team.

Timeline tracker Automated message
    """

    @action(methods=["POST"], detail=True, serializer_class=serializers.Serializer)
    def send_notification_email(self, request, pk, **kwargs):
        campaign = get_object_or_404(Campaign, pk=pk)
        old_campaign_dump = serialize_campaign(campaign)
        country = campaign.country

        domain = settings.DNS_DOMAIN
        from_email = settings.DEFAULT_FROM_EMAIL

        if campaign.creation_email_send_at:
            raise serializers.ValidationError("Notification Email already sent")
        if not (campaign.obr_name and campaign.virus and country and campaign.onset_at):
            raise serializers.ValidationError("Missing information on the campaign")

        email_text = self.NEW_CAMPAIGN_MESSAGE.format(
            country_name=country.name,
            obr_name=campaign.obr_name,
            virus_type=campaign.virus,
            onset_date=campaign.onset_at,
            initial_orgunit_name=campaign.initial_org_unit.name
            + (", " + campaign.initial_org_unit.parent.name if campaign.initial_org_unit.parent else ""),
            url=f"https://{domain}/dashboard/polio/list",
            url_campaign=f"https://{domain}/dashboard/polio/list/campaignId/{campaign.id}",
        )

        try:
            cug = CountryUsersGroup.objects.get(country=country)
        except CountryUsersGroup.DoesNotExist:
            raise serializers.ValidationError(
                f"Country {country.name} is not configured, please go to Configuration page"
            )
        users = cug.users.all()
        emails = [user.email for user in users if user.email]
        if not emails:
            raise serializers.ValidationError(f"No recipients have been configured on the country")

        send_mail(
            "New Campaign {}".format(campaign.obr_name),
            email_text,
            from_email,
            emails,
        )
        campaign.creation_email_send_at = now()
        campaign.save()
        request_user = self.request.user
        log_campaign_modification(campaign, old_campaign_dump, request_user)

        return Response({"message": "email sent"})

    @action(methods=["PATCH"], detail=False)
    def restore_deleted_campaigns(self, request):
        campaign = get_object_or_404(Campaign, pk=request.data["id"])
        if campaign.deleted_at is not None:
            campaign.deleted_at = None
            campaign.save()
            return Response(campaign.id, status=status.HTTP_200_OK)
        else:
            return Response("Campaign already active.", status=status.HTTP_400_BAD_REQUEST)

    @action(
        methods=["GET", "HEAD"],  # type: ignore # HEAD is missing in djangorestframework-stubs
        detail=False,
        url_path="merged_shapes.geojson",
    )
    def shapes(self, request):
        """GeoJson, one geojson per campaign

        We use the django annotate feature to make a raw Postgis request that will generate the shape on the
        postgresql server which is faster.
        Campaign with and without scope per round are handled separately"""
        # FIXME: The cache ignore all the filter parameter which will return wrong result if used
        key_name = "{0}-geo_shapes".format(request.user.id)

        # use the same filter logic and rule as for anonymous or not
        campaigns = self.filter_queryset(self.get_queryset())
        # Remove deleted campaigns
        campaigns = campaigns.filter(deleted_at=None)

        # Determine last modification date to see if we invalidate the cache
        last_campaign_updated = campaigns.order_by("updated_at").last()
        last_roundscope_org_unit_updated = (
            OrgUnit.objects.order_by("updated_at").filter(groups__roundScope__round__campaign__in=campaigns).last()
        )
        last_org_unit_updated = (
            OrgUnit.objects.order_by("updated_at").filter(groups__campaignScope__campaign__in=campaigns).last()
        )

        update_dates = [
            last_org_unit_updated.updated_at if last_campaign_updated else None,
            last_roundscope_org_unit_updated.updated_at if last_roundscope_org_unit_updated else None,
            last_campaign_updated.updated_at if last_campaign_updated else None,
        ]
        cached_response = self.return_cached_response_if_valid(key_name, update_dates)
        if cached_response:
            return cached_response

        # noinspection SqlResolve
        round_scope_queryset = campaigns.filter(separate_scopes_per_round=True).annotate(
            geom=RawSQL(
                """select st_asgeojson(st_simplify(st_union(st_buffer(iaso_orgunit.simplified_geom::geometry, 0)), 0.01)::geography)
from iaso_orgunit
right join iaso_group_org_units ON iaso_group_org_units.orgunit_id = iaso_orgunit.id
right join polio_roundscope ON iaso_group_org_units.group_id =  polio_roundscope.group_id
right join polio_round ON polio_round.id = polio_roundscope.round_id
where polio_round.campaign_id = polio_campaign.id""",
                [],
            )
        )
        # For campaign scope
        # noinspection SqlResolve
        campain_scope_queryset = campaigns.filter(separate_scopes_per_round=False).annotate(
            geom=RawSQL(
                """select st_asgeojson(st_simplify(st_union(st_buffer(iaso_orgunit.simplified_geom::geometry, 0)), 0.01)::geography)
from iaso_orgunit
right join iaso_group_org_units ON iaso_group_org_units.orgunit_id = iaso_orgunit.id
right join polio_campaignscope ON iaso_group_org_units.group_id =  polio_campaignscope.group_id
where polio_campaignscope.campaign_id = polio_campaign.id""",
                [],
            )
        )

        features = []
        for queryset in (round_scope_queryset, campain_scope_queryset):
            for c in queryset:
                if c.geom:
                    s = SmallCampaignSerializer(c)
                    feature = {"type": "Feature", "geometry": json.loads(c.geom), "properties": s.data}
                    features.append(feature)
        res = {"type": "FeatureCollection", "features": features, "cache_creation_date": datetime.utcnow().timestamp()}

        cache.set(key_name, json.dumps(res), 3600 * 24, version=CACHE_VERSION)
        return JsonResponse(res)

    @staticmethod
    def return_cached_response_if_valid(cache_key, update_dates):
        cached_response = cache.get(cache_key, version=CACHE_VERSION)
        if not cached_response:
            return None
        parsed_cache_response = json.loads(cached_response)
        cache_creation_date = make_aware(datetime.utcfromtimestamp(parsed_cache_response["cache_creation_date"]))
        for update_date in update_dates:
            if update_date and update_date > cache_creation_date:
                return None
        return JsonResponse(json.loads(cached_response))

    @action(
        methods=["GET", "HEAD"],  # type: ignore # HEAD is missing in djangorestframework-stubs
        detail=False,
        url_path="v2/merged_shapes.geojson",
    )
    def shapes_v2(self, request):
        "Deprecated, should return the same format as shapes v3, kept for comparison"
        # FIXME: The cache ignore all the filter parameter which will return wrong result if used
        key_name = "{0}-geo_shapes_v2".format(request.user.id)

        campaigns = self.filter_queryset(self.get_queryset())
        # Remove deleted campaigns
        campaigns = campaigns.filter(deleted_at=None)

        last_campaign_updated = campaigns.order_by("updated_at").last()
        last_roundscope_org_unit_updated = (
            OrgUnit.objects.order_by("updated_at").filter(groups__roundScope__round__campaign__in=campaigns).last()
        )
        last_org_unit_updated = (
            OrgUnit.objects.order_by("updated_at").filter(groups__campaignScope__campaign__in=campaigns).last()
        )

        update_dates = [
            last_org_unit_updated.updated_at if last_org_unit_updated else None,
            last_roundscope_org_unit_updated.updated_at if last_roundscope_org_unit_updated else None,
            last_campaign_updated.updated_at if last_campaign_updated else None,
        ]
        cached_response = self.return_cached_response_if_valid(key_name, update_dates)
        if cached_response:
            return cached_response

        campaign_scopes = CampaignScope.objects.filter(campaign__in=campaigns.filter(separate_scopes_per_round=False))
        campaign_scopes = campaign_scopes.prefetch_related("campaign")
        campaign_scopes = campaign_scopes.prefetch_related("campaign__country")

        # noinspection SqlResolve
        campaign_scopes = campaign_scopes.annotate(
            geom=RawSQL(
                """SELECT st_asgeojson(st_simplify(st_union(st_buffer(iaso_orgunit.simplified_geom::geometry, 0)), 0.01)::geography)
from iaso_orgunit right join iaso_group_org_units ON iaso_group_org_units.orgunit_id = iaso_orgunit.id
where group_id = polio_campaignscope.group_id""",
                [],
            )
        )
        # Check if the campaigns have been updated since the response has been cached
        features = []
        scope: CampaignScope
        for scope in campaign_scopes:
            if scope.geom:
                feature = {
                    "type": "Feature",
                    "geometry": json.loads(scope.geom),
                    "properties": {
                        "obr_name": scope.campaign.obr_name,
                        "id": str(scope.campaign.id),
                        "vaccine": scope.vaccine,
                        "scope_key": f"campaignScope-{scope.id}",
                        "top_level_org_unit_name": scope.campaign.country.name,
                    },
                }
                features.append(feature)

        round_scopes = RoundScope.objects.filter(round__campaign__in=campaigns.filter(separate_scopes_per_round=True))
        round_scopes = round_scopes.prefetch_related("round__campaign")
        round_scopes = round_scopes.prefetch_related("round__campaign__country")
        # noinspection SqlResolve
        round_scopes = round_scopes.annotate(
            geom=RawSQL(
                """select st_asgeojson(st_simplify(st_union(st_buffer(iaso_orgunit.simplified_geom::geometry, 0)), 0.01)::geography)
from iaso_orgunit right join iaso_group_org_units ON iaso_group_org_units.orgunit_id = iaso_orgunit.id
where group_id = polio_roundscope.group_id""",
                [],
            )
        )

        scope: RoundScope
        for scope in round_scopes:
            if scope.geom:
                feature = {
                    "type": "Feature",
                    "geometry": json.loads(scope.geom),
                    "properties": {
                        "obr_name": scope.round.campaign.obr_name,
                        "id": str(scope.round.campaign.id),
                        "vaccine": scope.vaccine,
                        "scope_key": f"roundScope-{scope.id}",
                        "top_level_org_unit_name": scope.round.campaign.country.name,
                        "round_number": scope.round.number,
                    },
                }
                features.append(feature)

        res = {"type": "FeatureCollection", "features": features, "cache_creation_date": datetime.utcnow().timestamp()}

        cache.set(key_name, json.dumps(res), 3600 * 24, version=CACHE_VERSION)
        return JsonResponse(res)

    @action(
        methods=["GET", "HEAD"],  # type: ignore # HEAD is missing in djangorestframework-stubs
        detail=False,
        url_path="v3/merged_shapes.geojson",
    )
    def shapes_v3(self, request):
        campaigns = self.filter_queryset(self.get_queryset())
        # Remove deleted campaigns
        campaigns = campaigns.filter(deleted_at=None)
        campaigns = campaigns.only("geojson")
        features = []
        for c in campaigns:
            if c.geojson:
                features.extend(c.geojson)

        res = {"type": "FeatureCollection", "features": features}

        return JsonResponse(res)


class CountryUsersGroupViewSet(ModelViewSet):
    serializer_class = CountryUsersGroupSerializer
    results_key = "country_users_group"
    http_method_names = ["get", "put"]
    filter_backends = [filters.OrderingFilter]
    ordering_fields = ["country__name", "language"]

    def get_queryset(self):
        countries = OrgUnit.objects.filter_for_user_and_app_id(self.request.user).filter(
            org_unit_type__category="COUNTRY"
        )
        for country in countries:
            cug, created = CountryUsersGroup.objects.get_or_create(
                country=country
            )  # ensuring that such a model always exist
            if created:
                print(f"created {cug}")
        return CountryUsersGroup.objects.filter(country__in=countries)


class LineListImportViewSet(ModelViewSet):
    serializer_class = LineListImportSerializer
    results_key = "imports"

    def get_queryset(self):
        return LineListImport.objects.all()

    @swagger_auto_schema(request_body=no_body)
    @action(detail=False, methods=["get"], url_path="getsample")
    def download_sample_csv(self, request):
        return FileResponse(open("plugins/polio/fixtures/linelist_template.xls", "rb"))


class PreparednessDashboardViewSet(viewsets.ViewSet):
    def list(self, request):
        r = []
        qs = Campaign.objects.all().prefetch_related("rounds")
        if request.query_params.get("campaign"):
            qs = qs.filter(obr_name=request.query_params.get("campaign"))

        for c in qs:
            for round in c.rounds.all():
                p = get_or_set_preparedness_cache_for_round(c, round)
                if p:
                    r.append(p)
        return Response(r)


def _build_district_cache(districts_qs):
    district_dict = defaultdict(list)
    for f in districts_qs:
        district_dict[f.name.lower()].append(f)
        if f.aliases:
            for alias in f.aliases:
                district_dict[alias.lower()].append(f)
    return district_dict


class IMStatsViewSet(viewsets.ViewSet):
    """
           Endpoint used to transform IM (independent monitoring) data from existing ODK forms stored in ONA. Very custom to the polio project.

    sample Config:

    configs = [
           {
               "keys": {"roundNumber": "roundNumber",
                       "Response": "Response",
                },
               "prefix": "OHH",
               "url": 'https://brol.com/api/v1/data/5888',
               "login": "qmsdkljf",
               "password": "qmsdlfj"
           },
           {
               "keys": {'roundNumber': "roundNumber",
                       "Response": "Response",
                },
               "prefix": "HH",
               "url":  'https://brol.com/api/v1/data/5887',
               "login": "qmsldkjf",
               "password": "qsdfmlkj"
           }
       ]
    """

    def list(self, request):
        requested_country = request.GET.get("country_id", None)
        no_cache = request.GET.get("no_cache", "false") == "true"

        if requested_country is None:
            return HttpResponseBadRequest

        requested_country = int(requested_country)

        campaigns = Campaign.objects.filter(country_id=requested_country).filter(is_test=False)

        if campaigns:
            latest_campaign_update = campaigns.latest("updated_at").updated_at
        else:
            latest_campaign_update = None

        stats_types = request.GET.get("type", "HH,OHH")

        im_request_type = stats_types

        if stats_types == "HH,OHH":
            im_request_type = ""

        cached_response = cache.get(
            "{0}-{1}-IM{2}".format(request.user.id, request.query_params["country_id"], im_request_type),
            version=CACHE_VERSION,
        )

        if not request.user.is_anonymous and cached_response and not no_cache:
            response = json.loads(cached_response)
            cached_date = make_aware(datetime.utcfromtimestamp(response["cache_creation_date"]))

            if latest_campaign_update and cached_date > latest_campaign_update:
                return JsonResponse(response)

        stats_types = stats_types.split(",")
        config = get_object_or_404(Config, slug="im-config")
        skipped_forms_list = []
        no_round_count = 0
        unknown_round = 0
        skipped_forms = {"count": 0, "no_round": 0, "unknown_round": unknown_round, "forms_id": skipped_forms_list}
        find_lqas_im_campaign_cached = lru_cache(maxsize=None)(find_lqas_im_campaign)
        form_count = 0
        fully_mapped_form_count = 0
        base_stats = lambda: {"total_child_fmd": 0, "total_child_checked": 0, "total_sites_visited": 0}
        make_round_stats = lambda: {
            "number": -1,
            "data": defaultdict(base_stats),
            "nfm_stats": defaultdict(int),
            "nfm_abs_stats": defaultdict(int),
        }
        campaign_stats = defaultdict(
            lambda: {
                "rounds": defaultdict(make_round_stats),
                "districts_not_found": [],
                "has_scope": False,
                # Submission where it says a certain round but the date place it in another round
                "bad_round_number": 0,
            }
        )
        day_country_not_found = defaultdict(lambda: defaultdict(int))
        form_campaign_not_found_count = 0
        nfm_reason_keys = [
            "Tot_child_Absent_HH",
            "Tot_child_NC_HH",
            "Tot_child_NotVisited_HH",
            "Tot_child_NotRevisited_HH",
            "Tot_child_Asleep_HH",
            "Tot_child_Others_HH",
            "Tot_child_VaccinatedRoutine",
        ]
        nfm_reason_abs_keys = [
            "Tot_child_Abs_Parent_Absent",
            "Tot_child_Abs_Social_event",
            "Tot_child_Abs_Travelling",
            "Tot_child_Abs_Play_areas",
            "Tot_child_Abs_School",
            "Tot_child_Abs_Market",
            "Tot_child_Abs_Other",
            "Tot_child_Abs_Farm",
        ]
        # Ugly fix to exclude forms known to have data so terrible it breaks the results
        excluded_forms = [
            "2399548d-545e-4182-a3a0-54da841bc179",
            "59ca0419-798d-40ca-b690-460063329938",
            "ec93a59a-b354-4f9d-8240-f2a05c24479e",
        ]

        if request.user.iaso_profile.org_units.count() == 0:
            authorized_countries = OrgUnit.objects.filter(org_unit_type_id__category="COUNTRY")
        else:
            authorized_countries = request.user.iaso_profile.org_units.filter(org_unit_type_id__category="COUNTRY")

        for country_config in config.content:
            if country_config["country_id"] != requested_country:
                continue
            country = OrgUnit.objects.get(id=country_config["country_id"])
            if country not in authorized_countries:
                continue

            districts_qs = (
                OrgUnit.objects.hierarchy(country)
                .filter(org_unit_type_id__category="DISTRICT")
                .only("name", "id", "parent", "aliases")
                .prefetch_related("parent")
            )
            district_dict = _build_district_cache(districts_qs)
            forms = get_url_content(
                country_config["url"],
                country_config["login"],
                country_config["password"],
                minutes=country_config.get("minutes", 60 * 24 * 10),
            )
            debug_response = set()
            for form in forms:
                form_count += 1
                total_sites_visited = 0
                total_Child_FMD = 0
                total_Child_Checked = 0
                nfm_counts_dict = defaultdict(int)
                nfm_abs_counts_dict = defaultdict(int)
                done_something = False
                if isinstance(form, str):
                    print("wrong form format:", form, "in", country.name)
                    continue
                try:
                    round_number = form.get("roundNumber", None)
                    if round_number is None:
                        round_number = form.get("HH", [{}])[0]["HH/roundNumber"]
                    if round_number.upper() == "MOPUP":
                        continue
                except KeyError:
                    skipped_forms_list.append({form["_id"]: {"round": None, "date": form.get("date_monitored", None)}})
                    no_round_count += 1
                    continue
                if round_number[-1].isdigit():
                    round_number = round_number[-1]
                else:
                    skipped_forms_list.append(
                        {form["_id"]: {"round": form["roundNumber"], "date": form.get("date_monitored", None)}}
                    )
                    unknown_round += 1
                    continue
                if form.get("HH", None) and (form.get("_uuid", None) not in excluded_forms):
                    if "HH" in stats_types:
                        for kid in form.get("HH", []):
                            total_sites_visited += 1
                            Child_FMD = kid.get("HH/U5_Vac_FM_HH", 0)
                            Child_Checked = kid.get("HH/Total_U5_Present_HH", 0)
                            total_Child_FMD += int(Child_FMD)
                            total_Child_Checked += int(Child_Checked)
                            for reason in nfm_reason_keys:
                                nfm_counts_dict[reason] = nfm_counts_dict[reason] + int(
                                    kid.get("HH/group1/" + reason, "0")
                                )
                            for reason_abs in nfm_reason_abs_keys:
                                nfm_abs_counts_dict[reason_abs] = nfm_abs_counts_dict[reason_abs] + int(
                                    kid.get("HH/group2/" + reason_abs, "0")
                                )
                            done_something = True
                else:
                    if "OHH" in stats_types and form.get("_uuid", None) not in excluded_forms:
                        for kid in form.get("OHH", []):
                            total_sites_visited += 1
                            Child_FMD = kid.get("OHH/Child_FMD", 0)
                            Child_Checked = kid.get("OHH/Child_Checked", 0)
                            total_Child_FMD += int(Child_FMD)
                            total_Child_Checked += int(Child_Checked)
                            done_something = True
                if not done_something:
                    continue
                today_string = form.get("today", None)
                if today_string:
                    today = datetime.strptime(today_string, "%Y-%m-%d").date()
                else:
                    today = None
                campaign = find_lqas_im_campaign_cached(campaigns, today, country, round_number, "im")
                if not campaign:
                    campaign = find_lqas_im_campaign_cached(campaigns, today, country, None, "im")
                    if campaign:
                        campaign_name = campaign.obr_name
                        campaign_stats[campaign_name]["bad_round_number"] += 1
                region_name = form.get("Region")
                district_name = form.get("District", None)
                if not district_name:
                    district_name = form.get("district", None)
                if form.get("Response", None) and campaign:
                    debug_response.add((campaign.obr_name, form["Response"]))
                if campaign:
                    campaign_name = campaign.obr_name
                    # FIXME: We refetch the whole list for all submission this is probably a cause of slowness
                    scope = campaign.get_districts_for_round_number(round_number).values_list("id", flat=True)
                    campaign_stats[campaign_name]["has_scope"] = len(scope) > 0
                    district = find_district(district_name, region_name, district_dict)
                    if not district:
                        district_long_name = "%s - %s" % (district_name, region_name)
                        if district_long_name not in campaign_stats[campaign_name]["districts_not_found"]:
                            campaign_stats[campaign_name]["districts_not_found"].append(district_long_name)
                    # Sending district info if it exists and either the district is in scope or there's no scope (in which case we send all ifo for all distrcits found)
                    if district is not None and (district.id in scope or len(scope) == 0):
                        campaign_stats[campaign_name]["country_id"] = country.id
                        campaign_stats[campaign_name]["country_name"] = country.name
                        campaign_stats[campaign_name]["campaign"] = campaign
                        round_stats = campaign_stats[campaign_name]["rounds"][round_number]
                        round_stats["number"] = int(round_number)

                        for key in nfm_counts_dict:
                            round_stats["nfm_stats"][key] = round_stats["nfm_stats"][key] + nfm_counts_dict[key]

                        for key_abs in nfm_abs_counts_dict:
                            round_stats["nfm_abs_stats"][key_abs] = (
                                round_stats["nfm_abs_stats"][key_abs] + nfm_abs_counts_dict[key_abs]
                            )
                        d = round_stats["data"][district_name]
                        d["total_child_fmd"] = d["total_child_fmd"] + total_Child_FMD
                        d["total_child_checked"] = d["total_child_checked"] + total_Child_Checked
                        d["total_sites_visited"] = d["total_sites_visited"] + total_sites_visited
                        d["district"] = district.id
                        d["region_name"] = district.parent.name
                        fully_mapped_form_count += 1

                else:
                    day_country_not_found[country.name][today_string] += 1
                    form_campaign_not_found_count += 1
        skipped_forms.update(
            {"count": len(skipped_forms_list), "no_round": no_round_count, "unknown_round": unknown_round}
        )
        for campaign_stat in campaign_stats.values():
            # Ensure round that might not have data are present.
            campaign_stat_campaign = campaign_stat.get("campaign", None)
            if campaign_stat_campaign:
                for round in campaign_stat["campaign"].rounds.all():
                    # this actually make an entry thanks to the defaultdict
                    # noinspection PyStatementEffect
                    campaign_stat["rounds"][str(round.number)]
                del campaign_stat["campaign"]
            for round_number, round in campaign_stat["rounds"].items():
                round["number"] = int(round_number)
            campaign_stat["rounds"] = list(campaign_stat["rounds"].values())

        response = {
            "stats": campaign_stats,
            "form_campaign_not_found_count": form_campaign_not_found_count,
            "day_country_not_found": day_country_not_found,
            "form_count": form_count,
            "fully_mapped_form_count": fully_mapped_form_count,
            "skipped_forms": skipped_forms,
            "cache_creation_date": datetime.utcnow().timestamp(),
        }

        if not request.user.is_anonymous:
            cache.set(
                "{0}-{1}-IM{2}".format(request.user.id, request.query_params["country_id"], im_request_type),
                json.dumps(response),
                3600,
                version=CACHE_VERSION,
            )

        return JsonResponse(response, safe=False)


def lqasim_day_in_round(current_round, today, kind, campaign, country):
    lqas_im_start = kind + "_started_at"
    lqas_im_end = kind + "_ended_at"
    reference_start_date = current_round.started_at
    reference_end_date = current_round.ended_at
    if current_round.get_item_by_key(lqas_im_start):
        # What if IM start date is after round end date?
        reference_start_date = current_round.get_item_by_key(lqas_im_start)
    if current_round.get_item_by_key(lqas_im_end):
        reference_end_date = current_round.get_item_by_key(lqas_im_end)
    if not reference_end_date and not reference_start_date:
        return False
    # Temporary answer to question above
    if reference_end_date <= reference_start_date:
        reference_end_date = reference_start_date + timedelta(days=+10)
    if campaign.country_id == country.id and reference_start_date <= today <= reference_end_date:
        return True
    return False


def find_lqas_im_campaign(campaigns, today, country, round_number: Optional[int], kind):
    if not today:
        return None
    for campaign in campaigns:
        if round_number is not None:
            try:
                current_round = campaign.rounds.get(number=round_number)
            except Round.DoesNotExist:
                continue
            if lqasim_day_in_round(current_round, today, kind, campaign, country):
                return campaign
        else:
            for current_round in campaign.rounds.all():
                if lqasim_day_in_round(current_round, today, kind, campaign, country):
                    return campaign

    return None


def find_campaign_on_day(campaigns, day):
    for c in campaigns:
        if not c.start_date:
            continue
        start_date = c.start_date
        end_date = c.end_date
        if not end_date or end_date < c.last_start_date:
            end_date = c.last_start_date + timedelta(days=+28)
        else:
            end_date = end_date + timedelta(days=+10)
        if start_date <= day < end_date:
            return c


def convert_dicts_to_table(list_of_dicts):
    keys = set()
    for d in list_of_dicts:
        keys.update(set(d.keys()))
    keys = list(keys)
    keys.sort()
    values = [keys]

    for d in list_of_dicts:
        l = []
        for k in keys:
            l.append(d.get(k, None))
        values.append(l)

    return values


def handle_ona_request_with_key(request, key, country_id=None):
    as_csv = request.GET.get("format", None) == "csv"
    config = get_object_or_404(Config, slug=key)
    res = []
    failure_count = 0
    campaigns = Campaign.objects.all().filter(deleted_at=None)

    form_count = 0
    find_campaign_on_day_cached = functools.lru_cache(None)(find_campaign_on_day)
    stats = {
        "7days": {"ok": defaultdict(lambda: 0), "failure": defaultdict(lambda: 0)},
        "alltime": {"ok": defaultdict(lambda: 0), "failure": defaultdict(lambda: 0)},
    }
    for config in config.content:
        cid = int(country_id) if (country_id and country_id.isdigit()) else None
        if country_id is not None and config.get("country_id", None) != cid:
            continue

        country = OrgUnit.objects.get(id=config["country_id"])

        facilities = (
            OrgUnit.objects.hierarchy(country)
            .filter(org_unit_type_id__category="HF")
            .only("name", "id", "parent", "aliases")
            .prefetch_related("parent")
        )
        cache = make_orgunits_cache(facilities)
        logger.info(f"vaccines country cache len {len(cache)}")
        # Add fields to speed up detection of campaign day
        campaign_qs = campaigns.filter(country_id=country.id).annotate(
            last_start_date=Max("rounds__started_at"),
            start_date=Min("rounds__started_at"),
            end_date=Max("rounds__ended_at"),
        )

        # If all the country's campaigns has been over for more than five day, don't fetch submission from remote server
        # use cache
        last_campaign_date_agg = campaign_qs.aggregate(last_date=Max("end_date"))
        last_campaign_date: Optional[dt.date] = last_campaign_date_agg["last_date"]
        prefer_cache = last_campaign_date and (last_campaign_date + timedelta(days=5)) < dt.date.today()
        try:
            forms = get_url_content(
                url=config["url"],
                login=config["login"],
                password=config["password"],
                minutes=config.get("minutes", 60),
                prefer_cache=prefer_cache,
            )
        except HTTPError:
            # Send an email in case the WHO server returns an error.
            logger.exception(f"error refreshing ona data for {country.name}, skipping country")
            email_config = Config.objects.filter(slug="vaccines_emails").first()

            if email_config and email_config.content:
                emails = email_config.content
                send_vaccines_notification_email(config["login"], emails)
            continue
        logger.info(f"vaccines  {country.name}  forms: {len(forms)}")

        for form in forms:
            try:
                today_string = form["today"]
                today = datetime.strptime(today_string, "%Y-%m-%d").date()
                campaign = find_campaign_on_day_cached(campaign_qs, today)
                district_name = form.get("District", None)
                if not district_name:
                    district_name = form.get("district", "")
                facility_name = form.get("facility", None)
                # some form version for Senegal had their facility column as Facility with an uppercase.
                if not facility_name:
                    facility_name = form.get("Facility", "")

                if facility_name:
                    facility = find_orgunit_in_cache(cache, facility_name, district_name)
                    form["facility_id"] = facility.id if facility else None
                else:
                    form["facility_id"] = None

                form["country"] = country.name

                if campaign:
                    form["campaign_id"] = campaign.id
                    form["epid"] = campaign.epid
                    form["obr"] = campaign.obr_name
                else:
                    form["campaign_id"] = None
                    form["epid"] = None
                    form["obr"] = None

                res.append(form)
                form_count += 1

                success = form["facility_id"] != None and form["campaign_id"] != None
                stats_key = "ok" if success else "failure"
                stats["alltime"][stats_key][country.name] = stats["alltime"][stats_key][country.name] + 1
                if (datetime.utcnow().date() - today).days <= 7:
                    stats["7days"][stats_key][country.name] = stats["7days"][stats_key][country.name] + 1
            except Exception as e:
                logger.exception(f"failed parsing of {form}", exc_info=e)
                failure_count += 1
    print("parsed:", len(res), "failed:", failure_count)
    res = convert_dicts_to_table(res)

    if len(stats["7days"]["failure"]) > 1:  # let's send an email if there are recent failures
        email_text = "Forms not appearing in %s for the last 7 days \n" % key.upper()
        config = get_object_or_404(Config, slug="refresh_error_mailing_list")
        mails = config.content["mails"].split(",")  # format should be: {"mails": "a@a.b,b@b.a"}
        for country in stats["7days"]["failure"]:
            new_line = "\n%d\t%s" % (stats["7days"]["failure"][country], country)
            email_text += new_line
        email_text += "\n\nForms correctly handled in %s for the last 7 days\n" % key.upper()
        for country in stats["7days"]["ok"]:
            new_line = "\n%d\t%s" % (stats["7days"]["ok"][country], country)
            email_text += new_line
        send_mail(
            "Recent errors for %s" % (key.upper(),),
            email_text,
            settings.DEFAULT_FROM_EMAIL,
            mails,
        )
    if as_csv:
        response = HttpResponse(content_type=CONTENT_TYPE_CSV)
        writer = csv.writer(response)
        for item in res:
            writer.writerow(item)
        return response
    else:
        return JsonResponse(res, safe=False)


class VaccineStocksViewSet(viewsets.ViewSet):
    """
    Endpoint used to transform Vaccine Stocks data from existing ODK forms stored in ONA.
    sample config: [{"url": "https://afro.who.int/api/v1/data/yyy", "login": "d", "country": "hyrule", "password": "zeldarules", "country_id": 2115781}]
     A notification email can be automatically send for in case of login error by creating a config into polio under the name vaccines_emails.  The content must be an array of emails.
    """

    @method_decorator(cache_page(60 * 60 * 1))  # cache result for one hour
    def list(self, request):
        return handle_ona_request_with_key(request, "vaccines")

    @method_decorator(cache_page(60 * 60 * 1))  # cache result for one hour
    def retrieve(self, request, pk=None):
        return handle_ona_request_with_key(request, "vaccines", country_id=pk)


class FormAStocksViewSet(viewsets.ViewSet):
    """
    Endpoint used to transform Vaccine Stocks data from existing ODK forms stored in ONA.
    sample config: [{"url": "https://afro.who.int/api/v1/data/yyy", "login": "d", "country": "hyrule", "password": "zeldarules", "country_id": 2115781}]
    """

    def list(self, request):
        return handle_ona_request_with_key(request, "forma")


def org_unit_as_array(o):
    res = [o.campaign_id, o.campaign_obr, o.id, o.name, o.org_unit_type.name]

    parent = o
    for i in range(4):
        if parent:
            parent = parent.parent
        if parent:
            res.extend([parent.id, parent.name])
        else:
            res.extend((None, None))
    return res


class OrgUnitsPerCampaignViewset(viewsets.ViewSet):
    def list(self, request):
        org_unit_type = request.GET.get("org_unit_type_id", None)
        as_csv = request.GET.get("format", None) == "csv"
        campaigns = Campaign.objects.all()
        queryset = OrgUnit.objects.none()

        for campaign in campaigns:
            districts = campaign.get_all_districts()

            if districts:
                all_facilities = OrgUnit.objects.hierarchy(districts)
                if org_unit_type:
                    all_facilities = all_facilities.filter(org_unit_type_id=org_unit_type)
                all_facilities = (
                    all_facilities.prefetch_related("parent")
                    .prefetch_related("parent__parent")
                    .prefetch_related("parent__parent__parent")
                    .prefetch_related("parent__parent__parent__parent")
                )
                all_facilities = all_facilities.annotate(campaign_id=Value(campaign.id, UUIDField()))
                all_facilities = all_facilities.annotate(campaign_obr=Value(campaign.obr_name, TextField()))
                queryset = queryset.union(all_facilities)

        headers = [
            "campaign_id",
            "campaign_obr",
            "org_unit_id",
            "org_unit_name",
            "type",
            "parent1_id",
            "parent1_name",
            "parent2_id",
            "parent2_name",
            "parent3_id",
            "parent3_name",
            "parent4_id",
            "parent4_name",
        ]
        res = [headers]
        res.extend([org_unit_as_array(o) for o in queryset])
        if as_csv:
            response = HttpResponse(content_type=CONTENT_TYPE_CSV)
            writer = csv.writer(response)
            for item in res:
                writer.writerow(item)
            return response
        else:
            return JsonResponse(res, safe=False)


def find_district(district_name, region_name, district_dict):
    district_name_lower = district_name.lower() if district_name else None
    district_list = district_dict.get(district_name_lower)
    if district_list and len(district_list) == 1:
        return district_list[0]
    elif district_list and len(district_list) > 1:
        for di in district_list:
            if di.parent.name.lower() == region_name.lower() or (
                di.parent.aliases and region_name in di.parent.aliases
            ):
                return di
    return None


# Checking for each district for each campaign if LQAS data is not disqualified. If it isn't we add the reasons no finger mark to the count
def add_nfm_stats_for_rounds(campaign_stats, nfm_stats, kind: str):
    assert kind in ["nfm_stats", "nfm_abs_stats"]
    for campaign, stats in campaign_stats.items():
        for round_number, round_stats in stats["rounds"].items():
            for district, district_stats in round_stats["data"].items():
                if district_stats["total_child_checked"] == 60:
                    for reason, count in nfm_stats[campaign][round_number][district].items():
                        round_stats[kind][reason] += count
    return campaign_stats


def format_caregiver_stats(campaign_stats):
    for campaign in campaign_stats.values():
        for round_stats in campaign["rounds"].values():
            for district in round_stats["data"].values():
                all_care_givers_stats = district["care_giver_stats"]
                sorted_care_givers_stats = {
                    key: all_care_givers_stats[key]
                    for key in sorted(all_care_givers_stats, key=all_care_givers_stats.get, reverse=True)
                }
                if "caregivers_informed" not in sorted_care_givers_stats.keys():
                    continue
                total_informed = sorted_care_givers_stats.pop("caregivers_informed")
                best_result_key = next(iter(sorted_care_givers_stats))
                best_result = sorted_care_givers_stats[best_result_key]
                caregivers_dict = defaultdict(float)
                caregivers_dict["caregivers_informed"] = total_informed
                for reason, count in sorted_care_givers_stats.items():
                    if count == best_result:
                        caregivers_dict[reason] = count
                ratio = (100 * best_result) / total_informed
                caregivers_dict["ratio"] = ratio
                children_checked = district["total_child_checked"]
                caregivers_informed_ratio = (100 * total_informed) / children_checked
                caregivers_dict["caregivers_informed_ratio"] = caregivers_informed_ratio
                district["care_giver_stats"] = caregivers_dict


class LQASStatsViewSet(viewsets.ViewSet):
    """
    Endpoint used to transform IM (independent monitoring) data from existing ODK forms stored in ONA.
    """

    def list(self, request):
        no_cache = request.GET.get("no_cache", "false") == "true"
        requested_country = request.GET.get("country_id", None)
        if requested_country is None:
            return HttpResponseBadRequest
        requested_country = int(requested_country)

        campaigns = Campaign.objects.filter(country_id=requested_country).filter(is_test=False)
        if campaigns:
            latest_campaign_update = campaigns.latest("updated_at").updated_at
        else:
            latest_campaign_update = None

        cached_response = cache.get(
            "{0}-{1}-LQAS".format(request.user.id, request.query_params["country_id"]), version=CACHE_VERSION
        )

        if not request.user.is_anonymous and cached_response and not no_cache:
            response = json.loads(cached_response)
            cached_date = make_aware(datetime.utcfromtimestamp(response["cache_creation_date"]))
            if latest_campaign_update and cached_date > latest_campaign_update:
                return JsonResponse(response)

        config = get_object_or_404(Config, slug="lqas-config")
        skipped_forms_list = []
        no_round_count = 0
        unknown_round = 0
        skipped_forms = {"count": 0, "no_round": 0, "unknown_round": unknown_round, "forms_id": skipped_forms_list}

        find_lqas_im_campaign_cached = lru_cache(maxsize=None)(find_lqas_im_campaign)

        base_stats = lambda: {
            "total_child_fmd": 0,
            "total_child_checked": 0,
            "care_giver_stats": defaultdict(float),
            "total_sites_visited": 0,
        }
        round_stats = lambda: {
            "number": -1,
            "data": defaultdict(base_stats),
            "nfm_stats": defaultdict(int),
            "nfm_abs_stats": defaultdict(int),
        }
        campaign_stats = defaultdict(
            lambda: {
                "rounds": defaultdict(round_stats),
                "districts_not_found": [],
                "has_scope": False,
                # Submission where it says a certain round but the date place it in another round
                "bad_round_number": 0,
            }
        )

        # Storing all "reasons no finger mark" for each campaign in this dict
        # Campaign -> Round -> District -> reason -> count
        nfm_reasons_per_district_per_campaign = defaultdict(
            lambda: defaultdict(lambda: defaultdict(lambda: defaultdict(int)))
        )
        # Same with reasons for absence
        nfm_abs_reasons_per_district_per_campaign = defaultdict(
            lambda: defaultdict(lambda: defaultdict(lambda: defaultdict(int)))
        )
        form_count = 0
        form_campaign_not_found_count = 0
        day_country_not_found = defaultdict(lambda: defaultdict(int))
        caregiver_source_info_keys = [
            "TV",
            "Radio",
            "Others",
            "Gong_gong",
            "Mob_VanPA",
            "H2H_Mobilizer",
            "IEC_Materials",
            "Volunteers",
            "Health_worker",
            "Opinion_leader",
            "Com_Info_centre",
            "Religious_leader",
            "MobileMessaging_SocialMedia",
        ]
        if request.user.iaso_profile.org_units.count() == 0:
            authorized_countries = OrgUnit.objects.filter(org_unit_type_id__category="COUNTRY")
        else:
            authorized_countries = request.user.iaso_profile.org_units.filter(org_unit_type_id__category="COUNTRY")
        for country_config in config.content:
            country = OrgUnit.objects.get(id=country_config["country_id"])

            if country not in authorized_countries:
                continue

            if country.id != requested_country:
                continue

            districts_qs = (
                OrgUnit.objects.hierarchy(country)
                .filter(org_unit_type_id__category="DISTRICT")
                .only("name", "id", "parent", "aliases")
                .prefetch_related("parent")
            )
            district_dict = _build_district_cache(districts_qs)

            forms = get_url_content(
                url=country_config["url"],
                login=country_config["login"],
                password=country_config["password"],
                minutes=country_config.get("minutes", 60 * 24 * 10),
            )
            debug_response = set()

            for form in forms:
                if "roundNumber" not in form:
                    skipped_forms_list.append({form["_id"]: {"round": None, "date": form.get("Date_of_LQAS", None)}})
                    no_round_count += 1
                    continue
                round_number_key = form["roundNumber"]
                if round_number_key.upper() == "MOPUP":
                    continue
                if round_number_key[-1].isdigit():
                    round_number = round_number_key[-1]
                else:
                    skipped_forms_list.append(
                        {form["_id"]: {"round": form["roundNumber"], "date": form.get("Date_of_LQAS", None)}}
                    )
                    unknown_round += 1
                    continue
                form_count += 1
                try:
                    today_string = form["today"]
                    today = datetime.strptime(today_string, "%Y-%m-%d").date()
                except KeyError:
                    skipped_forms_list.append(
                        {form["_id"]: {"round": form["roundNumber"], "date": form.get("Date_of_LQAS", None)}}
                    )
                    continue

                campaign = find_lqas_im_campaign_cached(campaigns, today, country, round_number, "lqas")

                if not campaign:
                    campaign = find_lqas_im_campaign_cached(campaigns, today, country, None, "lqas")
                    if campaign:
                        campaign_name = campaign.obr_name
                        campaign_stats[campaign_name]["bad_round_number"] += 1

                if not campaign:
                    day_country_not_found[country.name][today_string] += 1
                    form_campaign_not_found_count += 1
                    continue
                if form.get("Response", None) and campaign:
                    debug_response.add((campaign.obr_name, form["Response"]))
                campaign_name = campaign.obr_name
                total_sites_visited = 0
                total_Child_FMD = 0
                total_Child_Checked = 0
                caregiver_counts_dict = defaultdict(int)
                district_name = form.get("District", None)
                if not district_name:
                    district_name = form.get("district", None)
                region_name = form.get("Region")

                HH_COUNT = form.get("Count_HH", None)
                if HH_COUNT is None:
                    print("missing HH_COUNT", form)

                for HH in form.get("Count_HH", []):
                    total_sites_visited += 1
                    # check finger
                    Child_FMD = HH.get("Count_HH/FM_Child", 0)
                    Child_Checked = HH.get("Count_HH/Child_Checked", None)
                    if not Child_Checked:
                        Child_Checked = HH.get("Count_HH/Children_seen", 0)
                    if Child_FMD == "Y":
                        total_Child_FMD += 1
                    else:
                        reason = HH.get("Count_HH/Reason_Not_FM")
                        if reason and campaign and round_number:
                            nfm_reasons_per_district_per_campaign[campaign_name][round_number][district_name][
                                reason
                            ] += 1

                        if reason == "childabsent" and round_number:
                            reason_abs = HH.get("Count_HH/Reason_ABS_NFM", "unknown")
                            nfm_abs_reasons_per_district_per_campaign[campaign_name][round_number][district_name][
                                reason_abs
                            ] += 1
                    total_Child_Checked += int(Child_Checked)
                    # gather caregiver stats
                    caregiver_informed = HH.get("Count_HH/Care_Giver_Informed_SIA", 0)
                    caregiver_source_info = HH.get("Count_HH/Caregiver_Source_Info", None)
                    if caregiver_informed == "Y":
                        caregiver_counts_dict["caregivers_informed"] += 1

                    if isinstance(caregiver_source_info, str):
                        source_keys = caregiver_source_info.split()
                        for source_key in source_keys:
                            caregiver_counts_dict[source_key] += 1
                    else:
                        for source_info_key in caregiver_source_info_keys:
                            source_info = HH.get("Count_HH/Caregiver_Source_Info/" + source_info_key)
                            if source_info == "True":
                                caregiver_counts_dict[source_info_key] += 1
                # FIXME: We refetch the whole list for all submission this is probably a cause of slowness
                scope = campaign.get_districts_for_round_number(round_number).values_list("id", flat=True)
                campaign_stats[campaign_name]["has_scope"] = len(scope) > 0
                district = find_district(district_name, region_name, district_dict)
                if not district:
                    district_long_name = "%s - %s" % (district_name, region_name)

                    if district_long_name not in campaign_stats[campaign_name]["districts_not_found"]:
                        campaign_stats[campaign_name]["districts_not_found"].append(district_long_name)
                # Sending district info if it exists and either the district is in scope or there's no scope (in which case we send all info for all distrcits found)
                if district is not None and (district.id in scope or len(scope) == 0):
                    campaign_stats[campaign_name]["country_id"] = country.id
                    campaign_stats[campaign_name]["country_name"] = country.name
                    campaign_stats[campaign_name]["campaign"] = campaign
                    d = campaign_stats[campaign_name]["rounds"][round_number]["data"][district_name]

                    for key in caregiver_counts_dict:
                        d["care_giver_stats"][key] += caregiver_counts_dict[key]

                    d["total_child_fmd"] = d["total_child_fmd"] + total_Child_FMD
                    d["total_child_checked"] = (
                        d["total_child_checked"] + total_sites_visited
                    )  # ChildCehck always zero in Mali?
                    d["total_sites_visited"] = d["total_sites_visited"] + total_sites_visited
                    d["district"] = district.id
                    d["region_name"] = district.parent.name
        add_nfm_stats_for_rounds(campaign_stats, nfm_reasons_per_district_per_campaign, "nfm_stats")
        add_nfm_stats_for_rounds(campaign_stats, nfm_abs_reasons_per_district_per_campaign, "nfm_abs_stats")
        format_caregiver_stats(campaign_stats)

        skipped_forms.update(
            {"count": len(skipped_forms_list), "no_round": no_round_count, "unknown_round": unknown_round}
        )
        for campaign_stat in campaign_stats.values():
            # Ensure round that might not have data are present.
            campaign_stat_campaign = campaign_stat.get("campaign", None)
            if campaign_stat_campaign:
                for round in campaign_stat["campaign"].rounds.all():
                    # this actually make an entry thanks to the defaultdict
                    # noinspection PyStatementEffect
                    campaign_stat["rounds"][str(round.number)]
                del campaign_stat["campaign"]
            for round_number, round in campaign_stat["rounds"].items():
                round["number"] = int(round_number)
            campaign_stat["rounds"] = list(campaign_stat["rounds"].values())

        response = {
            "stats": campaign_stats,
            "form_count": form_count,
            "form_campaign_not_found_count": form_campaign_not_found_count,
            "day_country_not_found": day_country_not_found,
            "skipped_forms": skipped_forms,
            "cache_creation_date": datetime.utcnow().timestamp(),
        }

        if not request.user.is_anonymous:
            cache.set(
                "{0}-{1}-LQAS".format(request.user.id, request.query_params["country_id"]),
                json.dumps(response),
                3600,
                version=CACHE_VERSION,
            )
        return JsonResponse(response, safe=False)


class CampaignGroupSearchFilterBackend(filters.BaseFilterBackend):
    def filter_queryset(self, request, queryset, view):
        search = request.query_params.get("search")

        if search:
            queryset = queryset.filter(Q(campaigns__obr_name__icontains=search) | Q(name__icontains=search)).distinct()
        return queryset


class CampaignGroupViewSet(ModelViewSet):
    results_key = "results"
    queryset = CampaignGroup.objects.all()
    serializer_class = CampaignGroupSerializer

    # We allow anonymous read access for the embeddable calendar map view
    # in this case we use a restricted serializer with less field
    # notably not the url that we want to remain private.
    permission_classes = [permissions.IsAuthenticatedOrReadOnly]

    filter_backends = [
        filters.OrderingFilter,
        DjangoFilterBackend,
        CampaignGroupSearchFilterBackend,
        DeletionFilterBackend,
    ]
    ordering_fields = ["id", "name", "created_at", "updated_at"]
    filterset_fields = {
        "name": ["icontains"],
    }


@swagger_auto_schema(tags=["polio-configs"])
class ConfigViewSet(ModelViewSet):
    http_method_names = ["get"]
    serializer_class = ConfigSerializer
    lookup_field = "slug"

    def get_queryset(self):
        return Config.objects.filter(users=self.request.user)


@swagger_auto_schema(tags=["datelogs"])
class RoundDateHistoryEntryViewset(ModelViewSet):
    http_method_names = ["get"]
    permission_classes = [permissions.IsAuthenticatedOrReadOnly]
    serializer_class = RoundDateHistoryEntrySerializer
    ordering_fields = ["modified_by", "created_at"]
    filter_backends = [
        filters.OrderingFilter,
        DjangoFilterBackend,
    ]
    filterset_fields = {
        "round__id": ["exact"],
    }

    def get_queryset(self):
        user = self.request.user
        return RoundDateHistoryEntry.objects.filter_for_user(user)


# TODO see if this shouldn't a static method somewhere
def is_round_over(round):
    if not round.ended_at:
        return False
    return round.ended_at > date.today()


def sort_campaigns_by_last_round_end_date(campaign):
    sorted_rounds = sorted(
        list(campaign.rounds.all()),
        key=lambda round: round.ended_at if round.ended_at else date.max,
        reverse=True,
    )
    return sorted_rounds[0].ended_at if sorted_rounds[0].ended_at else date.max


def determine_status_for_district(district_data):
    if not district_data:
        return "0"
    checked = district_data["total_child_checked"]
    marked = district_data["total_child_fmd"]
    if checked == 60:
        if marked > 56:
            return "1lqasOK"
        return "3lqasFail"
    return "2lqasDisqualified"


def reduce_to_country_status(total, current):
    if not total.get("passed", None):
        total["passed"] = 0
    if not total.get("total", None):
        total["total"] = 0
    if int(current[0]) == 1:
        total["passed"] = total["passed"] + 1
    total["total"] = total["total"] + 1
    return total


<<<<<<< HEAD
def calculate_country_status(country_data, roundNumber=2):
    if len(country_data.get("rounds", [])) == 0:
        # TODO put in an enum
        return "inScope"
=======
def get_latest_round_number(country_data):
    data_for_all_rounds = sorted(country_data["rounds"], key=lambda round: round["number"], reverse=True)
    return data_for_all_rounds[0]["number"] if data_for_all_rounds else None


def get_data_for_round(country_data, roundNumber="latest"):
>>>>>>> b1a1e155
    data_for_all_rounds = sorted(country_data["rounds"], key=lambda round: round["number"], reverse=True)
    if roundNumber == "latest":
        data_for_round = data_for_all_rounds[0]
    else:
        data_for_round = next((round for round in data_for_all_rounds if round["number"] == int(roundNumber)), None)
    return data_for_round


def calculate_country_status(country_data, scope, roundNumber="latest"):
    if len(country_data.get("rounds", [])) == 0:
        # TODO put in an enum
        return "inScope"
    if scope.count() == 0:
        return "inScope"
    data_for_round = get_data_for_round(country_data, roundNumber)

    district_statuses = [
        determine_status_for_district(district_data) for district_data in data_for_round["data"].values()
    ]
    aggregated_statuses = reduce(reduce_to_country_status, district_statuses, {})
    if aggregated_statuses.get("total", 0) == 0:
        return "inScope"
    # What if scope length is 0, but we have data anyway?
    passing_ratio = round((aggregated_statuses["passed"] * 100) / scope.count())
    if passing_ratio >= 80:
        return "1lqasOK"
    if passing_ratio >= 50:
        return "2lqasDisqualified"
    return "3lqasFail"


@swagger_auto_schema(tags=["lqas-global"])
class LQASIMGlobalMapViewSet(ModelViewSet):
    http_method_names = ["get"]
    permission_classes = [permissions.IsAuthenticatedOrReadOnly]
    # serializer_class = LQASIMAfroMapSerializer
    results_key = "results"
    # TODO configure filters
    filter_backends = [
        filters.OrderingFilter,
        DjangoFilterBackend,
    ]

    def get_queryset(self):
        # TODO see if we need to filter per user as with Campaign
        return OrgUnit.objects.filter(org_unit_type__category="COUNTRY")

    def list(self, request):
        results = []
        category = self.request.GET.get("category", None)
        queryset = self.get_queryset()
        countries = [f"{category}_{org_unit.id}" for org_unit in list(queryset)]
        data_stores = JsonDataStore.objects.filter(slug__in=countries)
        for org_unit in queryset:
            country_id = org_unit.id
            try:
                data_store = data_stores.get(slug__contains=str(country_id))
            except JsonDataStore.DoesNotExist:
                data_store = None
            shapes = None
            if org_unit.simplified_geom is not None:
                shape_queryset = OrgUnit.objects.filter_for_user_and_app_id(
                    request.user, request.query_params.get("app_id", None)
                ).filter(id=org_unit.id)
                shapes = geojson_queryset(shape_queryset, geometry_field="simplified_geom")
            # Probably not necessary as long as we only have AFRO in the platform
            campaigns = Campaign.objects.filter(country=country_id).filter(deleted_at=None)
            finished_campaigns = [
                campaign
                for campaign in campaigns
                if len([round for round in campaign.rounds.all() if is_round_over(round)]) == 0
            ]

            # TODO make this null safe
            latest_campaign = (
                sorted(
                    finished_campaigns,
                    key=lambda campaign: sort_campaigns_by_last_round_end_date(campaign),
                    reverse=True,
                )[0]
                if data_store
                else None
            )

            # print("DATASTORE", data_store)
            # TODO make null safe
            data_for_country = data_store.content if data_store else None
            # data_for_country = representation["data"]
            # remove data from all campaigns but latest
            stats = data_for_country.get("stats", None) if data_for_country else None
            result = None
            if stats and latest_campaign:
                stats = stats.get(latest_campaign.obr_name, None)
            if stats and latest_campaign:
                latest_round_number = get_latest_round_number(stats)
                latest_round = next(
                    (round for round in latest_campaign.rounds.all() if round.number == latest_round_number), None
                )

                if latest_campaign:
                    if latest_campaign.separate_scopes_per_round:
                        print("ROUND SCOPE", latest_campaign.obr_name)
                        scope = latest_campaign.get_districts_for_round(latest_round)

                    else:
                        print("CAMPAIGN SCOPE", latest_campaign.obr_name)
                        scope = latest_campaign.get_all_districts()

                result = {
                    "id": int(country_id),
                    "data": {"campaign": latest_campaign.obr_name, **stats},
                    "geo_json": shapes,
                    "status": calculate_country_status(stats, scope),
                }
            elif latest_campaign:
                result = {
                    "id": int(country_id),
                    "data": {"campaign": latest_campaign.obr_name},
                    "geo_json": shapes,
                    "status": calculate_country_status({}, []),
                }
            else:
                result = {
                    "id": int(country_id),
                    "data": None,
                    "geo_json": shapes,
                    "status": calculate_country_status({}, []),
                }
            results.append(result)
        return Response({"results": results})


@swagger_auto_schema(tags=["lqas-global"])
class LQASIMZoominMapViewSet(ModelViewSet):
    http_method_names = ["get"]
    permission_classes = [permissions.IsAuthenticatedOrReadOnly]
    results_key = "results"
    # TODO configure filters
    # filter_backends = [
    #     filters.OrderingFilter,
    #     DjangoFilterBackend,
    # ]

    def get_queryset(self):
        bounds = json.loads(self.request.GET.get("bounds", None))
        bounds_as_polygon = Polygon.from_bbox(
            (
                bounds["_southWest"]["lng"],
                bounds["_southWest"]["lat"],
                bounds["_northEast"]["lng"],
                bounds["_northEast"]["lat"],
            )
        )
        # TODO see if we need to filter per user as with Campaign
        return (
            OrgUnit.objects.filter(org_unit_type__category="COUNTRY")
            .exclude(simplified_geom=None)
            .filter(simplified_geom__intersects=bounds_as_polygon)
        )

    def list(self, request):
        bounds = json.loads(request.GET.get("bounds", None))
        bounds_as_polygon = Polygon.from_bbox(
            (
                bounds["_southWest"]["lng"],
                bounds["_southWest"]["lat"],
                bounds["_northEast"]["lng"],
                bounds["_northEast"]["lat"],
            )
        )
        results = []
        category = self.request.GET.get("category", None)
        queryset = self.get_queryset()
        countries = [f"{category}_{org_unit.id}" for org_unit in list(queryset)]
        data_stores = JsonDataStore.objects.filter(slug__in=countries)
        for org_unit in queryset:
            country_id = org_unit.id
            try:
                data_store = data_stores.get(slug__contains=str(country_id))
            except JsonDataStore.DoesNotExist:
                data_store = None
            campaigns = Campaign.objects.filter(country=country_id).filter(deleted_at=None)
            finished_campaigns = [
                campaign
                for campaign in campaigns
                if len([round for round in campaign.rounds.all() if is_round_over(round)]) == 0
            ]

            # TODO make this null safe
            latest_campaign = (
                sorted(
                    finished_campaigns,
                    key=lambda campaign: sort_campaigns_by_last_round_end_date(campaign),
                    reverse=True,
                )[0]
                if data_store
                else None
            )
            last_round_number = (
                sorted(latest_campaign.rounds.all(), key=lambda round: round.number, reverse=True)[0].number
                if latest_campaign
                else None
            )
            last_round_number = 2
            districts = (
                OrgUnit.objects.filter(org_unit_type__category="DISTRICT")
                .filter(parent__parent=org_unit.id)
                .exclude(simplified_geom=None)
                .filter(simplified_geom__intersects=bounds_as_polygon)
            )
            # TODO make null safe
            data_for_country = data_store.content if data_store else None
            stats = data_for_country.get("stats", None) if data_for_country else None
            if stats and latest_campaign:
                stats = stats.get(latest_campaign.obr_name, None)
            else:
                stats = None
            print(districts.count(), org_unit.name, org_unit.id, country_id)
            for district in districts:
                result = None
                district_stats = stats
                if district_stats:
                    district_stats = next(
                        (round for round in district_stats["rounds"] if round["number"] == last_round_number), None
                    )
                if district_stats:
                    district_stats = next(
                        (
                            data_for_district
                            for data_for_district in district_stats.get("data", {}).values()
                            if data_for_district["district"] == district.id
                        ),
                        None,
                    )
                    if district_stats:
                        district_stats["district_name"] = district.name
                shapes = None
                # Probably can remove this check as it's filtered in get_queryset
                if district.simplified_geom is not None:
                    shape_queryset = OrgUnit.objects.filter_for_user_and_app_id(
                        request.user, request.query_params.get("app_id", None)
                    ).filter(id=district.id)
                    shapes = geojson_queryset(shape_queryset, geometry_field="simplified_geom")

                if org_unit.id == 29703:
                    print(district.name, district.id, district_stats)

                if district_stats is not None and latest_campaign is not None:
                    if org_unit.id == 29703:
                        print("GETTING THROUGH", district.name, district.id)
                    result = {
                        "id": district.id,
                        "data": {"campaign": latest_campaign.obr_name, **district_stats},
                        "geo_json": shapes,
                        "status": determine_status_for_district(district_stats),
                    }

                elif latest_campaign:
                    result = {
                        "id": district.id,
                        "data": {"campaign": latest_campaign.obr_name},
                        "geo_json": shapes,
                        "status": determine_status_for_district({}),
                    }

                else:
                    result = {
                        "id": district.id,
                        "data": None,
                        "geo_json": shapes,
                        "status": determine_status_for_district({}),
                    }
                results.append(result)
        return Response({"results": results})


router = routers.SimpleRouter()
router.register(r"polio/orgunits", PolioOrgunitViewSet, basename="PolioOrgunit")
router.register(r"polio/campaigns", CampaignViewSet, basename="Campaign")
from .budget.api import BudgetCampaignViewSet, BudgetStepViewSet, WorkflowViewSet

router.register(r"polio/budget", BudgetCampaignViewSet, basename="BudgetCampaign")
router.register(r"polio/budgetsteps", BudgetStepViewSet, basename="BudgetStep")
router.register(r"polio/workflow", WorkflowViewSet, basename="BudgetWorkflow")
router.register(r"polio/campaignsgroup", CampaignGroupViewSet, basename="campaigngroup")
router.register(r"polio/preparedness_dashboard", PreparednessDashboardViewSet, basename="preparedness_dashboard")
router.register(r"polio/imstats", IMStatsViewSet, basename="imstats")
router.register(r"polio/lqasstats", LQASStatsViewSet, basename="lqasstats")
router.register(r"polio/vaccines", VaccineStocksViewSet, basename="vaccines")
router.register(r"polio/forma", FormAStocksViewSet, basename="forma")
router.register(r"polio/v2/forma", FormAStocksViewSetV2, basename="forma")
router.register(r"polio/countryusersgroup", CountryUsersGroupViewSet, basename="countryusersgroup")
router.register(r"polio/linelistimport", LineListImportViewSet, basename="linelistimport")
router.register(r"polio/orgunitspercampaign", OrgUnitsPerCampaignViewset, basename="orgunitspercampaign")
router.register(r"polio/configs", ConfigViewSet, basename="polioconfigs")
router.register(r"polio/datelogs", RoundDateHistoryEntryViewset, basename="datelogs")
router.register(r"polio/lqasmap/global", LQASIMGlobalMapViewSet, basename="lqasmap")
router.register(r"polio/lqasmap/zoomin", LQASIMZoominMapViewSet, basename="lqasmapzoomin")<|MERGE_RESOLUTION|>--- conflicted
+++ resolved
@@ -1799,19 +1799,12 @@
     return total
 
 
-<<<<<<< HEAD
-def calculate_country_status(country_data, roundNumber=2):
-    if len(country_data.get("rounds", [])) == 0:
-        # TODO put in an enum
-        return "inScope"
-=======
 def get_latest_round_number(country_data):
     data_for_all_rounds = sorted(country_data["rounds"], key=lambda round: round["number"], reverse=True)
     return data_for_all_rounds[0]["number"] if data_for_all_rounds else None
 
 
 def get_data_for_round(country_data, roundNumber="latest"):
->>>>>>> b1a1e155
     data_for_all_rounds = sorted(country_data["rounds"], key=lambda round: round["number"], reverse=True)
     if roundNumber == "latest":
         data_for_round = data_for_all_rounds[0]
