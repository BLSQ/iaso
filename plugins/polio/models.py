--- conflicted
+++ resolved
@@ -456,30 +456,7 @@
         if not ssis:
             # No import yet
             return None
-<<<<<<< HEAD
         return ssis.latest("created_at")
-=======
-        return ssis.latest("created_at")
-
-
-class LQASIMCache(models.Model):
-    user_id = models.IntegerField()
-    response = models.JSONField()
-    updated_at = models.DateTimeField(auto_now=True, editable=True, blank=True, null=True)
-    params = models.TextField()
-
-    def __str__(self):
-        return str(self.params)
-
-
-class IMStatsCache(models.Model):
-    user_id = models.IntegerField()
-    response = models.JSONField()
-    updated_at = models.DateTimeField(auto_now=True, editable=True, blank=True, null=True)
-    params = models.TextField()
-
-    def __str__(self):
-        return str(self.params)
 
 
 class CampaignGroup(models.Model):
@@ -489,5 +466,4 @@
     created_at = models.DateTimeField(auto_now_add=True)
     updated_at = models.DateTimeField(auto_now=True)
     name = models.CharField(max_length=200)
-    campaigns = models.ManyToManyField(Campaign, related_name="groups")
->>>>>>> 59bbb415
+    campaigns = models.ManyToManyField(Campaign, related_name="groups")