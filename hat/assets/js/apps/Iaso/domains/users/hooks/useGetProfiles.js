import { getRequest } from 'Iaso/libs/Api';
import { useSnackQuery } from 'Iaso/libs/apiHooks.ts';
import { makeUrlWithParams } from '../../../libs/utils.tsx';

export const useGetProfiles = params => {
    const newParams = params
        ? {
              limit: params.pageSize,
              order: params.order,
              page: params.page,
              search: params.search,
              orgUnitTypes: params.orgUnitTypes,
              location: params.location,
              permissions: params.permissions,
              ouParent: params.ouParent,
              ouChildren: params.ouChildren,
<<<<<<< HEAD
              projects: params.projectsIds,
=======
              userRoles: params.userRoles,
>>>>>>> cba8af7b
          }
        : {};

    const url = makeUrlWithParams(`/api/profiles/`, newParams);

    return useSnackQuery(['profiles', newParams], () => getRequest(url));
};<|MERGE_RESOLUTION|>--- conflicted
+++ resolved
@@ -14,11 +14,8 @@
               permissions: params.permissions,
               ouParent: params.ouParent,
               ouChildren: params.ouChildren,
-<<<<<<< HEAD
               projects: params.projectsIds,
-=======
               userRoles: params.userRoles,
->>>>>>> cba8af7b
           }
         : {};
 
