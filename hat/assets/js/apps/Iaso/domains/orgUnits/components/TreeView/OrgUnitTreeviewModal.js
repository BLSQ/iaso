import React, { useState, useCallback, useRef, useEffect } from 'react';
import {
    bool,
    func,
    object,
    arrayOf,
    oneOfType,
    number,
    string,
    array,
} from 'prop-types';
import { isEqual } from 'lodash';
<<<<<<< HEAD
import { makeStyles } from '@mui/styles';
import { TreeViewWithSearch } from 'bluesquare-components';
=======
import { makeStyles, useTheme } from '@material-ui/core/styles';
import { TreeViewWithSearch, useSafeIntl } from 'bluesquare-components';
import { Box, FormControlLabel, Switch } from '@material-ui/core';
>>>>>>> 1420fde9
import ConfirmCancelDialogComponent from '../../../../components/dialogs/ConfirmCancelDialogComponent';
import { MESSAGES } from './messages';
import { getRootData, getChildrenData, searchOrgUnits } from './requests';
import { OrgUnitLabel, getOrgUnitAncestors } from '../../utils';
import { OrgUnitTreeviewPicker } from './OrgUnitTreeviewPicker';
import {
    formatInitialSelectedIds,
    formatInitialSelectedParents,
    tooltip,
    makeTreeviewLabel,
    orgUnitTreeviewStatusIconsStyle,
} from './utils';

const useStyles = makeStyles(orgUnitTreeviewStatusIconsStyle);

const OrgUnitTreeviewModal = ({
    titleMessage,
    toggleOnLabelClick,
    onConfirm,
    multiselect,
    initialSelection,
    source,
    resetTrigger,
    hardReset,
    disabled,
    version,
    required,
    showStatusIconInTree,
    showStatusIconInPicker,
    clearable,
    allowedTypes,
    errors,
}) => {
    const theme = useTheme();
    const { formatMessage } = useSafeIntl();
    const classes = useStyles();
    const [displayTypes, setDisplayTypes] = useState(true);

    const [selectedOrgUnits, setSelectedOrgUnits] = useState(initialSelection);

    const [selectedOrgUnitsIds, setSelectedOrgUnitsIds] = useState(
        formatInitialSelectedIds(initialSelection),
    );
    // Using this value to generate TruncatedTree and tell the Treeview which nodes are already expanded
    const [selectedOrgUnitParents, setSelectedOrgUnitParents] = useState(
        formatInitialSelectedParents(initialSelection),
    );
    // Using a ref because state seems to reset when re-opening modal
    const selectedOrgUnitsIdsCopy = useRef(
        formatInitialSelectedIds(initialSelection),
    );
    const selectedOrgUnitParentsCopy = useRef(
        formatInitialSelectedParents(initialSelection),
    );
    const controlRef = useRef(initialSelection);

    const onOrgUnitSelect = useCallback(
        orgUnit => {
            if (!multiselect) {
                setSelectedOrgUnitsIds(orgUnit);
            }
        },
        [multiselect],
    );

    const onUpdate = (orgUnitIds, parentsData, orgUnits) => {
        setSelectedOrgUnitsIds(orgUnitIds);
        setSelectedOrgUnitParents(parentsData);
        if (orgUnits) {
            setSelectedOrgUnits(orgUnits);
        }
    };

    const onModalConfirm = useCallback(
        async closeDialog => {
            onConfirm(multiselect ? selectedOrgUnits : selectedOrgUnits[0]);
            selectedOrgUnitsIdsCopy.current = selectedOrgUnitsIds;
            selectedOrgUnitParentsCopy.current = selectedOrgUnitParents;
            closeDialog();
        },
        [
            selectedOrgUnitsIds,
            selectedOrgUnitParents,
            selectedOrgUnits,
            onConfirm,
            multiselect,
        ],
    );

    const onModalCancel = useCallback(
        closeDialog => {
            setSelectedOrgUnitsIds(selectedOrgUnitsIdsCopy.current);
            setSelectedOrgUnitParents(selectedOrgUnitParentsCopy.current);
            closeDialog();
        },
        [selectedOrgUnitsIdsCopy, selectedOrgUnitParentsCopy],
    );

    const getRootDataWithSource = useCallback(async () => {
        if (version) return getRootData(version, 'version');
        return getRootData(source);
    }, [source, version]);

    const searchOrgUnitsWithSource = useCallback(
        async (value, count) => {
            return searchOrgUnits({ value, count, source, version });
        },
        [source, version],
    );

    const resetSelection = useCallback(() => {
        setSelectedOrgUnitsIds([]);
        setSelectedOrgUnitParents(new Map());
        if (multiselect) {
            onConfirm([]);
        } else {
            onConfirm(null);
        }
    }, [onConfirm, multiselect]);

    const setToInitialValues = initialValues => {
        setSelectedOrgUnits(initialValues);
        setSelectedOrgUnitsIds(formatInitialSelectedIds(initialValues));
        setSelectedOrgUnitParents(formatInitialSelectedParents(initialValues));
        selectedOrgUnitsIdsCopy.current =
            formatInitialSelectedIds(initialValues);
        selectedOrgUnitParentsCopy.current =
            formatInitialSelectedParents(initialValues);
        controlRef.current = initialValues;
    };

    // checking for deep equality between controlRef and initialSelection to prevent resetting values on every render
    useEffect(() => {
        if (!isEqual(controlRef.current, initialSelection)) {
            setToInitialValues(initialSelection);
        }
    }, [initialSelection]);

    useEffect(() => {
        if (resetTrigger) {
            setToInitialValues(initialSelection);
        }
    }, [resetTrigger, initialSelection, resetSelection]);

    useEffect(() => {
        if (resetTrigger && hardReset) {
            resetSelection();
        }
    }, [resetTrigger, hardReset, resetSelection]);
    return (
        <ConfirmCancelDialogComponent
            renderTrigger={({ openDialog }) => (
                <OrgUnitTreeviewPicker
                    onClick={openDialog}
                    selectedItems={selectedOrgUnitParents}
                    resetSelection={resetSelection}
                    multiselect={multiselect}
                    placeholder={titleMessage}
                    required={required}
                    disabled={disabled}
                    label={makeTreeviewLabel(classes, showStatusIconInPicker)}
                    clearable={clearable}
                    errors={errors}
                />
            )}
            titleMessage={titleMessage}
            onConfirm={onModalConfirm}
            onCancel={onModalCancel}
            confirmMessage={MESSAGES.confirm}
            cancelMessage={MESSAGES.cancel}
            maxWidth="sm"
            allowConfirm={selectedOrgUnitsIds?.length > 0}
        >
            <TreeViewWithSearch
                getChildrenData={getChildrenData}
                getRootData={getRootDataWithSource}
                label={makeTreeviewLabel(
                    classes,
                    showStatusIconInTree,
                    displayTypes,
                )}
                toggleOnLabelClick={toggleOnLabelClick}
                onSelect={onOrgUnitSelect}
                request={searchOrgUnitsWithSource}
                makeDropDownText={orgUnit => <OrgUnitLabel orgUnit={orgUnit} />}
                toolTip={tooltip}
                parseNodeIds={getOrgUnitAncestors}
                multiselect={multiselect}
                preselected={selectedOrgUnitsIds}
                preexpanded={selectedOrgUnitParents}
                selectedData={selectedOrgUnits}
                onUpdate={onUpdate}
                allowSelection={item => {
                    if (allowedTypes.length === 0) return true;
                    if (allowedTypes.includes(item.org_unit_type_id))
                        return true;
                    return false;
                }}
            />
            <Box
                position="absolute"
                bottom={theme.spacing(3)}
                left={theme.spacing(4)}
            >
                <FormControlLabel
                    control={
                        <Switch
                            size="small"
                            checked={displayTypes}
                            onChange={() => setDisplayTypes(!displayTypes)}
                            color="primary"
                        />
                    }
                    label={formatMessage(MESSAGES.displayTypes)}
                />
            </Box>
        </ConfirmCancelDialogComponent>
    );
};

OrgUnitTreeviewModal.propTypes = {
    titleMessage: oneOfType([object, string]).isRequired,
    toggleOnLabelClick: bool,
    onConfirm: func,
    multiselect: bool,
    initialSelection: oneOfType([arrayOf(object), object]),
    source: oneOfType([number, string]),
    version: oneOfType([number, string]),
    resetTrigger: bool,
    hardReset: bool, // when true, it will clear the selectedOrgUnits on reset, emptying the TreeviewPIcker selection
    disabled: bool,
    required: bool,
    showStatusIconInTree: bool,
    showStatusIconInPicker: bool,
    clearable: bool,
    allowedTypes: array,
    errors: arrayOf(string),
};

OrgUnitTreeviewModal.defaultProps = {
    toggleOnLabelClick: true,
    onConfirm: () => {},
    multiselect: false,
    initialSelection: null,
    source: null,
    version: null,
    resetTrigger: false,
    disabled: false,
    required: false,
    hardReset: false,
    showStatusIconInTree: true,
    showStatusIconInPicker: true,
    clearable: true,
    allowedTypes: [],
    errors: [],
};

export { OrgUnitTreeviewModal };<|MERGE_RESOLUTION|>--- conflicted
+++ resolved
@@ -10,14 +10,9 @@
     array,
 } from 'prop-types';
 import { isEqual } from 'lodash';
-<<<<<<< HEAD
 import { makeStyles } from '@mui/styles';
-import { TreeViewWithSearch } from 'bluesquare-components';
-=======
-import { makeStyles, useTheme } from '@material-ui/core/styles';
 import { TreeViewWithSearch, useSafeIntl } from 'bluesquare-components';
-import { Box, FormControlLabel, Switch } from '@material-ui/core';
->>>>>>> 1420fde9
+import { Box, FormControlLabel, Switch, useTheme } from '@mui/material';
 import ConfirmCancelDialogComponent from '../../../../components/dialogs/ConfirmCancelDialogComponent';
 import { MESSAGES } from './messages';
 import { getRootData, getChildrenData, searchOrgUnits } from './requests';
