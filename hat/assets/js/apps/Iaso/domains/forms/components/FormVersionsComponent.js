import React from 'react';
import PropTypes from 'prop-types';
import { FormattedMessage } from 'react-intl';
import { Box, Typography } from '@material-ui/core';
import { fetchList } from '../../../utils/requests';

import SingleTable from '../../../components/tables/SingleTable';
import AddButtonComponent from '../../../components/buttons/AddButtonComponent';
import FormVersionsDialog from './FormVersionsDialogComponent';

import { baseUrls } from '../../../constants/urls';

import { formVersionsTableColumns } from '../config';
import { useSafeIntl } from '../../../hooks/intl';
import MESSAGES from '../messages';

const baseUrl = baseUrls.formDetail;
const defaultOrder = 'start_period';
const FormVersionsComponent = ({
    forceRefresh,
    setForceRefresh,
    currentForm,
<<<<<<< HEAD
=======
    formId,
>>>>>>> 71041b77
}) => {
    const intl = useSafeIntl();
    return (
        <Box mt={4}>
            <Typography color="primary" variant="h5">
                <FormattedMessage {...MESSAGES.versions} />
            </Typography>
            <SingleTable
                isFullHeight={false}
                baseUrl={baseUrl}
                endPointPath="formversions"
                exportButtons={false}
                dataKey="form_versions"
                defaultPageSize={20}
                fetchItems={(d, url) =>
                    fetchList(
                        d,
                        `${url}&form_id=${currentForm.id.value}`,
                        'fetchFormVersionsError',
                        'form versions',
                    )
                }
                defaultSorted={[{ id: defaultOrder, desc: true }]}
                columns={formVersionsTableColumns(
                    intl.formatMessage,
                    setForceRefresh,
                    currentForm,
                )}
                forceRefresh={forceRefresh}
                onForceRefreshDone={() => setForceRefresh(false)}
            />
            <Box
                mt={2}
                justifyContent="flex-end"
                alignItems="center"
                display="flex"
            >
                <FormVersionsDialog
                    currentForm={currentForm}
                    titleMessage={MESSAGES.createFormVersion}
                    renderTrigger={({ openDialog }) => (
                        <AddButtonComponent onClick={openDialog} />
                    )}
                    onConfirmed={() => setForceRefresh(true)}
                />
            </Box>
        </Box>
    );
};
FormVersionsComponent.propTypes = {
    currentForm: PropTypes.object.isRequired,
    formId: PropTypes.string.isRequired,
    forceRefresh: PropTypes.bool.isRequired,
    setForceRefresh: PropTypes.func.isRequired,
};

export default FormVersionsComponent;<|MERGE_RESOLUTION|>--- conflicted
+++ resolved
@@ -20,10 +20,7 @@
     forceRefresh,
     setForceRefresh,
     currentForm,
-<<<<<<< HEAD
-=======
     formId,
->>>>>>> 71041b77
 }) => {
     const intl = useSafeIntl();
     return (
@@ -41,7 +38,7 @@
                 fetchItems={(d, url) =>
                     fetchList(
                         d,
-                        `${url}&form_id=${currentForm.id.value}`,
+                        `${url}&form_id=${formId}`,
                         'fetchFormVersionsError',
                         'form versions',
                     )
