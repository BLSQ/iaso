--- conflicted
+++ resolved
@@ -69,11 +69,7 @@
               'mutationFn'
           >
         | undefined = {},
-<<<<<<< HEAD
-    hideSuccesfullSnackBar = false,
-=======
     showSucessSnackBar = true,
->>>>>>> 55ca9ac8
     ignoreErrorCodes: number[] = [],
 ): UseMutationResult<Data, Error, Variables, Context> => {
     const dispatch = useDispatch();
@@ -97,11 +93,7 @@
             return undefined;
         },
         onSuccess: (data, variables, context) => {
-<<<<<<< HEAD
-            if (snackSuccessMessage && !hideSuccesfullSnackBar) {
-=======
             if (snackSuccessMessage && showSucessSnackBar) {
->>>>>>> 55ca9ac8
                 dispatch(
                     enqueueSnackbar(
                         succesfullSnackBar(undefined, snackSuccessMessage),
