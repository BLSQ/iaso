--- conflicted
+++ resolved
@@ -20,18 +20,15 @@
 
 from iaso.api.serializers import OrgUnitSerializer
 
-<<<<<<< HEAD
 from .common import (
     TimestampField,
     HasPermission,
+    UserSerializer,
     FileFormatEnum,
     CONTENT_TYPE_XLSX,
     EXPORTS_DATETIME_FORMAT,
     CONTENT_TYPE_CSV,
 )
-=======
-from .common import TimestampField, HasPermission, UserSerializer
->>>>>>> 469688ef
 
 
 class EntityNestedSerializer(EntitySerializer):
