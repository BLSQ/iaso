--- conflicted
+++ resolved
@@ -378,7 +378,18 @@
         id: 'iaso.snackBar.saveLinkError',
         defaultMessage: 'An error occurred while saving link',
     },
-<<<<<<< HEAD
+    showAdvancedSettings: {
+        id: 'iaso.form.label.showAdvancedSettings',
+        defaultMessage: 'Show advanced settings',
+    },
+    hideAdvancedSettings: {
+        id: 'iaso.form.label.hideAdvancedSettings',
+        defaultMessage: 'Hide advanced settings',
+    },
+    sourceVersion: {
+        id: 'iaso.form.label.sourceVersion',
+        defaultMessage: 'Source version',
+    },
     ouParent: {
         id: 'iaso.label.parentOu',
         defaultMessage: 'Parent org Unit',
@@ -394,19 +405,6 @@
     ouCurrent: {
         id: 'iaso.label.currentOu',
         defaultMessage: 'Current org unit',
-=======
-    showAdvancedSettings: {
-        id: 'iaso.form.label.showAdvancedSettings',
-        defaultMessage: 'Show advanced settings',
-    },
-    hideAdvancedSettings: {
-        id: 'iaso.form.label.hideAdvancedSettings',
-        defaultMessage: 'Hide advanced settings',
-    },
-    sourceVersion: {
-        id: 'iaso.form.label.sourceVersion',
-        defaultMessage: 'Source version',
->>>>>>> 5499478d
     },
 });
 
