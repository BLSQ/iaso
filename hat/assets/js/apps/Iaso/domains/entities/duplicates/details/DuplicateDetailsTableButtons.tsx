import { Box, Button, Grid } from '@mui/material';
import { useSafeIntl } from 'bluesquare-components';
import React, { FunctionComponent, SetStateAction } from 'react';
import InputComponent from '../../../../components/forms/InputComponent';
import {
    ENTITY_DUPLICATES_SOFT_DELETE,
    hasFeatureFlag,
} from '../../../../utils/featureFlags';
import * as Permission from '../../../../utils/permissions';
import { useCurrentUser } from '../../../../utils/usersUtils';
import { userHasPermission } from '../../../users/utils';
<<<<<<< HEAD
import * as Permission from '../../../../utils/permissions';
import {
    hasFeatureFlag,
    ENTITY_DUPLICATES_SOFT_DELETE,
} from '../../../../utils/featureFlags';
=======
import MESSAGES from '../messages';
>>>>>>> a9f83e77

type Props = {
    onlyShowUnmatched: boolean;
    setOnlyShowUnmatched: (value: SetStateAction<boolean>) => void;
    fillValues: (entity: 'entity1' | 'entity2') => void;
    resetSelection: () => void;
};

export const DuplicateDetailsTableButtons: FunctionComponent<Props> = ({
    onlyShowUnmatched,
    setOnlyShowUnmatched,
    fillValues,
    resetSelection,
}) => {
    const { formatMessage } = useSafeIntl();
    const currentUser = useCurrentUser();
    return (
        <Grid container>
            <Grid item xs={4}>
                <Box pb={2} pt={2} pl={2}>
                    <InputComponent
                        withMarginTop={false}
                        type="checkbox"
                        value={onlyShowUnmatched}
                        keyValue="onlyShowUnmatched"
                        onChange={(_key, value) => {
                            setOnlyShowUnmatched(value);
                        }}
                        label={MESSAGES.showUnmatchedOnly}
                    />
                </Box>
            </Grid>
            {userHasPermission(
                Permission.ENTITIES_DUPLICATE_WRITE,
                currentUser,
            ) &&
                !hasFeatureFlag(currentUser, ENTITY_DUPLICATES_SOFT_DELETE) && (
                    <Grid container item xs={8} justifyContent="flex-end">
                        <Box
                            py={2}
                            pr={2}
                            style={{
                                display: 'inline-flex',
                            }}
                        >
                            <Box>
                                <Button
                                    variant="contained"
                                    color="primary"
                                    data-test="fill-value-a-button"
                                    onClick={() => fillValues('entity1')}
                                >
                                    {formatMessage(MESSAGES.takeValuesFromA)}
                                </Button>
                            </Box>
                            <Box ml={2}>
                                <Button
                                    variant="contained"
                                    color="primary"
                                    data-test="fill-value-b-button"
                                    onClick={() => fillValues('entity2')}
                                >
                                    {formatMessage(MESSAGES.takeValuesFromB)}
                                </Button>
                            </Box>
                            <Box ml={2}>
                                <Button
                                    variant="contained"
                                    color="primary"
                                    data-test="reset-button"
                                    onClick={() => resetSelection()}
                                >
                                    {formatMessage(MESSAGES.reset)}
                                </Button>
                            </Box>
                        </Box>
                    </Grid>
                )}
        </Grid>
    );
};<|MERGE_RESOLUTION|>--- conflicted
+++ resolved
@@ -9,15 +9,7 @@
 import * as Permission from '../../../../utils/permissions';
 import { useCurrentUser } from '../../../../utils/usersUtils';
 import { userHasPermission } from '../../../users/utils';
-<<<<<<< HEAD
-import * as Permission from '../../../../utils/permissions';
-import {
-    hasFeatureFlag,
-    ENTITY_DUPLICATES_SOFT_DELETE,
-} from '../../../../utils/featureFlags';
-=======
 import MESSAGES from '../messages';
->>>>>>> a9f83e77
 
 type Props = {
     onlyShowUnmatched: boolean;
