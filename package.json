--- conflicted
+++ resolved
@@ -58,10 +58,6 @@
         "color": "^3.1.2",
         "dom-to-pdf": "^0.3.1",
         "formik": "^2.2.9",
-<<<<<<< HEAD
-        "immer": "^9.0.19",
-=======
->>>>>>> ad1e4494
         "leaflet": "^1.9.3",
         "leaflet-draw": "^1.0.4",
         "leaflet.markercluster": "^1.4.1",
