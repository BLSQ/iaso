--- conflicted
+++ resolved
@@ -1,6 +1,6 @@
 import React, { FunctionComponent } from 'react';
 import { commonStyles, useSafeIntl } from 'bluesquare-components';
-import { Tabs } from '@mui/material';
+import { Tab, Tabs } from '@mui/material';
 import { makeStyles } from '@mui/styles';
 import { TabWithInfoIcon } from '../../../../../../../../hat/assets/js/apps/Iaso/components/nav/TabWithInfoIcon';
 import MESSAGES from '../messages';
@@ -36,22 +36,8 @@
                 root: classes.tabs,
             }}
             onChange={onChangeTab}
-            indicatorColor="secondary"
         >
-<<<<<<< HEAD
             <Tab key={VRF} value={VRF} label={formatMessage(MESSAGES[VRF])} />
-=======
-            <TabWithInfoIcon
-                key={VRF}
-                value={VRF}
-                title={formatMessage(MESSAGES[VRF])}
-                disabled={false}
-                hasTabError={false}
-                handleChange={onChangeTab}
-                showIcon={false}
-                tooltipMessage=""
-            />
->>>>>>> 31edac52
             <TabWithInfoIcon
                 key={PREALERT}
                 value={PREALERT}
@@ -59,6 +45,7 @@
                 // disable if no saved VRF to avoid users trying to save prealert before vrf
                 disabled={disabled}
                 hasTabError={false}
+                handleChange={onChangeTab}
                 showIcon={disabled}
                 tooltipMessage={formatMessage(MESSAGES.pleaseCreateVrf)}
             />
@@ -69,6 +56,7 @@
                 // disable if no saved VRF to avoid users trying to save VAR before vrf
                 disabled={disabled}
                 hasTabError={false}
+                handleChange={onChangeTab}
                 showIcon={disabled}
                 tooltipMessage={formatMessage(MESSAGES.pleaseCreateVrf)}
             />
