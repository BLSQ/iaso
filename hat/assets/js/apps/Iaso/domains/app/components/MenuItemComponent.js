import React, { Fragment } from 'react';
import { Link } from 'react-router';

import {
    withStyles,
    ListItemIcon,
    ListItem,
    ListItemText,
    Typography,
    Collapse,
    List,
} from '@material-ui/core';
import ExpandLess from '@material-ui/icons/ExpandLess';
import ExpandMore from '@material-ui/icons/ExpandMore';

import PropTypes from 'prop-types';
import commonStyles from '../../../styles/common';
import muiTheme from '../../../utils/theme';
<<<<<<< HEAD
import { userHasPermission } from '../../users/utils';
import injectIntl from '../../../libs/intl/injectIntl';
=======
import { listMenuPermission, userHasOneOfPermissions } from '../../users/utils';
>>>>>>> fe6b64e5

const styles = theme => ({
    ...commonStyles(theme),
    listItemIcon: {
        minWidth: 35,
    },
});

function MenuItem(props) {
    const {
        onClick,
        menuItem,
        location,
        classes,
        intl,
        subMenuLevel,
        currentPath,
        currentUser,
    } = props;
    const path = `${currentPath}/${menuItem.key}`;
    const activePath = location.pathname.split('/', subMenuLevel + 1).join('/');
    const isMenuActive = path === activePath;
    const [open, setOpen] = React.useState(isMenuActive);
    const toggleOpen = () => {
        setOpen(!open);
    };
    const color = isMenuActive ? 'primary' : 'inherit';
    const hasSubMenu = menuItem.subMenu && menuItem.subMenu.length > 0;
    const subMenuIcon = open ? (
        <ExpandLess color={color} />
    ) : (
        <ExpandMore color={color} />
    );
    const itemStyle = {
        paddingLeft: muiTheme.spacing(subMenuLevel * 2),
    };
    return (
        <Fragment>
            <Link className={classes.linkButton} to={!hasSubMenu ? path : ''}>
                <ListItem
                    style={itemStyle}
                    button
                    onClick={() => (!hasSubMenu ? onClick(path) : toggleOpen())}
                >
                    <ListItemIcon className={classes.listItemIcon}>
                        {menuItem.icon({ color })}
                    </ListItemIcon>
                    <ListItemText
                        primary={
                            <Typography type="body2" color={color}>
                                {intl.formatMessage(menuItem.label)}
                            </Typography>
                        }
                    />
                    {hasSubMenu ? subMenuIcon : null}
                </ListItem>
            </Link>
            {hasSubMenu && (
                <Collapse in={open} timeout="auto" unmountOnExit>
                    <List component="div" disablePadding>
                        {menuItem.subMenu.map(subMenu => {
                            const permissionsList = listMenuPermission(subMenu);
                            if (
                                userHasOneOfPermissions(
                                    permissionsList,
                                    currentUser,
                                )
                            ) {
                                return (
                                    <MenuItem
                                        classes={classes}
                                        intl={intl}
                                        key={subMenu.key}
                                        menuItem={subMenu}
                                        onClick={subPath => onClick(subPath)}
                                        subMenuLevel={subMenuLevel + 1}
                                        location={location}
                                        currentPath={path}
                                        currentUser={currentUser}
                                    />
                                );
                            }
                            return null;
                        })}
                    </List>
                </Collapse>
            )}
        </Fragment>
    );
}

MenuItem.defaultProps = {
    subMenuLevel: 1,
    currentPath: '',
};

MenuItem.propTypes = {
    intl: PropTypes.object.isRequired,
    location: PropTypes.object.isRequired,
    menuItem: PropTypes.object.isRequired,
    onClick: PropTypes.func.isRequired,
    classes: PropTypes.object.isRequired,
    subMenuLevel: PropTypes.number,
    currentPath: PropTypes.string,
    currentUser: PropTypes.object.isRequired,
};

export default withStyles(styles)(injectIntl(MenuItem));<|MERGE_RESOLUTION|>--- conflicted
+++ resolved
@@ -16,12 +16,10 @@
 import PropTypes from 'prop-types';
 import commonStyles from '../../../styles/common';
 import muiTheme from '../../../utils/theme';
-<<<<<<< HEAD
-import { userHasPermission } from '../../users/utils';
+
 import injectIntl from '../../../libs/intl/injectIntl';
-=======
-import { listMenuPermission, userHasOneOfPermissions } from '../../users/utils';
->>>>>>> fe6b64e5
+
+import { listMenuPermission, userHasOneOfPermissions, userHasPermission } from '../../users/utils';
 
 const styles = theme => ({
     ...commonStyles(theme),
