--- conflicted
+++ resolved
@@ -719,15 +719,12 @@
                 today = datetime.strptime(today_string, "%Y-%m-%d").date()
                 round_key = {"Rnd1": "round_1", "Rnd2": "round_2"}[round_number]
                 campaign = find_lqas_im_campaign(campaigns, today, country, round_key, "im")
-<<<<<<< HEAD
-=======
                 if not campaign:
                     other_round_key = "round_2" if round_key == "round_1" else "round_2"
                     campaign = find_lqas_im_campaign(campaigns, today, country, other_round_key, "im")
                     if campaign:
                         campaign_name = campaign.obr_name
                         campaign_stats[campaign_name]["bad_round_number"] += 1
->>>>>>> 1e129902
                 region_name = form.get("Region")
                 district_name = form.get("District")
 
@@ -826,11 +823,7 @@
         if current_round.get_item_by_key(lqas_im_end):
             reference_end_date = current_round.get_item_by_key(lqas_im_end)
         # Temporary answer to question above
-<<<<<<< HEAD
-        if reference_end_date < reference_start_date:
-=======
         if reference_end_date <= reference_start_date:
->>>>>>> 1e129902
             reference_end_date = reference_start_date + timedelta(days=+10)
         if campaign.country_id == country.id and reference_start_date <= today <= reference_end_date:
             return campaign
@@ -1238,8 +1231,6 @@
                 today = datetime.strptime(today_string, "%Y-%m-%d").date()
                 round_key = {"Rnd1": "round_1", "Rnd2": "round_2"}[round_number]
                 campaign = find_lqas_im_campaign(campaigns, today, country, round_key, "lqas")
-<<<<<<< HEAD
-=======
                 if not campaign:
                     other_round_key = "round_2" if round_key == "round_1" else "round_2"
                     campaign = find_lqas_im_campaign(campaigns, today, country, other_round_key, "lqas")
@@ -1247,7 +1238,6 @@
                         campaign_name = campaign.obr_name
                         campaign_stats[campaign_name]["bad_round_number"] += 1
 
->>>>>>> 1e129902
                 for HH in form.get("Count_HH", []):
                     total_sites_visited += 1
                     # check finger
