--- conflicted
+++ resolved
@@ -41,11 +41,8 @@
     NOPV2_AUTH,
     NOPV2_AUTH_DETAILS,
     VACCINE_SUPPLY_CHAIN,
-<<<<<<< HEAD
+    VACCINE_SUPPLY_CHAIN_DETAILS,
     STOCK_MANAGEMENT,
-=======
-    VACCINE_SUPPLY_CHAIN_DETAILS,
->>>>>>> d1b4e981
 } from './src/constants/routes';
 import fr from './src/constants/translations/fr.json';
 import en from './src/constants/translations/en.json';
@@ -59,11 +56,8 @@
 import { Nopv2Authorisations } from './src/domains/VaccineModule/Nopv2Authorisations/Nopv2Authorisations.tsx';
 import { Nopv2AuthorisationsDetails } from './src/domains/VaccineModule/Nopv2Authorisations/Details/Nopv2AuthorisationsDetails.tsx';
 import { VaccineSupplyChain } from './src/domains/VaccineModule/SupplyChain/VaccineSupplyChain.tsx';
-<<<<<<< HEAD
 import { VaccineStockManagement } from './src/domains/VaccineModule/StockManagement/VaccineStockManagement.tsx';
-=======
 import { VaccineSupplyChainDetails } from './src/domains/VaccineModule/SupplyChain/Details/VaccineSupplyChainDetails.tsx';
->>>>>>> d1b4e981
 
 const campaignsFilters = [
     {
@@ -451,7 +445,6 @@
         ],
     },
     {
-<<<<<<< HEAD
         baseUrl: STOCK_MANAGEMENT,
         component: props => <VaccineStockManagement {...props} />,
         permissions: ['iaso_polio'],
@@ -469,14 +462,15 @@
                 isRequired: false,
                 key: 'vaccine_type',
             },
-=======
+        ],
+    },
+    {
         baseUrl: VACCINE_SUPPLY_CHAIN_DETAILS,
         component: props => <VaccineSupplyChainDetails {...props} />,
         permissions: ['iaso_polio'],
         params: [
             { isRequired: false, key: 'id' },
             { isRequired: false, key: 'tab' },
->>>>>>> d1b4e981
         ],
     },
     {
