import React, {
    FunctionComponent,
    ReactElement,
    useCallback,
    useMemo,
} from 'react';
import CallMade from '@mui/icons-material/CallMade';
import CompareArrowsIcon from '@mui/icons-material/CompareArrows';
import { Tooltip } from '@mui/material';
import {
    Column,
    LinkWithLocation,
    RenderCell,
    Setting,
    getTableUrl,
    truncateText,
    useSafeIntl,
} from 'bluesquare-components';
import moment from 'moment';

import { baseUrls } from '../../../constants/urls';
import { getCookie } from '../../../utils/cookies';

import {
    apiDateFormat,
    apiDateTimeFormat,
    getFromDateString,
    getToDateString,
} from '../../../utils/dates';
import * as Permission from '../../../utils/permissions';
import { useCurrentUser } from '../../../utils/usersUtils';
import { Form, PossibleField } from '../../forms/types/forms';
import { Selection } from '../../orgUnits/types/selection';
import { getLatestOrgUnitLevelId } from '../../orgUnits/utils';
import { userHasOneOfPermissions, userHasPermission } from '../../users/utils';
import ActionTableColumnComponent from '../components/ActionTableColumnComponent';

import { InstanceMetasField } from '../components/ColumnSelect';
import DeleteDialog from '../components/DeleteInstanceDialog';
import ExportInstancesDialogComponent from '../components/ExportInstancesDialogComponent';

import { LinkReferenceInstancesModalComponent } from '../components/InstanceReferenceSubmission/LinkReferenceInstancesComponent';
import { PushGpsModalComponent } from '../components/PushInstanceGps/PushGpsDialogComponent';
import instancesTableColumns from '../config';
import { INSTANCE_METAS_FIELDS } from '../constants';
import MESSAGES from '../messages';
import { Instance, ShortFile } from '../types/instance';
import { VisibleColumn } from '../types/visibleColumns';

const NO_VALUE = '/';
const hasNoValue: (value: string) => boolean = value => !value || value === '';

type KeyValueFieldsProps = {
    entry: Record<string, string>;
};

const KeyValueFields: FunctionComponent<KeyValueFieldsProps> = ({ entry }) => (
    <>
        {Object.entries(entry).map(([key, value]: [string, string]) => (
            <>
                <span>
                    {`${key} : ${hasNoValue(value) ? NO_VALUE : value}`}
                </span>
                <br />
            </>
        ))}
    </>
);

type Field = {
    label?: string | Record<string, string>;
    name: string;
    type: string;
};
type Locales = {
    fr: string[];
    en: string[];
    es: string[];
    pt: string[];
};

/*
The array of strings 'labelLocales' is used to handle different formats for multilingual labels.
Some forms use the format 'label::French' or 'label::English', while others use lowercase locales like 'label::french' or 'label::english'.
Additionally, to align with ODK standards (https://docs.getodk.org/guide-form-language/#guide-form-language-building),
the format 'label::French (fr)', 'label::English (en)', 'label::Español (es)', and 'label::Português (pt)' is also supported.
We also include the locale codes 'fr', 'en', 'es', and 'pt' to cover cases where labels might be defined using just the locale code.
This array-based approach ensures compatibility with all these formats without disrupting the display for older multilingual forms.
*/
const labelLocales: Locales = {
    fr: [
        'French',
        'french',
        'Français (fr)',
        'fr',
        'français (fr)',
        'fre',
        'fra',
        'français',
        'francés',
        'francês',
        'frances',
    ],
    en: [
        'English',
        'english',
        'English (en)',
        'en',
        'english (en)',
        'eng',
        'anglais',
        'inglés',
        'inglês',
        'ingles',
    ],
    es: [
        'Spanish',
        'spanish',
        'Español (es)',
        'es',
        'español (es)',
        'spa',
        'español',
        'espagnol',
        'espanhol',
        'espanol',
    ],
    pt: [
        'Portuguese',
        'portuguese',
        'Português (pt)',
        'pt',
        'português (pt)',
        'por',
        'português',
        'portugais',
        'portugués',
        'portugues',
    ],
};

const localizeLabel = (field: Field): string => {
    // Localize a label. Sometimes a label may be a string, that is somewhat json but not totally
    // sometime it's already a Mapping.
    const locale: string = getCookie('django_language') ?? 'en';
    let localeOptions: Record<string, string> = { [field.name]: field.name };

    if (typeof field === 'object') {
        if (typeof field.label === 'string') {
            // Replacing all single quotes used as apostrophe into html entities, and put it back after replacing other single quotes into double quotes
            const apostrophe = /(?<=[\p{Letter}])'(?=[\p{Letter}])/gu;
            let label: string = (field.label || '').replaceAll(
                apostrophe,
                '&apos;',
            );
            label = label.replaceAll("'", '"');
            label = label.replaceAll('&apos;', "'");
            const wrongDoubleQuotes = /(?<=[\p{Letter}])"(?=[\p{Letter}])/gu;
            label = label.replace(wrongDoubleQuotes, "'");

            try {
                localeOptions = JSON.parse(label);
            } catch (e) {
                // some fields are using single quotes. Logging just for info, this can be deleted if it clutters the console
                console.warn('Error parsing JSON', label, e);
                return field.name;
            }
        } else if (
            typeof field.label === 'object' &&
            !Array.isArray(field.label)
        ) {
            localeOptions = field.label;
        }
    } else {
        localeOptions = field;
    }

    const localeKey = labelLocales[locale].find(key => localeOptions[key]);
    return localeKey ? localeOptions[localeKey] : field.name;
};
/**
 * Pretty Format value for display
 * Try to guess if it is a date or datetime to display in appropriate locale
 * @param value string
 */
export const formatValue = (value: string): string => {
    // use strict mode so it doesn't try to interpret number as timestamp.
    const asDay = moment(value, apiDateFormat, true);
    if (asDay.isValid()) {
        return asDay.format('L');
    }
    const asDT = moment(value, apiDateTimeFormat, true);
    if (asDT.isValid()) {
        return asDT.format('LTS');
    }
    return value;
};
export const formatLabel = (field: Field): string => {
    if (!field.label) return field.name;
    if (typeof field.label === 'object' || field.label?.charAt(0) === '{')
        return localizeLabel(field);
    if (!field.label.trim()) return field.name;
    if (field.label.includes(':')) return field.label.split(':')[0];
    if (field.label.includes('$')) return field.label.split('$')[0];
    if (field.type === 'calculate') return `Σ ${field.label}`;
    return field.label;
};

const renderValue = (settings: Setting<Instance>, c: VisibleColumn) => {
    const { key } = c;
    // eslint-disable-next-line camelcase
    const { file_content } = settings.row.original;
    const value = file_content[key];

    if (hasNoValue(value)) {
        return <span>{NO_VALUE}</span>;
    }
    if (Array.isArray(value)) {
        return (
            <pre style={{ textAlign: 'left' }}>
                {value.map((val, index) => (
                    <>
                        <KeyValueFields key={`arr${index}`} entry={val} />
                        <br />
                    </>
                ))}
            </pre>
        );
    }
    return <span>{formatValue(value)}</span>;
};

export const useInstancesColumns = (
    // eslint-disable-next-line default-param-last
    getActionCell: RenderCell = settings => (
        <ActionTableColumnComponent settings={settings} />
    ),
    visibleColumns: VisibleColumn[],
): Column[] => {
    const { formatMessage } = useSafeIntl();
    const currentUser = useCurrentUser();
    const metasColumns = useMemo(
        () => [...instancesTableColumns(formatMessage)],
        [formatMessage],
    );
    const InstancesColumns = useMemo(() => {
        let tableColumns: Column[] = [];
        metasColumns.forEach(c => {
            const metaColumn = visibleColumns.find(vc => vc.key === c.accessor);
            if ((metaColumn && metaColumn.active) || c.accessor === 'actions') {
                tableColumns.push(c);
            }
        });

        const childrenArray: Column[] = [];
        visibleColumns
            .filter(c => !c.meta)
            .forEach(c => {
                if (c.active) {
                    childrenArray.push({
                        class: 'small',
                        sortable: false,
                        accessor: c.key,
                        Header: (
                            <Tooltip
                                title={formatMessage(
                                    MESSAGES.instanceHeaderTooltip,
                                    {
                                        label: c.label,
                                        key: c.key,
                                    },
                                )}
                            >
                                <span>
                                    {c.label?.trim()
                                        ? truncateText(c.label, 25)
                                        : c.key}
                                </span>
                            </Tooltip>
                        ),
                        Cell: settings => renderValue(settings, c),
                    });
                }
            });
        tableColumns = tableColumns.concat(childrenArray);
        if (
            userHasPermission(Permission.REGISTRY_WRITE, currentUser) ||
            userHasOneOfPermissions(
                [Permission.SUBMISSIONS_UPDATE, Permission.SUBMISSIONS],
                currentUser,
            )
        ) {
            tableColumns.push({
                Header: formatMessage(MESSAGES.actions),
                accessor: 'actions',
                resizable: false,
                sortable: false,
                width: 150,
                Cell: getActionCell,
            });
        }
        return tableColumns;
    }, [
        currentUser,
        formatMessage,
        getActionCell,
        metasColumns,
        visibleColumns,
    ]);
    return InstancesColumns;
};

type Props = {
    order?: string;
    defaultOrder: string;
};

type PossibleColumn = {
    accessor: string;
    Header: string;
    id?: string;
    sortable?: boolean;
    Cell?: (s: any) => ReactElement;
    align?: 'left' | 'center';
};

export const useGetInstancesVisibleColumns = ({
    order,
    defaultOrder,
}: Props): ((
    columns?: string,
    possibleFields?: PossibleField[],
) => VisibleColumn[]) => {
    const { formatMessage } = useSafeIntl();
    const activeOrders: string[] = useMemo(
        () => (order || defaultOrder).split(','),
        [defaultOrder, order],
    );
    const getInstancesVisibleColumns = useCallback(
        (columns?: string, possibleFields?: PossibleField[]) => {
            const columnsNames: string[] = columns ? columns.split(',') : [];
            const metasColumns: PossibleColumn[] = [
                ...instancesTableColumns(formatMessage).filter(
                    c => c.accessor !== 'actions',
                ),
            ];
            const newColumns: VisibleColumn[] = metasColumns.map(c => ({
                key: c.accessor,
                label: c.Header,
                active: columnsNames.includes(c.accessor),
                meta: true,
                disabled:
                    activeOrders.indexOf(c.accessor) !== -1 ||
                    activeOrders.indexOf(`-${c.accessor}`) !== -1,
            }));

            if (possibleFields) {
                possibleFields?.forEach(field => {
                    const label = formatLabel(field);
                    newColumns.push({
                        key: field.name,
                        label,
                        active: columnsNames.includes(field.name),
                        disabled: false,
                    });
                });
            }
            return newColumns;
        },
        [activeOrders, formatMessage],
    );
    return getInstancesVisibleColumns;
};

const getDefaultCols = (
    formIds: string[],
    labelKeys: string[],
    instanceMetasFields: InstanceMetasField[],
    periodType?: string,
): string => {
    let newCols: string[] = instanceMetasFields
        .filter(f => Boolean(f.tableOrder) && f.active)
        .map(f => f.accessor || f.key);
    if (formIds && formIds.length === 1) {
        newCols = newCols.filter(c => c !== 'form__name');
        if (periodType === null) {
            newCols = newCols.filter(c => c !== 'period');
        }
    }
    let newColsString = newCols.join(',');
    if (labelKeys.length > 0) {
        newColsString = `${newColsString},${labelKeys.join(',')}`;
    }
    return newColsString;
};

type UseInstanceVisibleColumnsArgs = {
    formDetails: Form;
    formIds: string[];
    instanceMetasFields?: InstanceMetasField[];
    labelKeys: string[];
    columns?: string;
    periodType?: string;
    possibleFields?: PossibleField[];
    order?: string;
    defaultOrder: string;
};
export const useInstanceVisibleColumns = ({
    formDetails,
    formIds,
    instanceMetasFields,
    labelKeys,
    columns,
    periodType,
    possibleFields,
    order,
    defaultOrder,
}: UseInstanceVisibleColumnsArgs): VisibleColumn[] => {
    const getVisibleColumns = useGetInstancesVisibleColumns({
        order,
        defaultOrder,
    });
    return useMemo(() => {
        const newColsString: string =
            columns ||
            getDefaultCols(
                formIds,
                labelKeys,
                // @ts-ignore
                instanceMetasFields || INSTANCE_METAS_FIELDS,
                periodType,
            );
        let newCols: VisibleColumn[] = [];
        // single form
        if (formIds?.length === 1) {
            // if detail loaded
            if (formDetails) {
                newCols = getVisibleColumns(newColsString, possibleFields);
            }
            // multi forms
        } else {
            newCols = getVisibleColumns(newColsString);
        }
        return newCols;
    }, [
        columns,
        formDetails,
        formIds,
        getVisibleColumns,
        instanceMetasFields,
        labelKeys,
        periodType,
        possibleFields,
    ]);
};

export const getInstancesFilesList = (instances?: Instance[]): ShortFile[] => {
    const filesList: ShortFile[] = [];
    instances?.forEach(i => {
        if (i.files?.length > 0) {
            i.files?.forEach(path => {
                const file = {
                    itemId: i.id,
                    createdAt: i.created_at,
                    path: `${path}`,
                };
                filesList.push(file);
            });
        }
    });
    return filesList;
};

type SelectionAction = {
    icon: (
        newSelection: Selection<Instance>,
        resetSelection?: any,
    ) => ReactElement;
    label: string;
    disabled: boolean;
};

export const useSelectionActions = (
    filters: Record<string, string>,
    setForceRefresh: () => void,
    // eslint-disable-next-line default-param-last
    isUnDeleteAction = false,
    classes: Record<string, string>,
): SelectionAction[] => {
    const { formatMessage } = useSafeIntl();
    const currentUser = useCurrentUser();
    const label = formatMessage(
        isUnDeleteAction ? MESSAGES.unDeleteInstance : MESSAGES.deleteInstance,
    );

    return useMemo(() => {
        const assignReferenceSubmissions: SelectionAction = {
            icon: (newSelection,resetSelection) => {
                return (
                    <LinkReferenceInstancesModalComponent
                        selection={newSelection}
                        iconProps={{
                            iconDisabled: newSelection.selectCount === 0,
                        }}
<<<<<<< HEAD
                        resetSelection={resetSelection}
=======
                        filters={filters}
>>>>>>> 7e893c01
                    />
                );
            },

            label: formatMessage(
                MESSAGES.linkUnlinkReferenceSubmissionsToOrgUnits,
            ),
            disabled: false,
        };
        const pushGpsAction: SelectionAction = {
            icon: newSelection => (
                <PushGpsModalComponent
                    selection={newSelection}
                    iconProps={{ iconDisabled: newSelection.selectCount === 0 }}
                    filters={filters}
                />
            ),
            label: formatMessage(MESSAGES.pushGpsToOrgUnits),
            disabled: false,
        };
        const exportAction: SelectionAction = {
            icon: newSelection => (
                <ExportInstancesDialogComponent
                    // @ts-ignore need to refactor this component to TS
                    selection={newSelection}
                    getFilters={() => filters}
                    renderTrigger={openDialog => {
                        const iconDisabled = newSelection.selectCount === 0;
                        const iconProps = {
                            className: iconDisabled
                                ? classes.iconDisabled
                                : null,
                            onClick: !iconDisabled ? openDialog : () => null,
                            disabled: iconDisabled,
                        };
                        // @ts-ignore
                        return <CallMade {...iconProps} />;
                    }}
                />
            ),
            label: formatMessage(MESSAGES.exportRequest),
            disabled: false,
        };

        const deleteAction: SelectionAction = {
            icon: (newSelection, resetSelection) => (
                <DeleteDialog
                    selection={newSelection}
                    filters={filters}
                    setForceRefresh={setForceRefresh}
                    resetSelection={resetSelection}
                    isUnDeleteAction={isUnDeleteAction}
                />
            ),
            label,
            disabled: false,
        };

        const compareAction: SelectionAction = {
            icon: newSelection => {
                const isDisabled =
                    newSelection.selectCount <= 1 || newSelection.selectAll;
                if (isDisabled) {
                    return <CompareArrowsIcon color="disabled" />;
                }
                const instancesIds = newSelection.selectedItems
                    .map(s => s.id)
                    .join(',');
                return (
                    <LinkWithLocation
                        style={{ color: 'inherit', display: 'flex' }}
                        to={`/${baseUrls.compareInstances}/instanceIds/${instancesIds}`}
                    >
                        <CompareArrowsIcon />
                    </LinkWithLocation>
                );
            },
            label: formatMessage(MESSAGES.compare),
            disabled: false,
        };

        const actions: SelectionAction[] = [compareAction];
        if (userHasPermission(Permission.SUBMISSIONS_UPDATE, currentUser)) {
            actions.push(
                exportAction,
                deleteAction,
                pushGpsAction,
                assignReferenceSubmissions,
            );
        }
        return actions;
    }, [
        classes.iconDisabled,
        currentUser,
        filters,
        formatMessage,
        isUnDeleteAction,
        label,
        setForceRefresh,
    ]);
};

const asBackendStatus = status => {
    if (status) {
        return status
            .split(',')
            .map(s => (s === 'ERROR' ? 'DUPLICATED' : s))
            .join(',');
    }
    return status;
};

export const getFilters = (
    params: Record<string, string>,
): Record<string, string> => {
    const allFilters = {
        withLocation: params.withLocation,
        orgUnitTypeId: params.orgUnitTypeId,
        deviceId: params.deviceId,
        startPeriod: params.startPeriod,
        endPeriod: params.endPeriod,
        status: asBackendStatus(params.status),
        deviceOwnershipId: params.deviceOwnershipId,
        search: params.search,
        orgUnitParentId: getLatestOrgUnitLevelId(params.levels),
        dateFrom: getFromDateString(params.dateFrom, false),
        dateTo: getToDateString(params.dateTo, false),
        showDeleted: params.showDeleted,
        form_ids: params.formIds,
        jsonContent: params.fieldsSearch,
        planningIds: params.planningIds,
        project_ids: params.projectIds,
        userIds: params.userIds,
        modificationDateFrom: getFromDateString(
            params.modificationDateFrom,
            false,
        ),
        modificationDateTo: getToDateString(params.modificationDateTo, false),
        sentDateFrom: getFromDateString(params.sentDateFrom, false),
        sentDateTo: getToDateString(params.sentDateTo, false),
    };
    const filters = {};
    Object.keys(allFilters).forEach(k => {
        if (allFilters[k]) {
            filters[k] = allFilters[k];
        }
    });
    return filters;
};

export const useGetFilters = (
    params: Record<string, string>,
): Record<string, string> => {
    return useMemo(() => {
        return getFilters(params);
    }, [params]);
};

const defaultOrder = 'updated_at';

export const getExportUrl = (
    params: Record<string, string>,
    exportType = 'csv',
): string => {
    const baseUrl = `/api/instances`;
    const queryParams = { ...getFilters(params) };
    const urlParams = new URLSearchParams();
    Object.entries(queryParams).forEach(entry => {
        const [k, v] = entry;
        if (v) {
            urlParams.append(k, v);
        }
    });
    urlParams.append(exportType, 'true');
    const queryString = urlParams.toString();
    return `${baseUrl}/?${queryString}`;
};

export const getEndpointUrl = (
    params: Record<string, string>,
    toExport: boolean,
    exportType = 'csv',
    asSmallDict = false,
): string => {
    const urlParams = {
        limit: params.pageSize ? params.pageSize : 10,
        order: params.order ? params.order : `-${defaultOrder}`,
        page: params.page ? params.page : 1,
        asSmallDict: true,
        ...getFilters(params),
    };
    return getTableUrl(
        'instances',
        urlParams,
        toExport,
        exportType,
        false,
        asSmallDict,
    );
};

export const getFileUrl = (
    params: Record<string, string>,
    rowsPerPage: number,
    page: number,
): string => {
    const urlParams = {
        limit: rowsPerPage,
        // Django pagination start at 1 but Material UI at 0
        page: page + 1,
        ...getFilters(params),
    };
    return getTableUrl('instances/attachments', urlParams);
};<|MERGE_RESOLUTION|>--- conflicted
+++ resolved
@@ -502,11 +502,8 @@
                         iconProps={{
                             iconDisabled: newSelection.selectCount === 0,
                         }}
-<<<<<<< HEAD
                         resetSelection={resetSelection}
-=======
                         filters={filters}
->>>>>>> 7e893c01
                     />
                 );
             },
