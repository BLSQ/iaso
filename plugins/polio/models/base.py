import datetime
import json
import math
import os
from collections import defaultdict
from datetime import date
from typing import Any, Optional, Tuple, Union
from uuid import uuid4

import django.db.models.manager
import pandas as pd
from django.conf import settings
from django.contrib.auth.models import AnonymousUser, User
from django.contrib.postgres.fields import ArrayField
from django.core.files.base import File
from django.core.serializers.json import DjangoJSONEncoder
from django.core.validators import RegexValidator
from django.db import models
from django.db.models import Q, QuerySet, Sum
from django.db.models.expressions import RawSQL
from django.db.models.functions import Coalesce
from django.utils import timezone
from django.utils.module_loading import import_string
from django.utils.translation import gettext as _
from gspread.utils import extract_id_from_url  # type: ignore
from storages.backends.s3boto3 import S3Boto3Storage
from translated_fields import TranslatedField

from beanstalk_worker import task_decorator
from iaso.models import Group, OrgUnit
from iaso.models.base import Account, Task
from iaso.models.entity import UserNotAuthError
from iaso.models.microplanning import Team
from iaso.utils import slugify_underscore
from iaso.utils.models.soft_deletable import DefaultSoftDeletableManager, SoftDeletableModel
from plugins.polio.preparedness.parser import open_sheet_by_url
from plugins.polio.preparedness.spread_cache import CachedSpread

VIRUSES = [
    ("PV1", _("PV1")),
    ("PV2", _("PV2")),
    ("PV3", _("PV3")),
    ("cVDPV2", _("cVDPV2")),
    ("WPV1", _("WPV1")),
    ("PV1 & cVDPV2", _("PV1 & cVDPV2")),
    ("cVDPV1 & cVDPV2", _("cVDPV1 & cVDPV2")),
]

VACCINES = [
    ("mOPV2", _("mOPV2")),
    ("nOPV2", _("nOPV2")),
    ("bOPV", _("bOPV")),
    ("nOPV2 & bOPV", _("nOPV2 & bOPV")),
]

DOSES_PER_VIAL = {
    "mOPV2": 20,
    "nOPV2": 50,
    "bOPV": 20,
}

LANGUAGES = [
    ("FR", "Français"),
    ("EN", "English"),
    ("PT", "Português"),
]

RESPONSIBLES = [
    ("WHO", _("WHO")),
    ("UNICEF", _("UNICEF")),
    ("NAT", _("National")),
    ("MOH", _("MOH")),
    ("PROV", _("PROVINCE")),
    ("DIST", _("District")),
]

STATUS = [
    ("PENDING", _("Pending")),
    ("ONGOING", _("Ongoing")),
    ("FINISHED", _("Finished")),
]

RA_BUDGET_STATUSES = [
    ("APPROVED", _("Approved")),
    ("TO_SUBMIT", _("To Submit")),
    ("SUBMITTED", _("Submitted")),
    ("REVIEWED", _("Reviewed by RRT")),
]

PREPAREDNESS_SYNC_STATUS = [
    ("QUEUED", _("Queued")),
    ("ONGOING", _("Ongoing")),
    ("FAILURE", _("Failed")),
    ("FINISHED", _("Finished")),
]

PAYMENT = [("DIRECT", _("Direct")), ("DFC", _("DFC")), ("MOBILE_PAYMENT", _("Mobile Payment"))]


class DelayReasons(models.TextChoices):
    INITIAL_DATA = "INITIAL_DATA", _("initial_data")
    ENCODING_ERROR = "ENCODING_ERROR", _("encoding_error")
    PUBLIC_HOLIDAY = "PUBLIC_HOLIDAY", _("public_holday")
    OTHER_ACTIVITIES = "OTHER_ACTIVITIES", _("other_activities")
    MOH_DECISION = "MOH_DECISION", _("moh_decision")
    CAMPAIGN_SYNCHRONIZATION = "CAMPAIGN_SYNCHRONIZATION", _("campaign_synchronization")
    PREPAREDNESS_LEVEL_NOT_REACHED = "PREPAREDNESS_LEVEL_NOT_REACHED", _("preparedness_level_not_reached")
    FUNDS_NOT_RECEIVED_OPS_LEVEL = "FUNDS_NOT_RECEIVED_OPS_LEVEL", _("funds_not_received_ops_level")
    FUNDS_NOT_ARRIVED_IN_COUNTRY = "FUNDS_NOT_ARRIVED_IN_COUNTRY", _("funds_not_arrived_in_country")
    VACCINES_NOT_DELIVERED_OPS_LEVEL = "VACCINES_NOT_DELIVERED_OPS_LEVEL", _("vaccines_not_delivered_ops_level")
    VACCINES_NOT_ARRIVED_IN_COUNTRY = "VACCINES_NOT_ARRIVED_IN_COUNTRY", _("vaccines_not_arrived_in_country")
    SECURITY_CONTEXT = "SECURITY_CONTEXT", _("security_context")
    CAMPAIGN_MOVED_FORWARD_BY_MOH = "CAMPAIGN_MOVED_FORWARD_BY_MOH", _("campaign_moved_forward_by_moh")
    VRF_NOT_SIGNED = "VRF_NOT_SIGNED", _("vrf_not_signed")
    FOUR_WEEKS_GAP_BETWEEN_ROUNDS = "FOUR_WEEKS_GAP_BETWEEN_ROUNDS", _("four_weeks_gap_betwenn_rounds")
    OTHER_VACCINATION_CAMPAIGNS = "OTHER_VACCINATION_CAMPAIGNS", _("other_vaccination_campaigns")
    PENDING_LIQUIDATION_OF_PREVIOUS_SIA_FUNDING = "PENDING_LIQUIDATION_OF_PREVIOUS_SIA_FUNDING", _(
        "pending_liquidation_of_previous_sia_funding"
    )


class AgeChoices(models.TextChoices):
    YEARS = "YEARS", _("years")
    MONTHS = "MONTHS", _("months")


def make_group_round_scope():
    return Group.objects.create(name="hidden roundScope")


class RoundScope(models.Model):
    "Scope (selection of orgunit) for a round and vaccines"

    group = models.OneToOneField(
        Group, on_delete=models.CASCADE, related_name="roundScope", default=make_group_round_scope
    )
    round = models.ForeignKey("Round", on_delete=models.CASCADE, related_name="scopes")

    vaccine = models.CharField(max_length=12, choices=VACCINES, blank=True)

    class Meta:
        unique_together = [("round", "vaccine")]
        ordering = ["round", "vaccine"]


def make_group_campaign_scope():
    return Group.objects.create(name="hidden campaignScope")


class CampaignScope(models.Model):
    """Scope (selection of orgunit) for a campaign and vaccines"""

    group = models.OneToOneField(
        Group, on_delete=models.CASCADE, related_name="campaignScope", default=make_group_campaign_scope
    )
    campaign = models.ForeignKey("Campaign", on_delete=models.CASCADE, related_name="scopes")
    vaccine = models.CharField(max_length=12, choices=VACCINES, blank=True)

    class Meta:
        unique_together = [("campaign", "vaccine")]
        ordering = ["campaign", "vaccine"]


class RoundDateHistoryEntryQuerySet(models.QuerySet):
    def filter_for_user(self, user: Union[User, AnonymousUser]):
        from plugins.polio.models import Campaign

        campaigns = Campaign.objects.filter_for_user(user)  # type: ignore
        return self.filter(round__campaign__in=campaigns)


class RoundDateHistoryEntry(models.Model):
    objects = RoundDateHistoryEntryQuerySet.as_manager()
    previous_started_at = models.DateField(null=True, blank=True)
    previous_ended_at = models.DateField(null=True, blank=True)
    started_at = models.DateField(null=True, blank=True)
    ended_at = models.DateField(null=True, blank=True)
    # Deprecated. Cannot be deleted until the PowerBI dashboards are updated to use reason_for_delay instead
    reason = models.CharField(null=True, blank=True, choices=DelayReasons.choices, max_length=200)
    reason_for_delay = models.ForeignKey(
        "ReasonForDelay", on_delete=models.PROTECT, null=True, blank=True, related_name="round_history_entries"
    )
    round = models.ForeignKey("Round", on_delete=models.CASCADE, related_name="datelogs", null=True, blank=True)
    modified_by = models.ForeignKey("auth.User", on_delete=models.PROTECT, null=True, blank=True)
    created_at = models.DateTimeField(auto_now_add=True)


class ReasonForDelay(SoftDeletableModel):
    name = TranslatedField(models.CharField(_("name"), max_length=200), {"fr": {"blank": True}})
    # key_name is necessary for the current implementation of powerBi dashboards
    # and for the front-end to be able to prevent users from selecting "INITIAL_DATA"
    # when updating round dates
    key_name = models.CharField(blank=True, max_length=200, validators=[RegexValidator(r"^[A-Z_]+$")])
    created_at = models.DateTimeField(auto_now_add=True)
    updated_at = models.DateTimeField(auto_now=True)
    account = models.ForeignKey(Account, models.CASCADE, related_name="reasons_for_delay")

    class Meta:
        # This will prevent sharing reasons across accounts, but it can be annoying if 2 accounts need INITIAL_DATA
        unique_together = ["key_name", "account"]

    def __str__(self):
        return self.name


class RoundQuerySet(models.QuerySet):
    def as_ui_dropdown_data(self):
        """
        Returns a data structure suitable to build dependent select dropdowns in the UI:
        {
            "countries": [
                {"value": 1, "label": "Niger"}
            ],
            "campaigns": [
                {"value": "e5a1209b-8881-4b66-82a0-429a53dbc94b", "label": "nopv2", "country_id": 1}
            ],
            "rounds": [
                {"value": 1, "label": 1, "campaign_id": "e5a1209b-8881-4b66-82a0-429a53dbc94b"}
            ]
        }
        """
        data = {"countries": {}, "campaigns": {}, "rounds": []}

        for rnd in self:
            campaign_uuid = str(rnd.campaign_id)
            data["countries"].setdefault(
                rnd.campaign.country_id,
                {"value": rnd.campaign.country_id, "label": rnd.campaign.country.name},
            )
            data["campaigns"].setdefault(
                campaign_uuid,
                {"value": campaign_uuid, "label": rnd.campaign.obr_name, "country_id": rnd.campaign.country_id},
            )
            data["rounds"].append(
                {
                    "value": rnd.id,
                    "label": rnd.number,
                    "campaign_id": campaign_uuid,
                    "target_population": rnd.target_population,
                }
            )

        data["countries"] = data["countries"].values()
        data["campaigns"] = data["campaigns"].values()
        return data

    def filter_by_vaccine_name(self, vaccine_name):
        return (
            self.select_related("campaign")
            .prefetch_related("scopes", "campaign__scopes")
            .filter(
                (Q(campaign__separate_scopes_per_round=False) & Q(campaign__scopes__vaccine=vaccine_name))
                | (Q(campaign__separate_scopes_per_round=True) & Q(scopes__vaccine=vaccine_name))
            )
        )


def make_group_subactivity_scope():
    return Group.objects.create(name="hidden subactivityScope")


class SubActivityScope(models.Model):
    "Scope (selection of orgunit) for a SubActivity and vaccines"

    group = models.OneToOneField(
        Group, on_delete=models.CASCADE, related_name="subactivityScope", default=make_group_subactivity_scope
    )
    subactivity = models.ForeignKey("SubActivity", on_delete=models.CASCADE, related_name="scopes")

    vaccine = models.CharField(max_length=12, choices=VACCINES, blank=True)


AGE_UNITS = [
    ("m", "Months"),
    ("y", "Years"),
]


class SubActivity(models.Model):
    round = models.ForeignKey("Round", related_name="sub_activities", on_delete=models.CASCADE)
    name = models.CharField(max_length=255)
    age_unit = models.CharField(max_length=3, choices=AGE_UNITS, null=True, blank=True)
    age_min = models.IntegerField(null=True, blank=True)
    age_max = models.IntegerField(null=True, blank=True)
    start_date = models.DateField(null=True, blank=True)
    end_date = models.DateField(null=True, blank=True)

    class Meta:
        verbose_name_plural = "subactivities"

    def __str__(self):
        return self.name


class Round(models.Model):
    class Meta:
        ordering = ["number", "started_at"]

    # With the current situation/UI, all rounds must have a start date. However, there might be legacy campaigns/rounds
    # floating around in production, and therefore consumer code must assume that this field might be NULL
    started_at = models.DateField(null=True, blank=True)
    number = models.IntegerField(null=True, blank=True)
    campaign = models.ForeignKey("Campaign", related_name="rounds", on_delete=models.PROTECT, null=True)
    budget_process = models.ForeignKey(
        "BudgetProcess", related_name="rounds", on_delete=models.SET_NULL, null=True, blank=True
    )
    # With the current situation/UI, all rounds must have an end date. However, there might be legacy campaigns/rounds
    # floating around in production, and therefore consumer code must assume that this field might be NULL
    ended_at = models.DateField(null=True, blank=True)

    age_min = models.IntegerField(null=True, blank=True)
    age_max = models.IntegerField(null=True, blank=True)
    age_type = models.TextField(null=True, blank=True, choices=AgeChoices.choices)

    mop_up_started_at = models.DateField(null=True, blank=True)
    mop_up_ended_at = models.DateField(null=True, blank=True)
    im_started_at = models.DateField(null=True, blank=True)
    im_ended_at = models.DateField(null=True, blank=True)
    lqas_started_at = models.DateField(null=True, blank=True)
    lqas_ended_at = models.DateField(null=True, blank=True)
    target_population = models.IntegerField(null=True, blank=True)
    doses_requested = models.IntegerField(null=True, blank=True)
    cost = models.DecimalField(max_digits=10, decimal_places=2, default=0.0, null=True, blank=True)
    im_percentage_children_missed_in_household = models.DecimalField(
        max_digits=10, decimal_places=2, null=True, blank=True
    )
    im_percentage_children_missed_out_household = models.DecimalField(
        max_digits=10, decimal_places=2, null=True, blank=True
    )
    im_percentage_children_missed_in_plus_out_household = models.DecimalField(
        max_digits=10, decimal_places=2, null=True, blank=True
    )
    awareness_of_campaign_planning = models.DecimalField(max_digits=10, decimal_places=2, null=True, blank=True)
    main_awareness_problem = models.CharField(max_length=255, null=True, blank=True)
    lqas_district_passing = models.IntegerField(null=True, blank=True)
    lqas_district_failing = models.IntegerField(null=True, blank=True)

    # Preparedness
    preparedness_spreadsheet_url = models.URLField(null=True, blank=True)
    preparedness_sync_status = models.CharField(max_length=10, default="FINISHED", choices=PREPAREDNESS_SYNC_STATUS)
    # Vaccine management
    date_signed_vrf_received = models.DateField(null=True, blank=True)
    date_destruction = models.DateField(null=True, blank=True)
    vials_destroyed = models.IntegerField(null=True, blank=True)
    reporting_delays_hc_to_district = models.IntegerField(null=True, blank=True)
    reporting_delays_district_to_region = models.IntegerField(null=True, blank=True)
    reporting_delays_region_to_national = models.IntegerField(null=True, blank=True)
    forma_reception = models.DateField(null=True, blank=True)
    forma_missing_vials = models.IntegerField(null=True, blank=True)
    forma_usable_vials = models.IntegerField(null=True, blank=True)
    forma_unusable_vials = models.IntegerField(null=True, blank=True)
    forma_date = models.DateField(null=True, blank=True)
    forma_comment = models.TextField(blank=True, null=True)
    percentage_covered_target_population = models.IntegerField(null=True, blank=True)
    # End of vaccine management

    objects = models.Manager.from_queryset(RoundQuerySet)()

    def get_item_by_key(self, key):
        return getattr(self, key)

    @staticmethod
    def is_round_over(round):
        if not round.ended_at:
            return False
        return round.ended_at < date.today()

    def vaccine_names(self):
        # only take into account scope which have orgunit attached
        campaign = self.campaign

        if campaign.separate_scopes_per_round:
            scopes_with_orgunits = filter(
                lambda s: len(s.group.org_units.all()) > 0 and s.vaccine is not None, self.scopes.all()
            )
            return ", ".join(scope.vaccine for scope in scopes_with_orgunits)
        else:
            scopes_with_orgunits = filter(
                lambda s: len(s.group.org_units.all()) > 0 and s.vaccine is not None, self.campaign.scopes.all()
            )
            return ",".join(scope.vaccine for scope in scopes_with_orgunits)

    @property
    def districts_count_calculated(self):
        return len(self.campaign.get_districts_for_round(self))


class CampaignType(models.Model):
    POLIO = "Polio"
    MEASLES = "Measles"
    PIRI = "PIRI"
    YELLOW_FEVER = "Yellow fever"
    VITAMIN_A = "Vitamin A"
    RUBELLA = "Rubella"
    DEWORMING = "Deworming"
    # This is the types that we know at the moment.
    # Clients will have the possibility to add new types

    name = models.CharField(max_length=100, unique=True)
    slug = models.SlugField(max_length=100, unique=True, blank=True)

    def __str__(self):
        return self.name

    def save(self, *args, **kwargs):
        if not self.slug:
            self.slug = slugify_underscore(self.name)
        super(CampaignType, self).save(*args, **kwargs)


class CampaignQuerySet(models.QuerySet):
    def filter_for_user(self, user: Union[User, AnonymousUser]):
        qs = self
        if user.is_authenticated:
            # Authenticated users only get campaigns linked to their account
            qs = qs.filter(account=user.iaso_profile.account)

            # Restrict Campaign to the OrgUnit on the country he can access
            if user.iaso_profile.org_units.count() and not user.is_superuser:
                org_units = OrgUnit.objects.hierarchy(user.iaso_profile.org_units.all()).defer(
                    "geom", "simplified_geom"
                )
                qs = qs.filter(Q(country__in=org_units) | Q(initial_org_unit__in=org_units))
        return qs


class PolioCampaignManager(models.Manager):
    def get_queryset(self):
        return super().get_queryset().prefetch_related("campaign_types").filter(campaign_types__name=CampaignType.POLIO)


class Campaign(SoftDeletableModel):
    class Meta:
        ordering = ["obr_name"]

    # Managers.
    objects = models.Manager.from_queryset(CampaignQuerySet)()
    polio_objects = PolioCampaignManager.from_queryset(CampaignQuerySet)()

    scopes: "django.db.models.manager.RelatedManager[CampaignScope]"
    rounds: "django.db.models.manager.RelatedManager[Round]"
    id = models.UUIDField(default=uuid4, primary_key=True, editable=False)
    account = models.ForeignKey("iaso.account", on_delete=models.CASCADE, related_name="campaigns")
    epid = models.CharField(default=None, max_length=255, null=True, blank=True)
    obr_name = models.CharField(max_length=255, unique=True)
    is_preventive = models.BooleanField(default=False, help_text="Preventive campaign")
    # campaign used for training and testing purpose
    is_test = models.BooleanField(default=False)
    created_at = models.DateTimeField(auto_now_add=True)
    updated_at = models.DateTimeField(auto_now=True)

    campaign_types = models.ManyToManyField(CampaignType, blank=True, related_name="campaigns")

    gpei_coordinator = models.CharField(max_length=255, null=True, blank=True)
    gpei_email = models.EmailField(max_length=254, null=True, blank=True)
    description = models.TextField(null=True, blank=True)
    separate_scopes_per_round = models.BooleanField(default=False)
    initial_org_unit = models.ForeignKey(
        "iaso.orgunit", null=True, blank=True, on_delete=models.SET_NULL, related_name="campaigns"
    )

    enable_send_weekly_email = models.BooleanField(
        default=False, help_text="Activate the sending of a reminder email every week."
    )

    country = models.ForeignKey(
        "iaso.orgunit",
        null=True,
        blank=True,
        on_delete=models.SET_NULL,
        related_name="campaigns_country",
        help_text="Country for campaign, set automatically from initial_org_unit",
    )
    # We use a geojson and not a geom because we have a feature per vaccine x round (if separate scope per round)
    # It is a feature collection. Basic info about the campaign are in the properties
    geojson = models.JSONField(
        null=True,
        editable=False,
        blank=True,
        help_text="GeoJson representing the scope of the campaign",
        encoder=DjangoJSONEncoder,
    )

    creation_email_send_at = models.DateTimeField(
        null=True, blank=True, help_text="When and if we sent an email for creation"
    )

    # Campaign group.
    group = models.ForeignKey(
        Group,
        null=True,
        blank=True,
        on_delete=models.SET_NULL,
        related_name="campaigns",
        default=None,
        limit_choices_to={"domain": "POLIO"},
    )

    onset_at = models.DateField(
        null=True,
        help_text=_("When the campaign starts"),
        blank=True,
    )

    outbreak_declaration_date = models.DateField(
        null=True,
        blank=True,
        verbose_name=_("Outbreak declaration date"),
    )

    # This is considered the "first" date.
    cvdpv2_notified_at = models.DateField(
        null=True,
        blank=True,
        verbose_name=_("cVDPV2 Notification"),
    )

    pv_notified_at = models.DateField(
        null=True,
        blank=True,
        verbose_name=_("PV Notification"),
    )

    pv2_notified_at = models.DateField(
        null=True,
        blank=True,
        verbose_name=_("PV2 Notification"),
    )

    virus = models.CharField(max_length=15, choices=VIRUSES, null=True, blank=True)

    # Detection.
    detection_status = models.CharField(default="PENDING", max_length=10, choices=STATUS)
    detection_responsible = models.CharField(max_length=10, choices=RESPONSIBLES, null=True, blank=True)
    detection_first_draft_submitted_at = models.DateField(
        null=True,
        blank=True,
        verbose_name=_("1st Draft Submission"),
    )

    # Risk Assessment.
    risk_assessment_status = models.CharField(max_length=10, choices=RA_BUDGET_STATUSES, null=True, blank=True)
    risk_assessment_responsible = models.CharField(max_length=10, choices=RESPONSIBLES, null=True, blank=True)
    investigation_at = models.DateField(
        null=True,
        blank=True,
        verbose_name=_("Field Investigation Date"),
    )
    risk_assessment_first_draft_submitted_at = models.DateField(
        null=True,
        blank=True,
        verbose_name=_("1st Draft Submission"),
    )
    risk_assessment_rrt_oprtt_approval_at = models.DateField(
        null=True,
        blank=True,
        verbose_name=_("RRT/OPRTT Approval"),
    )
    ag_nopv_group_met_at = models.DateField(
        null=True,
        blank=True,
        verbose_name=_("AG/nOPV Group"),
    )
    dg_authorized_at = models.DateField(
        null=True,
        blank=True,
        verbose_name=_("DG Authorization"),
    )
    verification_score = models.IntegerField(null=True, blank=True)
    # END OF Risk assessment field

    # Unusable vials leftover 14 days after the last round ends

    # ----------------------------------------------------------------------------------------
    # START fields moved to the `Budget` model. **********************************************
    budget_status = models.CharField(max_length=100, null=True, blank=True)
    budget_current_state_key = models.CharField(max_length=100, default="-")
    budget_current_state_label = models.CharField(max_length=100, null=True, blank=True)

    # Budget tab
    # These fields can be either filled manually or via the budget workflow when a step is done.
    ra_completed_at_WFEDITABLE = models.DateField(null=True, blank=True)
    who_sent_budget_at_WFEDITABLE = models.DateField(null=True, blank=True)
    unicef_sent_budget_at_WFEDITABLE = models.DateField(null=True, blank=True)
    gpei_consolidated_budgets_at_WFEDITABLE = models.DateField(null=True, blank=True)
    submitted_to_rrt_at_WFEDITABLE = models.DateField(null=True, blank=True)
    feedback_sent_to_gpei_at_WFEDITABLE = models.DateField(null=True, blank=True)
    re_submitted_to_rrt_at_WFEDITABLE = models.DateField(null=True, blank=True)
    submitted_to_orpg_operations1_at_WFEDITABLE = models.DateField(null=True, blank=True)
    feedback_sent_to_rrt1_at_WFEDITABLE = models.DateField(null=True, blank=True)
    re_submitted_to_orpg_operations1_at_WFEDITABLE = models.DateField(null=True, blank=True)
    submitted_to_orpg_wider_at_WFEDITABLE = models.DateField(null=True, blank=True)
    submitted_to_orpg_operations2_at_WFEDITABLE = models.DateField(null=True, blank=True)
    feedback_sent_to_rrt2_at_WFEDITABLE = models.DateField(null=True, blank=True)
    re_submitted_to_orpg_operations2_at_WFEDITABLE = models.DateField(null=True, blank=True)
    submitted_for_approval_at_WFEDITABLE = models.DateField(null=True, blank=True)
    feedback_sent_to_orpg_operations_unicef_at_WFEDITABLE = models.DateField(null=True, blank=True)
    feedback_sent_to_orpg_operations_who_at_WFEDITABLE = models.DateField(null=True, blank=True)
    approved_by_who_at_WFEDITABLE = models.DateField(null=True, blank=True)
    approved_by_unicef_at_WFEDITABLE = models.DateField(null=True, blank=True)
    approved_at_WFEDITABLE = models.DateField(null=True, blank=True)
    approval_confirmed_at_WFEDITABLE = models.DateField(null=True, blank=True)

    # Fund release part of the budget form. Will be migrated to workflow fields later.
    who_disbursed_to_co_at = models.DateField(
        null=True,
        blank=True,
        verbose_name=_("Disbursed to CO (WHO)"),
    )
    who_disbursed_to_moh_at = models.DateField(
        null=True,
        blank=True,
        verbose_name=_("Disbursed to MOH (WHO)"),
    )
    unicef_disbursed_to_co_at = models.DateField(
        null=True,
        blank=True,
        verbose_name=_("Disbursed to CO (UNICEF)"),
    )
    unicef_disbursed_to_moh_at = models.DateField(
        null=True,
        blank=True,
        verbose_name=_("Disbursed to MOH (UNICEF)"),
    )

    no_regret_fund_amount = models.DecimalField(
        max_digits=10,
        decimal_places=2,
        null=True,
        blank=True,
    )
    payment_mode = models.CharField(max_length=30, choices=PAYMENT, null=True, blank=True)
    district_count = models.IntegerField(null=True, blank=True)
    # END fields moved to the `Budget` model. ************************************************
    # ----------------------------------------------------------------------------------------

    def __str__(self):
        return f"{self.epid} {self.obr_name}"

    def get_item_by_key(self, key):
        return getattr(self, key)

    def get_districts_for_round_number(self, round_number):
        if self.separate_scopes_per_round:
            return (
                OrgUnit.objects.filter(groups__roundScope__round__number=round_number)
                .filter(groups__roundScope__round__campaign=self)
                .distinct()
                .defer("geom", "simplified_geom")
            )
        return self.get_campaign_scope_districts_qs()

    def get_districts_for_round(self, round):
        districts = []
        if self.separate_scopes_per_round:
            id_set = set()
            for scope in round.scopes.all():
                for ou in scope.group.org_units.all():
                    if ou.id not in id_set:
                        id_set.add(ou.id)
                        districts.append(ou)
        else:
            districts = self.get_campaign_scope_districts()
        return districts

    def get_districts_for_round_qs(self, round):
        if self.separate_scopes_per_round:
            districts = (
                OrgUnit.objects.filter(groups__roundScope__round=round)
                .filter(validation_status="VALID")
                .distinct()
                .defer("geom", "simplified_geom")
            )
        else:
            districts = self.get_campaign_scope_districts_qs()
        return districts

    def get_campaign_scope_districts(self):
        # Get districts on campaign scope, make only sense if separate_scopes_per_round=True
        id_set = set()
        districts = []
        for scope in self.scopes.all():
            for ou in scope.group.org_units.all():
                if ou.id not in id_set:
                    id_set.add(ou.id)
                    districts.append(ou)

        return districts

    def get_campaign_scope_districts_qs(self):
        # Get districts on campaign scope, make only sense if separate_scopes_per_round=True
        return (
            OrgUnit.objects.filter(groups__campaignScope__campaign=self)
            .filter(validation_status="VALID")
            .defer("geom", "simplified_geom")
        )

    def get_all_districts(self):
        """District from all round merged as one"""
        if self.separate_scopes_per_round:
            return (
                OrgUnit.objects.filter(groups__roundScope__round__campaign=self)
                .filter(validation_status="VALID")
                .distinct()
                .defer("geom", "simplified_geom")
            )
        return self.get_campaign_scope_districts()

    def get_all_districts_qs(self):
        """District from all round merged as one"""
        if self.separate_scopes_per_round:
            return (
                OrgUnit.objects.filter(groups__roundScope__round__campaign=self)
                .filter(validation_status="VALID")
                .distinct()
                .defer("geom", "simplified_geom")
            )
        return self.get_campaign_scope_districts_qs()

    # Returning date.min if ended_at has no value so the method can be used with `sorted`
    def get_last_round_end_date(self):
        sorted_rounds = sorted(
            list(self.rounds.all()),
            key=lambda round: round.ended_at if round.ended_at else date.min,
            reverse=True,
        )
        return sorted_rounds[0].ended_at if sorted_rounds[0].ended_at else date.min

    def is_started(self, reference_date=None):
        if reference_date is None:
            reference_date = datetime.datetime.now()
        started_rounds = self.rounds.filter(started_at__lte=reference_date)
        return started_rounds.count() > 0

    def find_rounds_with_date(self, date_type="start", round_number=None):
        rounds = self.rounds.all()
        if round_number is not None:
            rounds = rounds.filter(number=round_number)
        if date_type == "start":
            return rounds.exclude(started_at=None).order_by("-started_at")
        if date_type == "end":
            return rounds.exclude(ended_at=None).order_by("-ended_at")

    def find_last_round_with_date(self, date_type="start", round_number=None):
        return self.find_rounds_with_date(date_type, round_number).first()

    def save(self, *args, **kwargs):
        if self.initial_org_unit is not None:
            try:
                country = self.initial_org_unit.ancestors().filter(org_unit_type__category="COUNTRY").first()
                self.country = country
            except OrgUnit.DoesNotExist:
                pass

        super().save(*args, **kwargs)

    @property
    def vaccines(self):
        # only take into account scope which have orgunit attached
        if self.separate_scopes_per_round:
            vaccines = set()
            for round in self.rounds.all():
                scopes_with_orgunits = filter(
                    lambda s: len(s.group.org_units.all()) > 0 and s.vaccine is not None, round.scopes.all()
                )
                for scope in scopes_with_orgunits:
                    vaccines.add(scope.vaccine)
            return ", ".join(sorted(vaccines))
        else:
            scopes_with_orgunits = filter(
                lambda s: len(s.group.org_units.all()) > 0 and s.vaccine is not None, self.scopes.all()
            )
            return ",".join(sorted({scope.vaccine for scope in scopes_with_orgunits}))

    def vaccine_names(self):
        # only take into account scope which have orgunit attached and vaccine is not None
        scopes_with_orgunits_and_vaccine = filter(
            lambda s: len(s.group.org_units.all()) > 0 and s.vaccine is not None, self.scopes.all()
        )

        vaccine_names = sorted({scope.vaccine for scope in scopes_with_orgunits_and_vaccine})
        return ", ".join(vaccine_names)

    def update_geojson_field(self):
        "Update the geojson field on the campaign DO NOT TRIGGER the save() you have to do it manually"
        campaign = self
        features = []
        if not self.separate_scopes_per_round:
            campaign_scopes = self.scopes.all()

            # noinspection SqlResolve
            campaign_scopes = campaign_scopes.annotate(
                geom=RawSQL(
                    """SELECT st_asgeojson(st_simplify(st_union(st_buffer(iaso_orgunit.simplified_geom::geometry, 0)), 0.01)::geography)
    from iaso_orgunit right join iaso_group_org_units ON iaso_group_org_units.orgunit_id = iaso_orgunit.id
    where group_id = polio_campaignscope.group_id""",
                    [],
                )
            )

            for scope in campaign_scopes:
                if scope.geom:
                    feature = {
                        "type": "Feature",
                        "geometry": json.loads(scope.geom),
                        "properties": {
                            "obr_name": campaign.obr_name,
                            "id": str(campaign.id),
                            "vaccine": scope.vaccine if scope.vaccine else None,
                            "scope_key": f"campaignScope-{scope.id}",
                            "top_level_org_unit_name": scope.campaign.country.name,
                        },
                    }
                    features.append(feature)
        else:
            round_scopes = RoundScope.objects.filter(round__campaign=campaign).all()
            round_scopes = round_scopes.prefetch_related("round")
            # noinspection SqlResolve
            round_scopes = round_scopes.annotate(
                geom=RawSQL(
                    """select st_asgeojson(st_simplify(st_union(st_buffer(iaso_orgunit.simplified_geom::geometry, 0)), 0.01)::geography)
    from iaso_orgunit right join iaso_group_org_units ON iaso_group_org_units.orgunit_id = iaso_orgunit.id
    where group_id = polio_roundscope.group_id""",
                    [],
                )
            )

            for scope in round_scopes:
                if scope.geom:
                    feature = {
                        "type": "Feature",
                        "geometry": json.loads(scope.geom),
                        "properties": {
                            "obr_name": campaign.obr_name,
                            "id": str(campaign.id),
                            "vaccine": scope.vaccine if scope.vaccine else None,
                            "scope_key": f"roundScope-{scope.id}",
                            "top_level_org_unit_name": campaign.country.name,
                            "round_number": scope.round.number,
                        },
                    }
                    features.append(feature)

        self.geojson = features


# Deprecated
class Preparedness(models.Model):
    id = models.UUIDField(default=uuid4, primary_key=True, editable=False)
    campaign = models.ForeignKey(Campaign, on_delete=models.CASCADE)
    spreadsheet_url = models.URLField()

    national_score = models.DecimalField(max_digits=10, decimal_places=2, verbose_name=_("National Score"))
    regional_score = models.DecimalField(max_digits=10, decimal_places=2, verbose_name=_("Regional Score"))
    district_score = models.DecimalField(max_digits=10, decimal_places=2, verbose_name=_("District Score"))

    payload = models.JSONField()

    created_at = models.DateTimeField(auto_now_add=True, db_index=True)

    def __str__(self) -> str:
        return f"{self.campaign} - {self.created_at}"


class CountryUsersGroup(models.Model):
    users = models.ManyToManyField(User, blank=True)
    country = models.OneToOneField(OrgUnit, on_delete=models.CASCADE)
    language = models.CharField(max_length=32, choices=LANGUAGES, default="EN")
    created_at = models.DateTimeField(auto_now_add=True, db_index=True)
    updated_at = models.DateTimeField(auto_now=True)
    # used for workflow
    teams = models.ManyToManyField(Team, help_text="Teams used by the country", blank=True)

    def __str__(self):
        return str(self.country)


class URLCache(models.Model):
    url = models.URLField(unique=True)
    content = models.TextField()
    created_at = models.DateTimeField(auto_now_add=True, db_index=True)
    updated_at = models.DateTimeField(auto_now=True)
    created_by = models.ForeignKey(User, null=True, blank=True, on_delete=models.SET_NULL)

    def __str__(self):
        return self.url


class SpreadSheetImport(models.Model):
    """A copy of a Google Spreadsheet in the DB, in JSON format

    This allows us to separate the parsing of the datasheet from its retrieval
    and to keep a history.
    """

    created_at = models.DateTimeField(auto_now_add=True, db_index=True)
    url = models.URLField()
    content = models.JSONField()
    spread_id = models.CharField(max_length=60, db_index=True)

    @staticmethod
    def create_for_url(spreadsheet_url: str):
        spread = open_sheet_by_url(spreadsheet_url)
        cached_spread = CachedSpread.from_spread(spread)
        return SpreadSheetImport.objects.create(content=cached_spread.c, url=spreadsheet_url, spread_id=spread.id)

    @property
    def cached_spreadsheet(self):
        return CachedSpread(self.content)

    @staticmethod
    def last_for_url(spreadsheet_url: str):
        if not spreadsheet_url:
            return None
        spread_id = extract_id_from_url(spreadsheet_url)

        ssis = SpreadSheetImport.objects.filter(spread_id=spread_id)

        if not ssis:
            # No import yet
            return None
        return ssis.latest("created_at")


class CampaignGroup(SoftDeletableModel):
    def __str__(self):
        return f"{self.name} {','.join(str(c) for c in self.campaigns.all())}"

    created_at = models.DateTimeField(auto_now_add=True)
    updated_at = models.DateTimeField(auto_now=True)
    name = models.CharField(max_length=200)
    campaigns = models.ManyToManyField(Campaign, related_name="grouped_campaigns")


# Deprecated
class BudgetEvent(SoftDeletableModel):
    TYPES = (
        ("submission", "Budget Submission"),
        ("comments", "Comments"),
        ("validation", "Approval"),
        ("request", "Request"),
        ("feedback", "Feedback"),
        ("review", "Review"),
        ("transmission", "Transmission"),
    )

    STATUS = (("validation_ongoing", "Validation Ongoing"), ("validated", "Validated"))

    campaign = models.ForeignKey(Campaign, on_delete=models.PROTECT, related_name="budget_events")
    type = models.CharField(choices=TYPES, max_length=200)
    author = models.ForeignKey(User, blank=False, null=False, on_delete=models.PROTECT)
    internal = models.BooleanField(default=False)
    target_teams = models.ManyToManyField(Team)
    created_at = models.DateTimeField(auto_now_add=True)
    updated_at = models.DateTimeField(auto_now=True)
    status = models.CharField(choices=STATUS, max_length=200, null=True, default="validation_ongoing")
    cc_emails = models.CharField(max_length=200, blank=True, null=True)
    comment = models.TextField(blank=True, null=True)
    links = models.TextField(blank=True, null=True)
    is_finalized = models.BooleanField(default=False)
    is_email_sent = models.BooleanField(default=False)
    amount = models.DecimalField(blank=True, null=True, decimal_places=2, max_digits=14)

    def __str__(self):
        return str(self.campaign)


# Deprecated
class BudgetFiles(models.Model):
    event = models.ForeignKey(BudgetEvent, on_delete=models.PROTECT, related_name="event_files")
    file = models.FileField()
    created_at = models.DateTimeField(auto_now_add=True)
    updated_at = models.DateTimeField(auto_now=True)

    class Meta:
        verbose_name = "Budget File"
        verbose_name_plural = "Budget Files"

    def __str__(self):
        return str(self.event)


class VaccineAuthorizationStatus(models.TextChoices):
    PENDING = "ONGOING", _("Ongoing")
    VALIDATED = "VALIDATED", _("Validated")
    IGNORED = "SIGNATURE", _("Sent for signature")
    EXPIRED = "EXPIRED", _("Expired")


class VaccineAuthorization(SoftDeletableModel):
    country = models.ForeignKey(
        "iaso.orgunit", null=True, blank=True, on_delete=models.SET_NULL, related_name="vaccineauthorization"
    )
    account = models.ForeignKey("iaso.account", on_delete=models.DO_NOTHING, related_name="vaccineauthorization")
    start_date = models.DateField(blank=True, null=True)
    expiration_date = models.DateField()
    created_at = models.DateTimeField(auto_now_add=True)
    updated_at = models.DateTimeField(auto_now=True)
    quantity = models.IntegerField(blank=True, null=True)
    status = models.CharField(null=True, blank=True, choices=VaccineAuthorizationStatus.choices, max_length=200)
    comment = models.TextField(max_length=250, blank=True, null=True)

    def __str__(self):
        return f"{self.country}-{self.expiration_date}"


class NotificationManager(models.Manager):
    def get_countries_for_account(self, account: Account) -> QuerySet[OrgUnit]:
        """
        Returns a queryset of unique countries used in notifications for the given account.
        """
        countries_pk = self.filter(account=account, org_unit__version_id=account.default_version_id).values_list(
            "org_unit__parent__parent__id", flat=True
        )
        return OrgUnit.objects.filter(pk__in=countries_pk).defer("geom", "simplified_geom").order_by("name")


class CustomPublicStorage(
    S3Boto3Storage if os.environ.get("AWS_PUBLIC_STORAGE_BUCKET_NAME") else import_string(settings.DEFAULT_FILE_STORAGE)
):
    if os.environ.get("AWS_PUBLIC_STORAGE_BUCKET_NAME"):
        default_acl = "public-read"
        file_overwrite = False
        querystring_auth = False
        bucket_name = os.environ.get("AWS_PUBLIC_STORAGE_BUCKET_NAME", "")


## Terminology
# VRF = Vaccine Request Form
# VPA = Vaccine Pre Alert
# VAR = Vaccine Arrival Report


class VaccineRequestFormType(models.TextChoices):
    NORMAL = "Normal", _("Normal")
    MISSING = "Missing", _("Missing")
    NOT_REQUIRED = "Not Required", _("Not Required")


class VaccineRequestForm(SoftDeletableModel):
<<<<<<< HEAD
    campaign = models.ForeignKey(Campaign, on_delete=models.CASCADE)
    vaccine_type = models.CharField(max_length=12, choices=VACCINES)
    rounds = models.ManyToManyField(Round)
=======
    class Meta:
        indexes = [
            models.Index(fields=["campaign", "vaccine_type"]),  # Frequently filtered together
            models.Index(fields=["vrf_type"]),  # Filtered in repository_forms.py
            models.Index(fields=["created_at"]),  # Used for ordering
            models.Index(fields=["updated_at"]),  # Used for ordering
        ]

    campaign = models.ForeignKey(Campaign, on_delete=models.CASCADE, db_index=True)
    vaccine_type = models.CharField(max_length=5, choices=VACCINES)
    rounds = models.ManyToManyField(Round, db_index=True)
>>>>>>> 8e14c0e0
    date_vrf_signature = models.DateField(null=True, blank=True)
    date_vrf_reception = models.DateField(null=True, blank=True)
    date_dg_approval = models.DateField(null=True, blank=True)
    quantities_ordered_in_doses = models.PositiveIntegerField(null=True, blank=True, default=0)
    vrf_type = models.CharField(
        max_length=20, choices=VaccineRequestFormType.choices, default=VaccineRequestFormType.NORMAL
    )

    created_at = models.DateTimeField(auto_now_add=True)
    updated_at = models.DateTimeField(auto_now=True)

    # optional fields
    wastage_rate_used_on_vrf = models.DecimalField(max_digits=5, decimal_places=2, null=True, blank=True)
    date_vrf_submission_to_orpg = models.DateField(null=True, blank=True)
    quantities_approved_by_orpg_in_doses = models.PositiveIntegerField(null=True, blank=True)
    date_rrt_orpg_approval = models.DateField(null=True, blank=True)
    date_vrf_submitted_to_dg = models.DateField(null=True, blank=True)
    quantities_approved_by_dg_in_doses = models.PositiveIntegerField(null=True, blank=True)
    comment = models.TextField(blank=True, null=True)
    target_population = models.PositiveIntegerField(null=True, blank=True)

    document = models.FileField(storage=CustomPublicStorage(), upload_to="public_documents/vrf/", null=True, blank=True)

    objects = DefaultSoftDeletableManager()

    def get_country(self):
        return self.campaign.country

    def count_pre_alerts(self):
        return self.vaccineprealert_set.count()

    def count_arrival_reports(self):
        return self.vaccinearrivalreport_set.count()

    def total_doses_shipped(self):
        return self.vaccineprealert_set.all().aggregate(total_doses_shipped=Coalesce(Sum("doses_shipped"), 0))[
            "total_doses_shipped"
        ]

    def total_doses_received(self):
        return self.vaccinearrivalreport_set.all().aggregate(total_doses_received=Coalesce(Sum("doses_received"), 0))[
            "total_doses_received"
        ]

    def __str__(self):
        return f"VRF for {self.get_country()} {self.campaign} {self.vaccine_type} #VPA {self.count_pre_alerts()} #VAR {self.count_arrival_reports()}"


class VaccinePreAlert(models.Model):
    request_form = models.ForeignKey(VaccineRequestForm, on_delete=models.CASCADE)
    date_pre_alert_reception = models.DateField()
    po_number = models.CharField(max_length=200, blank=True, null=True, default=None, unique=True)
    estimated_arrival_time = models.DateField(blank=True, null=True, default=None)
    lot_numbers = ArrayField(models.CharField(max_length=200, blank=True), default=list)
    expiration_date = models.DateField(blank=True, null=True, default=None)
    doses_shipped = models.PositiveIntegerField(blank=True, null=True, default=None)
    doses_per_vial = models.PositiveIntegerField(blank=True, null=True, default=None)
    vials_shipped = models.PositiveIntegerField(blank=True, null=True, default=None)
    created_at = models.DateTimeField(auto_now_add=True)
    updated_at = models.DateTimeField(auto_now=True)

    document = models.FileField(
        storage=CustomPublicStorage(), upload_to="public_documents/prealert/", null=True, blank=True
    )

    def save(self, *args, **kwargs):
        self.doses_per_vial = self.get_doses_per_vial()

        if self.doses_shipped is None:
            self.vials_shipped = None
        else:
            self.vials_shipped = math.ceil(self.doses_shipped / self.doses_per_vial)

        super().save(*args, **kwargs)

    def get_doses_per_vial(self):
        return DOSES_PER_VIAL[self.request_form.vaccine_type]

    class Meta:
        indexes = [
            models.Index(fields=["request_form", "estimated_arrival_time"]),  # Used together in queries
            models.Index(fields=["po_number"]),  # Unique field that's queried
            models.Index(fields=["date_pre_alert_reception"]),  # Used for filtering/ordering
        ]


class VaccineArrivalReport(models.Model):
    request_form = models.ForeignKey(VaccineRequestForm, on_delete=models.CASCADE)
    arrival_report_date = models.DateField()
    doses_received = models.PositiveIntegerField()
    po_number = models.CharField(max_length=200, blank=True, null=True, default=None, unique=True)
    lot_numbers = ArrayField(models.CharField(max_length=200, blank=True), default=list)
    expiration_date = models.DateField(blank=True, null=True, default=None)
    doses_shipped = models.PositiveIntegerField(blank=True, null=True, default=None)
    doses_per_vial = models.PositiveIntegerField(blank=True, null=True, default=None)
    vials_shipped = models.PositiveIntegerField(blank=True, null=True, default=None)
    vials_received = models.PositiveIntegerField(blank=True, null=True, default=None)

    created_at = models.DateTimeField(auto_now_add=True)
    updated_at = models.DateTimeField(auto_now=True)

    def get_doses_per_vial(self):
        return DOSES_PER_VIAL[self.request_form.vaccine_type]

    def save(self, *args, **kwargs):
        # We overwrite these values because they are not editable by the user
        self.doses_per_vial = self.get_doses_per_vial()

        if self.doses_shipped is None:
            self.vials_shipped = None
        else:
            self.vials_shipped = math.ceil(self.doses_shipped / self.doses_per_vial)

        if self.doses_received is None:
            self.vials_received = None
        else:
            self.vials_received = math.ceil(self.doses_received / self.doses_per_vial)

        super().save(*args, **kwargs)

    class Meta:
        indexes = [
            models.Index(fields=["request_form", "arrival_report_date"]),  # Frequently queried together
            models.Index(fields=["po_number"]),  # Unique field that's queried
            models.Index(fields=["doses_received"]),  # Used in aggregations
        ]


class VaccineStock(models.Model):
    account = models.ForeignKey("iaso.account", on_delete=models.CASCADE, related_name="vaccine_stocks")
    country = models.ForeignKey(
        "iaso.orgunit",
        null=True,
        blank=True,
        on_delete=models.SET_NULL,
        related_name="vaccine_stocks",
        help_text="Unique (Country, Vaccine) pair",
    )
    vaccine = models.CharField(max_length=12, choices=VACCINES)

    class Meta:
        unique_together = ("country", "vaccine")
        indexes = [
            models.Index(fields=["country", "vaccine"]),  # Already unique_together, but used in many queries
            models.Index(fields=["account"]),  # Frequently filtered by account
        ]

    def __str__(self):
        return f"{self.country} - {self.vaccine}"


class VaccineStockHistoryQuerySet(models.QuerySet):
    def filter_for_user(self, user: Optional[Union[User, AnonymousUser]]):
        if not user or not user.is_authenticated:
            raise UserNotAuthError(f"User not Authenticated")

        profile = user.iaso_profile
        self = self.filter(vaccine_stock__account=profile.account)

        return self


class VaccineStockHistory(models.Model):
    created_at = models.DateTimeField(auto_now_add=True)
    vaccine_stock = models.ForeignKey(VaccineStock, on_delete=models.CASCADE, related_name="history")
    round = models.ForeignKey(Round, on_delete=models.CASCADE, related_name="stock_on_closing")
    unusable_vials_in = models.IntegerField(null=True)
    unusable_vials_out = models.IntegerField(null=True)
    unusable_doses_in = models.IntegerField(null=True)
    unusable_doses_out = models.IntegerField(null=True)
    usable_vials_in = models.IntegerField(null=True)
    usable_vials_out = models.IntegerField(null=True)
    usable_doses_in = models.IntegerField(null=True)
    usable_doses_out = models.IntegerField(null=True)

    objects = models.Manager.from_queryset(VaccineStockHistoryQuerySet)()

    class Meta:
        unique_together = ("round", "vaccine_stock")


# Form A
class OutgoingStockMovement(models.Model):
    class Meta:
        indexes = [
            models.Index(fields=["vaccine_stock", "campaign"]),  # Frequently queried together
            models.Index(fields=["form_a_reception_date"]),  # Used in ordering
            models.Index(fields=["report_date"]),  # Used in filtering/ordering
        ]

    campaign = models.ForeignKey(Campaign, on_delete=models.CASCADE)
    round = models.ForeignKey(Round, on_delete=models.CASCADE, null=True, blank=True)
    vaccine_stock = models.ForeignKey(
        VaccineStock, on_delete=models.CASCADE
    )  # Country can be deduced from the campaign
    report_date = models.DateField()
    form_a_reception_date = models.DateField()
    usable_vials_used = models.PositiveIntegerField()
    lot_numbers = ArrayField(models.CharField(max_length=200, blank=True), default=list)
    missing_vials = models.PositiveIntegerField()
    comment = models.TextField(blank=True, null=True)

    document = models.FileField(
        storage=CustomPublicStorage(), upload_to="public_documents/forma/", null=True, blank=True
    )


class DestructionReport(models.Model):
    vaccine_stock = models.ForeignKey(VaccineStock, on_delete=models.CASCADE)
    action = models.TextField()
    rrt_destruction_report_reception_date = models.DateField()
    destruction_report_date = models.DateField()
    unusable_vials_destroyed = models.PositiveIntegerField()
    lot_numbers = ArrayField(models.CharField(max_length=200, blank=True), default=list)
    comment = models.TextField(blank=True, null=True)

    document = models.FileField(
        storage=CustomPublicStorage(), upload_to="public_documents/destructionreport/", null=True, blank=True
    )

    class Meta:
        indexes = [
            models.Index(fields=["vaccine_stock", "destruction_report_date"]),  # Used together in queries
            models.Index(fields=["rrt_destruction_report_reception_date"]),  # Used in filtering
        ]


class IncidentReport(models.Model):
    class StockCorrectionChoices(models.TextChoices):
        VVM_REACHED_DISCARD_POINT = "vvm_reached_discard_point", _("VVM reached the discard point")
        VACCINE_EXPIRED = "vaccine_expired", _("Vaccine expired")
        LOSSES = "losses", _("Losses")
        RETURN = "return", _("Return")
        STEALING = "stealing", _("Stealing")
        PHYSICAL_INVENTORY = "physical_inventory", _("Physical Inventory")
        BROKEN = "broken", _("Broken")
        UNREADABLE_LABEL = "unreadable_label", _("Unreadable label")

    vaccine_stock = models.ForeignKey(VaccineStock, on_delete=models.CASCADE)

    stock_correction = models.CharField(
        max_length=50, choices=StockCorrectionChoices.choices, default=StockCorrectionChoices.VVM_REACHED_DISCARD_POINT
    )
    title = models.CharField(max_length=255, null=True)
    comment = models.TextField(blank=True, null=True)
    date_of_incident_report = models.DateField()  # Date du document
    incident_report_received_by_rrt = models.DateField()  # Date reception document
    unusable_vials = models.PositiveIntegerField()
    usable_vials = models.PositiveIntegerField()

    document = models.FileField(
        storage=CustomPublicStorage(), upload_to="public_documents/incidentreport/", null=True, blank=True
    )

    class Meta:
        indexes = [
            models.Index(fields=["vaccine_stock", "date_of_incident_report"]),  # Frequently queried together
            models.Index(fields=["incident_report_received_by_rrt"]),  # Used in filtering
        ]


class Notification(models.Model):
    """
    List of notifications of polio virus outbreaks.
    I.e. we found a case in this place on this day.

    Also called "line list": a table that summarizes key
    information about each case in an outbreak.

    Notifications can also be imported in bulk (see NotificationImport).
    """

    class VdpvCategories(models.TextChoices):
        """
        Vaccine-Derived PolioVirus categories.
        """

        AVDPV = "avdpv", _("aVDPV")
        CVDPV1 = "cvdpv1", _("cVDPV1")
        CVDPV2 = "cvdpv2", _("cVDPV2")
        NOPV2 = "nopv2", _("nOPV2")
        SABIN = "sabin", _("Sabin")
        SABIN1 = "sabin1", _("SABIN 1")
        SABIN2 = "sabin2", _("SABIN 2")
        SABIN3 = "sabin3", _("SABIN 3")
        VDPV = "vdpv", _("VDPV")
        VDPV1 = "vdpv1", _("VDPV1")
        VDPV2 = "vdpv2", _("VDPV2")
        VDPV3 = "vdpv3", _("VDPV3")
        VPV2 = "vpv2", _("VPV2")
        WPV1 = "wpv1", _("WPV1")

    class Sources(models.TextChoices):
        AFP = "accute_flaccid_paralysis", _(
            "Accute Flaccid Paralysis"
        )  # A case of someone who got paralyzed because of polio.
        CC = "contact_case", _("Contact Case")
        COMMUNITY = "community", _("Community")
        CONTACT = "contact", _("Contact")
        ENV = "environmental", _("Environmental")  # They found a virus in the environment.
        HC = "healthy_children", _("Healthy Children")
        OTHER = "other", _("Other")

    account = models.ForeignKey("iaso.account", on_delete=models.CASCADE)
    # EPID number = epidemiological number = unique identifier of a case per disease.
    epid_number = models.CharField(max_length=50, unique=True)
    vdpv_category = models.CharField(max_length=20, choices=VdpvCategories.choices, default=VdpvCategories.AVDPV)
    source = models.CharField(max_length=50, choices=Sources.choices, default=Sources.AFP)
    vdpv_nucleotide_diff_sabin2 = models.CharField(max_length=10, blank=True)
    # Lineage possible values: NIE-ZAS-1, RDC-MAN-3, Ambiguous, etc.
    lineage = models.CharField(max_length=150, blank=True)
    closest_match_vdpv2 = models.CharField(max_length=150, blank=True)
    date_of_onset = models.DateField(null=True, blank=True)
    date_results_received = models.DateField(null=True, blank=True)

    # Country / province / district are modelized as a hierarchy of OrgUnits.
    org_unit = models.ForeignKey(
        "iaso.orgunit", null=True, blank=True, on_delete=models.SET_NULL, related_name="polio_notifications"
    )
    site_name = models.CharField(max_length=255, blank=True)

    created_at = models.DateTimeField(default=timezone.now)
    created_by = models.ForeignKey(
        User, null=True, blank=True, on_delete=models.SET_NULL, related_name="polio_notification_created_set"
    )
    updated_at = models.DateTimeField(blank=True, null=True)
    updated_by = models.ForeignKey(
        User, null=True, blank=True, on_delete=models.SET_NULL, related_name="polio_notification_updated_set"
    )

    # `import_*` fields are populated when the data come from an .xlsx file.
    import_source = models.ForeignKey("NotificationImport", null=True, blank=True, on_delete=models.SET_NULL)
    import_raw_data = models.JSONField(null=True, blank=True, encoder=DjangoJSONEncoder)

    objects = NotificationManager()

    class Meta:
        verbose_name = _("Notification")

    def __str__(self) -> str:
        return f"{self.epid_number}"


class NotificationImport(models.Model):
    """
    Handle bulk import of polio virus outbreaks notifications via .xlsx files.
    This model stores .xlsx files and use them to populate `Notification`.
    """

    XLSX_TEMPLATE_PATH = "plugins/polio/fixtures/notifications_template.xlsx"

    EXPECTED_XLSX_COL_NAMES = [
        "EPID_NUMBER",
        "VDPV_CATEGORY",
        "SOURCE(AFP/ENV/CONTACT/HC)",
        "VDPV_NUCLEOTIDE_DIFF_SABIN2",
        "COUNTRY",
        "PROVINCE",
        "DISTRICT",
        "SITE_NAME/GEOCODE",
        "DATE_COLLECTION/DATE_OF_ONSET_(M/D/YYYY)",
        "LINEAGE",
        "CLOSEST_MATCH_VDPV2",
        "DATE_RESULTS_RECEIVED",
    ]

    class Status(models.TextChoices):
        NEW = "new", _("New")
        PENDING = "pending", _("Pending")
        DONE = "done", _("Done")

    account = models.ForeignKey("iaso.account", on_delete=models.CASCADE)
    file = models.FileField(upload_to="uploads/polio_notifications/%Y-%m-%d-%H-%M/")
    status = models.CharField(max_length=10, choices=Status.choices, default=Status.NEW)
    errors = models.JSONField(null=True, blank=True, encoder=DjangoJSONEncoder)
    created_at = models.DateTimeField(default=timezone.now)
    created_by = models.ForeignKey(
        User, null=True, blank=True, on_delete=models.SET_NULL, related_name="polio_notification_import_created_set"
    )
    updated_at = models.DateTimeField(blank=True, null=True)

    class Meta:
        verbose_name = _("Notification import")

    def __str__(self) -> str:
        return f"{self.file.name} - {self.status}"

    @classmethod
    def read_excel(cls, file: File) -> pd.DataFrame:
        try:
            df = pd.read_excel(file, keep_default_na=False)
        except Exception as err:
            raise ValueError(f"Invalid Excel file {file}.")

        # Normalize xlsx header's names.
        df.rename(columns=lambda name: name.upper().strip().replace(" ", "_"), inplace=True)
        for name in cls.EXPECTED_XLSX_COL_NAMES:
            if name not in df.columns:
                raise ValueError(f"Missing column {name}.")

        return df

    def create_notifications(self, created_by: User) -> None:
        """
        Can be launched async, see `create_polio_notifications_async`.
        """
        df = self.read_excel(self.file)
        self.status = self.Status.PENDING
        self.save()

        errors = []
        importer = NotificationXlsxImporter(
            org_units=OrgUnit.objects.filter(version_id=self.account.default_version_id).defer(
                "geom", "simplified_geom"
            )
        )

        for idx, row in df.iterrows():
            # Remove columns not in `EXPECTED_XLSX_COL_NAMES`.
            row_data_as_dict = {k: v for k, v in row.to_dict().items() if k in self.EXPECTED_XLSX_COL_NAMES}
            try:
                epid_number = importer.clean_str(row["EPID_NUMBER"])
                org_unit = importer.find_org_unit_in_caches(
                    country_name=importer.clean_str(row["COUNTRY"]),
                    region_name=importer.clean_str(row["PROVINCE"]),
                    district_name=importer.clean_str(row["DISTRICT"]),
                )
                defaults = {
                    "account": self.account,
                    "closest_match_vdpv2": importer.clean_str(row["CLOSEST_MATCH_VDPV2"]),
                    "date_of_onset": importer.clean_date(row["DATE_COLLECTION/DATE_OF_ONSET_(M/D/YYYY)"]),
                    "date_results_received": importer.clean_date(row["DATE_RESULTS_RECEIVED"]),
                    "import_raw_data": row_data_as_dict,
                    "import_source": self,
                    "lineage": importer.clean_str(row["LINEAGE"]),
                    "org_unit": org_unit,
                    "site_name": importer.clean_str(row["SITE_NAME/GEOCODE"]),
                    "source": importer.clean_source(row["SOURCE(AFP/ENV/CONTACT/HC)"]),
                    "vdpv_category": importer.clean_vdpv_category(row["VDPV_CATEGORY"]),
                    "vdpv_nucleotide_diff_sabin2": importer.clean_str(row["VDPV_NUCLEOTIDE_DIFF_SABIN2"]),
                }
                notification = Notification.objects.filter(epid_number=epid_number).first()
                if not notification:
                    notification = Notification(**defaults)
                    notification.epid_number = epid_number
                    notification.created_by = created_by
                    notification.save()
                else:
                    # If there is an import with an existing EPID, then we take the data
                    # as an update of the existing one.
                    for key, value in defaults.items():
                        setattr(notification, key, value)
                    notification.updated_by = created_by
                    notification.updated_at = timezone.now()
                    notification.save()
            except Exception:
                errors.append(row_data_as_dict)

        self.status = self.Status.DONE
        self.errors = errors
        self.updated_at = timezone.now()
        self.save()


@task_decorator(task_name="create_polio_notifications_async")
def create_polio_notifications_async(pk: int, task: Task = None) -> None:
    task.report_progress_and_stop_if_killed(progress_message="Importing polio notifications…")
    user = task.launcher
    notification_import = NotificationImport.objects.get(pk=pk)
    notification_import.create_notifications(created_by=user)
    num_created = Notification.objects.filter(import_source=notification_import).count()
    task.report_success(message=f"{num_created} polio notifications created.")


class NotificationXlsxImporter:
    def __init__(self, org_units: QuerySet[OrgUnit]):
        self.org_units = org_units
        self.countries_cache = None
        self.regions_cache = None
        self.districts_cache = None

    def build_org_unit_caches(self) -> Tuple[defaultdict, defaultdict, defaultdict]:
        from plugins.polio.api.common import make_orgunits_cache

        districts = (
            self.org_units.filter(org_unit_type__category="DISTRICT", validation_status=OrgUnit.VALIDATION_VALID)
            .defer("geom", "simplified_geom")
            .select_related("org_unit_type")
        )

        regions = (
            self.org_units.filter(
                OrgUnit.objects.parents_q(districts),
                org_unit_type__category="REGION",
                validation_status=OrgUnit.VALIDATION_VALID,
                path__depth=2,
            )
            .defer("geom", "simplified_geom")
            .select_related("org_unit_type")
        )

        countries = (
            self.org_units.filter(
                OrgUnit.objects.parents_q(districts),
                org_unit_type__category="COUNTRY",
                validation_status=OrgUnit.VALIDATION_VALID,
                path__depth=1,
            )
            .defer("geom", "simplified_geom")
            .select_related("org_unit_type")
        )

        districts_cache = make_orgunits_cache(districts)
        regions_cache = make_orgunits_cache(regions)
        countries_cache = make_orgunits_cache(countries)

        return countries_cache, regions_cache, districts_cache

    def find_org_unit_in_caches(self, country_name: str, region_name: str, district_name: str) -> Union[None, OrgUnit]:
        from plugins.polio.api.common import find_orgunit_in_cache

        if not self.countries_cache:
            self.countries_cache, self.regions_cache, self.districts_cache = self.build_org_unit_caches()

        country = find_orgunit_in_cache(self.countries_cache, country_name)
        region = None
        if country:
            region = find_orgunit_in_cache(self.regions_cache, region_name, country.name)
        if region:
            return find_orgunit_in_cache(self.districts_cache, district_name, region.name)
        return None

    def clean_str(self, data: Any) -> str:
        return str(data).strip()

    def clean_date(self, data: Any) -> Union[None, datetime.date]:
        try:
            return data.date()
        except AttributeError:
            return None

    def clean_vdpv_category(self, vdpv_category: str) -> Notification.VdpvCategories:
        vdpv_category = self.clean_str(vdpv_category).upper()
        vdpv_category = "".join(char for char in vdpv_category if char.isalnum())
        return Notification.VdpvCategories[vdpv_category]

    def clean_source(self, source: str) -> Notification.Sources:
        source = self.clean_str(source)
        try:
            # Find member by value.
            return Notification.Sources[source.upper()]
        except KeyError:
            pass
        try:
            # Find member by name.
            return Notification.Sources(source.lower().replace(" ", "_"))
        except Exception:
            pass
        if source.upper().startswith("CONT"):
            return Notification.Sources["CONTACT"]
        return Notification.Sources["OTHER"]<|MERGE_RESOLUTION|>--- conflicted
+++ resolved
@@ -1038,11 +1038,6 @@
 
 
 class VaccineRequestForm(SoftDeletableModel):
-<<<<<<< HEAD
-    campaign = models.ForeignKey(Campaign, on_delete=models.CASCADE)
-    vaccine_type = models.CharField(max_length=12, choices=VACCINES)
-    rounds = models.ManyToManyField(Round)
-=======
     class Meta:
         indexes = [
             models.Index(fields=["campaign", "vaccine_type"]),  # Frequently filtered together
@@ -1054,7 +1049,6 @@
     campaign = models.ForeignKey(Campaign, on_delete=models.CASCADE, db_index=True)
     vaccine_type = models.CharField(max_length=5, choices=VACCINES)
     rounds = models.ManyToManyField(Round, db_index=True)
->>>>>>> 8e14c0e0
     date_vrf_signature = models.DateField(null=True, blank=True)
     date_vrf_reception = models.DateField(null=True, blank=True)
     date_dg_approval = models.DateField(null=True, blank=True)
