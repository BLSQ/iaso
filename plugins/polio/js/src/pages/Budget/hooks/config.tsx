--- conflicted
+++ resolved
@@ -167,10 +167,8 @@
                     const authorProfile = profiles?.profiles?.find(
                         profile => profile.user_id === author,
                     );
-<<<<<<< HEAD
                     const nameDisplayed = formatUserName(authorProfile);
 
-=======
                     const authorTeams = useMemo(
                         () => teams.filter(team => team.users.includes(author)),
                         [author],
@@ -186,11 +184,6 @@
                                           .toLowerCase()
                                           .includes('approval'),
                               );
-                    const nameDisplayed =
-                        authorProfile?.first_name && authorProfile?.last_name
-                            ? `${authorProfile.first_name} ${authorProfile.last_name}`
-                            : authorProfile?.user_name ?? author;
->>>>>>> a20fa348
                     return (
                         <>
                             <p
@@ -338,6 +331,7 @@
         showInternalColumn,
         getRowColor,
         profiles?.profiles,
+        classes.paragraph,
         teams,
         currentUser.user_id,
         deleteBudgetEvent,
