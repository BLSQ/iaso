--- conflicted
+++ resolved
@@ -6,22 +6,20 @@
 } from 'react';
 import { Box, Grid } from '@mui/material';
 import { selectionInitialState, useSafeIntl } from 'bluesquare-components';
+import { UserAsyncSelect } from 'Iaso/components/filters/UserAsyncSelect';
 import { SearchButton } from 'Iaso/components/SearchButton';
 
 import { useGetFormsDropdownOptions } from 'Iaso/domains/forms/hooks/useGetFormsDropdownOptions';
 import DatesRange from '../../../../components/filters/DatesRange';
-import { AsyncSelect } from '../../../../components/forms/AsyncSelect';
 import InputComponent from '../../../../components/forms/InputComponent';
 import { baseUrls } from '../../../../constants/urls';
 import { useFilterState } from '../../../../hooks/useFilterState';
-import { getUsersDropDown } from '../../../instances/hooks/requests/getUsersDropDown';
 import { OrgUnitTreeviewModal } from '../../../orgUnits/components/TreeView/OrgUnitTreeviewModal';
 import { useGetOrgUnit } from '../../../orgUnits/components/TreeView/requests';
 import { Selection } from '../../../orgUnits/types/selection';
 import { useGetUserRolesDropDown } from '../../../userRoles/hooks/requests/useGetUserRoles';
 import MESSAGES from '../../messages';
 import { PotentialPaymentParams, PotentialPayment } from '../../types';
-import { UserAsyncSelect } from 'Iaso/components/filters/UserAsyncSelect';
 
 const baseUrl = baseUrls.potentialPayments;
 type Props = {
@@ -37,32 +35,10 @@
     const { filters, handleSearch, handleChange, filtersUpdated } =
         useFilterState({ baseUrl, params });
     const { data: initialOrgUnit } = useGetOrgUnit(params.parent_id);
-<<<<<<< HEAD
     const { data: formOptions, isFetching: isLoadingForms } =
         useGetFormsDropdownOptions();
-    const { data: selectedUsers } = useGetProfilesDropdown(filters.users);
     const { data: userRoles, isFetching: isFetchingUserRoles } =
         useGetUserRolesDropDown();
-
-    const handleChangeUsers = useCallback(
-        (keyValue, newValue) => {
-            const joined = newValue?.map(r => r.value)?.join(',');
-            handleChange(keyValue, joined);
-        },
-        [handleChange],
-=======
-    const { data: forms, isFetching: isLoadingForms } = useGetForms();
-    const { data: userRoles, isFetching: isFetchingUserRoles } =
-        useGetUserRolesDropDown();
-    const formOptions = useMemo(
-        () =>
-            forms?.map(form => ({
-                label: form.name,
-                value: form.id,
-            })) || [],
-        [forms],
->>>>>>> 0a4e329b
-    );
     const onSearch = useCallback(() => {
         setSelection(selectionInitialState);
         handleSearch();
