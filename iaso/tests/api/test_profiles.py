import typing
import jsonschema
import numpy as np
import pandas as pd
from django.conf import settings
from django.contrib.auth.models import Group, Permission
from django.core import mail
from django.test import override_settings
from django.utils.translation import gettext as _

from hat.menupermissions import models as permission
from hat.menupermissions.constants import MODULES
from iaso import models as m
from iaso.models import Profile
from iaso.models.microplanning import Team
from iaso.test import APITestCase

name_and_id_schema = {
    "type": "object",
    "properties": {"id": {"type": "number"}, "name": {"type": "string"}},
    "required": ["name", "id"],
}

PROFILE_LOG_SCHEMA = {
    "type": "object",
    "properties": {
        "id": {"type": "number"},
        "content-type": {"type": "string"},
        "object_id": {"type": "string"},
        "source": {"type": "string"},
        "created_at": {"type": "string"},
        "user": {
            "type": "object",
            "properties": {
                "id": {"type": "number"},
                "first_name": {"type": ["string", "null"]},
                "last_name": {"type": ["string", "null"]},
                "user_name": {"type": "string"},
                "email": {"type": ["string", "null"]},
                "language": {"type": ["string", "null"]},
                "phone_number": {"type": ["string", "null"]},
                "country_code": {"type": ["string", "null"]},
            },
            "required": ["id", "user_name"],
        },
        "past_value": {
            "type": "array",
            "items": {
                "type": "object",
                "properties": {
                    "pk": {"type": "number"},
                    "fields": {
                        "type": "object",
                        "properties": {
                            "user": {"type": "number"},
                            "first_name": {"type": ["string", "null"]},
                            "last_name": {"type": ["string", "null"]},
                            "username": {"type": ["string", "null"]},
                            "email": {"type": ["string", "null"]},
                            "user_permissions": {"type": "array", "items": {"type": "string"}},
                            "deleted_at": {"type": ["string", "null"]},
                            "account": {"type": "number"},
                            "dhis2_id": {"type": ["string", "null"]},
                            "language": {"type": ["string", "null"]},
                            "home_page": {"type": ["string", "null"]},
                            "projects": {"type": "array", "items": {"type": "number"}},
                            "org_units": {"type": "array", "items": {"type": "number"}},
                            "user_roles": {"type": "array", "items": {"type": "number"}},
                            "phone_number": {"type": ["string", "null"]},
                            "deleted_at": {"type": ["string", "null"]},
                        },
                        "required": ["user", "account"],
                    },
                },
            },
        },
        "new_value": {
            "type": "array",
            "items": {
                "type": "object",
                "properties": {
                    "pk": {"type": "number"},
                    "fields": {
                        "type": "object",
                        "properties": {
                            "user": {"type": "number"},
                            "first_name": {"type": ["string", "null"]},
                            "last_name": {"type": ["string", "null"]},
                            "username": {"type": ["string", "null"]},
                            "email": {"type": ["string", "null"]},
                            "user_permissions": {"type": "array", "items": {"type": "string"}},
                            "password_updated": {"type": "boolean"},
                            "deleted_at": {"type": ["string", "null"]},
                            "account": {"type": "number"},
                            "dhis2_id": {"type": ["string", "null"]},
                            "language": {"type": ["string", "null"]},
                            "home_page": {"type": ["string", "null"]},
                            "projects": {"type": "array", "items": {"type": "number"}},
                            "org_units": {"type": "array", "items": {"type": "number"}},
                            "user_roles": {"type": "array", "items": {"type": "number"}},
                            "phone_number": {"type": ["string", "null"]},
                            "deleted_at": {"type": ["string", "null"]},
                        },
                        "required": ["user"],
                    },
                },
            },
        },
    },
    "required": ["id", "user", "content_type", "source", "object_id", "created_at", "past_value", "new_value"],
}


class ProfileAPITestCase(APITestCase):
    @classmethod
    def setUpTestData(cls):
        cls.MODULES = [module["codename"] for module in MODULES]
        cls.ghi = m.Account.objects.create(name="Global Health Initiative", modules=cls.MODULES)
        cls.another_account = m.Account.objects.create(name="Another account")

        # TODO : make the org unit creations shorter and reusable
        cls.project = m.Project.objects.create(
            name="Hydroponic gardens",
            app_id="stars.empire.agriculture.hydroponics",
            account=cls.ghi,
        )
        sw_source = m.DataSource.objects.create(name="Evil Empire")
        sw_source.projects.add(cls.project)
        cls.sw_source = sw_source
        cls.jedi_squad = m.OrgUnitType.objects.create(name="Jedi Squad", short_name="Jds")
        cls.jedi_council = m.OrgUnitType.objects.create(name="Jedi Council", short_name="Cnc")
        cls.jedi_council.sub_unit_types.add(cls.jedi_squad)

        # cls.mock_multipolygon = MultiPolygon(Polygon([[-1.3, 2.5], [-1.7, 2.8], [-1.1, 4.1], [-1.3, 2.5]]))
        # cls.mock_point = Point(x=4, y=50, z=100)

        cls.mock_multipolygon = None
        cls.mock_point = None

        cls.elite_group = m.Group.objects.create(name="Elite councils")
        cls.sw_source = sw_source
        sw_version_1 = m.SourceVersion.objects.create(data_source=sw_source, number=1)
        cls.ghi.default_version = sw_version_1
        cls.ghi.save()
        cls.jedi_squad_1 = m.OrgUnit.objects.create(
            org_unit_type=cls.jedi_squad,
            version=sw_version_1,
            name="Jedi Squad 1",
            geom=cls.mock_multipolygon,
            simplified_geom=cls.mock_multipolygon,
            catchment=cls.mock_multipolygon,
            location=cls.mock_point,
            validation_status=m.OrgUnit.VALIDATION_VALID,
            source_ref=None,
        )

        cls.jedi_council_corruscant = m.OrgUnit.objects.create(
            org_unit_type=cls.jedi_council,
            version=sw_version_1,
            name="Corruscant Jedi Council",
            geom=cls.mock_multipolygon,
            simplified_geom=cls.mock_multipolygon,
            catchment=cls.mock_multipolygon,
            location=cls.mock_point,
            validation_status=m.OrgUnit.VALIDATION_VALID,
            source_ref="FooBarB4z00",
        )
        cls.jedi_council_corruscant.groups.set([cls.elite_group])

        cls.jedi_council_corruscant_child = m.OrgUnit.objects.create(
            org_unit_type=cls.jedi_council,
            version=sw_version_1,
            name="Corruscant Jedi Council",
            geom=cls.mock_multipolygon,
            simplified_geom=cls.mock_multipolygon,
            catchment=cls.mock_multipolygon,
            location=cls.mock_point,
            validation_status=m.OrgUnit.VALIDATION_VALID,
            source_ref="PvtAI4RUMkr",
            parent=cls.jedi_council_corruscant,
        )

        cls.permission = Permission.objects.create(
            name="iaso permission", content_type_id=1, codename="iaso_permission"
        )
        # cls.permission = Permission.objects.create(
        #     name="iaso permission 2", content_type_id=1, codename="iaso_permission2"
        # )
        cls.group = Group.objects.create(name="user role")
        cls.group.permissions.add(cls.permission)
        cls.user_role = m.UserRole.objects.create(group=cls.group, account=cls.ghi)

        cls.group_another_account = Group.objects.create(name="user role with another account")
        cls.group_another_account.permissions.add(cls.permission)
        cls.user_role_another_account = m.UserRole.objects.create(
            group=cls.group_another_account, account=cls.another_account
        )

        # Users.
        cls.jane = cls.create_user_with_profile(username="janedoe", account=cls.ghi, permissions=[permission._FORMS])
        cls.john = cls.create_user_with_profile(username="johndoe", account=cls.ghi, is_superuser=True)
        cls.jim = cls.create_user_with_profile(
            username="jim", account=cls.ghi, permissions=[permission._FORMS, permission._USERS_ADMIN]
        )
        cls.jam = cls.create_user_with_profile(
            username="jam",
            account=cls.ghi,
            permissions=[permission._USERS_MANAGED],
            language="en",
        )
        cls.jom = cls.create_user_with_profile(username="jom", account=cls.ghi, permissions=[], language="fr")
        cls.jum = cls.create_user_with_profile(username="jum", account=cls.ghi, permissions=[], projects=[cls.project])
        cls.user_managed_geo_limit = cls.create_user_with_profile(
            username="managedGeoLimit",
            account=cls.ghi,
            permissions=[permission._USERS_MANAGED],
            org_units=[cls.jedi_council_corruscant],
        )
<<<<<<< HEAD
        cls.team1 = Team.objects.create(project=cls.project, name="team1", manager=cls.jane)
        cls.team1.users.add(cls.jane)
        cls.team2 = Team.objects.create(project=cls.project, name="team2", manager=cls.jim)
        cls.team2.users.add(cls.jim)
=======
        cls.user_managed_geo_limit.iaso_profile.user_roles.set([cls.user_role, cls.user_role_another_account])

        cls.user_role_name = cls.user_role.group.name.removeprefix(
            f"{cls.user_managed_geo_limit.iaso_profile.account.pk}_"
        )
        cls.user_role_another_account_name = cls.user_role_another_account.group.name.removeprefix(
            f"{cls.user_managed_geo_limit.iaso_profile.account.pk}_"
        )
>>>>>>> db26b0f2

    def test_can_delete_dhis2_id(self):
        self.client.force_authenticate(self.john)
        jim = Profile.objects.get(user=self.jim)
        jim.dhis2_id = "fsdgdfsgsdg"
        jim.save()

        data = {
            "id": str(self.jim.id),
            "user_name": "jim",
            "first_name": "",
            "last_name": "",
            "email": "",
            "password": "",
            "permissions": [],
            "org_units": [],
            "language": "fr",
            "dhis2_id": "",
        }

        response = self.client.patch("/api/profiles/{0}/".format(jim.id), data=data, format="json")

        self.assertEqual(response.status_code, 200, response)

    def test_profile_me_without_auth(self):
        """GET /profiles/me/ without auth should result in a 401"""

        response = self.client.get("/api/profiles/me/")
        self.assertJSONResponse(response, 401)

    def test_profile_me_ok(self):
        """GET /profiles/me/ with auth"""

        self.client.force_authenticate(self.jane)
        response = self.client.get("/api/profiles/me/")
        self.assertJSONResponse(response, 200)

        response_data = response.json()
        self.assertValidProfileData(response_data)
        self.assertEqual(response_data["user_name"], "janedoe")
        self.assertHasField(response_data, "account", dict)
        self.assertHasField(response_data, "permissions", list)
        self.assertHasField(response_data, "is_superuser", bool)
        self.assertHasField(response_data, "org_units", list)

    def test_profile_me_superuser_ok(self):
        """GET /profiles/me/ with auth (superuser)"""

        self.client.force_authenticate(self.john)
        response = self.client.get("/api/profiles/me/")
        self.assertJSONResponse(response, 200)
        response_data = response.json()
        self.assertValidProfileData(response_data)
        self.assertEqual(response_data["user_name"], "johndoe")

    def test_profile_list_no_auth(self):
        """GET /profiles/ without auth -> 401"""

        response = self.client.get("/api/profiles/")
        self.assertJSONResponse(response, 401)

    def test_profile_list_read_only_permissions(self):
        """GET /profiles/ with auth (user has read only permissions)"""

        self.client.force_authenticate(self.jane)
        with self.assertNumQueries(10):
            response = self.client.get("/api/profiles/")
        self.assertJSONResponse(response, 200)
        profile_url = "/api/profiles/%s/" % self.jane.iaso_profile.id
        response = self.client.get(profile_url)
        self.assertJSONResponse(response, 200)
        response_data = response.json()
        self.assertValidProfileData(response_data)
        self.assertEqual(response_data["user_name"], "janedoe")
        response = self.client.patch(profile_url)
        self.assertJSONResponse(response, 403)

    def test_profile_list_ok(self):
        """GET /profiles/ with auth"""
        self.client.force_authenticate(self.jane)
        response = self.client.get("/api/profiles/")
        self.assertJSONResponse(response, 200)
        self.assertValidProfileListData(response.json(), 7)

    def test_profile_list_export_as_csv(self):
        self.john.iaso_profile.org_units.set([self.jedi_squad_1, self.jedi_council_corruscant])
        self.client.force_authenticate(self.jane)
        response = self.client.get("/api/profiles/?csv=true")
        self.assertEqual(response.status_code, 200)
        self.assertEqual(response["Content-Type"], "text/csv")

        response_csv = response.getvalue().decode("utf-8")

        expected_csv = (
            "username,"
            "password,"
            "email,"
            "first_name,"
            "last_name,"
            "orgunit,"
            "orgunit__source_ref,"
            "profile_language,"
            "dhis2_id,"
            "permissions,"
            "user_roles,"
            "projects,"
            "phone_number\r\n"
        )

        expected_csv += "janedoe,,,,,,,,,iaso_forms,,,\r\n"
        expected_csv += f'johndoe,,,,,"{self.jedi_squad_1.pk},{self.jedi_council_corruscant.pk}",{self.jedi_council_corruscant.source_ref},,,,,,\r\n'
        expected_csv += 'jim,,,,,,,,,"iaso_forms,iaso_users",,,\r\n'
        expected_csv += "jam,,,,,,,en,,iaso_users_managed,,,\r\n"
        expected_csv += "jom,,,,,,,fr,,,,,\r\n"
        expected_csv += f"jum,,,,,,,,,,,{self.project.name},\r\n"
        expected_csv += f'managedGeoLimit,,,,,{self.jedi_council_corruscant.id},{self.jedi_council_corruscant.source_ref},,,iaso_users_managed,"{self.user_role_name},{self.user_role_another_account_name}",,\r\n'

        self.assertEqual(response_csv, expected_csv)

    def test_profile_list_export_as_xlsx(self):
        self.john.iaso_profile.org_units.set([self.jedi_squad_1, self.jedi_council_corruscant])

        self.client.force_authenticate(self.jane)
        response = self.client.get("/api/profiles/?xlsx=true")
        self.assertEqual(response.status_code, 200)
        self.assertEqual(response["Content-Type"], "application/vnd.openxmlformats-officedocument.spreadsheetml.sheet")

        excel_data = pd.read_excel(response.content, engine="openpyxl")

        excel_columns = list(excel_data.columns.ravel())
        self.assertEqual(
            excel_columns,
            [
                "username",
                "password",
                "email",
                "first_name",
                "last_name",
                "orgunit",
                "orgunit__source_ref",
                "profile_language",
                "dhis2_id",
                "permissions",
                "user_roles",
                "projects",
                "phone_number",
            ],
        )

        data_dict = excel_data.replace({np.nan: None}).to_dict()

        self.assertDictEqual(
            data_dict,
            {
                "username": {0: "janedoe", 1: "johndoe", 2: "jim", 3: "jam", 4: "jom", 5: "jum", 6: "managedGeoLimit"},
                "password": {0: None, 1: None, 2: None, 3: None, 4: None, 5: None, 6: None},
                "email": {0: None, 1: None, 2: None, 3: None, 4: None, 5: None, 6: None},
                "first_name": {0: None, 1: None, 2: None, 3: None, 4: None, 5: None, 6: None},
                "last_name": {0: None, 1: None, 2: None, 3: None, 4: None, 5: None, 6: None},
                "orgunit": {
                    0: None,
                    1: f"{self.jedi_squad_1.id},{self.jedi_council_corruscant.id}",
                    2: None,
                    3: None,
                    4: None,
                    5: None,
                    6: f"{self.jedi_council_corruscant.id}",
                },
                "orgunit__source_ref": {
                    0: None,
                    1: self.jedi_council_corruscant.source_ref,
                    2: None,
                    3: None,
                    4: None,
                    5: None,
                    6: self.jedi_council_corruscant.source_ref,
                },
                "profile_language": {0: None, 1: None, 2: None, 3: "en", 4: "fr", 5: None, 6: None},
                "dhis2_id": {0: None, 1: None, 2: None, 3: None, 4: None, 5: None, 6: None},
                "permissions": {
                    0: "iaso_forms",
                    1: None,
                    2: "iaso_forms,iaso_users",
                    3: "iaso_users_managed",
                    4: None,
                    5: None,
                    6: "iaso_users_managed",
                },
                "user_roles": {
                    0: None,
                    1: None,
                    2: None,
                    3: None,
                    4: None,
                    5: None,
                    6: f"{self.user_role_name},{self.user_role_another_account_name}",
                },
                "projects": {0: None, 1: None, 2: None, 3: None, 4: None, 5: self.project.name, 6: None},
                "phone_number": {0: None, 1: None, 2: None, 3: None, 4: None, 5: None, 6: None},
            },
        )

    def test_profile_list_user_admin_ok(self):
        """GET /profiles/ with auth (user has user admin permissions)"""
        self.client.force_authenticate(self.jim)
        response = self.client.get("/api/profiles/")
        self.assertJSONResponse(response, 200)
        self.assertValidProfileListData(response.json(), 7)

    def test_profile_list_superuser_ok(self):
        """GET /profiles/ with auth (superuser)"""
        self.client.force_authenticate(self.john)
        response = self.client.get("/api/profiles/")
        self.assertJSONResponse(response, 200)
        self.assertValidProfileListData(response.json(), 7)

    def test_profile_list_user_manager_ok(self):
        """GET /profiles/ with auth (superuser)"""
        self.client.force_authenticate(self.jam)
        response = self.client.get("/api/profiles/")
        self.assertJSONResponse(response, 200)
        self.assertValidProfileListData(response.json(), 7)

    def test_profile_list_managed_user_only_superuser(self):
        """GET /profiles/ with auth (superuser)"""
        self.client.force_authenticate(self.john)
        response = self.client.get("/api/profiles/?managedUsersOnly=true")
        self.assertJSONResponse(response, 200)
        self.assertValidProfileListData(response.json(), 7)

    def test_profile_list_managed_user_only_user_admin(self):
        """GET /profiles/ with auth (superuser)"""
        self.client.force_authenticate(self.john)
        response = self.client.get("/api/profiles/?managedUsersOnly=true")
        self.assertJSONResponse(response, 200)
        self.assertValidProfileListData(response.json(), 7)

    def test_profile_list_managed_user_only_user_manager_no_org_unit(self):
        """GET /profiles/ with auth (superuser)"""
        self.client.force_authenticate(self.jam)
        response = self.client.get("/api/profiles/?managedUsersOnly=true")
        self.assertJSONResponse(response, 200)
        self.assertValidProfileListData(response.json(), 6)

    def test_profile_list_managed_user_only_user_manager_with_org_unit(self):
        """GET /profiles/ with auth (superuser)"""
        self.jam.iaso_profile.org_units.set([self.jedi_council_corruscant.id])
        self.jum.iaso_profile.org_units.set([self.jedi_council_corruscant_child.id])
        self.client.force_authenticate(self.jam)
        response = self.client.get("/api/profiles/?managedUsersOnly=true")
        self.assertJSONResponse(response, 200)
        self.assertValidProfileListData(response.json(), 2)

    def test_profile_list_managed_user_only_user_regular_user(self):
        """GET /profiles/ with auth (superuser)"""
        self.client.force_authenticate(self.jane)
        response = self.client.get("/api/profiles/?managedUsersOnly=true")
        self.assertJSONResponse(response, 200)
        self.assertValidProfileListData(response.json(), 0)

    def assertValidProfileListData(self, list_data: typing.Mapping, expected_length: int, paginated: bool = False):
        self.assertValidListData(
            list_data=list_data,
            expected_length=expected_length,
            results_key="profiles",
            paginated=paginated,
        )

        for profile_data in list_data["profiles"]:
            self.assertValidProfileData(profile_data)

    def test_create_profile_no_perm(self):
        self.client.force_authenticate(self.jane)
        data = {
            "user_name": "unittest_user_name",
            "password": "unittest_password",
            "first_name": "unittest_first_name",
            "last_name": "unittest_last_name",
        }
        response = self.client.post("/api/profiles/", data=data, format="json")

        self.assertEqual(response.status_code, 403)

    def test_create_user_with_user_roles(self):
        self.client.force_authenticate(self.jim)
        data = {
            "user_name": "unittest_user_name",
            "password": "unittest_password",
            "first_name": "unittest_first_name",
            "last_name": "unittest_last_name",
            "email": "unittest_last_name",
            "user_permissions": ["iaso_forms"],
            "user_roles": [self.user_role.id],
        }
        response = self.client.post("/api/profiles/", data=data, format="json")
        self.assertEqual(response.status_code, 200)

        response_data = response.json()
        user_user_role = m.UserRole.objects.get(pk=response_data["user_roles"][0])
        self.assertValidProfileData(response_data)
        self.assertEqual(user_user_role.id, self.user_role.id)
        self.assertEqual(user_user_role.group.name, self.group.name)

    def test_create_user_with_not_allowed_user_roles(self):
        self.client.force_authenticate(self.jim)
        data = {
            "user_name": "unittest_user_name",
            "password": "unittest_password",
            "first_name": "unittest_first_name",
            "last_name": "unittest_last_name",
            "email": "unittest_last_name",
            "user_permissions": ["iaso_forms"],
            "user_roles": [self.user_role.id, self.user_role_another_account.id],
        }
        response = self.client.post("/api/profiles/", data=data, format="json")
        self.assertEqual(response.status_code, 404)

        response_data = response.json()
        self.assertEqual(response_data["detail"], "Not found.")

    def test_create_profile_duplicate_user(self):
        self.client.force_authenticate(self.jim)
        data = {
            "user_name": "janedoe",
            "password": "unittest_password",
            "first_name": "unittest_first_name",
            "last_name": "unittest_last_name",
        }
        response = self.client.post("/api/profiles/", data=data, format="json")
        self.assertEqual(response.status_code, 400)
        response_data = response.json()
        self.assertEqual(response_data["errorKey"], "user_name")

    def test_create_profile_duplicate_user_with_capitale_letters(self):
        self.client.force_authenticate(self.jim)
        data = {
            "user_name": "JaNeDoE",
            "password": "unittest_password",
            "first_name": "unittest_first_name",
            "last_name": "unittest_last_name",
        }
        response = self.client.post("/api/profiles/", data=data, format="json")
        self.assertEqual(response.status_code, 400)
        response_data = response.json()
        self.assertEqual(response_data["errorKey"], "user_name")

    def test_create_profile_then_delete(self):
        self.client.force_authenticate(self.jim)
        data = {
            "user_name": "unittest_user_name",
            "password": "unittest_password",
            "first_name": "unittest_first_name",
            "last_name": "unittest_last_name",
            "email": "unittest_last_name",
        }
        response = self.client.post("/api/profiles/", data=data, format="json")
        self.assertEqual(response.status_code, 200)

        response_data = response.json()
        self.assertValidProfileData(response_data)
        self.assertEqual(response_data["user_name"], "unittest_user_name")
        self.assertEqual(response_data["is_superuser"], False)

        profile = m.Profile.objects.get(pk=response_data["id"])
        user = profile.user
        self.assertEqual(user.username, data["user_name"])
        self.assertEqual(user.first_name, data["first_name"])
        self.assertQuerySetEqual(user.user_permissions.all(), [])
        self.assertEqual(m.User.objects.filter(username=data["user_name"]).count(), 1)
        # check that we have copied the account from the creator account
        self.assertEqual(profile.account, self.ghi)

        profile_id = profile.id
        user_id = user.id
        response = self.client.delete(f"/api/profiles/{profile_id}/")

        self.assertEqual(response.status_code, 200)
        self.assertQuerySetEqual(m.User.objects.filter(id=user_id), [])
        self.assertQuerySetEqual(m.Profile.objects.filter(id=profile_id), [])

    def test_create_profile_with_org_units_and_perms(self):
        self.client.force_authenticate(self.jim)
        data = {
            "user_name": "unittest_user_name",
            "password": "unittest_password",
            "first_name": "unittest_first_name",
            "last_name": "unittest_last_name",
            "email": "unittest_last_name",
            "org_units": [{"id": self.jedi_council_corruscant.id}],
            "user_permissions": ["iaso_forms"],
        }
        response = self.client.post("/api/profiles/", data=data, format="json")
        self.assertEqual(response.status_code, 200)

        response_data = response.json()
        self.assertValidProfileData(response_data)
        self.assertEqual(response_data["user_name"], "unittest_user_name")
        self.assertEqual(response_data["is_superuser"], False)

        profile = m.Profile.objects.get(pk=response_data["id"])
        user = profile.user
        self.assertEqual(user.username, data["user_name"])
        self.assertEqual(user.first_name, data["first_name"])

        self.assertEqual(m.User.objects.filter(username=data["user_name"]).count(), 1)
        self.assertEqual(profile.account, self.ghi)

        self.assertQuerySetEqual(
            user.user_permissions.all(),
            ["<Permission: menupermissions | custom permission support | Formulaires>"],
            transform=repr,
        )
        org_units = profile.org_units.all()
        self.assertEqual(org_units.count(), 1)
        self.assertEqual(org_units[0].name, "Corruscant Jedi Council")

    @override_settings(DEFAULT_FROM_EMAIL="sender@test.com", DNS_DOMAIN="iaso-test.bluesquare.org")
    def test_create_profile_with_send_email(self):
        self.client.force_authenticate(self.jim)
        data = {
            "user_name": "userTest",
            "password": "",
            "first_name": "unittest_first_name",
            "last_name": "unittest_last_name",
            "send_email_invitation": True,
            "email": "test@test.com",
        }

        response = self.client.post("/api/profiles/", data=data, format="json")
        self.assertEqual(response.status_code, 200)

        self.assertEqual(len(mail.outbox), 1)
        email = mail.outbox[0]
        self.assertEqual(email.subject, "Set up a password for your new account on iaso-test.bluesquare.org")
        self.assertEqual(email.from_email, "sender@test.com")
        self.assertEqual(email.to, ["test@test.com"])
        self.assertIn(f"http://iaso-test.bluesquare.org", email.body)
        self.assertIn(f"The iaso-test.bluesquare.org Team.", email.body)

    def test_create_profile_with_no_password_and_not_send_email(self):
        self.client.force_authenticate(self.jim)
        data = {
            "user_name": "userTest",
            "password": "",
            "first_name": "unittest_first_name",
            "last_name": "unittest_last_name",
            "send_email_invitation": False,
            "email": "test@test.com",
        }

        response = self.client.post("/api/profiles/", data=data, format="json")
        self.assertEqual(response.status_code, 400)

        response_data = response.json()
        self.assertEqual(response_data["errorKey"], "password")

    def test_create_profile_with_managed_geo_limit(self):
        self.client.force_authenticate(self.user_managed_geo_limit)
        data = {
            "user_name": "unittest_user_name",
            "password": "unittest_password",
            "first_name": "unittest_first_name",
            "last_name": "unittest_last_name",
            "email": "unittest_last_name",
            "org_units": [{"id": self.jedi_council_corruscant_child.id}],
            "user_permissions": ["iaso_forms"],
        }

        response = self.client.post("/api/profiles/", data=data, format="json")
        self.assertEqual(response.status_code, 200)

        response_data = response.json()

        self.assertValidProfileData(response_data)
        self.assertEqual(response_data["user_name"], "unittest_user_name")
        self.assertEqual(response_data["is_superuser"], False)

        profile = m.Profile.objects.get(pk=response_data["id"])
        user = profile.user
        self.assertEqual(user.username, data["user_name"])
        self.assertEqual(user.first_name, data["first_name"])

        self.assertEqual(m.User.objects.filter(username=data["user_name"]).count(), 1)
        self.assertEqual(profile.account, self.ghi)

        self.assertQuerySetEqual(
            user.user_permissions.all(),
            ["<Permission: menupermissions | custom permission support | Formulaires>"],
            transform=repr,
        )
        org_units = profile.org_units.all()
        self.assertEqual(org_units.count(), 1)
        self.assertEqual(org_units[0].name, "Corruscant Jedi Council")

    def test_create_profile_without_org_unit_with_managed_geo_limit(self):
        self.client.force_authenticate(self.user_managed_geo_limit)
        data = {
            "user_name": "unittest_user_name",
            "password": "unittest_password",
            "first_name": "unittest_first_name",
            "last_name": "unittest_last_name",
            "email": "unittest_last_name",
            "user_permissions": ["iaso_forms"],
        }
        response = self.client.post("/api/profiles/", data=data, format="json")

        self.assertEqual(response.status_code, 403)

    def assertValidProfileData(self, project_data: typing.Mapping):
        self.assertHasField(project_data, "id", int)
        self.assertHasField(project_data, "first_name", str)
        self.assertHasField(project_data, "last_name", str)
        self.assertHasField(project_data, "email", str)

    def test_delete_profile_no_perm(self):
        self.client.force_authenticate(self.jane)
        response = self.client.delete("/api/profiles/1/")

        self.assertEqual(response.status_code, 403)

    def test_profile_error_dhis2_constraint(self):
        # Test for regression of IA-1249
        self.client.force_authenticate(self.jim)
        data = {"user_name": "unittest_user1", "password": "unittest_password", "dhis2_id": ""}
        response = self.client.post("/api/profiles/", data=data, format="json")
        self.assertEqual(response.status_code, 200, response.content)

        data = {"user_name": "unittest_user2", "password": "unittest_password", "dhis2_id": ""}
        response = self.client.post("/api/profiles/", data=data, format="json")

        self.assertEqual(response.status_code, 200, response.content)
        profile1 = m.Profile.objects.get(user__username="unittest_user1")
        profile2 = m.Profile.objects.get(user__username="unittest_user2")
        self.assertNotEqual(profile1.account_id, None)
        self.assertEqual(profile2.account_id, profile1.account_id)
        self.assertEqual(profile2.dhis2_id, None)

        data = {"user_name": "unittest_user2", "password": "unittest_password", "dhis2_id": "", "first_name": "test"}
        response = self.client.patch(f"/api/profiles/{profile2.id}/", data=data, format="json")
        self.assertEqual(response.status_code, 200, response.content)
        profile2.refresh_from_db()
        self.assertEqual(profile2.dhis2_id, None)

        data = {"user_name": "unittest_user2", "password": "unittest_password", "dhis2_id": "test_dhis2_id"}
        response = self.client.patch(f"/api/profiles/{profile2.id}/", data=data, format="json")
        self.assertEqual(response.status_code, 200, response.content)
        profile2.refresh_from_db()
        self.assertEqual(profile2.dhis2_id, "test_dhis2_id")

    def test_account_feature_flags_is_included(self):
        aff = m.AccountFeatureFlag.objects.create(code="shape", name="Can edit shape")
        m.AccountFeatureFlag.objects.create(code="not-used", name="this is not used")
        self.client.force_authenticate(self.jane)

        # no feature flag at first
        response = self.client.get("/api/profiles/me/")
        self.assertJSONResponse(response, 200)
        response_data = response.json()
        self.assertIn("account", response_data)
        self.assertEqual(response_data["account"]["feature_flags"], [])

        # add a feature flags
        self.ghi.feature_flags.add(aff)

        response = self.client.get("/api/profiles/me/")
        self.assertJSONResponse(response, 200)
        response_data = response.json()
        self.assertIn("account", response_data)

        self.assertEqual(response_data["account"]["feature_flags"], ["shape"])

        # remove feature flags
        self.ghi.feature_flags.remove(aff)
        response = self.client.get("/api/profiles/me/")
        self.assertJSONResponse(response, 200)
        response_data = response.json()
        self.assertIn("account", response_data)

        self.assertEqual(response_data["account"]["feature_flags"], [])

    def test_search_user_by_permissions(self):
        self.client.force_authenticate(self.jane)

        response = self.client.get("/api/profiles/?permissions=iaso_users")
        self.assertEqual(response.status_code, 200)
        self.assertEqual(response.json()["profiles"][0]["user_name"], "jim")
        self.assertEqual(len(response.json()["profiles"]), 1)

    def test_search_user_by_org_units(self):
        self.client.force_authenticate(self.jane)
        self.jane.iaso_profile.org_units.set([self.jedi_council_corruscant])

        response = self.client.get(f"/api/profiles/?location={self.jedi_council_corruscant.pk}&limit=100")

        self.assertEqual(response.status_code, 200)
        self.assertEqual(response.json()["profiles"][0]["user_name"], "janedoe")
        self.assertEqual(len(response.json()["profiles"]), 2)

    def test_search_user_by_org_units_type(self):
        self.client.force_authenticate(self.jane)
        self.jane.iaso_profile.org_units.set([self.jedi_council_corruscant])

        response = self.client.get(f"/api/profiles/?orgUnitTypes={self.jedi_council.pk}&limit=100")

        self.assertEqual(response.status_code, 200)
        self.assertEqual(response.json()["profiles"][0]["user_name"], "janedoe")
        self.assertEqual(len(response.json()["profiles"]), 2)

    def test_search_user_by_children_ou(self):
        self.client.force_authenticate(self.jane)
        self.jane.iaso_profile.org_units.set([self.jedi_council_corruscant_child])

        response = self.client.get(
            f"/api/profiles/?location={self.jedi_council_corruscant.pk}&ouParent=false&ouChildren=true"
        )

        self.assertEqual(response.status_code, 200)
        self.assertEqual(response.json()["profiles"][0]["user_name"], "janedoe")
        self.assertEqual(len(response.json()["profiles"]), 2)

    def test_search_user_by_parent_ou(self):
        self.client.force_authenticate(self.jane)
        self.jane.iaso_profile.org_units.set([self.jedi_council_corruscant])

        response = self.client.get(
            f"/api/profiles/?location={self.jedi_council_corruscant_child.pk}&ouParent=true&ouChildren=false&limit=100"
        )
        self.assertEqual(response.status_code, 200)
        print(response.json())
        self.assertEqual(response.json()["profiles"][0]["user_name"], "janedoe")
        self.assertEqual(len(response.json()["profiles"]), 2)

    def test_search_by_ids(self):
        self.client.force_authenticate(self.jane)
        response = self.client.get(f"/api/profiles/", {"ids": f"{self.jane.id},{self.jim.id}"})
        self.assertEqual(response.status_code, 200)
        self.assertEqual(len(response.json()["profiles"]), 2)
        self.assertEqual(response.json()["profiles"][0]["user_name"], "janedoe")
        self.assertEqual(response.json()["profiles"][1]["user_name"], "jim")

    def test_search_by_teams(self):
        self.client.force_authenticate(self.jane)
        response = self.client.get(f"/api/profiles/", {"teams": f"{self.team1.pk},{self.team2.pk}"})
        self.assertEqual(response.status_code, 200)
        self.assertEqual(len(response.data["profiles"]), 2)
        user_names = [item["user_name"] for item in response.data["profiles"]]
        self.assertIn("janedoe", user_names)
        self.assertIn("jim", user_names)

    def test_user_with_managed_permission_can_update_profile_of_user_in_sub_org_unit(self):
        self.jam.iaso_profile.org_units.set([self.jedi_council_corruscant.id])
        self.jum.iaso_profile.org_units.set([self.jedi_council_corruscant_child.id])
        self.client.force_authenticate(self.jam)
        jum = Profile.objects.get(user=self.jum)
        data = {
            "user_name": "unittest_user_name",
            "password": "unittest_password",
            "first_name": "unittest_first_name",
            "last_name": "unittest_last_name",
            "user_permissions": [permission._FORMS, permission._USERS_MANAGED],
        }
        response = self.client.patch(f"/api/profiles/{jum.id}/", data=data, format="json")
        self.assertEqual(response.status_code, 200)

    def test_user_with_managed_permission_cannot_grant_user_admin_permission(self):
        self.jam.iaso_profile.org_units.set([self.jedi_council_corruscant.id])
        self.jum.iaso_profile.org_units.set([self.jedi_council_corruscant_child.id])
        self.client.force_authenticate(self.jam)
        jum = Profile.objects.get(user=self.jum)
        data = {
            "user_name": "jum",
            "user_permissions": [permission._FORMS, permission._USERS_MANAGED, permission._USERS_ADMIN],
        }
        response = self.client.patch(f"/api/profiles/{jum.id}/", data=data, format="json")
        self.assertEqual(response.status_code, 403)

    def test_user_with_managed_permission_cannot_grant_user_admin_permission_through_user_roles(self):
        group = Group.objects.create(name="admin")
        group.permissions.set([Permission.objects.get(codename=permission._USERS_ADMIN)])
        role = m.UserRole.objects.create(account=self.ghi, group=group)
        self.jam.iaso_profile.org_units.set([self.jedi_council_corruscant.id])
        self.jum.iaso_profile.org_units.set([self.jedi_council_corruscant_child.id])
        self.client.force_authenticate(self.jam)
        jum = Profile.objects.get(user=self.jum)
        data = {
            "user_name": "jum",
            "user_roles": [role.id],
        }
        response = self.client.patch(f"/api/profiles/{jum.id}/", data=data, format="json")
        self.assertEqual(response.status_code, 403)

    def test_user_with_managed_permission_can_grant_user_roles(self):
        group = Group.objects.create(name="admin")
        group.permissions.set([Permission.objects.get(codename=permission._FORMS)])
        role = m.UserRole.objects.create(account=self.ghi, group=group)
        self.jam.iaso_profile.org_units.set([self.jedi_council_corruscant.id])
        self.jum.iaso_profile.org_units.set([self.jedi_council_corruscant_child.id])
        self.client.force_authenticate(self.jam)
        jum = Profile.objects.get(user=self.jum)
        data = {
            "user_name": "jum",
            "user_roles": [role.id],
        }
        response = self.client.patch(f"/api/profiles/{jum.id}/", data=data, format="json")
        self.assertEqual(response.status_code, 200)

    def test_user_with_managed_permission_can_assign_org_unit_within_their_health_pyramid(self):
        self.jam.iaso_profile.org_units.set([self.jedi_council_corruscant.id])
        self.jum.iaso_profile.org_units.set([self.jedi_council_corruscant_child.id])
        self.client.force_authenticate(self.jam)
        jum = Profile.objects.get(user=self.jum)
        data = {
            "user_name": "jum",
            "org_units": [{"id": self.jedi_council_corruscant.id}],
        }
        response = self.client.patch(f"/api/profiles/{jum.id}/", data=data, format="json")
        self.assertEqual(response.status_code, 200)

    def test_user_with_managed_permission_can_assign_org_unit_within_their_health_pyramid_with_existing_ones_outside(
        self,
    ):
        self.jam.iaso_profile.org_units.set([self.jedi_council_corruscant.id])
        self.jum.iaso_profile.org_units.set([self.jedi_council_corruscant_child.id, self.jedi_squad_1])
        self.client.force_authenticate(self.jam)
        jum = Profile.objects.get(user=self.jum)
        data = {
            "user_name": "jum",
            "org_units": [{"id": self.jedi_council_corruscant.id}, {"id": self.jedi_squad_1.id}],
        }
        response = self.client.patch(f"/api/profiles/{jum.id}/", data=data, format="json")
        self.assertEqual(response.status_code, 200)

    def test_user_with_managed_permission_cannot_assign_org_unit_outside_of_their_health_pyramid(self):
        self.jam.iaso_profile.org_units.set([self.jedi_council_corruscant.id])
        self.jum.iaso_profile.org_units.set([self.jedi_council_corruscant_child.id])
        self.client.force_authenticate(self.jam)
        jum = Profile.objects.get(user=self.jum)
        data = {
            "user_name": "jum",
            "org_units": [{"id": self.jedi_squad_1.id}],
        }
        response = self.client.patch(f"/api/profiles/{jum.id}/", data=data, format="json")
        self.assertEqual(response.status_code, 403)

    def test_user_with_managed_permission_cannot_update_profile_of_user_not_in_sub_org_unit(self):
        self.jam.iaso_profile.org_units.set([self.jedi_council_corruscant.id])
        self.client.force_authenticate(self.jam)
        data = {
            "user_name": "unittest_user_name",
            "password": "unittest_password",
            "first_name": "unittest_first_name",
            "last_name": "unittest_last_name",
        }
        jum = Profile.objects.get(user=self.jum)
        response = self.client.patch(f"/api/profiles/{jum.id}/", data=data, format="json")
        self.assertEqual(response.status_code, 403)

    def test_user_with_managed_permission_can_update_profile_if_not_themselves_in_sub_org_unit(self):
        self.jum.iaso_profile.org_units.set([self.jedi_council_corruscant.id])
        self.client.force_authenticate(self.jam)
        data = {
            "user_name": "unittest_user_name",
            "password": "unittest_password",
            "first_name": "unittest_first_name",
            "last_name": "unittest_last_name",
        }
        jum = Profile.objects.get(user=self.jum)
        response = self.client.patch(f"/api/profiles/{jum.id}/", data=data, format="json")
        self.assertEqual(response.status_code, 200)

    def test_user_with_managed_permission_cannot_create_users(self):
        self.jam.iaso_profile.org_units.set([self.jedi_council_corruscant.id])
        self.client.force_authenticate(self.jam)
        data = {
            "user_name": "unittest_user_name",
            "password": "unittest_password",
            "first_name": "unittest_first_name",
            "last_name": "unittest_last_name",
        }
        response = self.client.post(f"/api/profiles/", data=data, format="json")
        self.assertEqual(response.status_code, 403)

    def test_user_with_managed_permission_cannot_delete_users(self):
        self.jam.iaso_profile.org_units.set([self.jedi_council_corruscant.id])
        self.client.force_authenticate(self.jam)
        jum = Profile.objects.get(user=self.jum)
        response = self.client.delete(f"/api/profiles/{jum.id}/")
        self.assertEqual(response.status_code, 403)

    def test_user_with_managed_permission_cannot_update_from_unmanaged_org_unit(self):
        self.jam.iaso_profile.org_units.set([self.jedi_council_corruscant_child.id])
        self.jum.iaso_profile.org_units.set([self.jedi_squad_1.id])
        self.client.force_authenticate(self.jam)
        data = {
            "user_name": "unittest_user_name",
            "password": "unittest_password",
            "first_name": "unittest_first_name",
            "last_name": "unittest_last_name",
        }
        jum = Profile.objects.get(user=self.jum)
        response = self.client.patch(f"/api/profiles/{jum.id}/", data=data, format="json")
        self.assertEqual(response.status_code, 403)

    def test_update_user_add_phone_number(self):
        self.jam.iaso_profile.org_units.set([self.jedi_council_corruscant.id])
        self.client.force_authenticate(self.john)
        jum = Profile.objects.get(user=self.jum)
        data = {
            "user_name": "unittest_user_name",
            "password": "unittest_password",
            "first_name": "unittest_first_name",
            "last_name": "unittest_last_name",
            "phone_number": "32477123456",
            "country_code": "be",
        }
        response = self.client.patch(f"/api/profiles/{jum.id}/", data=data, format="json")
        self.assertEqual(response.status_code, 200)
        updated_jum = Profile.objects.get(user=self.jum)
        self.assertEqual(updated_jum.phone_number.as_e164, "+32477123456")

        def test_update_user_with_malformed_phone_number(self):
            self.jam.iaso_profile.org_units.set([self.jedi_council_corruscant.id])
            self.client.force_authenticate(self.jam)
            jum = Profile.objects.get(user=self.jum)
            data = {
                "user_name": "unittest_user_name",
                "password": "unittest_password",
                "first_name": "unittest_first_name",
                "last_name": "unittest_last_name",
                "phone_number": "not_a_phone_number",
                "country_code": "US",
            }
            response = self.client.patch(f"/api/profiles/{jum.id}/", data=data, format="json")
            self.assertNotEqual(response.status_code, 200)
            self.assertEqual(response.data["errorKey"], "phone_number")
            self.assertEqual(response.data["errorMessage"], _("Invalid phone number"))

    def get_new_user_data(self):
        user_name = "audit_user"
        pwd = "admin1234lol"
        first_name = "audit_user_first_name"
        last_name = "audit_user_last_name"
        email = "audit@test.com"
        org_units = [
            {
                "id": f"{self.jedi_council_corruscant.id}",
                "name": self.jedi_council_corruscant.name,
                "validation_status": self.jedi_council_corruscant.validation_status,
                "has_children": False,
                "org_unit_type_id": self.jedi_council.id,
                "org_unit_type_short_name": "Cnc",
            }
        ]
        language = "fr"
        home_page = "/forms/list"
        dhis2_id = "666666666666"
        user_roles = [self.user_role.id]
        user_roles_permissions = [
            {
                "id": self.user_role.id,
                "name": self.user_role.group.name,
                "permissions": [self.permission.name],
                "created_at": self.user_role.created_at,
                "updated_at": self.user_role.updated_at,
            }
        ]
        user_permissions = ["iaso_org_units_read"]
        send_email_invitation = False
        projects = [self.project.id]
        phone_number = "32475888888"
        country_code = "be"
        data = {
            "user_name": user_name,
            "password": pwd,
            "first_name": first_name,
            "last_name": last_name,
            "send_email_invitation": send_email_invitation,
            "email": email,
            "language": language,
            "home_page": home_page,
            "dhis2_id": dhis2_id,
            "permissions": [],  # This looks legacy from an older version of the API
            "user_permissions": user_permissions,
            "projects": projects,
            "phone_number": phone_number,
            "country_code": country_code,
            "user_roles": user_roles,
            "user_roles_permissions": user_roles_permissions,
            "org_units": org_units,
        }
        return data

    def test_log_on_user_create(self):
        self.client.force_authenticate(self.john)

        data = self.get_new_user_data()
        response = self.client.post("/api/profiles/", data=data, format="json")
        response_data = self.assertJSONResponse(response, 200)
        new_profile_id = response_data["id"]
        new_user_id = response_data["user_id"]

        response = self.client.get(
            f"/api/logs/?contentType=iaso.profile&fields=past_value,new_value&objectId={new_profile_id}"
        )
        response_data = self.assertJSONResponse(response, 200)
        logs = response_data["list"]
        log = logs[0]

        try:
            jsonschema.validate(instance=log, schema=PROFILE_LOG_SCHEMA)
        except jsonschema.exceptions.ValidationError as ex:
            self.fail(msg=str(ex))

        self.assertEquals(log["past_value"], [])
        self.assertEquals(log["new_value"][0]["pk"], new_profile_id)
        new_profile = log["new_value"][0]["fields"]
        self.assertEquals(new_profile["user"], new_user_id)
        self.assertEquals(new_profile["username"], data["user_name"])
        self.assertEquals(new_profile["first_name"], data["first_name"])
        self.assertEquals(new_profile["last_name"], data["last_name"])
        self.assertEquals(new_profile["email"], data["email"])
        self.assertEquals(len(new_profile["user_permissions"]), 1)
        self.assertEquals(new_profile["user_permissions"], data["user_permissions"])
        self.assertTrue(new_profile["password_updated"])
        self.assertNotIn("password", new_profile.keys())

        self.assertEquals(new_profile["dhis2_id"], data["dhis2_id"])
        self.assertEquals(new_profile["language"], data["language"])
        self.assertEquals(new_profile["home_page"], data["home_page"])
        self.assertEquals(new_profile["phone_number"], f'+{data["phone_number"]}')
        self.assertEquals(len(new_profile["org_units"]), 1)
        self.assertIn(self.jedi_council_corruscant.id, new_profile["org_units"])
        self.assertEquals(len(new_profile["user_roles"]), 1)
        self.assertIn(self.user_role.id, new_profile["user_roles"])
        self.assertEquals(len(new_profile["projects"]), 1)
        self.assertIn(self.project.id, new_profile["projects"])

    def test_log_on_user_delete(self):
        self.client.force_authenticate(self.john)
        data = self.get_new_user_data()
        response = self.client.post("/api/profiles/", data=data, format="json")
        response_data = self.assertJSONResponse(response, 200)
        new_profile_id = response_data["id"]
        new_user_id = response_data["user_id"]

        response = self.client.delete(f"/api/profiles/{new_profile_id}/")
        self.assertJSONResponse(response, 200)

        response = self.client.get(
            f"/api/logs/?contentType=iaso.profile&fields=past_value,new_value&objectId={new_profile_id}"
        )
        response_data = self.assertJSONResponse(response, 200)
        logs = response_data["list"]
        log = logs[0]

        try:
            jsonschema.validate(instance=log, schema=PROFILE_LOG_SCHEMA)
        except jsonschema.exceptions.ValidationError as ex:
            self.fail(msg=str(ex))

        self.assertEquals(log["new_value"][0]["pk"], new_profile_id)
        new_profile = log["new_value"][0]["fields"]
        self.assertEquals(new_profile["user"], new_user_id)
        self.assertEquals(new_profile["username"], data["user_name"])
        self.assertEquals(new_profile["first_name"], data["first_name"])
        self.assertEquals(new_profile["last_name"], data["last_name"])
        self.assertEquals(new_profile["email"], data["email"])
        self.assertEquals(len(new_profile["user_permissions"]), 1)
        self.assertEquals(new_profile["user_permissions"], data["user_permissions"])
        self.assertIsNotNone(new_profile["deleted_at"])
        self.assertFalse(new_profile["password_updated"])
        self.assertNotIn("password", new_profile.keys())

        self.assertEquals(new_profile["dhis2_id"], data["dhis2_id"])
        self.assertEquals(new_profile["language"], data["language"])
        self.assertEquals(new_profile["home_page"], data["home_page"])
        self.assertEquals(new_profile["phone_number"], f'+{data["phone_number"]}')
        self.assertEquals(len(new_profile["org_units"]), 1)
        self.assertIn(self.jedi_council_corruscant.id, new_profile["org_units"])
        self.assertEquals(len(new_profile["user_roles"]), 1)
        self.assertIn(self.user_role.id, new_profile["user_roles"])
        self.assertEquals(len(new_profile["projects"]), 1)
        self.assertIn(self.project.id, new_profile["projects"])
        self.assertIsNotNone(new_profile["deleted_at"])

        self.assertEquals(log["past_value"][0]["pk"], new_profile_id)
        past_profile = log["past_value"][0]["fields"]
        self.assertEquals(past_profile["user"], new_user_id)
        self.assertEquals(past_profile["username"], data["user_name"])
        self.assertEquals(past_profile["first_name"], data["first_name"])
        self.assertEquals(past_profile["last_name"], data["last_name"])
        self.assertEquals(past_profile["email"], data["email"])
        self.assertEquals(len(past_profile["user_permissions"]), 1)
        self.assertEquals(past_profile["user_permissions"], data["user_permissions"])
        self.assertIsNone(past_profile["deleted_at"])
        self.assertNotIn("password", past_profile.keys())

        self.assertEquals(past_profile["dhis2_id"], data["dhis2_id"])
        self.assertEquals(past_profile["language"], data["language"])
        self.assertEquals(past_profile["home_page"], data["home_page"])
        self.assertEquals(past_profile["phone_number"], f'+{data["phone_number"]}')
        self.assertEquals(len(past_profile["org_units"]), 1)
        self.assertIn(self.jedi_council_corruscant.id, past_profile["org_units"])
        self.assertEquals(len(past_profile["user_roles"]), 1)
        self.assertIn(self.user_role.id, past_profile["user_roles"])
        self.assertEquals(len(past_profile["projects"]), 1)
        self.assertIn(self.project.id, past_profile["projects"])
        self.assertIsNone(past_profile["deleted_at"])

    def test_log_on_user_update(self):
        self.client.force_authenticate(self.john)
        data = self.get_new_user_data()
        response = self.client.post("/api/profiles/", data=data, format="json")
        response_data = self.assertJSONResponse(response, 200)
        new_profile_id = response_data["id"]
        new_user_id = response_data["user_id"]
        new_user_name = response_data["user_name"]

        new_data = {
            "id": new_profile_id,
            "user_name": new_user_name,
            "org_units": [
                {
                    "id": f"{self.jedi_council_corruscant.id}",
                    "name": self.jedi_council_corruscant.name,
                    "validation_status": self.jedi_council_corruscant.validation_status,
                    "has_children": False,
                    "org_unit_type_id": self.jedi_council.id,
                    "org_unit_type_short_name": "Cnc",
                },
                {
                    "id": f"{self.jedi_squad_1.id}",
                    "name": self.jedi_squad_1.name,
                    "validation_status": self.jedi_squad_1.validation_status,
                    "has_children": False,
                    "org_unit_type_id": self.jedi_squad.id,
                    "org_unit_type_short_name": "Jds",
                },
            ],
            "language": "en",
            "password": "yolo",
            "home_page": "/orgunits/list",
            "user_permissions": ["iaso_org_units_read", "iaso_forms"],
            "user_roles": [],
            "user_roles_permissions": [],
        }

        response = self.client.patch(f"/api/profiles/{new_profile_id}/", data=new_data, format="json")
        self.assertJSONResponse(response, 200)

        response = self.client.get(
            f"/api/logs/?contentType=iaso.profile&fields=past_value,new_value&objectId={new_profile_id}"
        )
        response_data = self.assertJSONResponse(response, 200)
        logs = response_data["list"]
        log = logs[0]

        try:
            jsonschema.validate(instance=log, schema=PROFILE_LOG_SCHEMA)
        except jsonschema.exceptions.ValidationError as ex:
            self.fail(msg=str(ex))
        self.assertEquals(log["past_value"][0]["pk"], new_profile_id)
        past_value = log["past_value"][0]["fields"]
        self.assertEquals(past_value["user"], new_user_id)
        self.assertEquals(past_value["username"], data["user_name"])
        self.assertEquals(past_value["first_name"], data["first_name"])
        self.assertEquals(past_value["last_name"], data["last_name"])
        self.assertEquals(past_value["email"], data["email"])
        self.assertEquals(len(past_value["user_permissions"]), 1)
        self.assertEquals(past_value["user_permissions"], data["user_permissions"])
        self.assertNotIn("password", past_value.keys())

        self.assertEquals(past_value["dhis2_id"], data["dhis2_id"])
        self.assertEquals(past_value["language"], data["language"])
        self.assertEquals(past_value["home_page"], data["home_page"])
        self.assertEquals(past_value["phone_number"], f'+{data["phone_number"]}')
        self.assertEquals(len(past_value["org_units"]), 1)
        self.assertIn(
            self.jedi_council_corruscant.id,
            past_value["org_units"],
        )
        self.assertEquals(len(past_value["user_roles"]), 1)
        self.assertIn(self.user_role.id, past_value["user_roles"])
        self.assertEquals(len(past_value["projects"]), 1)
        self.assertIn(self.project.id, past_value["projects"])
        self.assertEquals(log["new_value"][0]["pk"], new_profile_id)
        new_value = log["new_value"][0]["fields"]
        self.assertTrue(new_value["password_updated"])
        self.assertNotIn("password", new_value.keys())
        self.assertEquals(len(new_value["user_permissions"]), 2)
        self.assertIn("iaso_forms", new_value["user_permissions"])
        self.assertIn("iaso_org_units_read", new_value["user_permissions"])
        self.assertEquals(new_value["language"], new_data["language"])
        self.assertEquals(new_value["home_page"], new_data["home_page"])
        self.assertEquals(len(new_value["org_units"]), 2)
        self.assertIn(self.jedi_council_corruscant.id, new_value["org_units"])
        self.assertIn(self.jedi_squad_1.id, new_value["org_units"])
        self.assertEquals(new_value["user_roles"], [])

    def test_log_on_user_updates_own_profile(self):
        self.client.force_authenticate(self.jim)
        new_data = {"language": "fr"}
        response = self.client.patch(f"/api/profiles/me/", data=new_data, format="json")
        self.assertJSONResponse(response, 200)
        # Log as super user to access the logs API
        self.client.force_authenticate(self.john)
        response = self.client.get(
            f"/api/logs/?contentType=iaso.profile&fields=past_value,new_value&objectId={self.jim.iaso_profile.id}"
        )
        response_data = self.assertJSONResponse(response, 200)
        logs = response_data["list"]
        log = logs[0]

        try:
            jsonschema.validate(instance=log, schema=PROFILE_LOG_SCHEMA)
        except jsonschema.exceptions.ValidationError as ex:
            self.fail(msg=str(ex))

        self.assertEquals(log["past_value"][0]["pk"], self.jim.iaso_profile.id)
        past_value = log["past_value"][0]["fields"]
        self.assertEquals(past_value["user"], self.jim.id)
        self.assertEquals(past_value["username"], self.jim.username)
        self.assertEquals(past_value["first_name"], "")
        self.assertEquals(past_value["language"], None)
        self.assertNotIn("password", past_value.keys())

        self.assertEquals(log["new_value"][0]["pk"], self.jim.iaso_profile.id)
        new_value = log["new_value"][0]["fields"]
        self.assertEquals(new_value["user"], self.jim.id)
        self.assertEquals(new_value["username"], self.jim.username)
        self.assertEquals(new_value["first_name"], "")
        self.assertEquals(new_value["language"], "fr")
        self.assertNotIn("password", new_value.keys())<|MERGE_RESOLUTION|>--- conflicted
+++ resolved
@@ -216,12 +216,10 @@
             permissions=[permission._USERS_MANAGED],
             org_units=[cls.jedi_council_corruscant],
         )
-<<<<<<< HEAD
         cls.team1 = Team.objects.create(project=cls.project, name="team1", manager=cls.jane)
         cls.team1.users.add(cls.jane)
         cls.team2 = Team.objects.create(project=cls.project, name="team2", manager=cls.jim)
         cls.team2.users.add(cls.jim)
-=======
         cls.user_managed_geo_limit.iaso_profile.user_roles.set([cls.user_role, cls.user_role_another_account])
 
         cls.user_role_name = cls.user_role.group.name.removeprefix(
@@ -230,7 +228,6 @@
         cls.user_role_another_account_name = cls.user_role_another_account.group.name.removeprefix(
             f"{cls.user_managed_geo_limit.iaso_profile.account.pk}_"
         )
->>>>>>> db26b0f2
 
     def test_can_delete_dhis2_id(self):
         self.client.force_authenticate(self.john)
