/* eslint-disable no-param-reassign */
/* eslint-disable react/prop-types */
import React from 'react';
import PropTypes from 'prop-types';
import isEmpty from 'lodash/isEmpty';
import { useGetUserRolesDropDown } from '../hooks/useGetUserRolesDropDown.ts';
import InputComponent from '../../../components/forms/InputComponent';
import { APP_LOCALES } from '../../app/constants';
<<<<<<< HEAD

import { useGetProjectsDropdownOptions } from '../../projects/hooks/requests.ts';

=======
>>>>>>> 45fed15c
import MESSAGES from '../messages';

const UsersInfos = ({
    setFieldValue,
    currentUser,
    initialData,
    allowSendEmailInvitation,
}) => {
    const isEmailAdressExist = isEmpty(currentUser.email.value);
    const sendUserEmailInvitation = !!isEmailAdressExist;
    const sendUserIEmailnvitationLabel = isEmailAdressExist
        ? MESSAGES.sentEmailInvitationWhenAdresseExist
        : MESSAGES.sentEmailInvitation;
    let passwordDisabled = false;
    if (currentUser.send_email_invitation) {
        if (sendUserEmailInvitation) {
            // eslint-disable-next-line no-param-reassign
            currentUser.send_email_invitation.value = false;
        }
        if (currentUser.send_email_invitation.value) {
            initialData = {};
            currentUser.password.value = null;
            passwordDisabled = true;
        }
    }
<<<<<<< HEAD
    const { data: allProjects, isFetching: isFetchingProjects } =
        useGetProjectsDropdownOptions();

=======
    const { data: userRoles, isFetching } = useGetUserRolesDropDown({});
>>>>>>> 45fed15c
    const isInitialDataEmpty = isEmpty(initialData)
        ? MESSAGES.password
        : MESSAGES.newPassword;

    return (
        <form>
            <InputComponent
                keyValue="user_name"
                onChange={(key, value) => setFieldValue(key, value.trim())}
                value={currentUser.user_name.value}
                errors={currentUser.user_name.errors}
                type="text"
                label={MESSAGES.userName}
                required
            />
            <InputComponent
                keyValue="first_name"
                onChange={(key, value) => setFieldValue(key, value)}
                value={currentUser.first_name.value}
                errors={currentUser.first_name.errors}
                type="text"
                label={MESSAGES.firstName}
            />
            <InputComponent
                keyValue="last_name"
                onChange={(key, value) => setFieldValue(key, value)}
                value={currentUser.last_name.value}
                errors={currentUser.last_name.errors}
                type="text"
                label={MESSAGES.lastName}
            />
            <InputComponent
                keyValue="email"
                onChange={(key, value) => setFieldValue(key, value)}
                value={currentUser.email.value}
                errors={currentUser.email.errors}
                type="email"
                label={MESSAGES.email}
            />
            <InputComponent
                keyValue="password"
                onChange={(key, value) => setFieldValue(key, value.trim())}
                value={currentUser.password.value}
                errors={currentUser.password.errors}
                type="password"
                label={initialData ? isInitialDataEmpty : MESSAGES.password}
                required={!initialData}
                disabled={passwordDisabled}
            />
            <InputComponent
                keyValue="dhis2_id"
                onChange={(key, value) => setFieldValue(key, value)}
                value={currentUser.dhis2_id.value}
                errors={currentUser.dhis2_id.errors}
                type="text"
                label={MESSAGES.dhis2_id}
            />
            <InputComponent
                keyValue="home_page"
                onChange={(key, value) => setFieldValue(key, value)}
                value={currentUser.home_page.value}
                errors={currentUser.home_page.errors}
                type="text"
                label={MESSAGES.homePage}
            />
            <InputComponent
                keyValue="projects"
                onChange={(key, value) =>
                    setFieldValue(
                        key,
                        value
                            .split(',')
                            .map(projectId => parseInt(projectId, 10)),
                    )
                }
                value={currentUser.projects.value}
                errors={currentUser.projects.errors}
                type="select"
                multi
                label={MESSAGES.projects}
                options={allProjects}
                loading={isFetchingProjects}
            />
            <InputComponent
                keyValue="language"
                onChange={(key, value) => setFieldValue(key, value)}
                value={currentUser.language.value}
                errors={currentUser.language.errors}
                type="select"
                multi={false}
                label={MESSAGES.locale}
                options={APP_LOCALES.map(locale => {
                    return {
                        value: locale.code,
                        label: locale.label,
                    };
                })}
            />
            <InputComponent
                keyValue="user_roles"
                onChange={(key, value) =>
                    setFieldValue(key, value ? value.split(',') : [])
                }
                value={currentUser.user_roles.value}
                type="select"
                multi
                label={MESSAGES.userRoles}
                options={userRoles}
                loading={isFetching}
                clearable
            />

            {allowSendEmailInvitation && (
                <InputComponent
                    keyValue="send_email_invitation"
                    onChange={(key, value) => setFieldValue(key, value)}
                    value={currentUser.send_email_invitation.value}
                    type="checkbox"
                    disabled={sendUserEmailInvitation}
                    label={sendUserIEmailnvitationLabel}
                />
            )}
        </form>
    );
};

UsersInfos.defaultProps = {
    initialData: null,
};

UsersInfos.propTypes = {
    setFieldValue: PropTypes.func.isRequired,
    currentUser: PropTypes.object.isRequired,
    initialData: PropTypes.object,
};

export default UsersInfos;<|MERGE_RESOLUTION|>--- conflicted
+++ resolved
@@ -6,12 +6,9 @@
 import { useGetUserRolesDropDown } from '../hooks/useGetUserRolesDropDown.ts';
 import InputComponent from '../../../components/forms/InputComponent';
 import { APP_LOCALES } from '../../app/constants';
-<<<<<<< HEAD
 
 import { useGetProjectsDropdownOptions } from '../../projects/hooks/requests.ts';
 
-=======
->>>>>>> 45fed15c
 import MESSAGES from '../messages';
 
 const UsersInfos = ({
@@ -37,13 +34,10 @@
             passwordDisabled = true;
         }
     }
-<<<<<<< HEAD
+    const { data: userRoles, isFetching } = useGetUserRolesDropDown({});
     const { data: allProjects, isFetching: isFetchingProjects } =
         useGetProjectsDropdownOptions();
 
-=======
-    const { data: userRoles, isFetching } = useGetUserRolesDropDown({});
->>>>>>> 45fed15c
     const isInitialDataEmpty = isEmpty(initialData)
         ? MESSAGES.password
         : MESSAGES.newPassword;
