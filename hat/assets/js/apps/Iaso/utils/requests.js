--- conflicted
+++ resolved
@@ -477,21 +477,16 @@
         throw error;
     });
 
-<<<<<<< HEAD
+export const restoreForm = (dispatch, formId) =>
+    restoreRequest(`/api/forms/${formId}/?only_deleted=1`).catch(error => {
+        dispatch(
+            enqueueSnackbar(errorSnackBar('archiveFormError', null, error)),
+        );
+        throw error;
+    });
+
 export const createFormVersion = (dispatch, formVersionData) => {
     const { data } = formVersionData;
-=======
-export const restoreForm = (dispatch, formId) =>
-    restoreRequest(`/api/forms/${formId}/?only_deleted=1`).catch(error => {
-        dispatch(
-            enqueueSnackbar(errorSnackBar('archiveFormError', null, error)),
-        );
-        throw error;
-    });
-
-export const createFormVersion = (dispatch, formVersionData, isUpdate) => {
-    const data = { form_id: formVersionData.form_id };
->>>>>>> dd06d79a
     const fileData = { xls_file: formVersionData.xls_file };
 
     return postRequest('/api/formversions/', data, fileData).catch(error => {
