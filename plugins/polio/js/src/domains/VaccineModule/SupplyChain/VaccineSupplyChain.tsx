--- conflicted
+++ resolved
@@ -1,13 +1,8 @@
 import React, { FunctionComponent } from 'react';
-<<<<<<< HEAD
 import { useSafeIntl } from 'bluesquare-components';
-import { Box } from '@mui/material';
-=======
-import { useSafeIntl, AddButton } from 'bluesquare-components';
-import { Box, Grid } from '@material-ui/core';
+import { Box, Grid } from '@mui/material';
 import { useDispatch } from 'react-redux';
 import { redirectTo } from '../../../../../../../hat/assets/js/apps/Iaso/routing/actions';
->>>>>>> 74a7d076
 import { Router } from '../../../../../../../hat/assets/js/apps/Iaso/types/general';
 import TopBar from '../../../../../../../hat/assets/js/apps/Iaso/components/nav/TopBarComponent';
 import { useStyles } from '../../../styles/theme';
