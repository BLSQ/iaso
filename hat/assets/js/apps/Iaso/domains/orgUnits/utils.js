import React, { useCallback } from 'react';

import { textPlaceholder, useSafeIntl } from 'bluesquare-components';

import { orderOrgUnitsByDepth } from '../../utils/map/mapUtils.ts';

import { useGetOrgUnitValidationStatus } from './hooks/utils/useGetOrgUnitValidationStatus.ts';
import MESSAGES from './messages';

export const fetchLatestOrgUnitLevelId = levels => {
    if (levels) {
        const levelsIds = levels.split(',');
        const latestId = parseInt(levelsIds[levelsIds.length - 1], 10);
        return latestId;
    }
    return null;
};

export const getOrgUnitsTree = orgUnit => {
    let tree = [orgUnit];
    const orgUnitLoop = (parent, tempTree) => {
        let treeCopy = [parent, ...tempTree];
        if (parent.parent) {
            treeCopy = orgUnitLoop(parent.parent, treeCopy);
        }
        return treeCopy;
    };

    if (orgUnit.parent) {
        tree = orgUnitLoop(orgUnit.parent, tree);
    }
    return tree;
};

export const getAliasesArrayFromString = aliasString =>
    aliasString.replace('[', '').replace(']', '').replace(/"/gi, '').split(',');

export const getSourcesWithoutCurrentSource = (
    sourcesList,
    currentSourceId,
) => {
    const sources = [];
    sourcesList.forEach(s => {
        if (s.id !== currentSourceId) {
            sources.push(s);
        }
    });
    return sources;
};

export const orgUnitLabelString = (
    orgUnit,
    withType,
    formatMessage,
    withSource = true,
) => {
    let message = textPlaceholder;
    if (orgUnit && orgUnit.name) {
        message = orgUnit.name;
        if (orgUnit.source && withSource) {
            message += ` - ${formatMessage(MESSAGES.sourceLower)}: ${
                orgUnit.source
            }`;
        }
        if (orgUnit.org_unit_type_name && withType) {
            message += ` (${orgUnit.org_unit_type_name})`;
        }
    }
    return message;
};

// Not really a React component because it returns strings.
// TODO refactor with strings as children of span> or <p>, or as hook
export const OrgUnitLabel = ({ orgUnit, withType, withSource = false }) => {
    const intl = useSafeIntl();
    return orgUnitLabelString(
        orgUnit,
        withType,
        intl.formatMessage,
        withSource,
    );
};

const mapOrgUnitBySearch = (orgUnits, searches) => {
    const mappedOrgunits = [];
    searches.forEach((search, i) => {
        mappedOrgunits[i] = orgUnits.filter(o => o.search_index === i);
    });
    return mappedOrgunits;
};

export const mapOrgUnitByLocation = (orgUnits, searches) => {
    let shapes = orgUnits.filter(o => Boolean(o.geo_json));
    let locations = orgUnits.filter(o => Boolean(o.latitude && o.longitude));
    shapes = orderOrgUnitsByDepth(shapes);
    locations = orderOrgUnitsByDepth(locations);
    const mappedOrgunits = {
        shapes,
        locations,
    };
    mappedOrgunits.locations = mapOrgUnitBySearch(
        mappedOrgunits.locations,
        searches,
    );
    return mappedOrgunits;
};

export const getColorsFromParams = params => {
    const searches = JSON.parse(params.searches);
    return searches.map(s => s.color);
};

export const decodeSearch = search => {
    try {
        return JSON.parse(search);
    } catch (e) {
        return [];
    }
};

export const encodeUriSearches = searches => {
    const newSearches = [...searches];
    newSearches.forEach((s, i) => {
        Object.keys(s).forEach(key => {
            const value = s[key];
            newSearches[i][key] =
                key === 'search' ? encodeURIComponent(value) : value;
        });
    });
    return JSON.stringify(newSearches);
};

export const encodeUriParams = params => {
    const searches = encodeUriSearches([...decodeSearch(params.searches)]);
    const newParams = {
        ...params,
        searches,
    };
    return newParams;
};

export const getOrgUnitParents = orgUnit => {
    if (!orgUnit.parent) return [];
    return [orgUnit.parent, ...getOrgUnitParents(orgUnit.parent)];
};

export const getOrgUnitParentsString = orgUnit =>
    getOrgUnitParents(orgUnit)
        .map(ou => (ou.name !== '' ? ou.name : ou.org_unit_type_name))
        .reverse()
        .join(' > ');

export const getOrgUnitParentsIds = orgUnit =>
    getOrgUnitParents(orgUnit)
        .map(ou => ou.id)
        .reverse();

const getOrgUnitsParentsUntilRoot = (orgUnit, parents = []) => {
    let parentsList = [...parents];
    parentsList.push(orgUnit);
    if (orgUnit.parent) {
        parentsList = getOrgUnitsParentsUntilRoot(orgUnit.parent, parentsList);
    }
    return parentsList;
};

export const getOrgUnitAncestorsIds = orgUnit => {
    const result = getOrgUnitParentsIds(orgUnit);
    // Adding id of the org unit in case it's a root
    // and to be able to select it with the treeview
    result.push(orgUnit.id);
    return result;
};

export const getOrgUnitAncestors = orgUnit => {
    const result = new Map(
        getOrgUnitsParentsUntilRoot(orgUnit)
            .map(parent => [
                parent.id.toString(),
                {
                    // selecting the necessary fields, as there are many more than those returned by the API used in the treeview itself
                    // this will allow to use the same label formatting function in the TruncatedTreeview and in the Treeview
                    name: parent.name,
                    id: parent.id.toString(),
                    validation_status: parent.validation_status,
                },
            ])
            .reverse(),
    );
    return result;
};

export const useGetStatusMessage = () => {
<<<<<<< HEAD
    const { data: validationStatusOptions } = useGetValidationStatus();
    if (!validationStatusOptions) return () => '';
    const getStatusMessage = status =>
        validationStatusOptions.find(option => option.value === status)
            ?.label ?? '';
=======
    const { data: validationStatusOptions } = useGetOrgUnitValidationStatus();
    const getStatusMessage = useCallback(
        status => {
            if (!validationStatusOptions) return '';
            return validationStatusOptions.find(
                option => option.value === status,
            )?.label;
        },
        [validationStatusOptions],
    );
>>>>>>> 07258020
    return getStatusMessage;
};
export const getOrgUnitGroups = orgUnit => (
    <span>
        {orgUnit.groups &&
            orgUnit.groups.length > 0 &&
            orgUnit.groups.map(g => g.name).join(', ')}
        {(!orgUnit.groups || orgUnit.groups.length === 0) && textPlaceholder}
    </span>
);

export const getLinksSources = (links, coloredSources, currentOrgUnit) => {
    let sources = [];
    links?.forEach(l => {
        const tempSources = getSourcesWithoutCurrentSource(
            coloredSources,
            currentOrgUnit.source_id,
        );
        const isSelectedSource = sourceId =>
            sources.find(ss => ss.id === sourceId);
        // getting the org unit source linked to current one and preselect them
        const linkSources = tempSources.filter(
            s =>
                (s.id === l.source.source_id &&
                    !isSelectedSource(l.source.source_id)) ||
                (s.id === l.destination.source_id &&
                    !isSelectedSource(l.destination.source_id)),
        );
        if (linkSources.length > 0) {
            sources = sources.concat(linkSources);
        }
    });
    return sources;
};

export const compareGroupVersions = (a, b) => {
    const comparison = a.name.localeCompare(b.name, undefined, {
        sensitivity: 'accent',
    });
    if (comparison === 0) {
        if (a.source_version.number < b.source_version.number) {
            return -1;
        }
        if (a.source_version.number > b.source_version.number) {
            return 1;
        }
        return 0;
    }
    return comparison;
};<|MERGE_RESOLUTION|>--- conflicted
+++ resolved
@@ -1,11 +1,8 @@
 import React, { useCallback } from 'react';
-
 import { textPlaceholder, useSafeIntl } from 'bluesquare-components';
-
 import { orderOrgUnitsByDepth } from '../../utils/map/mapUtils.ts';
-
 import { useGetOrgUnitValidationStatus } from './hooks/utils/useGetOrgUnitValidationStatus.ts';
-import MESSAGES from './messages';
+import MESSAGES from './messages.ts';
 
 export const fetchLatestOrgUnitLevelId = levels => {
     if (levels) {
@@ -191,24 +188,17 @@
 };
 
 export const useGetStatusMessage = () => {
-<<<<<<< HEAD
-    const { data: validationStatusOptions } = useGetValidationStatus();
-    if (!validationStatusOptions) return () => '';
-    const getStatusMessage = status =>
-        validationStatusOptions.find(option => option.value === status)
-            ?.label ?? '';
-=======
     const { data: validationStatusOptions } = useGetOrgUnitValidationStatus();
     const getStatusMessage = useCallback(
         status => {
             if (!validationStatusOptions) return '';
-            return validationStatusOptions.find(
-                option => option.value === status,
-            )?.label;
+            return (
+                validationStatusOptions.find(option => option.value === status)
+                    ?.label ?? ''
+            );
         },
         [validationStatusOptions],
     );
->>>>>>> 07258020
     return getStatusMessage;
 };
 export const getOrgUnitGroups = orgUnit => (
