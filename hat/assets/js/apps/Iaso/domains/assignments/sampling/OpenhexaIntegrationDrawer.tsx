import React, {
    FunctionComponent,
    useCallback,
    useEffect,
    useState,
    useMemo,
} from 'react';
import ArrowBackIcon from '@mui/icons-material/ArrowBack';
import CloseIcon from '@mui/icons-material/Close';
import {
    Box,
    Button,
    Drawer,
    Grid,
    Typography,
    Paper,
    IconButton,
    Tooltip,
} from '@mui/material';
import { LoadingSpinner, useSafeIntl } from 'bluesquare-components';
import { useQueryClient } from 'react-query';
import InputComponent from 'Iaso/components/forms/InputComponent';
import { OpenHexaSvg } from 'Iaso/components/svg/OpenHexaSvg';
import { LQASForm } from 'Iaso/domains/assignments/sampling/customForms/LQASForm';
import { Parameters } from 'Iaso/domains/openHexa/components/Parameters';
import { useGetPipelineConfig } from 'Iaso/domains/openHexa/hooks/useGetPipelineConfig';
import { useGetPipelineDetails } from 'Iaso/domains/openHexa/hooks/useGetPipelineDetails';
import { useGetPipelinesDropdown } from 'Iaso/domains/openHexa/hooks/useGetPipelines';
import { useLaunchTask } from 'Iaso/domains/openHexa/hooks/useLaunchTask';
import { ParameterValues } from 'Iaso/domains/openHexa/types/pipeline';

import { TaskLogMessages } from 'Iaso/domains/tasks/components/TaskLogMessages';
import { useGetLogs } from 'Iaso/domains/tasks/hooks/api';

import { SxStyles } from 'Iaso/types/general';
import MESSAGES from '../messages';
import { Planning } from '../types/planning';
import { StatusInfos } from './StatusInfos';

type Props = {
    planning: Planning;
    disabled?: boolean;
    disabledMessage?: string;
};

const styles: SxStyles = {
    button: {
        ml: 2,
    },
    icon: {
        mr: 1,
    },
    box: {
        width: '600px',
    },
    container: {
        overflow: 'auto',
        p: 2,
        height: 'calc(100vh - 66px)',
    },
    containerHidden: {
        height: '0',
        overflow: 'hidden',
    },
    paper: {
        p: 2,
    },
    taskLogs: {
        borderRadius: 1,
    },
    taskLogsContainer: {
        p: 3,
        border: '1px solid #e0e0e0',
        minHeight: '120px',
        borderRadius: 2,
        backgroundColor: '#fafafa',
        display: 'flex',
        flexDirection: 'column',
        gap: 2,
    },
};

export const OpenhexaIntegrationDrawer: FunctionComponent<Props> = ({
    planning,
    disabled = false,
    disabledMessage,
}) => {
    const [isSubmitting, setIsSubmitting] = useState(false);
    const queryClient = useQueryClient();
    const [isOpen, setIsOpen] = useState(false);
    const [currentStep, setCurrentStep] = useState(1);
    const [allowConfirm, setAllowConfirm] = useState(false);
    const [parameterValues, setParameterValues] = useState<
        ParameterValues | undefined
    >(undefined);
    const [selectedPipelineId, setSelectedPipelineId] = useState<
        string | undefined
    >(
        planning.pipeline_uuids.length === 1
            ? planning.pipeline_uuids[0]
            : undefined,
    );

    const { formatMessage } = useSafeIntl();

    const { data: config } = useGetPipelineConfig();
    const lQAS_code = config?.lqas_pipeline_code;
    const { data, isFetching: isFetchingPipelineUuids } =
        useGetPipelinesDropdown();
    const { data: pipeline, isFetching: isFetchingPipeline } =
        useGetPipelineDetails(selectedPipelineId, [
            'task_id',
            'pipeline_id',
            'planning_id',
        ]);
    const {
        mutate: launchTask,
        data: launchResult,
        error,
        isLoading: isLaunchingTask,
    } = useLaunchTask(selectedPipelineId, pipeline?.currentVersion?.id, false);
    const taskId = launchResult?.task?.id;
<<<<<<< HEAD
    const [taskStatus, setTaskStatus] = useState<string | undefined>(undefined);

    const isPipelineActive =
        (!taskStatus || taskStatus === 'RUNNING' || taskStatus === 'QUEUED') &&
        currentStep === 2;
    const handleEndTask = useCallback(() => {
        queryClient.invalidateQueries(['assignmentsList']);
    }, [queryClient]);

=======
    const handleEndTask = useCallback(() => {
        queryClient.invalidateQueries(['assignmentsList']);
    }, [queryClient]);
    const { data: task } = usePollTask(taskId, handleEndTask);
>>>>>>> 1359df34
    const { data: taskLogs, isFetching: isFetchingTaskLogs } = useGetLogs(
        taskId,
        isPipelineActive,
    );

    useEffect(() => {
        if (taskLogs && taskLogs.status !== taskStatus) {
            setTaskStatus(taskLogs.status);
            if (taskLogs.status === 'SUCCESS') {
                handleEndTask();
            }
        }
        // eslint-disable-next-line react-hooks/exhaustive-deps
    }, [taskLogs]);
    const pipelineUuidsOptions = useMemo(
        () =>
            data?.filter(pipeline =>
                planning.pipeline_uuids.includes(pipeline.value),
            ),
        [data, planning.pipeline_uuids],
    );
    const handleParameterChange = useCallback(
        (parameterName: string, value: any) => {
            setParameterValues?.(prev => ({
                ...prev,
                [parameterName]: value,
            }));
        },
        [setParameterValues],
    );
    const handleSubmit = useCallback(() => {
        setIsSubmitting(true);
        setCurrentStep(2);
        const parameters: Record<string, any> = {
            ...parameterValues,
            planning_id: planning.id,
            pipeline_id: selectedPipelineId,
        };
        launchTask(parameters);
    }, [launchTask, parameterValues, planning.id, selectedPipelineId]);
    const handleChangePipeline = useCallback((_, value) => {
        setSelectedPipelineId(value);
        setParameterValues(undefined);
        setAllowConfirm(false);
    }, []);
    useEffect(() => {
        if (isSubmitting && !isLaunchingTask) {
            setIsSubmitting(false);
        }
    }, [isSubmitting, isLaunchingTask]);
    return (
        <>
            <Tooltip title={disabled ? disabledMessage : undefined}>
                <Box>
                    <Button
                        variant="outlined"
                        size="medium"
                        onClick={() => {
                            setIsOpen(true);
                        }}
                        sx={styles.button}
                        disabled={disabled}
                    >
                        <OpenHexaSvg sx={styles.icon} disabled={disabled} />
                        {formatMessage(MESSAGES.openHexaIntegration)}
                    </Button>
                </Box>
            </Tooltip>
            <Drawer
                open={isOpen}
                onClose={() => setIsOpen(false)}
                anchor="right"
            >
                <Box sx={styles.box}>
                    <Paper elevation={1} sx={styles.paper}>
                        <Grid
                            container
                            display="flex"
                            justifyContent="flex-end"
                            spacing={1}
                        >
                            <Grid
                                item
                                xs={1}
                                display="flex"
                                alignItems="center"
                            >
                                <IconButton
                                    size="small"
                                    onClick={() => setIsOpen(false)}
                                >
                                    <CloseIcon />
                                </IconButton>
                            </Grid>
                            <Grid
                                xs={9}
                                item
                                display="flex"
                                alignItems="center"
                            >
                                <Typography variant="h6" color="primary">
                                    {formatMessage(
                                        MESSAGES.openHexaIntegration,
                                    )}
                                </Typography>
                            </Grid>
                            <Grid
                                item
                                xs={2}
                                display="flex"
                                alignItems="center"
                            >
                                {currentStep === 1 && (
                                    <Button
                                        size="small"
                                        variant="contained"
                                        onClick={handleSubmit}
                                        disabled={
                                            !allowConfirm ||
                                            isPipelineActive ||
                                            isFetchingPipeline
                                        }
                                        fullWidth
                                    >
                                        {formatMessage(MESSAGES.launch)}
                                    </Button>
                                )}
                                {currentStep === 2 && (
                                    <Button
                                        size="small"
                                        variant="contained"
                                        onClick={() => setCurrentStep(1)}
                                        disabled={
                                            isPipelineActive || isLaunchingTask
                                        }
                                        fullWidth
                                    >
                                        <ArrowBackIcon sx={styles.icon} />
                                        {formatMessage(MESSAGES.back)}
                                    </Button>
                                )}
                            </Grid>
                        </Grid>
                    </Paper>
                    <Box position="relative" sx={styles.container}>
                        {(isFetchingPipeline || isPipelineActive) && (
                            <LoadingSpinner absolute fixed={false} />
                        )}
                        {/* Step 1: Pipeline selection and parameters */}
                        <Box
                            sx={
                                currentStep !== 1
                                    ? styles.containerHidden
                                    : undefined
                            }
                        >
                            <InputComponent
                                type="select"
                                keyValue="pipeline"
                                loading={isFetchingPipelineUuids}
                                options={pipelineUuidsOptions}
                                value={
                                    isFetchingPipelineUuids
                                        ? undefined
                                        : selectedPipelineId
                                }
                                onChange={handleChangePipeline}
                                label={MESSAGES.pipeline}
                                required
                                disabled={
                                    isFetchingPipelineUuids ||
                                    planning.pipeline_uuids.length === 1
                                }
                            />
                            {pipeline && (
                                <>
                                    {!pipeline.currentVersion?.parameters && (
                                        <Typography
                                            variant="body2"
                                            sx={styles.typography}
                                        >
                                            {formatMessage(
                                                MESSAGES.noParameters,
                                            )}
                                        </Typography>
                                    )}
                                    {pipeline.code === lQAS_code && (
                                        <LQASForm
                                            planning={planning}
                                            setAllowConfirm={setAllowConfirm}
                                            parameterValues={parameterValues}
                                            handleParameterChange={
                                                handleParameterChange
                                            }
                                        />
                                    )}
                                    {/* Custom pipeline code - this should be changed */}
                                    {pipeline.code !== lQAS_code && (
                                        <Parameters
                                            parameters={
                                                pipeline.currentVersion
                                                    ?.parameters
                                            }
                                            parameterValues={parameterValues}
                                            setParameterValues={
                                                setParameterValues
                                            }
                                            setAllowConfirm={setAllowConfirm}
                                        />
                                    )}
                                </>
                            )}
                        </Box>
                        {currentStep === 2 && (
                            <Box sx={styles.taskLogsContainer}>
                                {error && (
                                    <StatusInfos
                                        status="ERRORED"
                                        message={error.details.error}
                                    />
                                )}
                                {taskLogs && (
                                    <StatusInfos status={taskLogs.status} />
                                )}
                                {taskId &&
                                    taskLogs &&
                                    taskLogs?.logs?.length > 0 && (
                                        <Box sx={styles.taskLogs}>
                                            <TaskLogMessages
                                                messages={taskLogs.logs}
                                                isFetching={isFetchingTaskLogs}
                                                isRunning={isPipelineActive}
                                                displayLoader={false}
                                            />
                                        </Box>
                                    )}
                            </Box>
                        )}
                    </Box>
                </Box>
            </Drawer>
        </>
    );
};<|MERGE_RESOLUTION|>--- conflicted
+++ resolved
@@ -88,11 +88,11 @@
     const [isSubmitting, setIsSubmitting] = useState(false);
     const queryClient = useQueryClient();
     const [isOpen, setIsOpen] = useState(false);
-    const [currentStep, setCurrentStep] = useState(1);
-    const [allowConfirm, setAllowConfirm] = useState(false);
     const [parameterValues, setParameterValues] = useState<
         ParameterValues | undefined
     >(undefined);
+    const [currentStep, setCurrentStep] = useState(1);
+    const [allowConfirm, setAllowConfirm] = useState(false);
     const [selectedPipelineId, setSelectedPipelineId] = useState<
         string | undefined
     >(
@@ -120,7 +120,6 @@
         isLoading: isLaunchingTask,
     } = useLaunchTask(selectedPipelineId, pipeline?.currentVersion?.id, false);
     const taskId = launchResult?.task?.id;
-<<<<<<< HEAD
     const [taskStatus, setTaskStatus] = useState<string | undefined>(undefined);
 
     const isPipelineActive =
@@ -130,12 +129,6 @@
         queryClient.invalidateQueries(['assignmentsList']);
     }, [queryClient]);
 
-=======
-    const handleEndTask = useCallback(() => {
-        queryClient.invalidateQueries(['assignmentsList']);
-    }, [queryClient]);
-    const { data: task } = usePollTask(taskId, handleEndTask);
->>>>>>> 1359df34
     const { data: taskLogs, isFetching: isFetchingTaskLogs } = useGetLogs(
         taskId,
         isPipelineActive,
