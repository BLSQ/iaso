--- conflicted
+++ resolved
@@ -41,11 +41,7 @@
             {budgetStatus && (
                 <Typography
                     variant="h5"
-<<<<<<< HEAD
-                    className={`${classes.title}`}
-=======
                     className={classes.title}
->>>>>>> 2e8fbfcc
                     color="primary"
                 >
                     {budgetStatus}
