"""
The completeness stats API endpoint.

This endpoint is used to display the completeness stats in the dashboard. Completeness data is a list rows, each row
 given orgunit with a form_stats dict that contain a key for each form `form_XX` with the value a dict with the stats
 for that form see FormStatAnnotation

```json
              "form_stats": {
                "form_13": {
                    "name": "Quality PCA form 2.38.2.1",
                    "percent": 0,
                    "descendants": 0,
                    "itself_target": 0,
                    "descendants_ok": 0,
                    "total_instances": 0,
                    "itself_has_instances": 0,
                    "itself_instances_count": 0
                },
                "form_16": {
                    "name": "Event Tracker 2.38.2.1",
                    "percent": 0,
                    "descendants": 0,
                    "itself_target": 0,
                    "descendants_ok": 0,
                    "total_instances": 0,
                    "itself_has_instances": 0,
                    "itself_instances_count": 0
                }
```
"""
from typing import Optional, Any
from typing import TypedDict, Mapping, List, Union

import rest_framework.fields
import rest_framework.renderers
import rest_framework_csv.renderers
from django.core.paginator import Paginator
from django.db import models
from django.db.models import QuerySet, OrderBy
from django.db.models.expressions import RawSQL
from django_cte import With
from django_cte.raw import raw_cte_sql
from rest_framework import serializers
from rest_framework import viewsets, permissions
from rest_framework.decorators import action
from rest_framework.generics import get_object_or_404
from rest_framework.request import Request
from rest_framework.response import Response
from rest_framework.serializers import ModelSerializer
from typing_extensions import Annotated

from iaso.models import OrgUnit, Form, OrgUnitType, Instance, Group
from .common import HasPermission
from ..models.microplanning import Planning
from ..models.org_unit import OrgUnitQuerySet
from ..periods import Period
<<<<<<< HEAD
from iaso.utils import geojson_queryset
=======
from hat.menupermissions import models as permission
>>>>>>> 61e70c99


class OrgUnitTypeSerializer(ModelSerializer):
    class Meta:
        model = OrgUnitType
        fields = ["id", "name", "depth"]


class FormStatDict(TypedDict):
    name: str  # name of the form. for debug
    descendants: int  # number of descendant org unit that should fill this form
    descendants_ok: int  # number of descendants org unit that have this form filled
    percent: int  # descendants_ok / descendants
    total_instances: int  # total submissions for this for on descendant and itself
    itself_target: int  # does the orgunit need to fill the form
    itself_has_instances: int  # does the orgunit have any submission for this form
    itself_instances_count: int  # how many submission for this form are on this instance


class FormStatAnnotation(TypedDict):
    # Key is a slug for a form e.g `form_12`
    form_stats: Mapping[str, FormStatDict]


OrgUnitWithFormStat = Annotated[OrgUnit, FormStatAnnotation]


class Params(TypedDict):
    org_unit_types: Optional[List[OrgUnitType]]
    parent_org_unit: Optional[OrgUnit]
    forms: QuerySet[Form]
    planning: Optional[Planning]
    period: Optional[str]  # might migrate to Period in the future
    order: List[str]
    org_unit_group: Optional[Group]
    without_submissions: bool
    org_unit_validation_status: List[str]


class PrimaryKeysRelatedField(serializers.ManyRelatedField):
    """Primary key separated by , like we do often in iaso"""

    def get_value(self, dictionary: Mapping[Any, str]) -> Union[Any, List[Any]]:
        if self.field_name not in dictionary:
            return rest_framework.fields.empty
        else:
            value: str
            value = dictionary[self.field_name]
            return value.split(",")


# noinspection PyMethodMayBeStatic
class ParamSerializer(serializers.Serializer):
    """Serializer for the get params"""

    def __init__(self, *args, **kwargs):
        super().__init__(*args, **kwargs)

        request = self.context.get("request")
        # filter on what the user has access to
        if request:
            user = request.user
            # we could filter but since it's an additional it probably just a waste
            self.fields["org_unit_type_ids"].child_relation.queryset = OrgUnitType.objects.filter_for_user_and_app_id(
                user, None
            ).distinct()
            self.fields["org_unit_group_id"].queryset = Group.objects.filter_for_user(user)
            self.fields["parent_org_unit_id"].queryset = OrgUnit.objects.filter_for_user(user)
            # Forms to take into account: we take everything for the user's account, then filter by the form_ids if provided
            self.fields["form_id"].default = Form.objects.filter_for_user_and_app_id(user).distinct()[:5]
            self.fields["form_id"].child_relation.queryset = Form.objects.filter_for_user_and_app_id(user).distinct()
            self.fields["planning_id"].queryset = Planning.objects.filter_for_user(user)

    org_unit_type_ids = PrimaryKeysRelatedField(
        child_relation=serializers.PrimaryKeyRelatedField(queryset=OrgUnitType.objects.none()),
        source="org_unit_types",
        required=False,
        help_text="Group the submissions per this org unit type",
    )
    parent_org_unit_id = serializers.PrimaryKeyRelatedField(
        queryset=OrgUnit.objects.none(),
        source="parent_org_unit",
        required=False,
        help_text="Use this as the root. If not present will take the root per users",
    )
    form_id = PrimaryKeysRelatedField(
        required=False,
        source="forms",
        help_text="Filter on these form ids (list separated by ','",
        child_relation=serializers.PrimaryKeyRelatedField(
            queryset=Form.objects.none(),
        ),
    )
    planning_id = serializers.PrimaryKeyRelatedField(
        source="planning", queryset=Planning.objects.none(), required=False, help_text="Filter on this planning"
    )
    order = serializers.CharField(default="name")  # actually a list in validated data
    period = serializers.CharField(required=False, help_text="Filter period in this instances")
    without_submissions = serializers.BooleanField(
        default=False, help_text="Only return orgunit without direct submissions"
    )
    org_unit_group_id = serializers.PrimaryKeyRelatedField(
        queryset=Group.objects.none(),
        source="org_unit_group",
        required=False,
        help_text="Filter the orgunit used for count on this group",
    )

    org_unit_validation_status = serializers.CharField(
        default="VALID",
        help_text="Filter org unit on theses validation status"
        " (both for returned orgunit and count), can specify multiple status, separated by a ','",
    )

    def validate_org_unit_validation_status(self, statuses):
        statuses = statuses.split(",")
        for status in statuses:
            # TODO: this should come from , OrgUnit.VALIDATION_STATUS_CHOICES
            if status not in (OrgUnit.VALIDATION_VALID, OrgUnit.VALIDATION_NEW, OrgUnit.VALIDATION_REJECTED):
                raise serializers.ValidationError("Invalid status")
        return statuses

    def validate_order(self, order):
        return order.split(",")

    def validate_period(self, period_value):
        try:
            Period.from_string(period_value)
        except ValueError:
            raise serializers.ValidationError("Invalid period")
        return period_value

    def validate_form_id(self, forms: Union[List[Form], QuerySet[Form]]):
        # reconvert this to a queryset, if this is a List.
        # resolve problem with duplicate Form if form is in multiple project
        # This method seems faster than using a distinct()
        return Form.objects.filter(id__in=[f.id for f in forms])


class CompletenessStatsV2ViewSet(viewsets.ViewSet):
    """Completeness Stats API"""

    renderer_classes = [
        rest_framework.renderers.JSONRenderer,
        rest_framework.renderers.BrowsableAPIRenderer,
        rest_framework_csv.renderers.PaginatedCSVRenderer,
    ]
    serializer_class = ParamSerializer

    permission_classes = [
        permissions.IsAuthenticated,
        HasPermission(permission.COMPLETENESS_STATS, permission.REGISTRY),  # type: ignore
    ]  # type: ignore

    # @swagger_auto_schema(query_serializer=ParamSerializer())
    def list(self, request: Request, *args, **kwargs) -> Response:
        """Completeness of form submission"""
        paramsSerializer = ParamSerializer(data=request.query_params, context={"request": request})
        paramsSerializer.is_valid(raise_exception=True)
        params: Params = paramsSerializer.validated_data

        orders = params["order"]
        form_qs = params["forms"]
        period = params.get("period", None)
        planning = params.get("planning", None)
        org_unit_validation_status = params["org_unit_validation_status"]

        instance_qs = Instance.objects.all()
        if period:
            # In the future we would like to support multiple periods, but then we will have to count properly
            # the requirements
            instance_qs = instance_qs.filter(period=period)
        if planning:
            instance_qs = instance_qs.filter(planning_id=planning.id)
            # the current planning filter has limitation as it filter the submissiosn but not the org unit
            #  that need filing according to the planing. so the percentage are wrong.

        profile = request.user.iaso_profile  # type: ignore

        org_units: OrgUnitQuerySet
        org_units = OrgUnit.objects.filter(validation_status__in=org_unit_validation_status)  # type: ignore
        # Calculate the ou for which we want reporting `top_ous`
        #  We only want ou to which user has access
        #   if no params we return the top ou for the default source
        #  if user asked for a parent ou we filter on this
        #   if user asked for a org unit type we "group" by this otherwise take the top.

        # so basically 4 case:
        #  a. no params. Take the roots for the default source (or for the users)
        #  b. parent ou but no org unit type: take the child of that parent
        #  c. org unit type with parent: From the descendant of that parent, take orgunit of this type
        #  d. org unit type with no parent: Idem but with orgunit type from a.

        parent_ou = params.get("parent_org_unit")

        # Filtering per parent org unit: we drop the rows that are not direct children of the requested parent org unit
        if parent_ou:
            org_units = org_units.hierarchy(parent_ou)
        else:
            account = profile.account
            version_id = account.default_version_id
            org_units = org_units.filter(version_id=version_id)
            # we want everything in the source, but we will filter for what the user has access too.
            if profile.org_units.all():
                # do the intersection
                roots = org_units.filter(id__in=profile.org_units.all())
                # take the whole hierarchy
                org_units = org_units.hierarchy(roots)

        # How we group them. If none we take the direct descendants or the roots
        group_per_types = params.get("org_unit_types")
        if not group_per_types:
            if parent_ou:
                top_ous = org_units.filter(parent=parent_ou)
            elif profile.org_units.all():
                top_ous = org_units.filter(id__in=profile.org_units.all())
            else:
                top_ous = org_units.filter(parent=None)
        else:
            top_ous = org_units.filter(org_unit_type__in=group_per_types)

        # End calculation of top ous
        top_ous = top_ous.prefetch_related("org_unit_type", "parent")

        # Orgunit on which we count the Submissions
        orgunit_qs: OrgUnitQuerySet
        orgunit_qs = OrgUnit.objects.filter(validation_status__in=org_unit_validation_status)  # type: ignore
        org_unit_group = params.get("org_unit_group")
        if org_unit_group:
            orgunit_qs = orgunit_qs.filter(groups__id=org_unit_group.id)
        orgunit_qs = orgunit_qs.hierarchy(top_ous)
        # Annotate the query with the form info
        ou_with_stats = get_annotated_queryset(
            root_qs=top_ous, form_qs=form_qs, instance_qs=instance_qs, orgunit_qs=orgunit_qs
        )

        # Ordering
        # Transform the order parameter to handle the json properly
        converted_orders: List[Union[str, OrderBy]] = []
        for order in orders:
            # There is an issue with using orgunit__name as it does a supplementary outer join that duplicate lines
            # and break pagination
            if order == "orgunit__name" or order == "-orgunit__name":
                raise serializers.ValidationError(
                    {"order": ["Sorting by `orgunit__name` is not supported, please use `name` instead"]}
                )
            if not (order.startswith("form_stats") or order.startswith("-form_stats")):
                converted_orders.append(order)
            else:
                # Expect something like `form_stats__form_12__total_instances`
                order_parts = order.split("__")
                order_form_slug = order_parts[1]
                order_form_field = order_parts[2]
                descending = order.startswith("-")
                # Need the cast otherwise it comparse as string and put "14" before "5"
                order_exp = OrderBy(
                    RawSQL("CAST(form_stats#>>%s as float)", [[order_form_slug, order_form_field]]),
                    descending=descending,
                    nulls_last=True,  # always put the nulls results last
                )
                converted_orders.append(order_exp)

        ou_with_stats = ou_with_stats.order_by(*converted_orders)

        # filter on orgunit without submissions
        if params.get("without_submissions"):
            for form in form_qs:
                slug = f"form_{form.id}"
                ou_with_stats = ou_with_stats.exclude(
                    RawSQL(
                        "CAST(form_stats#>>%s as integer) > 0",
                        [[slug, "itself_has_instances"]],
                        output_field=models.BooleanField(),
                    ),
                )

        def to_dict(row_ou: OrgUnitWithFormStat):
            # TODO: improve this (check validation, account ,...)
            return {
                "name": row_ou.name,
                "id": row_ou.id,
                "org_unit": row_ou.as_dict_for_completeness_stats(),
                "form_stats": row_ou.form_stats,
                "org_unit_type": row_ou.org_unit_type.as_dict_for_completeness_stats() if row_ou.org_unit_type else {},
                "parent_org_unit": row_ou.parent.as_dict_for_completeness_stats_with_parent()
                if row_ou.parent
                else None,
                "has_children": True if row_ou.descendants().exists() else False,
            }

        def to_map(row_ou: OrgUnitWithFormStat):
            # TODO: improve this (check validation, account ,...)
            children_count = row_ou.descendants().count()
            temp_org_unit = {
                "name": row_ou.name,
                "id": row_ou.id,
                "form_stats": row_ou.form_stats,
                "has_geo_json": True if row_ou.simplified_geom else False,
                "geo_json": None,
                "latitude": row_ou.location.y if row_ou.location else None,
                "longitude": row_ou.location.x if row_ou.location else None,
                "altitude": row_ou.location.z if row_ou.location else None,
                "org_unit_type": row_ou.org_unit_type.as_dict_for_completeness_stats() if row_ou.org_unit_type else {},
                "parent_org_unit": row_ou.parent.as_dict_for_completeness_stats_with_parent()
                if row_ou.parent
                else None,
                "has_children": True if children_count > 0 else False,
            }
            temp_org_unit["geo_json"] = None
            if temp_org_unit["has_geo_json"] == True:
                shape_queryset = OrgUnit.objects.all().filter(id=temp_org_unit["id"])
                temp_org_unit["geo_json"] = geojson_queryset(shape_queryset, geometry_field="simplified_geom")
            return temp_org_unit

        def with_parent(list_objects, is_map):
            # If a particular parent is requested we calculate its own stats
            #  and put it on the top of the list
            temp_list = list_objects
            if parent_ou and not params.get("without_submissions"):
                ou_qs = OrgUnit.objects.filter(id=parent_ou.id)
                ou_qs = get_annotated_queryset(ou_qs, orgunit_qs, instance_qs, form_qs)

                top_row_ou = to_dict(ou_qs[0]) if not is_map else to_map(ou_qs[0])
                top_row_ou["is_root"] = True
                temp_list.insert(0, top_row_ou)
            return temp_list

        limit = request.GET.get("limit", None)
        # convert to proper pagination
        page_offset = int(request.GET.get("page", "1"))
        if limit is not None:
            paginator = Paginator(ou_with_stats, int(limit))
            if page_offset > paginator.num_pages:
                page_offset = paginator.num_pages
            page = paginator.page(page_offset)

            # fix a bug somewhere in django-cte and pagination that make the whole thing crash
            # if the set is empty
            if paginator.count <= 0:
                object_list = []
            else:
                object_list = [to_dict(ou) for ou in page.object_list]
            object_list = with_parent(object_list, False)

            paginated_res = {
                # Metadata outside pagination to help the frontend make the form columns
                "forms": [
                    {
                        "id": form.id,
                        "name": form.name,
                        "slug": f"form_{form.id}",  # accessor in the form stats dict
                    }
                    for form in form_qs
                ],
                "count": paginator.count,
                "results": object_list,
                "has_next": page.has_next(),
                "has_previous": page.has_previous(),
                "page": page_offset,
                "pages": paginator.num_pages,
                "limit": limit,
            }

            return Response(paginated_res)

        object_list = with_parent([to_map(ou) for ou in ou_with_stats], True)
        return Response({"results": object_list})

    @action(methods=["GET"], detail=False)
    def types_for_version_ou(self, request):
        """all the org unit type below this ou, or all in version.

        Used in the type dropdown to provide reasonable choices"""
        org_units = OrgUnit.objects.filter_for_user(request.user)
        org_unit_id = self.request.query_params.get("org_unit_id")
        version_id = self.request.query_params.get("version_id")
        if org_unit_id is not None:
            top_org_unit = get_object_or_404(org_units, id=org_unit_id)
            org_units = org_units.hierarchy(top_org_unit)
        if version_id is not None:
            if version_id == ":default":
                default_version = self.request.user.iaso_profile.account.default_version
                org_units = org_units.filter(version=default_version)
            else:
                org_units = org_units.filter(version_id=version_id)
        types = OrgUnitType.objects.filter(id__in=org_units.values("org_unit_type").distinct()).order_by("depth")
        serialized = OrgUnitTypeSerializer(types, many=True).data
        return Response(serialized)


# noinspection SqlResolve
PIVOT_QUERY = """SELECT JSONB_OBJECT_AGG(
                   'form_' || "iaso_form"."id", JSON_BUILD_OBJECT(
                'descendants', COALESCE(count_per_root."descendants", 0),
                'descendants_ok', COALESCE(count_per_root."descendants_ok", 0),
                'percent', COALESCE(count_per_root."percent", 0),
                'total_instances', COALESCE(count_per_root."total_instances", 0),
                'itself_target', COALESCE(count_per_root."itself_target", 0),
                'itself_has_instances', COALESCE(count_per_root."itself_has_instances", 0),
                'itself_instances_count', COALESCE(count_per_root."itself_instances_count", 0),
                'name', "iaso_form"."name"
            )
           )             AS "form_stats",
       filtered_roots.id AS org_unit_id
FROM filtered_roots
         CROSS JOIN filtered_forms AS iaso_form
         LEFT OUTER JOIN "count_per_root" ON (count_per_root.form_id = iaso_form.id AND
                                              count_per_root.id = filtered_roots.id)
GROUP BY filtered_roots.id
               """

# noinspection SqlResolve
OU_COUNT_QUERY = """ 
SELECT "iaso_orgunit"."path",
       "iaso_form"."id"                         AS "form_id",
       COUNT("iaso_instance"."id") FILTER
           (WHERE
               ("iaso_instance"."file" IS NOT NULL AND NOT "iaso_instance"."file" = '') AND
               NOT ("iaso_instance"."deleted")) AS "instances_count"
FROM "filtered_forms" AS "iaso_form"
         JOIN "iaso_form_org_unit_types"
              ON "iaso_form"."id" = "iaso_form_org_unit_types"."form_id"
         LEFT OUTER JOIN "filtered_orgunit"  AS "iaso_orgunit"
                         ON ("iaso_orgunit"."org_unit_type_id" =
                             "iaso_form_org_unit_types"."orgunittype_id")
         LEFT OUTER JOIN "filtered_instance" AS iaso_instance
                         ON ("iaso_orgunit"."id" =
                             "iaso_instance"."org_unit_id" AND
                             "iaso_form"."id" =
                             "iaso_instance"."form_id")
GROUP BY "iaso_orgunit"."path", "iaso_form"."id"
                  """

# noinspection SqlResolve
COUNT_PER_ROOT_QUERY = """
SELECT root.id,
       "ou_count"."form_id" ,
       COUNT(ou_count.path) FILTER (WHERE "root"."path" != ou_count."path")                         AS "descendants",
       SUM(ou_count."instances_count")
       FILTER (WHERE "root"."path" != ou_count."path")                                              AS "total_instances",
       COUNT(NULLIF(ou_count."instances_count", 0))
       FILTER (WHERE "root"."path" != ou_count."path")                                              AS "descendants_ok",
       (COUNT(NULLIF(ou_count."instances_count", 0)) FILTER (WHERE "root"."path" != ou_count."path") ::float *
        100 /
        NULLIF(COUNT(ou_count) FILTER (WHERE "root"."path" != ou_count."path"),
               0))                                                                                          AS "percent",

       COUNT(NULLIF(ou_count."instances_count", 0))
       FILTER (WHERE "root"."path" = ou_count."path")                                               AS "itself_has_instances",
       SUM(ou_count."instances_count")
       FILTER (WHERE "root"."path" = ou_count."path")                                               AS "itself_instances_count",
       COUNT(ou_count) FILTER (WHERE "root"."path" = ou_count."path")                               AS "itself_target"
FROM filtered_roots AS root
         LEFT OUTER JOIN ou_count ON "root"."path" @> ou_count."path"
GROUP BY root.id, ou_count.form_id"""


def get_annotated_queryset(
    root_qs: QuerySet[OrgUnit], orgunit_qs: QuerySet[OrgUnit], instance_qs: QuerySet[Instance], form_qs: QuerySet[Form]
):
    """Annotate the form stats via CTE. Add a form_stat annotation

    This is 10 times slower that the previous version but the only way I found to implement
    filter without it being a mess. 0.3s -> 3s on my benchmark

    :param root_qs: OrgUnits for which starts are calculated. This is the queryset that's annotated
    :param orgunit_qs: OrgUnit on which we count the instances. to be used for filtering
    :param form_qs: Form for which we count the instance. Each "column" in the json
    :param instance_qs: Instance to count. to be used for filter. eg on a period


    """

    # Name are referenced by the other cte query so don't modify them
    root_ou_cte = With(root_qs, name="filtered_roots")
    form_cte = With(form_qs.only("id", "name"), name="filtered_forms")
    instances_cte = With(instance_qs.only("id", "org_unit_id", "form_id", "file", "deleted"), name="filtered_instance")
    filter_ou_cte = With(orgunit_qs.only("id", "org_unit_type_id", "path"), name="filtered_orgunit")

    pivot_cte = raw_cte_sql(
        sql=PIVOT_QUERY,
        params=[],
        refs={
            "form_stats": models.JSONField(),
            "org_unit_id": models.ForeignKey("iaso.orgunit", on_delete=models.PROTECT),
        },
    )
    pivot_with = With(pivot_cte, name="pivot")
    ou_count_cte = raw_cte_sql(
        OU_COUNT_QUERY,
        [],
        {
            "path": models.CharField(),
            "form_id": models.IntegerField(),
            "instances_count": models.IntegerField(),
        },
    )
    ou_count_with = With(ou_count_cte, name="ou_count")

    count_per_root_cte = raw_cte_sql(COUNT_PER_ROOT_QUERY, [], {})
    count_per_root_with = With(count_per_root_cte, "count_per_root")

    annotated_query: QuerySet[OrgUnitWithFormStat] = (
        pivot_with.join(root_qs, id=pivot_with.col.org_unit_id)
        .with_cte(pivot_with)
        .with_cte(count_per_root_with)
        .with_cte(ou_count_with)
        .with_cte(root_ou_cte)
        .with_cte(form_cte)
        .with_cte(instances_cte)
        .with_cte(filter_ou_cte)
        .annotate(form_stats=pivot_with.col.form_stats)
    )
    return annotated_query<|MERGE_RESOLUTION|>--- conflicted
+++ resolved
@@ -55,11 +55,8 @@
 from ..models.microplanning import Planning
 from ..models.org_unit import OrgUnitQuerySet
 from ..periods import Period
-<<<<<<< HEAD
 from iaso.utils import geojson_queryset
-=======
 from hat.menupermissions import models as permission
->>>>>>> 61e70c99
 
 
 class OrgUnitTypeSerializer(ModelSerializer):
