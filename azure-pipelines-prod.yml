--- conflicted
+++ resolved
@@ -121,15 +121,6 @@
     testResultsFiles: "**/TEST-*.xml"
     testRunTitle: 'Python $(PYTHON_VERSION)'
 
-<<<<<<< HEAD
-- script: |
-    echo "Disk space before Docker cleanup:"
-    df -h
-    echo "Cleaning up Docker system to free space..."
-    docker system prune -af --volumes
-    echo "Disk space after Docker cleanup:"
-    df -h
-=======
 # --- Free disk on / (dev/root) BEFORE docker build ---
 - script: |
     echo "Before cleanup:" && df -h
@@ -149,7 +140,6 @@
     echo "Cleaning up Docker system to free space..."
     docker system prune -af --volumes || true
     echo "Disk space after Docker cleanup:" && df -h
->>>>>>> cd56b15a
   displayName: 'Clean up Docker system'
 
 - script: docker build -t prod-coda2 --target prod -f $(Build.SourcesDirectory)/docker/bundle/Dockerfile .
@@ -170,20 +160,6 @@
     docker rm "$cid" || true
   displayName: 'Copy static files from docker'
 
-<<<<<<< HEAD
-- script: docker run -v $(Build.ArtifactStagingDirectory)/static:/opt/mount --rm --entrypoint bash prod-coda2 -c "cp -R /opt/app/static /opt/mount/"
-  displayName: 'Copy static files from docker'
-
-- script: |
-    echo "Disk space before cleanup:"
-    df -h
-    echo "Removing Docker image to free space..."
-    docker rmi prod-coda2 || true
-    echo "Disk space after cleanup:"
-    df -h
-  displayName: 'Clean up Docker image'
-
-=======
 - script: |
     echo "Disk space before cleanup:" && df -h
     echo "Removing Docker image to free space..."
@@ -193,7 +169,6 @@
   displayName: 'Clean up Docker image'
 
 # --- Publish artifacts (same layout as dev) ---
->>>>>>> cd56b15a
 - task: PublishBuildArtifacts@1
   inputs:
     pathtoPublish: '$(Build.ArtifactStagingDirectory)/image'
