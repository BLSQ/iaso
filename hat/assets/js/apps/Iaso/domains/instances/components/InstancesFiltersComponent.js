import React, { useState, useCallback } from 'react';
import { FormattedMessage } from 'react-intl';

import PropTypes from 'prop-types';
import { useDispatch, useSelector } from 'react-redux';

import { Button, makeStyles, Grid, Box } from '@material-ui/core';

import Search from '@material-ui/icons/Search';
import { commonStyles, useSafeIntl } from 'bluesquare-components';
<<<<<<< HEAD
import InputComponent from '../../../components/forms/InputComponent';

import { periodTypeOptions } from '../../periods/constants';
import getDisplayName from '../../../utils/usersUtils';
=======
import FiltersComponent from '../../../components/filters/FiltersComponent';
import {
    search,
    orgUnitType,
    location,
    device,
    deviceOwnership,
    instanceStatus,
    instanceDeleted,
    useFormatPeriodFilter,
    forms,
} from '../../../constants/filters';

>>>>>>> 097b2002
import DatesRange from '../../../components/filters/DatesRange';
import PeriodPicker from '../../periods/components/PeriodPicker';

import { INSTANCE_STATUSES } from '../constants';
import { setInstancesFilterUpdated } from '../actions';

import { useInstancesFiltersData, useGetForms } from '../hooks';
import { getInstancesFilterValues, useFormState } from '../../../hooks/form';

import MESSAGES from '../messages';
import { OrgUnitTreeviewModal } from '../../orgUnits/components/TreeView/OrgUnitTreeviewModal';

export const instanceStatusOptions = INSTANCE_STATUSES.map(status => ({
    value: status,
    label: MESSAGES[status.toLowerCase()],
}));

const useStyles = makeStyles(theme => ({
    ...commonStyles(theme),
}));

const InstancesFiltersComponent = ({
    params: { formIds },
    params,
    onSearch,
}) => {
    const dispatch = useDispatch();
    const { formatMessage } = useSafeIntl();
    const classes = useStyles();

    const [fetchingOrgUnitTypes, setFetchingOrgUnitTypes] = useState(false);
    const [fetchingDevices, setFetchingDevices] = useState(false);
    const [fetchingDevicesOwnerships, setFetchingDevicesOwnerships] =
        useState(false);

    const [formState, setFormState] = useFormState(params);

    const orgUnitTypes = useSelector(state => state.orgUnits.orgUnitTypes);
    const devices = useSelector(state => state.devices.list);
    const devicesOwnerships = useSelector(state => state.devices.ownershipList);
    const isInstancesFilterUpdated = useSelector(
        state => state.instances.isInstancesFilterUpdated,
    );

    const { data, isFetching: fetchingForms } = useGetForms();
    const formsList = (data && data.forms) || [];
    useInstancesFiltersData(
        formIds,
        setFetchingOrgUnitTypes,
        setFetchingDevices,
        setFetchingDevicesOwnerships,
    );

<<<<<<< HEAD
    const handleSearch = () => {
=======
    if (periodsList.length > 0) {
        secondColumnFilters.unshift({
            ...formatPeriodFilter(periodsList),
            loading: fetchingPeriodsList,
        });
    }

    const getFilterParams = useCallback(
        filterKeys => {
            const newParams = {};
            filterKeys.forEach(fk => {
                const newValue = formState[fk]?.value;
                if (newValue) {
                    newParams[fk] = newValue;
                }
            });
            return newParams;
        },
        [formState],
    );

    const handleSearch = useCallback(() => {
>>>>>>> 097b2002
        if (isInstancesFilterUpdated) {
            dispatch(setInstancesFilterUpdated(false));
            onSearch({
                ...params,
                ...getInstancesFilterValues(formState),
                page: 1,
            });
        }
    }, [params, onSearch, dispatch, formState, isInstancesFilterUpdated]);

    const handleFormChange = useCallback(
        (key, value) => {
            // checking only as value can be null or false
            if (key) {
                setFormState(key, value);
            }
            dispatch(setInstancesFilterUpdated(true));
        },
        [setFormState, dispatch],
    );
    return (
        <div className={classes.marginBottomBig}>
            <Grid container spacing={4}>
                <Grid item xs={4}>
                    <InputComponent
                        keyValue="search"
                        onChange={handleFormChange}
                        value={formState.search.value || null}
                        type="search"
                        label={MESSAGES.textSearch}
                        onEnterPressed={() => handleSearch()}
                    />
                    <InputComponent
                        keyValue="formIds"
                        clearable
                        multi
                        onChange={handleFormChange}
                        value={formState.formIds.value || null}
                        type="select"
                        options={formsList.map(t => ({
                            label: t.name,
                            value: t.id,
                        }))}
                        label={MESSAGES.forms}
                        loading={fetchingForms}
                    />
                    <Box mt={-1}>
                        <OrgUnitTreeviewModal
                            toggleOnLabelClick={false}
                            titleMessage={MESSAGES.org_unit}
                            onConfirm={orgUnit =>
                                handleFormChange(
                                    'levels',
                                    orgUnit ? [orgUnit.id] : undefined,
                                )
                            }
                        />
                    </Box>
                    <InputComponent
                        keyValue="orgUnitTypeId"
                        clearable
                        multi
                        onChange={handleFormChange}
                        value={formState.orgUnitTypeId.value || null}
                        type="select"
                        options={orgUnitTypes.map(t => ({
                            label: t.name,
                            value: t.id,
                        }))}
                        label={MESSAGES.org_unit_type_id}
                        loading={fetchingOrgUnitTypes}
                    />
                </Grid>
                <Grid item xs={4}>
<<<<<<< HEAD
                    <InputComponent
                        keyValue="status"
                        clearable
                        onChange={handleFormChange}
                        value={formState.status.value || null}
                        type="select"
                        options={instanceStatusOptions}
                        label={MESSAGES.exportStatus}
                    />
                    <InputComponent
                        keyValue="withLocation"
                        clearable
                        onChange={handleFormChange}
                        value={formState.withLocation.value || null}
                        type="select"
                        options={instanceStatusOptions}
                        label={MESSAGES.location}
                    />
                    <InputComponent
                        keyValue="deviceId"
                        clearable
                        onChange={handleFormChange}
                        value={formState.deviceId.value || null}
                        type="select"
                        loading={fetchingDevices}
                        options={devices.map(d => ({
                            label: d.imei,
                            value: d.id,
                        }))}
                        label={MESSAGES.device}
                    />
                    <InputComponent
                        keyValue="deviceOwnershipId"
                        clearable
                        onChange={handleFormChange}
                        value={formState.deviceOwnershipId.value || null}
                        type="select"
                        loading={fetchingDevicesOwnerships}
                        options={devicesOwnerships.map(o => ({
                            label: `${getDisplayName(o.user)} - IMEI:${
                                o.device.imei
                            }`,
                            value: o.id,
                        }))}
                        label={MESSAGES.deviceOwnership}
                    />
                </Grid>
                <Grid item xs={4}>
                    <DatesRange
                        xs={12}
                        sm={12}
                        md={12}
                        lg={6}
                        onChangeDate={handleFormChange}
                        dateFrom={formState.dateFrom?.value}
                        dateTo={formState.dateTo?.value}
                        labelFrom={MESSAGES.creationDateFrom}
                        labelTo={MESSAGES.creationDateTo}
                    />
                    <InputComponent
                        keyValue="periodType"
                        clearable
                        onChange={handleFormChange}
                        value={formState.periodType.value}
                        type="select"
                        options={periodTypeOptions}
                        label={MESSAGES.periodType}
                    />
                    {formState.periodType.value && (
                        <>
                            <PeriodPicker
                                activePeriodStringe={
                                    formState.startPeriod.value
                                }
                                periodType={formState.periodType.value}
                                title={formatMessage(MESSAGES.startPeriod)}
                                onChange={startPeriod =>
                                    handleFormChange('startPeriod', startPeriod)
                                }
                            />

                            <PeriodPicker
                                activePeriodStringe={formState.endPeriod.value}
                                periodType={formState.periodType.value}
                                title={formatMessage(MESSAGES.endPeriod)}
                                onChange={endPeriod =>
                                    handleFormChange('endPeriod', endPeriod)
                                }
=======
                    <Grid container spacing={4}>
                        <Grid item xs={12}>
                            <Box>
                                <OrgUnitTreeviewModal
                                    toggleOnLabelClick={false}
                                    titleMessage={MESSAGES.search}
                                    onConfirm={orgUnit =>
                                        handleFormChange(
                                            orgUnit ? [orgUnit.id] : undefined,
                                            'levels',
                                        )
                                    }
                                />
                            </Box>
                            <FiltersComponent
                                params={getFilterParams([
                                    'search',
                                    'mapResults',
                                ])}
                                redirectOnChange={false}
                                onFilterChanged={handleFormChange}
                                filters={[
                                    extendFilter(
                                        searchParams,
                                        search(),
                                        handleFormChange,
                                    ),
                                    extendFilter(
                                        params,
                                        {
                                            urlKey: 'mapResults',
                                            label: MESSAGES.locationLimit,
                                            type: 'number',
                                        },
                                        handleFormChange,
                                    ),
                                ]}
                                onEnterPressed={() => handleSearch()}
>>>>>>> 097b2002
                            />
                        </>
                    )}
                    <InputComponent
                        keyValue="showDeleted"
                        onChange={handleFormChange}
                        value={formState.showDeleted.value}
                        type="checkbox"
                        label={MESSAGES.showDeleted}
                    />
                </Grid>
            </Grid>
            <Grid
                container
                spacing={4}
                justifyContent="flex-end"
                alignItems="center"
            >
                <Grid
                    item
                    xs={2}
                    container
                    justifyContent="flex-end"
                    alignItems="center"
                >
                    <Button
                        disabled={!isInstancesFilterUpdated}
                        variant="contained"
                        className={classes.button}
                        color="primary"
                        onClick={() => handleSearch()}
                    >
                        <Search className={classes.buttonIcon} />
                        <FormattedMessage {...MESSAGES.search} />
                    </Button>
                </Grid>
            </Grid>
        </div>
    );
};

InstancesFiltersComponent.propTypes = {
    params: PropTypes.object.isRequired,
    onSearch: PropTypes.func.isRequired,
};

export default InstancesFiltersComponent;<|MERGE_RESOLUTION|>--- conflicted
+++ resolved
@@ -1,35 +1,20 @@
-import React, { useState, useCallback } from 'react';
+import React, { useState, useCallback, useMemo } from 'react';
 import { FormattedMessage } from 'react-intl';
 
 import PropTypes from 'prop-types';
 import { useDispatch, useSelector } from 'react-redux';
 
-import { Button, makeStyles, Grid, Box } from '@material-ui/core';
+import { Button, makeStyles, Grid, Box, Typography } from '@material-ui/core';
 
 import Search from '@material-ui/icons/Search';
 import { commonStyles, useSafeIntl } from 'bluesquare-components';
-<<<<<<< HEAD
 import InputComponent from '../../../components/forms/InputComponent';
 
 import { periodTypeOptions } from '../../periods/constants';
 import getDisplayName from '../../../utils/usersUtils';
-=======
-import FiltersComponent from '../../../components/filters/FiltersComponent';
-import {
-    search,
-    orgUnitType,
-    location,
-    device,
-    deviceOwnership,
-    instanceStatus,
-    instanceDeleted,
-    useFormatPeriodFilter,
-    forms,
-} from '../../../constants/filters';
-
->>>>>>> 097b2002
 import DatesRange from '../../../components/filters/DatesRange';
 import PeriodPicker from '../../periods/components/PeriodPicker';
+import { Period } from '../../periods/models';
 
 import { INSTANCE_STATUSES } from '../constants';
 import { setInstancesFilterUpdated } from '../actions';
@@ -71,7 +56,6 @@
     const isInstancesFilterUpdated = useSelector(
         state => state.instances.isInstancesFilterUpdated,
     );
-
     const { data, isFetching: fetchingForms } = useGetForms();
     const formsList = (data && data.forms) || [];
     useInstancesFiltersData(
@@ -80,33 +64,7 @@
         setFetchingDevices,
         setFetchingDevicesOwnerships,
     );
-
-<<<<<<< HEAD
-    const handleSearch = () => {
-=======
-    if (periodsList.length > 0) {
-        secondColumnFilters.unshift({
-            ...formatPeriodFilter(periodsList),
-            loading: fetchingPeriodsList,
-        });
-    }
-
-    const getFilterParams = useCallback(
-        filterKeys => {
-            const newParams = {};
-            filterKeys.forEach(fk => {
-                const newValue = formState[fk]?.value;
-                if (newValue) {
-                    newParams[fk] = newValue;
-                }
-            });
-            return newParams;
-        },
-        [formState],
-    );
-
     const handleSearch = useCallback(() => {
->>>>>>> 097b2002
         if (isInstancesFilterUpdated) {
             dispatch(setInstancesFilterUpdated(false));
             onSearch({
@@ -122,11 +80,24 @@
             // checking only as value can be null or false
             if (key) {
                 setFormState(key, value);
+                if (key === 'periodType') {
+                    setFormState('startPeriod', undefined);
+                    setFormState('endPeriod', undefined);
+                }
             }
             dispatch(setInstancesFilterUpdated(true));
         },
         [setFormState, dispatch],
     );
+    const periodError = useMemo(() => {
+        if (formState.startPeriod?.value && formState.endPeriod?.value) {
+            return !Period.isBefore(
+                formState.startPeriod.value,
+                formState.endPeriod.value,
+            );
+        }
+        return false;
+    }, [formState.startPeriod?.value, formState.endPeriod?.value]);
     return (
         <div className={classes.marginBottomBig}>
             <Grid container spacing={4}>
@@ -179,9 +150,15 @@
                         label={MESSAGES.org_unit_type_id}
                         loading={fetchingOrgUnitTypes}
                     />
+                    <InputComponent
+                        keyValue="mapResults"
+                        onChange={handleFormChange}
+                        value={formState.mapResults.value || null}
+                        type="number"
+                        label={MESSAGES.locationLimit}
+                    />
                 </Grid>
                 <Grid item xs={4}>
-<<<<<<< HEAD
                     <InputComponent
                         keyValue="status"
                         clearable
@@ -227,6 +204,13 @@
                             value: o.id,
                         }))}
                         label={MESSAGES.deviceOwnership}
+                    />
+                    <InputComponent
+                        keyValue="showDeleted"
+                        onChange={handleFormChange}
+                        value={formState.showDeleted.value}
+                        type="checkbox"
+                        label={MESSAGES.showDeleted}
                     />
                 </Grid>
                 <Grid item xs={4}>
@@ -253,9 +237,8 @@
                     {formState.periodType.value && (
                         <>
                             <PeriodPicker
-                                activePeriodStringe={
-                                    formState.startPeriod.value
-                                }
+                                hasError={periodError}
+                                activePeriodString={formState.startPeriod.value}
                                 periodType={formState.periodType.value}
                                 title={formatMessage(MESSAGES.startPeriod)}
                                 onChange={startPeriod =>
@@ -264,62 +247,27 @@
                             />
 
                             <PeriodPicker
-                                activePeriodStringe={formState.endPeriod.value}
+                                hasError={periodError}
+                                activePeriodString={formState.endPeriod.value}
                                 periodType={formState.periodType.value}
                                 title={formatMessage(MESSAGES.endPeriod)}
                                 onChange={endPeriod =>
                                     handleFormChange('endPeriod', endPeriod)
                                 }
-=======
-                    <Grid container spacing={4}>
-                        <Grid item xs={12}>
-                            <Box>
-                                <OrgUnitTreeviewModal
-                                    toggleOnLabelClick={false}
-                                    titleMessage={MESSAGES.search}
-                                    onConfirm={orgUnit =>
-                                        handleFormChange(
-                                            orgUnit ? [orgUnit.id] : undefined,
-                                            'levels',
-                                        )
-                                    }
-                                />
-                            </Box>
-                            <FiltersComponent
-                                params={getFilterParams([
-                                    'search',
-                                    'mapResults',
-                                ])}
-                                redirectOnChange={false}
-                                onFilterChanged={handleFormChange}
-                                filters={[
-                                    extendFilter(
-                                        searchParams,
-                                        search(),
-                                        handleFormChange,
-                                    ),
-                                    extendFilter(
-                                        params,
-                                        {
-                                            urlKey: 'mapResults',
-                                            label: MESSAGES.locationLimit,
-                                            type: 'number',
-                                        },
-                                        handleFormChange,
-                                    ),
-                                ]}
-                                onEnterPressed={() => handleSearch()}
->>>>>>> 097b2002
                             />
+                            {periodError && (
+                                <Box mt={-1}>
+                                    <Typography
+                                        variant="body1"
+                                        color="error"
+                                        fontSize="small"
+                                    >
+                                        {formatMessage(MESSAGES.periodError)}
+                                    </Typography>
+                                </Box>
+                            )}
                         </>
                     )}
-                    <InputComponent
-                        keyValue="showDeleted"
-                        onChange={handleFormChange}
-                        value={formState.showDeleted.value}
-                        type="checkbox"
-                        label={MESSAGES.showDeleted}
-                    />
                 </Grid>
             </Grid>
             <Grid
@@ -336,7 +284,7 @@
                     alignItems="center"
                 >
                     <Button
-                        disabled={!isInstancesFilterUpdated}
+                        disabled={!isInstancesFilterUpdated || periodError}
                         variant="contained"
                         className={classes.button}
                         color="primary"
