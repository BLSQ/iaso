/* eslint-disable camelcase */
import React, { FunctionComponent } from 'react';
// @ts-ignore
import { useSafeIntl } from 'bluesquare-components';
import { Grid } from '@material-ui/core';
import { Field } from 'formik';
import MESSAGES from '../constants/messages';
import { useStyles } from '../styles/theme';
import { DateInput, Select, TextInput } from '../components/Inputs';
import { polioVaccines } from '../constants/virus';
<<<<<<< HEAD
import { NumberInput } from '../components/Inputs/NumberInput';
=======
import { MultilineText } from '../components/Inputs/MultilineText';
>>>>>>> 68aee65f

type Props = {
    index: number;
    accessor: string;
};

export const ShipmentForm: FunctionComponent<Props> = ({ index, accessor }) => {
    const classes: Record<string, string> = useStyles();
    const { formatMessage } = useSafeIntl();

    return (
        <>
            <Grid
                container
                item
                xs={12}
                spacing={2}
                justifyContent="flex-start"
            >
                <Grid item md={3}>
                    <Field
                        label={formatMessage(MESSAGES.vaccine)}
                        name={`${accessor}.shipments[${index}].vaccine_name`}
                        className={classes.input}
                        options={polioVaccines}
                        component={Select}
                    />
                </Grid>
                <Grid item md={3}>
                    <Field
                        label={formatMessage(MESSAGES.poNumbers)}
                        name={`${accessor}.shipments[${index}].po_numbers`}
                        component={TextInput}
                        className={classes.input}
                    />
                </Grid>
                <Grid item md={3}>
                    <Field
<<<<<<< HEAD
                        label={formatMessage(MESSAGES.dosesShipped)}
                        name={`${accessor}.shipments[${index}].doses_received`}
                        component={NumberInput}
=======
                        label={formatMessage(MESSAGES.vialsShipped)}
                        name={`${accessor}.shipments[${index}].vials_received`}
                        component={TextInput}
>>>>>>> 68aee65f
                        className={classes.input}
                    />
                </Grid>
                <Grid item md={3}>
                    <Field
                        label={formatMessage(MESSAGES.receptionPreAlert)}
                        name={`${accessor}.shipments[${index}].reception_pre_alert`}
                        component={DateInput}
                        className={classes.input}
                    />
                </Grid>
                <Grid item md={3}>
                    <Field
                        label={formatMessage(MESSAGES.estimatedDateOfArrival)}
                        name={`${accessor}.shipments[${index}].estimated_arrival_date`}
                        component={DateInput}
                        className={classes.input}
                    />
                </Grid>
                <Grid item md={3}>
                    <Field
                        label={formatMessage(
                            MESSAGES.receptionVaccineArrivalReport,
                        )}
                        name={`${accessor}.shipments[${index}].date_reception`}
                        component={DateInput}
                        className={classes.input}
                    />
                </Grid>
                <Grid item md={3}>
                    <Field
                        label={formatMessage(MESSAGES.comment)}
                        name={`${accessor}.shipments[${index}].comment`}
                        component={MultilineText}
                        className={classes.input}
                        debounceTime={1000}
                    />
                </Grid>
            </Grid>
        </>
    );
};<|MERGE_RESOLUTION|>--- conflicted
+++ resolved
@@ -8,11 +8,8 @@
 import { useStyles } from '../styles/theme';
 import { DateInput, Select, TextInput } from '../components/Inputs';
 import { polioVaccines } from '../constants/virus';
-<<<<<<< HEAD
 import { NumberInput } from '../components/Inputs/NumberInput';
-=======
 import { MultilineText } from '../components/Inputs/MultilineText';
->>>>>>> 68aee65f
 
 type Props = {
     index: number;
@@ -51,15 +48,9 @@
                 </Grid>
                 <Grid item md={3}>
                     <Field
-<<<<<<< HEAD
-                        label={formatMessage(MESSAGES.dosesShipped)}
+                        label={formatMessage(MESSAGES.vialsShipped)}
                         name={`${accessor}.shipments[${index}].doses_received`}
                         component={NumberInput}
-=======
-                        label={formatMessage(MESSAGES.vialsShipped)}
-                        name={`${accessor}.shipments[${index}].vials_received`}
-                        component={TextInput}
->>>>>>> 68aee65f
                         className={classes.input}
                     />
                 </Grid>
