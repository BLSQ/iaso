--- conflicted
+++ resolved
@@ -461,10 +461,7 @@
         if len(transition_as_list) == 0:
             raise Exception("override step not found in workflow")
         transition = transition_as_list[0]
-<<<<<<< HEAD
-=======
-
->>>>>>> ecee09ae
+
         created_by_team = None
         if not created_by_team:
             created_by_team = Team.objects.filter(users=user).first()
@@ -504,14 +501,6 @@
                 step.files.create(file=file, filename=file.name)
             campaign.budget_current_state_label = to_node.label
             campaign.save()
-<<<<<<< HEAD
-=======
-            # saving step before sending email to allow send_budget_emails to have access to the step's transition_key
-            step.save()
-            send_budget_mails(step, transition, self.context["request"])
-            step.is_email_sent = True
-            step.save()
->>>>>>> ecee09ae
 
         return step
 
