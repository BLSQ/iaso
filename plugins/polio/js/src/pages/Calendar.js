--- conflicted
+++ resolved
@@ -1,13 +1,9 @@
 import React, { useMemo, useEffect, useState } from 'react';
 import PropTypes from 'prop-types';
 import moment from 'moment';
-<<<<<<< HEAD
-import { Box, makeStyles, Grid, Button } from '@material-ui/core';
-=======
 import classnames from 'classnames';
 import { Box, makeStyles, Grid, Button } from '@material-ui/core';
 import PictureAsPdfIcon from '@material-ui/icons/PictureAsPdf';
->>>>>>> 12008dfe
 import {
     commonStyles,
     useSafeIntl,
@@ -16,10 +12,7 @@
 import { useSelector } from 'react-redux';
 import TopBar from 'Iaso/components/nav/TopBarComponent';
 import domToPdf from 'dom-to-pdf';
-<<<<<<< HEAD
-=======
 import { collapseTextChangeRangesAcrossMultipleVersions } from 'typescript';
->>>>>>> 12008dfe
 import { CampaignsCalendar } from '../components/campaignCalendar';
 import { getCampaignColor } from '../constants/campaignsColors';
 import { CalendarMap } from '../components/campaignCalendar/map/CalendarMap';
@@ -28,8 +21,6 @@
     filterCampaigns,
     getCalendarData,
 } from '../components/campaignCalendar/utils';
-
-import { useGetMergedCampaignShapes } from '../hooks/useGetMergedCampaignShapes.ts';
 
 import {
     dateFormat,
@@ -103,31 +94,16 @@
         [mappedCampaigns, calendarData.firstMonday, calendarData.lastSunday],
     );
 
-<<<<<<< HEAD
-    const { data: mergedShapes } = useGetMergedCampaignShapes().query;
-
-=======
->>>>>>> 12008dfe
     const createPDF = async () => {
         const element = document.getElementById('pdf');
         const options = {
             filename: 'calendar.pdf',
             excludeTagNames: 'button',
-<<<<<<< HEAD
-=======
             overrideWidth: pageWidth,
->>>>>>> 12008dfe
         };
 
         await setPdf(true);
 
-<<<<<<< HEAD
-        window.dispatchEvent(new Event('resize'));
-
-        setTimeout(() => {
-            domToPdf(element, options, () => {
-                setPdf(false);
-=======
         document.body.style.width = `${pageWidth}px`;
         window.dispatchEvent(new Event('resize'));
         setTimeout(() => {
@@ -135,23 +111,15 @@
                 await setPdf(false);
                 document.body.style.width = 'auto';
                 window.dispatchEvent(new Event('resize'));
->>>>>>> 12008dfe
             });
         }, 1000);
     };
 
     useEffect(() => {
-<<<<<<< HEAD
-        if (mergedShapes !== undefined && filteredCampaigns) {
-            setCalendarAndMapLoaded(true);
-        }
-    }, [mergedShapes, filteredCampaigns]);
-=======
         if (campaigns.length > 0) {
             setCalendarAndMapLoaded(true);
         }
     }, [campaigns]);
->>>>>>> 12008dfe
 
     return (
         <div>
@@ -161,14 +129,6 @@
                     displayBackButton={false}
                 />
             )}
-<<<<<<< HEAD
-            {isPdf && <LoadingSpinner absolute />}
-
-            <div id="pdf">
-                <Box
-                    className={classes.containerFullHeightNoTabPadded}
-                    style={{ height: isPdf ? 'auto' : 'calc(100vh - 65px)' }}
-=======
             {isPdf && (
                 <LoadingSpinner
                     absolute
@@ -185,7 +145,6 @@
                         isPdf && classes.isPdf,
                         !isPdf && classes.isNotPdf,
                     )}
->>>>>>> 12008dfe
                 >
                     {!isPdf && (
                         <Box mb={4}>
@@ -200,12 +159,8 @@
                             color="primary"
                             variant="contained"
                         >
-<<<<<<< HEAD
-                            export in pdf
-=======
                             <PictureAsPdfIcon style={{ marginRight: '8px' }} />
                             {formatMessage(MESSAGES.exportToPdf)}
->>>>>>> 12008dfe
                         </Button>
                     </Box>
                     <Grid container spacing={2}>
