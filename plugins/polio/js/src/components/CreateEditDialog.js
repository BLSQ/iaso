/* eslint-disable react/jsx-props-no-spreading */
/* eslint-disable camelcase */
import React, { useEffect, useState, useMemo } from 'react';
import PropTypes from 'prop-types';
import isEqual from 'lodash/isEqual';

import { FormikProvider, useFormik } from 'formik';
import { merge } from 'lodash';
import {
    Button,
    Dialog,
    DialogActions,
    DialogContent,
    DialogTitle,
    Grid,
    Typography,
    Box,
} from '@material-ui/core';

import {
    useSafeIntl,
    LoadingSpinner,
    IconButton as IconButtonComponent,
} from 'bluesquare-components';
import { convertEmptyStringToNull } from '../utils/convertEmptyStringToNull';
import { useFormValidator } from '../hooks/useFormValidator';
import { BaseInfoForm, baseInfoFormFields } from '../forms/BaseInfoForm';
import {
    RiskAssessmentForm,
    riskAssessmentFormFields,
} from '../forms/RiskAssessmentForm';
import { ScopeForm, scopeFormFields } from '../forms/ScopeForm.tsx';
import { BudgetForm, budgetFormFields } from '../forms/BudgetForm';
import {
    PreparednessForm,
    preparednessFormFields,
} from '../forms/PreparednessForm';
import { Form } from '../forms/Form';
import { RoundsForm, roundFormFields } from '../forms/RoundsForm';
import {
    VaccineManagementForm,
    vaccineManagementFormFields,
} from '../forms/VaccineManagementForm.tsx';

import { useSaveCampaign } from '../hooks/useSaveCampaign';
import { useGetCampaignLogs } from '../hooks/useGetCampaignHistory.ts';

import { CAMPAIGN_HISTORY_URL } from '../constants/routes';

import { useStyles } from '../styles/theme';
import MESSAGES from '../constants/messages';
import { useGetCampaign } from '../hooks/useGetCampaign';
import { compareArraysValues } from '../utils/compareArraysValues.ts';
import { PolioDialogTabs } from './MainDialog/PolioDialogTabs.tsx';

const CreateEditDialog = ({ isOpen, onClose, campaignId }) => {
    const { mutate: saveCampaign } = useSaveCampaign();
    const { data: selectedCampaign, isFetching } = useGetCampaign(
        isOpen && campaignId,
    );

    const { data: campaignLogs } = useGetCampaignLogs(
        selectedCampaign?.id,
        isOpen,
    );

    const schema = useFormValidator();
    const { formatMessage } = useSafeIntl();

    const classes = useStyles();

    const handleSubmit = async (values, helpers) => {
        saveCampaign(convertEmptyStringToNull(values), {
            onSuccess: () => {
                helpers.resetForm();
                onClose();
            },
            onError: error => {
                helpers.setErrors(error.details);
            },
        });
    };

    const initialValues = {
        rounds: [],
        scopes: [],
        group: {
            name: 'hidden group',
            org_units: [],
        },
        is_preventive: false,
        is_test: false,
        enable_send_weekly_email: true,
        has_data_in_budget_tool: false,
        budget_current_state_key: '-',
        detection_status: 'PENDING',
        risk_assessment_status: 'TO_SUBMIT',
    };

    // Merge inplace default values with the one we get from the campaign.
    merge(initialValues, {
        ...selectedCampaign,
        rounds: selectedCampaign?.rounds
            ? [...selectedCampaign.rounds].sort((a, b) => a.number - b.number)
            : [],
    });
    const formik = useFormik({
        initialValues,
        enableReinitialize: true,
        validateOnBlur: true,
        validationSchema: schema,
        onSubmit: handleSubmit,
    });

    const handleClose = () => {
        formik.resetForm();
        onClose();
    };
    const tabs = useMemo(() => {
        return [
            {
                title: formatMessage(MESSAGES.baseInfo),
                form: BaseInfoForm,
                hasTabError: compareArraysValues(
                    baseInfoFormFields,
                    formik.errors,
                ),
                key: 'baseInfo',
            },
            {
<<<<<<< HEAD
                title: formatMessage(MESSAGES.detection),
                form: DetectionForm,
                hasTabError: compareArraysValues(
                    detectionFormFields,
                    formik.errors,
                ),
                key: 'detection',
            },
            {
                title: formatMessage(MESSAGES.rounds),
                form: RoundsForm,
                key: 'rounds',
                hasTabError: compareArraysValues(
                    roundFormFields(selectedCampaign?.rounds ?? []),
                    formik.errors,
                ),
            },
            {
=======
>>>>>>> a5e372d1
                title: formatMessage(MESSAGES.riskAssessment),
                form: RiskAssessmentForm,
                hasTabError: compareArraysValues(
                    riskAssessmentFormFields,
                    formik.errors,
                ),
                key: 'riskAssessment',
            },
            {
                title: formatMessage(MESSAGES.scope),
                form: ScopeForm,
                disabled:
                    !formik.values.initial_org_unit ||
                    formik.values.rounds.length === 0,
                hasTabError: compareArraysValues(
                    scopeFormFields,
                    formik.errors,
                ),
                key: 'scope',
            },
            {
                title: formatMessage(MESSAGES.budget),
                form: BudgetForm,
                hasTabError: compareArraysValues(
                    budgetFormFields(selectedCampaign?.rounds ?? []),
                    formik.errors,
                ),
                key: 'budget',
            },
            {
                title: formatMessage(MESSAGES.preparedness),
                form: PreparednessForm,
                hasTabError: compareArraysValues(
                    preparednessFormFields,
                    formik.errors,
                ),
                key: 'preparedness',
            },
            {
                title: formatMessage(MESSAGES.vaccineManagement),
                form: VaccineManagementForm,
                key: 'vaccineManagement',
                hasTabError: compareArraysValues(
                    vaccineManagementFormFields(selectedCampaign?.rounds ?? []),
                    formik.errors,
                ),
            },
        ];
    }, [
        formatMessage,
        formik.errors,
        formik.values.initial_org_unit,
        formik.values.rounds.length,
        selectedCampaign?.rounds,
    ]);
    const [selectedTab, setSelectedTab] = useState(0);

    const CurrentForm = tabs[selectedTab].form;

    // default to tab 0 when opening
    useEffect(() => {
        setSelectedTab(0);
    }, [isOpen]);

    const [isFormChanged, setIsFormChanged] = useState(false);
    useEffect(() => {
        setIsFormChanged(!isEqual(formik.values, formik.initialValues));
    }, [formik]);
    const saveDisabled =
        !isFormChanged ||
        (isFormChanged && !formik.isValid) ||
        formik.isSubmitting;

    return (
        <Dialog
            fullWidth
            maxWidth="xl"
            open={isOpen}
            onClose={(_event, reason) => {
                if (reason === 'backdropClick') {
                    handleClose();
                }
            }}
            scroll="body"
            className={classes.mainModal}
        >
            {isFetching && <LoadingSpinner absolute />}

            <Grid container>
                <Grid item xs={12} md={6}>
                    <Box pr={4} justifyContent="center" alignContent="center">
                        <DialogTitle className={classes.title}>
                            {selectedCampaign?.id
                                ? formatMessage(MESSAGES.editCampaign)
                                : formatMessage(MESSAGES.createCampaign)}
                        </DialogTitle>
                    </Box>
                </Grid>

                {selectedCampaign && campaignLogs?.length > 0 && (
                    <Grid item xs={12} md={6} className={classes.historyLink}>
                        <Box pr={4} alignItems="center">
                            <IconButtonComponent
                                url={`${CAMPAIGN_HISTORY_URL}/campaignId/${selectedCampaign?.id}`}
                                icon="history"
                                tooltipMessage={MESSAGES.campaignHistory}
                                classes={{
                                    linkButton: classes.linkButton,
                                }}
                            />
                        </Box>
                    </Grid>
                )}
            </Grid>

            <DialogContent className={classes.content}>
                <PolioDialogTabs
                    tabs={tabs}
                    selectedTab={selectedTab}
                    handleChange={(_event, newValue) => {
                        setSelectedTab(newValue);
                    }}
                />
                <FormikProvider value={formik}>
                    <Form>
                        <CurrentForm />
                    </Form>
                    <Grid container justifyContent="flex-end">
                        <Grid item md={6}>
                            {formik.errors?.non_field_errors?.map(
                                (error_msg, i) => (
                                    <Typography key={i} color="error">
                                        {error_msg}
                                    </Typography>
                                ),
                            )}
                        </Grid>
                    </Grid>
                    {/* TO DO / SPECIFIC COMMIT TO REMOVE ERRORS ROUND */}
                    {/* {formik.errors?.rounds && (
                        <RoundsEmptyDates
                            roundErrors={formik.errors.rounds}
                            roundValues={formik.values.rounds}
                        />
                    )} */}
                </FormikProvider>
            </DialogContent>
            <DialogActions className={classes.action}>
                <Button
                    onClick={handleClose}
                    color="primary"
                    disabled={formik.isSubmitting}
                >
                    {formatMessage(MESSAGES.cancel)}
                </Button>
                <Button
                    onClick={formik.handleSubmit}
                    color="primary"
                    variant="contained"
                    autoFocus
                    disabled={saveDisabled}
                >
                    {formatMessage(MESSAGES.confirm)}
                </Button>
            </DialogActions>
        </Dialog>
    );
};

CreateEditDialog.defaultProps = {
    campaignId: undefined,
};

CreateEditDialog.propTypes = {
    isOpen: PropTypes.bool.isRequired,
    onClose: PropTypes.func.isRequired,
    campaignId: PropTypes.string,
};

// There's naming conflict with component in Iaso
export { CreateEditDialog as PolioCreateEditDialog };<|MERGE_RESOLUTION|>--- conflicted
+++ resolved
@@ -128,16 +128,6 @@
                 key: 'baseInfo',
             },
             {
-<<<<<<< HEAD
-                title: formatMessage(MESSAGES.detection),
-                form: DetectionForm,
-                hasTabError: compareArraysValues(
-                    detectionFormFields,
-                    formik.errors,
-                ),
-                key: 'detection',
-            },
-            {
                 title: formatMessage(MESSAGES.rounds),
                 form: RoundsForm,
                 key: 'rounds',
@@ -147,8 +137,6 @@
                 ),
             },
             {
-=======
->>>>>>> a5e372d1
                 title: formatMessage(MESSAGES.riskAssessment),
                 form: RiskAssessmentForm,
                 hasTabError: compareArraysValues(
