import React, {
    FunctionComponent,
    useCallback,
    useEffect,
    useMemo,
    useRef,
    useState,
} from 'react';
import { Box, Grid, Typography } from '@mui/material';
import {
    InputWithInfos,
    useRedirectToReplace,
    useSafeIntl,
} from 'bluesquare-components';

import { DisplayIfUserHasPerm } from 'Iaso/components/DisplayIfUserHasPerm';
import { UserAsyncSelect } from 'Iaso/components/filters/UserAsyncSelect';
import { AsyncSelect } from 'Iaso/components/forms/AsyncSelect';
import { SearchButton } from 'Iaso/components/SearchButton';
import { baseUrls } from 'Iaso/constants/urls';
import { useGetFormsDropdownOptions } from 'Iaso/domains/forms/hooks/useGetFormsDropdownOptions';
import { useCheckBoxFilter, useFilterState } from 'Iaso/hooks/useFilterState';
import { DropdownOptions } from 'Iaso/types/utils';
import { useCurrentUser } from 'Iaso/utils/usersUtils';
import DatesRange from '../../../../components/filters/DatesRange';
import InputComponent from '../../../../components/forms/InputComponent';
import * as Permission from '../../../../utils/permissions';
import {
    useGetDataSourceVersionsSynchronizationDropdown,
    useSearchDataSourceVersionsSynchronization,
} from '../../../dataSources/hooks/useGetDataSourceVersionsSynchronizationDropdown';
import { useDefaultSourceVersion } from '../../../dataSources/utils';
import { useGetProjectsDropdownOptions } from '../../../projects/hooks/requests';
import { useGetUserRolesDropDown } from '../../../userRoles/hooks/requests/useGetUserRoles';
import { OrgUnitTreeviewModal } from '../../components/TreeView/OrgUnitTreeviewModal';
import { useGetOrgUnit } from '../../components/TreeView/requests';
import { useGetDataSources } from '../../hooks/requests/useGetDataSources';
import { useGetGroupDropdown } from '../../hooks/requests/useGetGroups';
import { useGetVersionLabel } from '../../hooks/useGetVersionLabel';
import { useGetOrgUnitTypesDropdownOptions } from '../../orgUnitTypes/hooks/useGetOrgUnitTypesDropdownOptions';
import { PAYMENTS_MODULE } from '../constants';
import { usePaymentStatusOptions } from '../hooks/api/useGetPaymentStatusOptions';
import MESSAGES from '../messages';
import { ApproveOrgUnitParams } from '../types';

const baseUrl = baseUrls.orgUnitsChangeRequest;

type Props = {
    params: ApproveOrgUnitParams;
};

const styles = {
    advancedSettings: {
        color: theme => theme.palette.primary.main,
        alignSelf: 'center',
        textAlign: 'right',
        flex: '1',
        cursor: 'pointer',
    },
};

export const ReviewOrgUnitChangesFilter: FunctionComponent<Props> = ({
    params,
}) => {
    const currentUser = useCurrentUser();
    const { modules } = currentUser.account;
    const redirectToReplace = useRedirectToReplace();

    const defaultSourceVersion = useDefaultSourceVersion();
    const [selectedVersionId, setSelectedVersionId] = useState<string>(
        params.source_version_id
            ? params.source_version_id
            : defaultSourceVersion?.version?.id.toString(),
    );

    const { filters, handleSearch, handleChange, filtersUpdated } =
        useFilterState({ baseUrl, params });
    const { data: dataSources, isFetching: isFetchingDataSources } =
        useGetDataSources(true);
    const { data: initialOrgUnit } = useGetOrgUnit(params.parent_id);
    const { data: orgUnitTypeOptions, isLoading: isLoadingTypes } =
        useGetOrgUnitTypesDropdownOptions();
<<<<<<< HEAD
    const { data: formOptions, isFetching: isLoadingForms } =
        useGetFormsDropdownOptions();
    const { data: selectedUsers } = useGetProfilesDropdown(filters.userIds);
=======
    const { data: forms, isFetching: isLoadingForms } = useGetForms();
>>>>>>> 0a4e329b
    const { data: userRoles, isFetching: isFetchingUserRoles } =
        useGetUserRolesDropDown();

    const { data: allProjects, isFetching: isFetchingProjects } =
        useGetProjectsDropdownOptions();
    const { data: paymentStatuses, isFetching: isFetchingPaymentStatuses } =
        usePaymentStatusOptions();

    const updateParams = (paramsToUpdate, selectedVersion) => {
        return {
            ...paramsToUpdate,
            source_version_id: selectedVersion,
        };
    };

    // Redirect to default version
    useEffect(() => {
        if (!params.source_version_id) {
            const updatedParams = updateParams(params, selectedVersionId);
            redirectToReplace(baseUrl, updatedParams);
        }
    }, [selectedVersionId, redirectToReplace, params]);

    // Get the source when the source_version_id exists
    const sourceParam = useMemo(
        () =>
            params.source_version_id
                ? dataSources?.filter(source =>
                      source.original.versions.some(
                          version =>
                              version.id.toString() ===
                              params.source_version_id,
                      ),
                  )?.[0]?.value
                : undefined,
        [dataSources, params.source_version_id],
    );

    const [dataSource, setDataSource] = useState<string>(
        sourceParam || defaultSourceVersion?.source?.id.toString(),
    );

    // Get the initial data source id
    const initialDataSource = useMemo(
        () =>
            dataSources?.find(
                source =>
                    source.value ===
                    defaultSourceVersion?.source?.id.toString(),
            )?.value || '',
        [dataSources, defaultSourceVersion?.source?.id],
    );

    const [showAdvancedSettings, setShowAdvancedSettings] = useState(false);
    const { formatMessage } = useSafeIntl();

    const { data: groupOptions, isLoading: isLoadingGroups } =
        useGetGroupDropdown(
            selectedVersionId ? { defaultVersion: selectedVersionId } : {},
        );

    // Change the selected dataSource
    useEffect(() => {
        const updatedDataSource =
            sourceParam ||
            dataSources?.find(
                source =>
                    source.value ===
                    defaultSourceVersion?.source?.id.toString(),
            )?.value;

        if (updatedDataSource) {
            setDataSource(updatedDataSource as unknown as string);
        }
    }, [
        dataSources,
        defaultSourceVersion?.source?.id,
        setDataSource,
        sourceParam,
    ]);

    const statusOptions: DropdownOptions<string>[] = useMemo(
        () => [
            {
                label: formatMessage(MESSAGES.new),
                value: 'new',
            },
            {
                label: formatMessage(MESSAGES.rejected),
                value: 'rejected',
            },
            {
                label: formatMessage(MESSAGES.approved),
                value: 'approved',
            },
        ],
        [formatMessage],
    );

    const requestedFieldsOptions = useMemo(
        () => [
            {
                label: formatMessage(MESSAGES.name),
                value: 'name',
            },
            {
                label: formatMessage(MESSAGES.parent),
                value: 'parent',
            },
            {
                label: formatMessage(MESSAGES.orgUnitType),
                value: 'org_unit_type',
            },
            {
                label: formatMessage(MESSAGES.openingDate),
                value: 'opening_date',
            },
            {
                label: formatMessage(MESSAGES.closingDate),
                value: 'closed_date',
            },
            {
                label: formatMessage(MESSAGES.location),
                value: 'location',
            },
            {
                label: formatMessage(MESSAGES.groups),
                value: 'groups',
            },
            {
                label: formatMessage(MESSAGES.multiReferenceInstancesLabel),
                value: 'reference_instances',
            },
        ],
        [formatMessage],
    );

    const kindOptions = useMemo(
        () => [
            {
                label: formatMessage(MESSAGES.orgUnitCreation),
                value: 'org_unit_creation',
            },
            {
                label: formatMessage(MESSAGES.orgUnitChange),
                value: 'org_unit_change',
            },
        ],
        [formatMessage],
    );

    // Convert comma-separated string to array for multi-select component.
    const requestedFieldsValue = useMemo(() => {
        if (!filters.requested_fields) return [];
        return filters.requested_fields
            .split(',')
            .filter(field => field.trim() !== '');
    }, [filters.requested_fields]);

    const handleChangeRequestedFields = useCallback(
        (keyValue, newValue) => {
            if (!newValue || newValue.length === 0) {
                handleChange(keyValue, null);
                return;
            }
            const joined = Array.isArray(newValue)
                ? newValue.join(',')
                : newValue;
            handleChange(keyValue, joined);
        },
        [handleChange],
    );

    // Handle Data Source Versions Synchronization.
    // If the `data_source_synchronization_id` URL param exists, fetch the corresponding item.
    const {
        data: dataSourceVersionsSynchronization,
        isLoading: isLoadingDataSourceVersionsSynchronization,
    } = useGetDataSourceVersionsSynchronizationDropdown(
        filters.data_source_synchronization_id,
    );

    const { searchWithInput } = useSearchDataSourceVersionsSynchronization();

    const fetchSynchronizationOptions = useCallback(
        (input: string) => searchWithInput(input),
        [searchWithInput],
    );

    const handleChangeDataSourceVersionsSynchronization = useCallback(
        (keyValue, newDataSourceVersionsSynchronization) => {
            const id: number = newDataSourceVersionsSynchronization?.value;
            // Set the value of `data_source_synchronization_id` URL param.
            handleChange(keyValue, id);
        },
        [handleChange],
    );

    // handle dataSource and sourceVersion change
    const handleDataSourceVersionChange = useCallback(
        (key, newValue) => {
            let selectedVersion;
            if (key === 'source') {
                setDataSource(newValue);
                const selectedSource = dataSources?.filter(
                    source => source.value === newValue,
                )[0];

                selectedVersion =
                    selectedSource?.original?.default_version.id.toString();
            } else {
                selectedVersion = newValue.toString();
            }
            // Reset the group filter state
            handleChange('groups', null);
            filters.groups = null;

            // Reset selected version
            setSelectedVersionId(selectedVersion || '');
            if (selectedVersion) {
                handleChange('source_version_id', selectedVersion);
            }
            // Reset the parent_id
            filters.parent_id = null;
        },
        [dataSources, filters, handleChange],
    );

    const handleChangeIds = useCallback(
        (key, newValue) => {
            const ids: string = newValue
                .split(/[\s,]+/)
                // Remove empty elements.
                .filter(i => i)
                .join(',');
            handleChange(key, ids);
        },
        [handleChange],
    );

    const getVersionLabel = useGetVersionLabel(dataSources);
    // Get the versions dropdown options based on the selected dataSource
    const versionsDropDown = useMemo(() => {
        if (!dataSources || !dataSource) return [];
        return (
            dataSources
                .filter(
                    src => (src.value as unknown as string) === dataSource,
                )[0]
                ?.original?.versions.sort((a, b) => a.number - b.number)
                .map(version => ({
                    label: getVersionLabel(version.id),
                    value: version.id.toString(),
                })) ?? []
        );
    }, [dataSource, dataSources, getVersionLabel]);
    // Reset the OrgUnitTreeviewModal when the sourceVersion changed
    const sourceTreeviewResetControl = useRef(selectedVersionId);
    useEffect(() => {
        if (sourceTreeviewResetControl.current !== selectedVersionId) {
            sourceTreeviewResetControl.current = selectedVersionId;
        }
    }, [selectedVersionId]);

    const {
        checkBoxValue: softDeleted,
        handleCheckboxChange: handleSoftDeleted,
    } = useCheckBoxFilter({
        initialValue: filters.is_soft_deleted === 'true',
        handleChange,
        keyValue: 'is_soft_deleted',
    });

    return (
        <Grid container spacing={2}>
            <Grid item xs={12} md={4} lg={3}>
                <InputComponent
                    keyValue="projectIds"
                    onChange={handleChange}
                    value={filters.projectIds}
                    type="select"
                    options={allProjects}
                    label={MESSAGES.projects}
                    loading={isFetchingProjects}
                    onEnterPressed={handleSearch}
                    clearable
                    multi
                />
                <InputComponent
                    type="select"
                    multi
                    clearable
                    keyValue="status"
                    value={filters.status}
                    onChange={handleChange}
                    options={statusOptions}
                    labelString={formatMessage(MESSAGES.status)}
                />
                <InputComponent
                    type="select"
                    multi
                    clearable
                    keyValue="kind"
                    value={filters.kind}
                    onChange={handleChange}
                    options={kindOptions}
                    labelString={formatMessage(MESSAGES.kind)}
                />
                <InputComponent
                    type="select"
                    multi
                    clearable
                    keyValue="groups"
                    value={filters.groups}
                    onChange={handleChange}
                    options={groupOptions}
                    loading={isLoadingGroups}
                    labelString={formatMessage(MESSAGES.group)}
                />
                <Box mt={2}>
                    <InputComponent
                        type="select"
                        disabled={isFetchingDataSources}
                        keyValue="source"
                        onChange={handleDataSourceVersionChange}
                        value={isFetchingDataSources ? '' : dataSource}
                        label={MESSAGES.source}
                        options={dataSources}
                        loading={isFetchingDataSources}
                    />
                    {!showAdvancedSettings && (
                        <Typography
                            data-test="advanced-settings"
                            variant="overline"
                            sx={styles.advancedSettings}
                            onClick={() => setShowAdvancedSettings(true)}
                        >
                            {formatMessage(MESSAGES.showAdvancedSettings)}
                        </Typography>
                    )}
                    {showAdvancedSettings && (
                        <>
                            <InputComponent
                                type="select"
                                disabled={isFetchingDataSources}
                                keyValue="version"
                                onChange={handleDataSourceVersionChange}
                                value={selectedVersionId || ''}
                                label={MESSAGES.sourceVersion}
                                options={versionsDropDown}
                                clearable={false}
                                loading={isFetchingDataSources}
                            />

                            <Box ml={1}>
                                <Typography
                                    data-test="advanced-settings"
                                    variant="overline"
                                    onClick={() =>
                                        setShowAdvancedSettings(false)
                                    }
                                >
                                    {formatMessage(
                                        MESSAGES.hideAdvancedSettings,
                                    )}
                                </Typography>
                            </Box>
                        </>
                    )}
                </Box>
            </Grid>
            <Grid item xs={12} md={4} lg={3}>
                <InputWithInfos
                    infos={formatMessage(MESSAGES.searchOrgUnitInfos)}
                >
                    <InputComponent
                        type="text"
                        clearable
                        keyValue="org_unit"
                        value={filters.org_unit}
                        onChange={handleChange}
                        labelString={formatMessage(MESSAGES.orgUnit)}
                    />
                </InputWithInfos>
                <Box id="ou-tree-input">
                    <OrgUnitTreeviewModal
                        toggleOnLabelClick={false}
                        titleMessage={MESSAGES.parent}
                        source={
                            dataSource
                                ? dataSource.toString()
                                : initialDataSource.toString()
                        }
                        version={selectedVersionId}
                        onConfirm={orgUnit => {
                            handleChange('parent_id', orgUnit?.id);
                        }}
                        initialSelection={initialOrgUnit}
                        resetTrigger={
                            sourceTreeviewResetControl.current !==
                            selectedVersionId
                        }
                    />
                </Box>
                <InputComponent
                    type="select"
                    multi
                    clearable
                    keyValue="org_unit_type_id"
                    value={filters.org_unit_type_id}
                    onChange={handleChange}
                    loading={isLoadingTypes}
                    options={orgUnitTypeOptions}
                    labelString={formatMessage(MESSAGES.orgUnitType)}
                />
                <InputComponent
                    type="select"
                    multi
                    clearable
                    keyValue="requested_fields"
                    value={requestedFieldsValue}
                    onChange={handleChangeRequestedFields}
                    options={requestedFieldsOptions}
                    labelString={formatMessage(MESSAGES.requestedFields)}
                />
                <InputComponent
                    type="select"
                    multi
                    clearable
                    keyValue="forms"
                    value={filters.forms}
                    onChange={handleChange}
                    options={formOptions}
                    loading={isLoadingForms}
                    labelString={formatMessage(MESSAGES.forms)}
                />
            </Grid>
            <Grid item xs={12} md={4} lg={3}>
                <Box mt={2}>
                    <UserAsyncSelect
                        keyValue="userIds"
                        handleChange={handleChange}
                        filterUsers={filters.userIds}
                    />
                </Box>
                <InputComponent
                    type="select"
                    multi
                    clearable
                    keyValue="userRoles"
                    value={filters.userRoles}
                    onChange={handleChange}
                    loading={isFetchingUserRoles}
                    options={userRoles}
                    labelString={formatMessage(MESSAGES.userRoles)}
                />
                <InputComponent
                    keyValue="withLocation"
                    clearable
                    onChange={handleChange}
                    value={filters.withLocation || null}
                    type="select"
                    options={[
                        {
                            label: formatMessage(MESSAGES.with),
                            value: 'true',
                        },
                        {
                            label: formatMessage(MESSAGES.without),
                            value: 'false',
                        },
                    ]}
                />
                <DisplayIfUserHasPerm
                    permissions={[
                        Permission.SOURCE_WRITE,
                        Permission.ORG_UNITS_CHANGE_REQUESTS_CONFIGURATION,
                        Permission.ORG_UNITS,
                    ]}
                    strict
                >
                    <Box mt={2}>
                        <AsyncSelect
                            keyValue="data_source_synchronization_id"
                            clearable
                            label={MESSAGES.dataSourceVersionsSynchronization}
                            value={dataSourceVersionsSynchronization ?? ''}
                            loading={isLoadingDataSourceVersionsSynchronization}
                            onChange={
                                handleChangeDataSourceVersionsSynchronization
                            }
                            debounceTime={500}
                            fetchOptions={fetchSynchronizationOptions}
                        />
                    </Box>
                </DisplayIfUserHasPerm>
                {modules.includes(PAYMENTS_MODULE) && (
                    <InputComponent
                        label={MESSAGES.location}
                        type="select"
                        clearable
                        keyValue="paymentStatus"
                        value={filters.paymentStatus}
                        onChange={handleChange}
                        loading={isFetchingPaymentStatuses}
                        options={paymentStatuses}
                        labelString={formatMessage(MESSAGES.paymentStatus)}
                    />
                )}
            </Grid>

            <Grid item xs={12} md={4} lg={3}>
                <InputWithInfos infos={formatMessage(MESSAGES.searchByIdsInfo)}>
                    <InputComponent
                        keyValue="ids"
                        value={filters.ids}
                        type="search"
                        label={MESSAGES.searchByIds}
                        blockForbiddenChars
                        onChange={handleChangeIds}
                    />
                </InputWithInfos>
                <DatesRange
                    xs={12}
                    sm={12}
                    md={12}
                    lg={12}
                    keyDateFrom="created_at_after"
                    keyDateTo="created_at_before"
                    onChangeDate={handleChange}
                    dateFrom={filters.created_at_after}
                    dateTo={filters.created_at_before}
                    labelFrom={MESSAGES.createdDateFrom}
                    labelTo={MESSAGES.createdDateTo}
                />
                <InputComponent
                    keyValue="is_soft_deleted"
                    onChange={handleSoftDeleted}
                    value={softDeleted}
                    type="checkbox"
                    label={MESSAGES.isSoftDeleted}
                />
                <Box mt={2} mb={2} display="flex" justifyContent="flex-end">
                    <SearchButton
                        disabled={!filtersUpdated}
                        onSearch={handleSearch}
                    />
                </Box>
            </Grid>
        </Grid>
    );
};<|MERGE_RESOLUTION|>--- conflicted
+++ resolved
@@ -80,13 +80,8 @@
     const { data: initialOrgUnit } = useGetOrgUnit(params.parent_id);
     const { data: orgUnitTypeOptions, isLoading: isLoadingTypes } =
         useGetOrgUnitTypesDropdownOptions();
-<<<<<<< HEAD
     const { data: formOptions, isFetching: isLoadingForms } =
         useGetFormsDropdownOptions();
-    const { data: selectedUsers } = useGetProfilesDropdown(filters.userIds);
-=======
-    const { data: forms, isFetching: isLoadingForms } = useGetForms();
->>>>>>> 0a4e329b
     const { data: userRoles, isFetching: isFetchingUserRoles } =
         useGetUserRolesDropDown();
 
