import logging

from celery import shared_task
from django_celery_results.models import TaskResult

from iaso.models import *
from plugins.wfp.common import ETL

from .management.commands.ethiopia.Under5 import ET_Under5
from .management.commands.nigeria.Pbwg import NG_PBWG
from .management.commands.nigeria.Under5 import NG_Under5
from .management.commands.south_sudan.Pbwg import PBWG
from .management.commands.south_sudan.Under5 import Under5
from .models import *


logger = logging.getLogger(__name__)


@shared_task()
def etl_ng():
    """Extract beneficiary data from Iaso tables and store them in the format expected by existing tableau dashboards"""
    last_success_task = TaskResult.objects.filter(task_name="plugins.wfp.tasks.etl_ng", status="SUCCESS").first()
    last_success_task_date = last_success_task.date_created.strftime("%Y-%m-%d")

    logger.info("Starting ETL for Nigeria")
    entity_type_U5_code = "nigeria_under5"
    account = ETL([entity_type_U5_code]).account_related_to_entity_type()
    updated_U5_beneficiaries = ETL([entity_type_U5_code]).get_updated_entity_ids(last_success_task_date)
    Beneficiary.objects.filter(account=account, entity_id__in=updated_U5_beneficiaries).delete()

    NG_Under5().run(entity_type_U5_code, updated_U5_beneficiaries)
    logger.info(
        f"----------------------------- Aggregating journey for {account} per org unit, admission and period(month and year) -----------------------------"
    )
    MonthlyStatistics.objects.filter(account=account, programme_type="U5").delete()
    ETL().journey_with_visit_and_steps_per_visit(account, "U5")
    entity_type_pbwg_code = "nigeria_pbwg"
    pbwg_account = ETL([entity_type_pbwg_code]).account_related_to_entity_type()
    updated_pbwg_beneficiaries = ETL([entity_type_pbwg_code]).get_updated_entity_ids(last_success_task_date)
    Beneficiary.objects.filter(entity_id__in=updated_pbwg_beneficiaries).delete()
    NG_PBWG().run(entity_type_pbwg_code, updated_pbwg_beneficiaries)
    logger.info(
        f"----------------------------- Aggregating PBWG journey for {pbwg_account} per org unit, admission and period(month and year) -----------------------------"
    )
    MonthlyStatistics.objects.filter(account=pbwg_account, programme_type="PLW").delete()
    ETL().journey_with_visit_and_steps_per_visit(pbwg_account, "PLW")


@shared_task()
def etl_ssd():
<<<<<<< HEAD
    last_success_task = TaskResult.objects.filter(task_name="plugins.wfp.tasks.etl_ssd", status="SUCCESS").first()
    print("last success ", last_success_task)
    last_success_task_date = last_success_task.date_created.strftime("%Y-%m-%d")
=======
    # from django.db import connection # For debugging purposes only, to see the SQL queries executed
>>>>>>> 40f2e869

    logger.info("Starting ETL for South Sudan")
    entity_type_U5_code = "ssd_under5"
    child_account = ETL([entity_type_U5_code]).account_related_to_entity_type()
    updated_U5_beneficiaries = ETL([entity_type_U5_code]).get_updated_entity_ids(last_success_task_date)
    Beneficiary.objects.filter(account=child_account, entity_id__in=updated_U5_beneficiaries).delete()
    Under5().run(entity_type_U5_code, updated_U5_beneficiaries)

    logger.info(
        f"----------------------------- Aggregating Children under 5 journey for {child_account} per org unit, admission and period(month and year) -----------------------------"
    )
    MonthlyStatistics.objects.filter(account=child_account, programme_type="U5").delete()
    ETL().journey_with_visit_and_steps_per_visit(child_account, "U5")
    entity_type_pbwg_code = "ssd_pbwg"
    pbwg_account = ETL([entity_type_pbwg_code]).account_related_to_entity_type()
    updated_pbwg_beneficiaries = ETL([entity_type_pbwg_code]).get_updated_entity_ids(last_success_task_date)
    Beneficiary.objects.filter(entity_id__in=updated_pbwg_beneficiaries).delete()
    PBWG().run(entity_type_pbwg_code, updated_pbwg_beneficiaries)
    logger.info(
        f"----------------------------- Aggregating PBWG journey for {pbwg_account} per org unit, admission and period(month and year) -----------------------------"
    )
    MonthlyStatistics.objects.filter(account=pbwg_account, programme_type="PLW").delete()
    ETL().journey_with_visit_and_steps_per_visit(pbwg_account, "PLW")
    # print("len(connection.queries)", len(connection.queries))  # Uncomment this line to see the number of SQL queries executed
    # print(connection.queries) # Uncomment this line to see the SQL queries executed


@shared_task()
def etl_ethiopia():
    last_success_task = TaskResult.objects.filter(task_name="plugins.wfp.tasks.etl_ethiopia", status="SUCCESS").first()
    last_success_task_date = last_success_task.date_created.strftime("%Y-%m-%d")

    logger.info("Starting ETL for Ethiopia")
    entity_type_U5_code = "ethiopia_under5"
    child_account = ETL([entity_type_U5_code]).account_related_to_entity_type()
    updated_U5_beneficiaries = ETL([entity_type_U5_code]).get_updated_entity_ids(last_success_task_date)
    Beneficiary.objects.filter(account=child_account, entity_id__in=updated_U5_beneficiaries).delete()
    ET_Under5().run(entity_type_U5_code, updated_U5_beneficiaries)

    logger.info(
        f"----------------------------- Aggregating Children under 5 journey for {child_account} per org unit, admission and period(month and year) -----------------------------"
    )
    MonthlyStatistics.objects.filter(account=child_account, programme_type="U5").delete()
    ETL().journey_with_visit_and_steps_per_visit(child_account, "U5")

    entity_type_pbwg_code = "ethiopia_pbwg"
    pbwg_account = ETL([entity_type_pbwg_code]).account_related_to_entity_type()
    updated_pbwg_beneficiaries = ETL([entity_type_pbwg_code]).get_updated_entity_ids(last_success_task_date)
    Beneficiary.objects.filter(entity_id__in=updated_pbwg_beneficiaries).delete()
    PBWG().run(entity_type_pbwg_code, updated_pbwg_beneficiaries)

    logger.info(
        f"----------------------------- Aggregating PBWG journey for {pbwg_account} per org unit, admission and period(month and year) -----------------------------"
    )
    MonthlyStatistics.objects.filter(account=pbwg_account, programme_type="PLW").delete()
    ETL().journey_with_visit_and_steps_per_visit(pbwg_account, "PLW")<|MERGE_RESOLUTION|>--- conflicted
+++ resolved
@@ -49,13 +49,9 @@
 
 @shared_task()
 def etl_ssd():
-<<<<<<< HEAD
     last_success_task = TaskResult.objects.filter(task_name="plugins.wfp.tasks.etl_ssd", status="SUCCESS").first()
     print("last success ", last_success_task)
     last_success_task_date = last_success_task.date_created.strftime("%Y-%m-%d")
-=======
-    # from django.db import connection # For debugging purposes only, to see the SQL queries executed
->>>>>>> 40f2e869
 
     logger.info("Starting ETL for South Sudan")
     entity_type_U5_code = "ssd_under5"
