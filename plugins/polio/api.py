import csv
import functools
import json
import datetime as dt
from datetime import timedelta, datetime, date
import string
from datetime import timedelta, datetime
import logging
from typing import Any, Dict, List, Optional
from collections import defaultdict
from functools import lru_cache
from logging import getLogger
from io import BytesIO
from tempfile import NamedTemporaryFile

<<<<<<< HEAD
import openpyxl
=======
>>>>>>> 1370aa6a
from django.core.files import File
from django.core.cache import cache
from django.core.exceptions import ObjectDoesNotExist
from django.core.mail import EmailMultiAlternatives
from django.core.mail import send_mail
from django.db.models import Q, Max, Min
from django.db.models import Value, TextField, UUIDField
from django.contrib.auth.models import User
from django.db.models.expressions import RawSQL
from django.http import HttpResponse
from django.http import JsonResponse
from django.http.response import HttpResponseBadRequest
from django.shortcuts import get_object_or_404
from django.utils.timezone import now, make_aware
from django_filters.rest_framework import DjangoFilterBackend  # type: ignore
from django.template.loader import render_to_string
from gspread.utils import extract_id_from_url  # type: ignore
from openpyxl.writer.excel import save_virtual_workbook

from hat.settings import DEFAULT_FROM_EMAIL
from rest_framework import routers, filters, viewsets, serializers, permissions, status
from rest_framework.decorators import action
from rest_framework.request import Request
from rest_framework.response import Response
from django.conf import settings
from hat.api.token_authentication import generate_auto_authentication_link
from iaso.api.common import ModelViewSet, DeletionFilterBackend
from iaso.models import OrgUnit
from iaso.models.microplanning import Team
from iaso.models.org_unit import OrgUnitType
from plugins.polio.serializers import (
    OrgUnitSerializer,
    CampaignSerializer,
    PreparednessPreviewSerializer,
    LineListImportSerializer,
    AnonymousCampaignSerializer,
    SmallCampaignSerializer,
    get_current_preparedness,
    CampaignGroupSerializer,
    BudgetEventSerializer,
    BudgetFilesSerializer,
    serialize_campaign,
    log_campaign_modification,
    CampaignFormTemplateSerializer,
)
from plugins.polio.serializers import (
    CountryUsersGroupSerializer,
)
from plugins.polio.serializers import SurgePreviewSerializer, CampaignPreparednessSpreadsheetSerializer
from .forma import (
    FormAStocksViewSetV2,
    make_orgunits_cache,
    find_orgunit_in_cache,
)
from .helpers import get_url_content
from .models import (
    Campaign,
    Config,
    LineListImport,
    SpreadSheetImport,
    Round,
    CampaignGroup,
    BudgetEvent,
    BudgetFiles,
    CampaignScope,
    RoundScope,
    CampaignFormTemplate,
)
from .models import CountryUsersGroup
from .preparedness.calculator import preparedness_summary
from .preparedness.parser import get_preparedness
from .export_utils import generate_xlsx_campaigns_calendar, xlsx_file_name

logger = getLogger(__name__)

CACHE_VERSION = 7


class CustomFilterBackend(filters.BaseFilterBackend):
    def filter_queryset(self, request, queryset, view):
        search = request.query_params.get("search")
        if search:
            country_types = OrgUnitType.objects.countries().only("id")
            org_units = OrgUnit.objects.filter(
                name__icontains=search, org_unit_type__in=country_types, path__isnull=False
            ).only("id")

            query = Q(obr_name__icontains=search) | Q(epid__icontains=search)
            if len(org_units) > 0:
                query.add(
                    Q(initial_org_unit__path__descendants=OrgUnit.objects.query_for_related_org_units(org_units)), Q.OR
                )

            return queryset.filter(query)

        return queryset


class PolioOrgunitViewSet(ModelViewSet):
    """Org units API for Polio

    This API is use by polio plugin to fetch country related to an org unit. Read only

    GET /api/polio/orgunits
    """

    results_key = "results"
    permission_classes = [permissions.IsAuthenticated]
    remove_results_key_if_paginated = True
    http_method_names = ["get"]

    def get_serializer_class(self):
        return OrgUnitSerializer

    def get_queryset(self):
        return OrgUnit.objects.filter_for_user_and_app_id(self.request.user, self.request.query_params.get("app_id"))


class CampaignViewSet(ModelViewSet):
    results_key = "campaigns"
    remove_results_key_if_paginated = True
    filter_backends = [
        filters.OrderingFilter,
        DjangoFilterBackend,
        CustomFilterBackend,
        DeletionFilterBackend,
    ]

    ordering_fields = [
        "obr_name",
        "cvdpv2_notified_at",
        "detection_status",
        "first_round_started_at",
        "last_round_started_at",
        "country__name",
        "last_budget_event__created_at",
        "last_budget_event__type",
        "last_budget_event__status",
    ]
    filterset_fields = {
        "last_budget_event__status": ["exact"],
        "country__name": ["exact"],
        "country__id": ["in"],
        "grouped_campaigns__id": ["in", "exact"],
        "obr_name": ["exact", "contains"],
        "cvdpv2_notified_at": ["gte", "lte", "range"],
        "created_at": ["gte", "lte", "range"],
        "rounds__started_at": ["gte", "lte", "range"],
    }

    # We allow anonymous read access for the embeddable calendar map view
    # in this case we use a restricted serializer with less field
    # notably not the url that we want to remain private.
    permission_classes = [permissions.IsAuthenticatedOrReadOnly]

    def get_serializer_class(self):
        if self.request.user.is_authenticated:
            return CampaignSerializer
        else:
            return AnonymousCampaignSerializer

    def filter_queryset(self, queryset):
        queryset = super().filter_queryset(queryset)
        if self.action in ("update", "partial_update", "retrieve", "destroy"):
            return queryset
        campaign_type = self.request.query_params.get("campaign_type")
        campaign_groups = self.request.query_params.get("campaign_groups")
        show_test = self.request.query_params.get("show_test", "false")
        campaigns = queryset
        if show_test == "false":
            campaigns = campaigns.filter(is_test=False)
        campaigns.prefetch_related("rounds", "group", "grouped_campaigns")
        if campaign_type == "preventive":
            campaigns = campaigns.filter(is_preventive=True)
        if campaign_type == "test":
            campaigns = campaigns.filter(is_test=True)
        if campaign_type == "regular":
            campaigns = campaigns.filter(is_preventive=False).filter(is_test=False)
        if campaign_groups:
            campaigns = campaigns.filter(grouped_campaigns__in=campaign_groups.split(","))

        return campaigns.distinct()

    def get_queryset(self):
        user = self.request.user
        campaigns = Campaign.objects.all()

        # used for Ordering
        campaigns = campaigns.annotate(last_round_started_at=Max("rounds__started_at"))
        campaigns = campaigns.annotate(first_round_started_at=Min("rounds__started_at"))

        campaigns = campaigns.filter_for_user(user)
        if not self.request.user.is_authenticated:
            # For this endpoint since it's available anonymously we allow all user to list the campaigns
            # and to additionally filter on the account_id
            # In the future we may want to make the account_id parameter mandatory.
            account_id = self.request.query_params.get("account_id", None)
            if account_id is not None:
                campaigns = campaigns.filter(account_id=account_id)

        return campaigns

    @action(methods=["POST"], detail=False, serializer_class=PreparednessPreviewSerializer)
    def preview_preparedness(self, request, **kwargs):
        serializer = PreparednessPreviewSerializer(data=request.data)
        serializer.is_valid(raise_exception=True)
        return Response(serializer.data)

    @action(methods=["GET"], detail=True, serializer_class=serializers.Serializer)
    def preparedness(self, request, **kwargs):
        campaign = self.get_object()
        roundNumber = request.query_params.get("round", "")
        return Response(get_current_preparedness(campaign, roundNumber))

    @action(methods=["GET"], detail=False, serializer_class=None)
    def create_calendar_xlsx_sheet(self, request, **kwargs):
        current_date = request.query_params.get("currentDate")
        current_year = self.get_year(current_date)

        params = request.query_params
        calendar_data = self.get_calendar_data(current_year, params)
        filename = xlsx_file_name("calendar", params)
        xlsx_file = generate_xlsx_campaigns_calendar(filename, calendar_data)

        response = HttpResponse(
            save_virtual_workbook(xlsx_file),
            content_type="application/vnd.openxmlformats-officedocument.spreadsheetml.sheet",
        )
        response["Content-Disposition"] = "attachment; filename=%s" % filename + ".xlsx"
        return response

    @staticmethod
    def get_year(current_date):
        if current_date is not None:
            current_date = dt.datetime.strptime(current_date, "%Y-%m-%d")
            current_date = current_date.date()
            return current_date.year
        else:
            today = dt.date.today()
            return today.year

    def get_calendar_data(self: Any, year: int, params: Any) -> Any:
        """
        Returns filtered rounds from database

            parameters:
                self: a self
                year (int): a year int
                params(dictionary): a params dictionary
            returns:
                rounds (array of dictionary): a rounds of array of dictionaries
        """
        countries = params.get("countries") if params.get("countries") is not None else None
        campaign_groups = params.get("campaignGroups") if params.get("campaignGroups") is not None else None
        campaign_type = params.get("campaignType") if params.get("campaignType") is not None else None
        order_by = params.get("order") if params.get("order") is not None else None
        search = params.get("search")
        rounds = Round.objects.filter(started_at__year=year)
        # Test campaigns should not appear in the xlsx calendar
        rounds = rounds.filter(campaign__is_test=False)
        if countries:
            rounds = rounds.filter(campaign__country_id__in=countries.split(","))
        if campaign_groups:
            rounds = rounds.filter(campaign__group_id__in=campaign_groups.split(","))
        if campaign_type == "preventive":
            rounds = rounds.filter(campaign__is_preventive=True)
        if campaign_type == "regular":
            rounds = rounds.filter(campaign__is_preventive=False).filter(campaign__is_test=False)
        if search:
            rounds = rounds.filter(Q(campaign__obr_name__icontains=search) | Q(campaign__epid__icontains=search))

        return self.loop_on_rounds(self, rounds)

    @staticmethod
    def loop_on_rounds(self: Any, rounds: Any) -> list:
        """
        Returns formatted rounds

            parameters:
                self (CampaignViewSet): a self CampaignViewSet
                rounds(rounds queryset): rounds queryset
            returns:
                rounds (list): list of rounds
        """
        data_row: list = []
        for round in rounds:
            if round.campaign is not None:
                if round.campaign.country is not None:
                    if not any(d["country_id"] == round.campaign.country.id for d in data_row):
                        row = {"country_id": round.campaign.country.id, "country_name": round.campaign.country.name}
                        month = round.started_at.month
                        row["rounds"] = {}
                        row["rounds"][str(month)] = []
                        row["rounds"][str(month)].append(self.get_round(round))
                        data_row.append(row)
                    else:
                        row = [sub for sub in data_row if sub["country_id"] == round.campaign.country.id][0]
                        row_index = data_row.index(row)
                        if row is not None:
                            month = round.started_at.month
                            if str(month) in data_row[row_index]["rounds"]:
                                data_row[row_index]["rounds"][str(month)].append(self.get_round(round))
                            else:
                                data_row[row_index]["rounds"][str(month)] = []
                                data_row[row_index]["rounds"][str(month)].append(self.get_round(round))

        return data_row

    @staticmethod
    def get_round(round):
        started_at = dt.datetime.strftime(round.started_at, "%Y-%m-%d") if round.started_at is not None else None
        ended_at = dt.datetime.strftime(round.ended_at, "%Y-%m-%d") if round.ended_at is not None else None
        obr_name = round.campaign.obr_name if round.campaign.obr_name is not None else ""
        vacine = round.campaign.vacine if round.campaign.vacine is not None else ""
        round_number = round.number if round.number is not None else ""
        return {
            "started_at": started_at,
            "ended_at": ended_at,
            "obr_name": obr_name,
            "vacine": vacine,
            "round_number": round_number,
        }

    @action(methods=["POST"], detail=True, serializer_class=CampaignPreparednessSpreadsheetSerializer)
    def create_preparedness_sheet(self, request: Request, pk=None, **kwargs):
        data = request.data
        data["campaign"] = pk
        serializer = CampaignPreparednessSpreadsheetSerializer(data=data)
        serializer.is_valid(raise_exception=True)
        serializer.save()
        return Response(serializer.data)

    @action(methods=["POST"], detail=False, serializer_class=SurgePreviewSerializer)
    def preview_surge(self, request, **kwargs):
        serializer = SurgePreviewSerializer(data=request.data)
        serializer.is_valid(raise_exception=True)
        return Response(serializer.data)

    NEW_CAMPAIGN_MESSAGE = """Dear GPEI coordinator – {country_name}

This is an automated email.

Following the newly confirmed virus {virus_type} reported from {initial_orgunit_name} with date of onset/sample collection {onset_date}. \
A new outbreak {obr_name} has been created on the timeline tracker, to visualize the campaign visit: {url_campaign}

Some campaign details are missing at this stage. It is important to update the outbreak response information on this link {url}, \
to ensure optimal coordination of activities. The information should be updated at least weekly. Details for log in will be provided.

For more follow up: contact RRT team.

Timeline tracker Automated message
    """

    @action(methods=["POST"], detail=True, serializer_class=serializers.Serializer)
    def send_notification_email(self, request, pk, **kwargs):
        campaign = get_object_or_404(Campaign, pk=pk)
        old_campaign_dump = serialize_campaign(campaign)
        country = campaign.country

        domain = settings.DNS_DOMAIN
        from_email = settings.DEFAULT_FROM_EMAIL

        if campaign.creation_email_send_at:
            raise serializers.ValidationError("Notification Email already sent")
        if not (campaign.obr_name and campaign.virus and country and campaign.onset_at):
            raise serializers.ValidationError("Missing information on the campaign")

        email_text = self.NEW_CAMPAIGN_MESSAGE.format(
            country_name=country.name,
            obr_name=campaign.obr_name,
            virus_type=campaign.virus,
            onset_date=campaign.onset_at,
            initial_orgunit_name=campaign.initial_org_unit.name
            + (", " + campaign.initial_org_unit.parent.name if campaign.initial_org_unit.parent else ""),
            url=f"https://{domain}/dashboard/polio/list",
            url_campaign=f"https://{domain}/dashboard/polio/list/campaignId/{campaign.id}",
        )

        try:
            cug = CountryUsersGroup.objects.get(country=country)
        except CountryUsersGroup.DoesNotExist:
            raise serializers.ValidationError(
                f"Country {country.name} is not configured, please go to Configuration page"
            )
        users = cug.users.all()
        emails = [user.email for user in users if user.email]
        if not emails:
            raise serializers.ValidationError(f"No recipients have been configured on the country")

        send_mail(
            "New Campaign {}".format(campaign.obr_name),
            email_text,
            from_email,
            emails,
        )
        campaign.creation_email_send_at = now()
        campaign.save()
        request_user = self.request.user
        log_campaign_modification(campaign, old_campaign_dump, request_user)

        return Response({"message": "email sent"})

    @action(methods=["PATCH"], detail=False)
    def restore_deleted_campaigns(self, request):
        campaign = get_object_or_404(Campaign, pk=request.data["id"])
        if campaign.deleted_at is not None:
            campaign.deleted_at = None
            campaign.save()
            return Response(campaign.id, status=status.HTTP_200_OK)
        else:
            return Response("Campaign already active.", status=status.HTTP_400_BAD_REQUEST)

    @action(
        methods=["GET", "HEAD"],  # type: ignore # HEAD is missing in djangorestframework-stubs
        detail=False,
        url_path="merged_shapes.geojson",
    )
    def shapes(self, request):
        """GeoJson, one geojson per campaign

        We use the django annotate feature to make a raw Postgis request that will generate the shape on the
        postgresql server which is faster.
        Campaign with and without scope per round are handled separately"""
        # FIXME: The cache ignore all the filter parameter which will return wrong result if used
        key_name = "{0}-geo_shapes".format(request.user.id)

        # use the same filter logic and rule as for anonymous or not
        campaigns = self.filter_queryset(self.get_queryset())
        # Remove deleted campaigns
        campaigns = campaigns.filter(deleted_at=None)

        # Determine last modification date to see if we invalidate the cache
        last_campaign_updated = campaigns.order_by("updated_at").last()
        last_roundscope_org_unit_updated = (
            OrgUnit.objects.order_by("updated_at").filter(groups__roundScope__round__campaign__in=campaigns).last()
        )
        last_org_unit_updated = (
            OrgUnit.objects.order_by("updated_at").filter(groups__campaignScope__campaign__in=campaigns).last()
        )

        update_dates = [
            last_org_unit_updated.updated_at if last_campaign_updated else None,
            last_roundscope_org_unit_updated.updated_at if last_roundscope_org_unit_updated else None,
            last_campaign_updated.updated_at if last_campaign_updated else None,
        ]
        cached_response = self.return_cached_response_if_valid(key_name, update_dates)
        if cached_response:
            return cached_response

        round_scope_queryset = campaigns.filter(separate_scopes_per_round=True).annotate(
            geom=RawSQL(
                """select st_asgeojson(st_simplify(st_union(st_buffer(iaso_orgunit.geom::geometry, 0)), 0.01)::geography)
from iaso_orgunit
right join iaso_group_org_units ON iaso_group_org_units.orgunit_id = iaso_orgunit.id
right join polio_roundscope ON iaso_group_org_units.group_id =  polio_roundscope.group_id
right join polio_round ON polio_round.id = polio_roundscope.round_id
where polio_round.campaign_id = polio_campaign.id""",
                [],
            )
        )
        # For campaign scope
        campain_scope_queryset = campaigns.filter(separate_scopes_per_round=False).annotate(
            geom=RawSQL(
                """select st_asgeojson(st_simplify(st_union(st_buffer(iaso_orgunit.geom::geometry, 0)), 0.01)::geography)
from iaso_orgunit
right join iaso_group_org_units ON iaso_group_org_units.orgunit_id = iaso_orgunit.id
right join polio_campaignscope ON iaso_group_org_units.group_id =  polio_campaignscope.group_id
where polio_campaignscope.campaign_id = polio_campaign.id""",
                [],
            )
        )

        features = []
        for queryset in (round_scope_queryset, campain_scope_queryset):
            for c in queryset:
                if c.geom:
                    s = SmallCampaignSerializer(c)
                    feature = {"type": "Feature", "geometry": json.loads(c.geom), "properties": s.data}
                    features.append(feature)
        res = {"type": "FeatureCollection", "features": features, "cache_creation_date": datetime.utcnow().timestamp()}

        cache.set(key_name, json.dumps(res), 3600 * 24, version=CACHE_VERSION)
        return JsonResponse(res)

    @staticmethod
    def return_cached_response_if_valid(cache_key, update_dates):
        cached_response = cache.get(cache_key, version=CACHE_VERSION)
        if not cached_response:
            return None
        parsed_cache_response = json.loads(cached_response)
        cache_creation_date = make_aware(datetime.utcfromtimestamp(parsed_cache_response["cache_creation_date"]))
        for update_date in update_dates:
            if update_date and update_date > cache_creation_date:
                return None
        return JsonResponse(json.loads(cached_response))

    @action(
        methods=["GET", "HEAD"],  # type: ignore # HEAD is missing in djangorestframework-stubs
        detail=False,
        url_path="v2/merged_shapes.geojson",
    )
    def shapes_v2(self, request):
        # FIXME: The cache ignore all the filter parameter which will return wrong result if used
        key_name = "{0}-geo_shapes_v2".format(request.user.id)

        campaigns = self.filter_queryset(self.get_queryset())
        # Remove deleted campaigns
        campaigns = campaigns.filter(deleted_at=None)

        last_campaign_updated = campaigns.order_by("updated_at").last()
        last_roundscope_org_unit_updated = (
            OrgUnit.objects.order_by("updated_at").filter(groups__roundScope__round__campaign__in=campaigns).last()
        )
        last_org_unit_updated = (
            OrgUnit.objects.order_by("updated_at").filter(groups__campaignScope__campaign__in=campaigns).last()
        )

        update_dates = [
            last_org_unit_updated.updated_at if last_campaign_updated else None,
            last_roundscope_org_unit_updated.updated_at if last_roundscope_org_unit_updated else None,
            last_campaign_updated.updated_at if last_campaign_updated else None,
        ]
        cached_response = self.return_cached_response_if_valid(key_name, update_dates)
        if cached_response:
            return cached_response

        campaign_scopes = CampaignScope.objects.filter(campaign__in=campaigns.filter(separate_scopes_per_round=False))
        campaign_scopes = campaign_scopes.prefetch_related("campaign")
        campaign_scopes = campaign_scopes.prefetch_related("campaign__country")
        campaign_scopes = campaign_scopes.annotate(
            geom=RawSQL(
                """select st_asgeojson(st_simplify(st_union(st_buffer(iaso_orgunit.geom::geometry, 0)), 0.01)::geography)
from iaso_orgunit right join iaso_group_org_units ON iaso_group_org_units.orgunit_id = iaso_orgunit.id
where group_id = polio_campaignscope.group_id""",
                [],
            )
        )
        # Check if the campaigns have been updated since the response has been cached
        features = []
        scope: CampaignScope
        for scope in campaign_scopes:
            if scope.geom:
                feature = {
                    "type": "Feature",
                    "geometry": json.loads(scope.geom),
                    "properties": {
                        "obr_name": scope.campaign.obr_name,
                        "id": str(scope.campaign.id),
                        "vaccine": scope.vaccine,
                        "scope_key": f"campaignScope-{scope.id}",
                        "top_level_org_unit_name": scope.campaign.country.name,
                    },
                }
                features.append(feature)

        round_scopes = RoundScope.objects.filter(round__campaign__in=campaigns.filter(separate_scopes_per_round=True))
        round_scopes = round_scopes.prefetch_related("round__campaign")
        round_scopes = round_scopes.prefetch_related("round__campaign__country")
        round_scopes = round_scopes.annotate(
            geom=RawSQL(
                """select st_asgeojson(st_simplify(st_union(st_buffer(iaso_orgunit.geom::geometry, 0)), 0.01)::geography)
from iaso_orgunit right join iaso_group_org_units ON iaso_group_org_units.orgunit_id = iaso_orgunit.id
where group_id = polio_roundscope.group_id""",
                [],
            )
        )

        for scope in round_scopes:
            scope: RoundScope
            if scope.geom:
                feature = {
                    "type": "Feature",
                    "geometry": json.loads(scope.geom),
                    "properties": {
                        "obr_name": scope.round.campaign.obr_name,
                        "id": str(scope.round.campaign.id),
                        "vaccine": scope.vaccine,
                        "scope_key": f"roundScope-{scope.id}",
                        "top_level_org_unit_name": scope.round.campaign.country.name,
                        "round_number": scope.round.number,
                    },
                }
                features.append(feature)

        res = {"type": "FeatureCollection", "features": features, "cache_creation_date": datetime.utcnow().timestamp()}

        cache.set(key_name, json.dumps(res), 3600 * 24, version=CACHE_VERSION)
        return JsonResponse(res)

    @action(methods=["GET", "POST"], detail=False)
    def generate_xlsform(self, request):
        """
        Export a xlsform out of a campaign. A template is required. Specific data can be extracted from campaigns by
        starting the name variable by 'insert_' in the xls file in "calculate" row. The data will be saved in the
        calculation column.
        """
        campaign_id = request.query_params.get("id", None)
        campaign = get_object_or_404(Campaign, id=campaign_id)
        campaign_scope = get_object_or_404(CampaignScope, campaign=campaign).group.org_units.all()
        form_name = request.query_params.get("form_name", None)

        authorized_fields = [
            "id",
            "epid",
            "obr_name",
            "gpei_email",
            "description",
            "creation_email_send_at",
            "onset_at",
            "three_level_call_at",
            "cvdpv_notified_at",
            "cvdpv2_notified_at",
            "pv_notified_at",
            "pv2_notified_at",
            "virus",
            "detection_status",
            "detection_responsible",
            "detection_first_draft_submitted_at",
            "detection_rrt_oprtt_approval_at",
            "risk_assessment_status",
            "risk_assessment_responsible",
            "investigation_at",
            "risk_assessment_first_draft_submitted_at",
            "risk_assessment_rrt_oprtt_approval_at",
            "ag_nopv_group_met_at",
            "dg_authorized_at",
            "verification_score",
            "doses_requested",
            "preperadness_spreadsheet_url",
            "preperadness_sync_status",
            "surge_spreadsheet_url",
            "country_name_in_surge_spreadsheet",
            "budget_status",
            "budget_responsible",
            "created_at",
            "updated_at",
            "district_count",
            "round_one",
            "round_two",
            "vacine",
            "obr_name",
        ]

        try:
            path = CampaignFormTemplate.objects.get(name=form_name).form_template.path
        except ValueError:
            raise serializers.ValidationError({"error": f"No template form is linked to the campaign {campaign}."})

        wb = openpyxl.load_workbook(path)
        ws = wb.active
        sheet = wb.get_sheet_by_name("choices")
        choices_row = 2
        choices_column = 1
        cell = list(string.ascii_uppercase)
        q_sheet = wb.get_sheet_by_name("survey")
        survey_columns = []
        survey_last_empty_row = len(list(q_sheet.rows))
        for l in cell:
            survey_columns.append(q_sheet[f"{l}1"].value)

        ou_tree_list = []

        # create dictionary with OU tree
        for ou in campaign_scope:
            ou_tree_dict = {ou.org_unit_type.name: ou}
            ou_parent = ou.parent
            if ou_parent is not None:
                ou_tree_dict[ou_parent.org_unit_type.name] = ou_parent
            while ou_parent is not None:
                ou_tree_dict[ou_parent.org_unit_type.name] = ou_parent
                ou_parent = ou_parent.parent
                if ou_parent is not None:
                    ou_tree_dict[ou_parent.org_unit_type.name] = ou_parent
            ou_tree_list.append(ou_tree_dict)
            ou_children = ou.descendants()
            for ou_child in ou_children:
                ou_tree_dict[ou_child.org_unit_type.name] = ou_child

        added_countries = []
        added_regions = []
        added_district = []
        added_facilities = []
        region_added = False
        district_added = False
        facility_added = False

        # create xls columns
        sheet[cell[choices_column - 1] + "1"] = "list name"
        sheet[cell[choices_column] + "1"] = "name"
        sheet[cell[choices_column + 1] + "1"] = "label"
        sheet[cell[choices_column + 2] + "1"] = "id"
        sheet[cell[choices_column + 3] + "1"] = "country"
        sheet[cell[choices_column + 4] + "1"] = "region"
        sheet[cell[choices_column + 5] + "1"] = "district"
        sheet[cell[choices_column + 6] + "1"] = "health facility"

        # insert rows to add the org units fields at the top of the file
        ws.insert_rows(3, 5)

        # populate csv with OU
        for ou_dic in ou_tree_list:
            for k, v in ou_dic.items():
                if k == "COUNTRY" and v not in added_countries:
                    added_countries.append(v)
                    q_sheet[cell[0] + str(3)] = "select_one ou_country"
                    q_sheet[cell[1] + str(3)] = "ou_country"
                    q_sheet[cell[2] + str(3)] = "Select Country"
                    q_sheet[cell[3] + str(3)] = "yes"
                    sheet[cell[choices_column - 1] + str(choices_row)] = "ou_country"
                    sheet[cell[choices_column] + str(choices_row)] = v.id
                    sheet[cell[choices_column + 1] + str(choices_row)] = str(v.name)
                    choices_row += 1
                    survey_last_empty_row += 1
                if k == "REGION" and v not in added_regions:
                    survey_last_empty_row += 2
                    added_regions.append(v)
                    if not region_added:
                        q_sheet[cell[0] + str(4)] = "select_one ou_region"
                        q_sheet[cell[1] + str(4)] = "ou_region"
                        q_sheet[cell[2] + str(4)] = "Select a Region"
                        q_sheet[cell[9] + str(4)] = "country=${ou_country}"
                        region_added = True
                    sheet[cell[choices_column - 1] + str(choices_row)] = "ou_region"
                    sheet[cell[choices_column] + str(choices_row)] = v.id
                    sheet[cell[choices_column + 1] + str(choices_row)] = str(v.name)
                    sheet[cell[choices_column + 3] + str(choices_row)] = (
                        ou_dic.get("COUNTRY", None)
                        if ou_dic.get("COUNTRY", None) is None
                        else ou_dic.get("COUNTRY", None).pk
                    )
                    choices_row += 1
                    survey_last_empty_row += 1

                if k == "DISTRICT" and v not in added_district:
                    survey_last_empty_row += 4
                    added_district.append(v)
                    if not district_added:
                        q_sheet[cell[0] + str(5)] = "select_one ou_district"
                        q_sheet[cell[1] + str(5)] = "ou_district"
                        q_sheet[cell[2] + str(5)] = "Select a District"
                        q_sheet[cell[9] + str(5)] = "region=${ou_region}"
                        district_added = True
                    sheet[cell[choices_column - 1] + str(choices_row)] = "ou_district"
                    sheet[cell[choices_column] + str(choices_row)] = v.id
                    sheet[cell[choices_column + 1] + str(choices_row)] = str(v.name)
                    sheet[cell[choices_column + 3] + str(choices_row)] = (
                        ou_dic.get("COUNTRY", None)
                        if ou_dic.get("COUNTRY", None) is None
                        else ou_dic.get("COUNTRY", None).pk
                    )
                    sheet[cell[choices_column + 4] + str(choices_row)] = (
                        ou_dic.get("REGION", None)
                        if ou_dic.get("REGION", None) is None
                        else ou_dic.get("REGION", None).pk
                    )
                    choices_row += 1
                    survey_last_empty_row += 1

                if k == "HEALTH FACILITY" and v not in added_facilities:
                    survey_last_empty_row += 6
                    added_facilities.append(v)
                    if not facility_added:
                        q_sheet[cell[0] + str(6)] = "select_one ou_facility"
                        q_sheet[cell[1] + str(6)] = "ou_facility"
                        q_sheet[cell[2] + str(6)] = "Select a Health Facility"
                        q_sheet[cell[9] + str(6)] = "district=${ou_district}"
                        district_added = True
                    sheet[cell[choices_column - 1] + str(choices_row)] = ""
                    sheet[cell[choices_column] + str(choices_row)] = v.id
                    sheet[cell[choices_column + 1] + str(choices_row)] = str(v.name)
                    sheet[cell[choices_column + 3] + str(choices_row)] = (
                        ou_dic.get("COUNTRY", None)
                        if ou_dic.get("COUNTRY", None) is None
                        else ou_dic.get("COUNTRY", None).pk
                    )
                    sheet[cell[choices_column + 4] + str(choices_row)] = (
                        ou_dic.get("REGION", None)
                        if ou_dic.get("REGION", None) is None
                        else ou_dic.get("REGION", None).pk
                    )
                    sheet[cell[choices_column + 5] + str(choices_row)] = (
                        ou_dic.get("DISTRICT", None)
                        if ou_dic.get("DISTRICT", None) is None
                        else ou_dic.get("DISTRICT", None).name
                    )
                    choices_row += 1
                    survey_last_empty_row += 1

        row = q_sheet.max_row

        # Get Calculation column position
        calculation_index = 0
        for row_calc in q_sheet.rows:
            iterator = 0
            for cell in row_calc:
                iterator += 1
                if cell.value == "calculation":
                    calculation_index = iterator
                    break

        # Insert data as calculation
        for i in range(2, row + 1):
            cell_obj = q_sheet.cell(row=i, column=2)
            cell_value_start = cell_obj.value[:7] if cell_obj.value is not None else ""
            if cell_value_start == "insert_":
                str_request = cell_obj.value[7:]
                if str_request in authorized_fields:
                    cell_obj = q_sheet.cell(row=i, column=calculation_index)
                    cell_obj.value = str(getattr(campaign, str_request))

        filename = f"FORM_{campaign.obr_name}_{datetime.now().date()}.xlsx"

        with NamedTemporaryFile() as tmp:
            wb.save(tmp.name)
            tmp.seek(0)
            stream = tmp.read()

            response = HttpResponse(
                stream, content_type="application/vnd.openxmlformats-officedocument.spreadsheetml.sheet"
            )
            response["Content-Disposition"] = "attachment; filename=%s" % filename
            return response


class CountryUsersGroupViewSet(ModelViewSet):
    serializer_class = CountryUsersGroupSerializer
    results_key = "country_users_group"
    http_method_names = ["get", "put"]
    filter_backends = [filters.OrderingFilter]
    ordering_fields = ["country__name", "language"]

    def get_queryset(self):
        countries = OrgUnit.objects.filter_for_user_and_app_id(self.request.user).filter(
            org_unit_type__category="COUNTRY"
        )
        for country in countries:
            cug, created = CountryUsersGroup.objects.get_or_create(
                country=country
            )  # ensuring that such a model always exist
            if created:
                print(f"created {cug}")
        return CountryUsersGroup.objects.filter(country__in=countries)


class LineListImportViewSet(ModelViewSet):
    serializer_class = LineListImportSerializer
    results_key = "imports"

    def get_queryset(self):
        return LineListImport.objects.all()


DAYS_EVOLUTION = [
    # day before, target in percent
    (1, 90),
    (3, 85),
    (7, 80),
    (14, 60),
    (21, 40),
    (28, 20),
]


def score_for_x_day_before(ssi_for_campaign, ref_date: date, n_day: int):
    day = ref_date - timedelta(days=n_day)
    try:
        ssi = ssi_for_campaign.filter(created_at__date=day).last()
    except SpreadSheetImport.DoesNotExist:
        return None, day, None
    try:
        preparedness = get_preparedness(ssi.cached_spreadsheet)
        summary = preparedness_summary(preparedness)
        score = summary["overall_status_score"]
    except Exception as e:
        return None, day, None
    return ssi.created_at, day, score


def history_for_campaign(ssi_qs, round: Round):
    ref_date = round.started_at
    if not ref_date:
        return {"error": f"Please configure a start date for the round {round}"}
    r = []
    for n_day, target in DAYS_EVOLUTION:
        sync_time, day, score = score_for_x_day_before(ssi_qs, ref_date, n_day)
        r.append(
            {
                "days_before": n_day,
                "expected_score": target,
                "preparedness_score": score,
                "date": day,
                "sync_time": sync_time,
            }
        )
    return r


def _make_prep(c: Campaign, round: Round):
    url = round.preparedness_spreadsheet_url
    if not url:
        return None
    campaign_prep = {
        "campaign_id": c.id,
        "campaign_obr_name": c.obr_name,
        "indicators": {},
        "round": f"Round{round.number}",
        "round_id": round.id,
        "round_start": round.started_at,
        "round_end": round.ended_at,
    }
    try:
        spread_id = extract_id_from_url(url)
        ssi_qs = SpreadSheetImport.objects.filter(spread_id=spread_id)

        if not ssi_qs:
            # No import yet
            campaign_prep["status"] = "not_sync"
            campaign_prep["details"] = "This spreadsheet has not been synchronised yet"
            return campaign_prep
        # FIXME: what if ssi_qs.last() is None?
        campaign_prep["date"] = ssi_qs.last().created_at  # type: ignore
        cs = ssi_qs.last().cached_spreadsheet  # type: ignore
        last_p = get_preparedness(cs)
        campaign_prep.update(preparedness_summary(last_p))
        if round.number != last_p["national"]["round"]:
            logger.info(f"Round mismatch on {c} {round}")

        campaign_prep["history"] = history_for_campaign(ssi_qs, round)
    except Exception as e:  # FIXME: too broad Exception
        campaign_prep["status"] = "error"
        campaign_prep["details"] = str(e)
        logger.exception(e)
    return campaign_prep


class PreparednessDashboardViewSet(viewsets.ViewSet):
    def list(self, request):

        r = []
        qs = Campaign.objects.all()
        if request.query_params.get("campaign"):
            qs = qs.filter(obr_name=request.query_params.get("campaign"))

        for c in qs:
            for round in c.rounds.all():
                p = _make_prep(c, round)
                if p:
                    r.append(p)
        return Response(r)


def _build_district_cache(districts_qs):
    district_dict = defaultdict(list)
    for f in districts_qs:
        district_dict[f.name.lower()].append(f)
        if f.aliases:
            for alias in f.aliases:
                district_dict[alias.lower()].append(f)
    return district_dict


class IMStatsViewSet(viewsets.ViewSet):
    """
           Endpoint used to transform IM (independent monitoring) data from existing ODK forms stored in ONA. Very custom to the polio project.

    sample Config:

    configs = [
           {
               "keys": {"roundNumber": "roundNumber",
                       "Response": "Response",
                },
               "prefix": "OHH",
               "url": 'https://brol.com/api/v1/data/5888',
               "login": "qmsdkljf",
               "password": "qmsdlfj"
           },
           {
               "keys": {'roundNumber': "roundNumber",
                       "Response": "Response",
                },
               "prefix": "HH",
               "url":  'https://brol.com/api/v1/data/5887',
               "login": "qmsldkjf",
               "password": "qsdfmlkj"
           }
       ]
    """

    def list(self, request):

        requested_country = request.GET.get("country_id", None)
        no_cache = request.GET.get("no_cache", "false") == "true"

        if requested_country is None:
            return HttpResponseBadRequest

        requested_country = int(requested_country)

        campaigns = Campaign.objects.filter(country_id=requested_country).filter(is_test=False)

        if campaigns:
            latest_campaign_update = campaigns.latest("updated_at").updated_at
        else:
            latest_campaign_update = None

        stats_types = request.GET.get("type", "HH,OHH")

        im_request_type = stats_types

        if stats_types == "HH,OHH":
            im_request_type = ""

        cached_response = cache.get(
            "{0}-{1}-IM{2}".format(request.user.id, request.query_params["country_id"], im_request_type),
            version=CACHE_VERSION,
        )

        if not request.user.is_anonymous and cached_response and not no_cache:
            response = json.loads(cached_response)
            cached_date = make_aware(datetime.utcfromtimestamp(response["cache_creation_date"]))

            if latest_campaign_update and cached_date > latest_campaign_update:
                return JsonResponse(response)

        stats_types = stats_types.split(",")
        config = get_object_or_404(Config, slug="im-config")
        skipped_forms_list = []
        no_round_count = 0
        unknown_round = 0
        skipped_forms = {"count": 0, "no_round": 0, "unknown_round": unknown_round, "forms_id": skipped_forms_list}
        find_lqas_im_campaign_cached = lru_cache(maxsize=None)(find_lqas_im_campaign)
        form_count = 0
        fully_mapped_form_count = 0
        base_stats = lambda: {"total_child_fmd": 0, "total_child_checked": 0, "total_sites_visited": 0}
        make_round_stats = lambda: {
            "number": -1,
            "data": defaultdict(base_stats),
            "nfm_stats": defaultdict(int),
            "nfm_abs_stats": defaultdict(int),
        }
        campaign_stats = defaultdict(
            lambda: {
                "rounds": defaultdict(make_round_stats),
                "districts_not_found": [],
                "has_scope": False,
                # Submission where it says a certain round but the date place it in another round
                "bad_round_number": 0,
            }
        )
        day_country_not_found = defaultdict(lambda: defaultdict(int))
        form_campaign_not_found_count = 0
        nfm_reason_keys = [
            "Tot_child_Absent_HH",
            "Tot_child_NC_HH",
            "Tot_child_NotVisited_HH",
            "Tot_child_NotRevisited_HH",
            "Tot_child_Asleep_HH",
            "Tot_child_Others_HH",
            "Tot_child_VaccinatedRoutine",
        ]
        nfm_reason_abs_keys = [
            "Tot_child_Abs_Parent_Absent",
            "Tot_child_Abs_Social_event",
            "Tot_child_Abs_Travelling",
            "Tot_child_Abs_Play_areas",
            "Tot_child_Abs_School",
            "Tot_child_Abs_Market",
            "Tot_child_Abs_Other",
            "Tot_child_Abs_Farm",
        ]
        # Ugly fix to exclude forms known to have data so terrible it breaks the results
        excluded_forms = [
            "2399548d-545e-4182-a3a0-54da841bc179",
            "59ca0419-798d-40ca-b690-460063329938",
            "ec93a59a-b354-4f9d-8240-f2a05c24479e",
        ]

        if request.user.iaso_profile.org_units.count() == 0:
            authorized_countries = OrgUnit.objects.filter(org_unit_type_id__category="COUNTRY")
        else:
            authorized_countries = request.user.iaso_profile.org_units.filter(org_unit_type_id__category="COUNTRY")

        for country_config in config.content:
            if country_config["country_id"] != requested_country:
                continue
            country = OrgUnit.objects.get(id=country_config["country_id"])
            if country not in authorized_countries:
                continue

            districts_qs = (
                OrgUnit.objects.hierarchy(country)
                .filter(org_unit_type_id__category="DISTRICT")
                .only("name", "id", "parent", "aliases")
                .prefetch_related("parent")
            )
            district_dict = _build_district_cache(districts_qs)
            forms = get_url_content(country_config["url"], country_config["login"], country_config["password"])
            debug_response = set()
            for form in forms:
                form_count += 1
                total_sites_visited = 0
                total_Child_FMD = 0
                total_Child_Checked = 0
                nfm_counts_dict = defaultdict(int)
                nfm_abs_counts_dict = defaultdict(int)
                done_something = False
                if isinstance(form, str):
                    print("wrong form format:", form, "in", country.name)
                    continue
                try:
                    round_number = form.get("roundNumber", None)
                    if round_number is None:
                        round_number = form.get("HH", [{}])[0]["HH/roundNumber"]
                    if round_number.upper() == "MOPUP":
                        continue
                except KeyError:
                    skipped_forms_list.append({form["_id"]: {"round": None, "date": form.get("date_monitored", None)}})
                    no_round_count += 1
                    continue
                if round_number[-1].isdigit():
                    round_number = round_number[-1]
                else:
                    skipped_forms_list.append(
                        {form["_id"]: {"round": form["roundNumber"], "date": form.get("date_monitored", None)}}
                    )
                    unknown_round += 1
                    continue
                if form.get("HH", None) and (form.get("_uuid", None) not in excluded_forms):
                    if "HH" in stats_types:
                        for kid in form.get("HH", []):
                            total_sites_visited += 1
                            Child_FMD = kid.get("HH/U5_Vac_FM_HH", 0)
                            Child_Checked = kid.get("HH/Total_U5_Present_HH", 0)
                            total_Child_FMD += int(Child_FMD)
                            total_Child_Checked += int(Child_Checked)
                            for reason in nfm_reason_keys:
                                nfm_counts_dict[reason] = nfm_counts_dict[reason] + int(
                                    kid.get("HH/group1/" + reason, "0")
                                )
                            for reason_abs in nfm_reason_abs_keys:
                                nfm_abs_counts_dict[reason_abs] = nfm_abs_counts_dict[reason_abs] + int(
                                    kid.get("HH/group2/" + reason_abs, "0")
                                )
                            done_something = True
                else:
                    if "OHH" in stats_types and form.get("_uuid", None) not in excluded_forms:
                        for kid in form.get("OHH", []):
                            total_sites_visited += 1
                            Child_FMD = kid.get("OHH/Child_FMD", 0)
                            Child_Checked = kid.get("OHH/Child_Checked", 0)
                            total_Child_FMD += int(Child_FMD)
                            total_Child_Checked += int(Child_Checked)
                            done_something = True
                if not done_something:
                    continue
                today_string = form.get("today", None)
                if today_string:
                    today = datetime.strptime(today_string, "%Y-%m-%d").date()
                else:
                    today = None
                campaign = find_lqas_im_campaign_cached(campaigns, today, country, round_number, "im")
                if not campaign:
                    campaign = find_lqas_im_campaign_cached(campaigns, today, country, None, "im")
                    if campaign:
                        campaign_name = campaign.obr_name
                        campaign_stats[campaign_name]["bad_round_number"] += 1
                region_name = form.get("Region")
                district_name = form.get("District", None)
                if not district_name:
                    district_name = form.get("district", None)
                if form.get("Response", None) and campaign:
                    debug_response.add((campaign.obr_name, form["Response"]))
                if campaign:
                    campaign_name = campaign.obr_name
                    # FIXME: We refetch the whole list for all submission this is probably a cause of slowness
                    scope = campaign.get_districts_for_round_number(round_number).values_list("id", flat=True)
                    campaign_stats[campaign_name]["has_scope"] = len(scope) > 0
                    district = find_district(district_name, region_name, district_dict)
                    if not district:
                        district_long_name = "%s - %s" % (district_name, region_name)
                        if district_long_name not in campaign_stats[campaign_name]["districts_not_found"]:
                            campaign_stats[campaign_name]["districts_not_found"].append(district_long_name)
                    # Sending district info if it exists and either the district is in scope or there's no scope (in which case we send all ifo for all distrcits found)
                    if district is not None and (district.id in scope or len(scope) == 0):
                        campaign_stats[campaign_name]["country_id"] = country.id
                        campaign_stats[campaign_name]["country_name"] = country.name
                        campaign_stats[campaign_name]["campaign"] = campaign
                        round_stats = campaign_stats[campaign_name]["rounds"][round_number]
                        round_stats["number"] = int(round_number)

                        for key in nfm_counts_dict:
                            round_stats["nfm_stats"][key] = round_stats["nfm_stats"][key] + nfm_counts_dict[key]

                        for key_abs in nfm_abs_counts_dict:
                            round_stats["nfm_abs_stats"][key_abs] = (
                                round_stats["nfm_abs_stats"][key_abs] + nfm_abs_counts_dict[key_abs]
                            )
                        d = round_stats["data"][district_name]
                        d["total_child_fmd"] = d["total_child_fmd"] + total_Child_FMD
                        d["total_child_checked"] = d["total_child_checked"] + total_Child_Checked
                        d["total_sites_visited"] = d["total_sites_visited"] + total_sites_visited
                        d["district"] = district.id
                        d["region_name"] = district.parent.name
                        fully_mapped_form_count += 1

                else:
                    day_country_not_found[country.name][today_string] += 1
                    form_campaign_not_found_count += 1
        skipped_forms.update(
            {"count": len(skipped_forms_list), "no_round": no_round_count, "unknown_round": unknown_round}
        )
        for campaign_stat in campaign_stats.values():
            # Ensure round that might not have data are present.
            campaign_stat_campaign = campaign_stat.get("campaign", None)
            if campaign_stat_campaign:
                for round in campaign_stat["campaign"].rounds.all():
                    # this actually make an entry thanks to the defaultdict
                    # noinspection PyStatementEffect
                    campaign_stat["rounds"][str(round.number)]
                del campaign_stat["campaign"]
            for round_number, round in campaign_stat["rounds"].items():
                round["number"] = int(round_number)
            campaign_stat["rounds"] = list(campaign_stat["rounds"].values())

        response = {
            "stats": campaign_stats,
            "form_campaign_not_found_count": form_campaign_not_found_count,
            "day_country_not_found": day_country_not_found,
            "form_count": form_count,
            "fully_mapped_form_count": fully_mapped_form_count,
            "skipped_forms": skipped_forms,
            "cache_creation_date": datetime.utcnow().timestamp(),
        }

        if not request.user.is_anonymous:
            cache.set(
                "{0}-{1}-IM{2}".format(request.user.id, request.query_params["country_id"], im_request_type),
                json.dumps(response),
                3600,
                version=CACHE_VERSION,
            )

        return JsonResponse(response, safe=False)


def lqasim_day_in_round(current_round, today, kind, campaign, country):
    lqas_im_start = kind + "_started_at"
    lqas_im_end = kind + "_ended_at"
    reference_start_date = current_round.started_at
    reference_end_date = current_round.ended_at
    if current_round.get_item_by_key(lqas_im_start):
        # What if IM start date is after round end date?
        reference_start_date = current_round.get_item_by_key(lqas_im_start)
    if current_round.get_item_by_key(lqas_im_end):
        reference_end_date = current_round.get_item_by_key(lqas_im_end)
    if not reference_end_date and not reference_start_date:
        return False
    # Temporary answer to question above
    if reference_end_date <= reference_start_date:
        reference_end_date = reference_start_date + timedelta(days=+10)
    if campaign.country_id == country.id and reference_start_date <= today <= reference_end_date:
        return True
    return False


def find_lqas_im_campaign(campaigns, today, country, round_number: Optional[int], kind):
    if not today:
        return None
    for campaign in campaigns:
        if round_number is not None:
            try:
                current_round = campaign.rounds.get(number=round_number)
            except Round.DoesNotExist:
                continue
            if lqasim_day_in_round(current_round, today, kind, campaign, country):
                return campaign
        else:
            for current_round in campaign.rounds.all():
                if lqasim_day_in_round(current_round, today, kind, campaign, country):
                    return campaign

    return None


def find_campaign_on_day(campaigns, day):
    for c in campaigns:
        if not c.start_date:
            continue
        start_date = c.start_date
        end_date = c.end_date
        if not end_date or end_date < c.last_start_date:
            end_date = c.last_start_date + timedelta(days=+28)
        else:
            end_date = end_date + timedelta(days=+10)
        if start_date <= day < end_date:
            return c


def convert_dicts_to_table(list_of_dicts):
    keys = set()
    for d in list_of_dicts:
        keys.update(set(d.keys()))
    keys = list(keys)
    keys.sort()
    values = [keys]

    for d in list_of_dicts:
        l = []
        for k in keys:
            l.append(d.get(k, None))
        values.append(l)

    return values


def handle_ona_request_with_key(request, key):
    as_csv = request.GET.get("format", None) == "csv"
    config = get_object_or_404(Config, slug=key)
    res = []
    failure_count = 0
    campaigns = Campaign.objects.all().filter(deleted_at=None)

    form_count = 0
    find_campaign_on_day_cached = functools.lru_cache(None)(find_campaign_on_day)
    stats = {
        "7days": {"ok": defaultdict(lambda: 0), "failure": defaultdict(lambda: 0)},
        "alltime": {"ok": defaultdict(lambda: 0), "failure": defaultdict(lambda: 0)},
    }
    for config in config.content:
        forms = get_url_content(
            url=config["url"], login=config["login"], password=config["password"], minutes=config.get("minutes", 60)
        )
        country = OrgUnit.objects.get(id=config["country_id"])
        facilities = (
            OrgUnit.objects.hierarchy(country)
            .filter(org_unit_type_id__category="HF")
            .only("name", "id", "parent", "aliases")
            .prefetch_related("parent")
        )
        cache = make_orgunits_cache(facilities)
        # Add fields to speed up detection of campaign day
        campaign_qs = campaigns.filter(country_id=country.id).annotate(
            last_start_date=Max("rounds__started_at"),
            start_date=Min("rounds__started_at"),
            end_date=Max("rounds__ended_at"),
        )

        for form in forms:
            try:
                today_string = form["today"]
                today = datetime.strptime(today_string, "%Y-%m-%d").date()
                campaign = find_campaign_on_day_cached(campaign_qs, today)
                district_name = form.get("District", None)
                if not district_name:
                    district_name = form.get("district", "")
                facility_name = form.get("facility", None)
                # some form version for Senegal had their facility column as Facility with an uppercase.
                if not facility_name:
                    facility_name = form.get("Facility", "")

                if facility_name:
                    facility = find_orgunit_in_cache(cache, facility_name, district_name)
                    form["facility_id"] = facility.id if facility else None
                else:
                    form["facility_id"] = None

                form["country"] = country.name

                if campaign:
                    form["campaign_id"] = campaign.id
                    form["epid"] = campaign.epid
                    form["obr"] = campaign.obr_name
                else:
                    form["campaign_id"] = None
                    form["epid"] = None
                    form["obr"] = None

                res.append(form)
                form_count += 1

                success = form["facility_id"] != None and form["campaign_id"] != None
                stats_key = "ok" if success else "failure"
                stats["alltime"][stats_key][country.name] = stats["alltime"][stats_key][country.name] + 1
                if (datetime.utcnow().date() - today).days <= 7:
                    stats["7days"][stats_key][country.name] = stats["7days"][stats_key][country.name] + 1
            except Exception as e:
                logger.exception(f"failed parsing of {form}", exc_info=e)
                failure_count += 1
    print("parsed:", len(res), "failed:", failure_count)
    res = convert_dicts_to_table(res)

    if len(stats["7days"]["failure"]) > 1:  # let's send an email if there are recent failures
        email_text = "Forms not appearing in %s for the last 7 days \n" % key.upper()
        config = get_object_or_404(Config, slug="refresh_error_mailing_list")
        mails = config.content["mails"].split(",")  # format should be: {"mails": "a@a.b,b@b.a"}
        for country in stats["7days"]["failure"]:
            new_line = "\n%d\t%s" % (stats["7days"]["failure"][country], country)
            email_text += new_line
        email_text += "\n\nForms correctly handled in %s for the last 7 days\n" % key.upper()
        for country in stats["7days"]["ok"]:
            new_line = "\n%d\t%s" % (stats["7days"]["ok"][country], country)
            email_text += new_line
        send_mail(
            "Recent errors for %s" % (key.upper(),),
            email_text,
            settings.DEFAULT_FROM_EMAIL,
            mails,
        )
    if as_csv:
        response = HttpResponse(content_type="text/csv")
        writer = csv.writer(response)
        i = 1
        for item in res:
            writer.writerow(item)
        return response
    else:
        return JsonResponse(res, safe=False)


class VaccineStocksViewSet(viewsets.ViewSet):
    """
    Endpoint used to transform Vaccine Stocks data from existing ODK forms stored in ONA.
    sample config: [{"url": "https://afro.who.int/api/v1/data/yyy", "login": "d", "country": "hyrule", "password": "zeldarules", "country_id": 2115781}]
    """

    def list(self, request):
        return handle_ona_request_with_key(request, "vaccines")


class FormAStocksViewSet(viewsets.ViewSet):
    """
    Endpoint used to transform Vaccine Stocks data from existing ODK forms stored in ONA.
    sample config: [{"url": "https://afro.who.int/api/v1/data/yyy", "login": "d", "country": "hyrule", "password": "zeldarules", "country_id": 2115781}]
    """

    def list(self, request):
        return handle_ona_request_with_key(request, "forma")


def org_unit_as_array(o):
    res = [o.campaign_id, o.campaign_obr, o.id, o.name, o.org_unit_type.name]

    parent = o
    for i in range(4):
        if parent:
            parent = parent.parent
        if parent:
            res.extend([parent.id, parent.name])
        else:
            res.extend((None, None))
    return res


class OrgUnitsPerCampaignViewset(viewsets.ViewSet):
    def list(self, request):
        org_unit_type = request.GET.get("org_unit_type_id", None)
        as_csv = request.GET.get("format", None) == "csv"
        campaigns = Campaign.objects.all()
        queryset = OrgUnit.objects.none()

        for campaign in campaigns:
            districts = campaign.get_all_districts()

            if districts:
                all_facilities = OrgUnit.objects.hierarchy(districts)
                if org_unit_type:
                    all_facilities = all_facilities.filter(org_unit_type_id=org_unit_type)
                all_facilities = (
                    all_facilities.prefetch_related("parent")
                    .prefetch_related("parent__parent")
                    .prefetch_related("parent__parent__parent")
                    .prefetch_related("parent__parent__parent__parent")
                )
                all_facilities = all_facilities.annotate(campaign_id=Value(campaign.id, UUIDField()))
                all_facilities = all_facilities.annotate(campaign_obr=Value(campaign.obr_name, TextField()))
                queryset = queryset.union(all_facilities)

        headers = [
            "campaign_id",
            "campaign_obr",
            "org_unit_id",
            "org_unit_name",
            "type",
            "parent1_id",
            "parent1_name",
            "parent2_id",
            "parent2_name",
            "parent3_id",
            "parent3_name",
            "parent4_id",
            "parent4_name",
        ]
        res = [headers]
        res.extend([org_unit_as_array(o) for o in queryset])
        if as_csv:
            response = HttpResponse(content_type="text/csv")
            writer = csv.writer(response)
            for item in res:
                writer.writerow(item)
            return response
        else:
            return JsonResponse(res, safe=False)


def find_district(district_name, region_name, district_dict):
    district_name_lower = district_name.lower() if district_name else None
    district_list = district_dict.get(district_name_lower)
    if district_list and len(district_list) == 1:
        return district_list[0]
    elif district_list and len(district_list) > 1:
        for di in district_list:
            if di.parent.name.lower() == region_name.lower() or (
                di.parent.aliases and region_name in di.parent.aliases
            ):
                return di
    return None


# Checking for each district for each campaign if LQAS data is not disqualified. If it isn't we add the reasons no finger mark to the count
def add_nfm_stats_for_rounds(campaign_stats, nfm_stats, kind: str):
    assert kind in ["nfm_stats", "nfm_abs_stats"]
    for campaign, stats in campaign_stats.items():
        for round_number, round_stats in stats["rounds"].items():
            for district, district_stats in round_stats["data"].items():
                if district_stats["total_child_checked"] == 60:
                    for reason, count in nfm_stats[campaign][round_number][district].items():
                        round_stats[kind][reason] += count
    return campaign_stats


def format_caregiver_stats(campaign_stats):
    for campaign in campaign_stats.values():
        for round_stats in campaign["rounds"].values():
            for district in round_stats["data"].values():
                all_care_givers_stats = district["care_giver_stats"]
                sorted_care_givers_stats = {
                    key: all_care_givers_stats[key]
                    for key in sorted(all_care_givers_stats, key=all_care_givers_stats.get, reverse=True)
                }
                if "caregivers_informed" not in sorted_care_givers_stats.keys():
                    continue
                total_informed = sorted_care_givers_stats.pop("caregivers_informed")
                best_result_key = next(iter(sorted_care_givers_stats))
                best_result = sorted_care_givers_stats[best_result_key]
                caregivers_dict = defaultdict(float)
                caregivers_dict["caregivers_informed"] = total_informed
                for reason, count in sorted_care_givers_stats.items():
                    if count == best_result:
                        caregivers_dict[reason] = count
                ratio = (100 * best_result) / total_informed
                caregivers_dict["ratio"] = ratio
                children_checked = district["total_child_checked"]
                caregivers_informed_ratio = (100 * total_informed) / children_checked
                caregivers_dict["caregivers_informed_ratio"] = caregivers_informed_ratio
                district["care_giver_stats"] = caregivers_dict


class LQASStatsViewSet(viewsets.ViewSet):
    """
    Endpoint used to transform IM (independent monitoring) data from existing ODK forms stored in ONA.
    """

    def list(self, request):
        no_cache = request.GET.get("no_cache", "false") == "true"
        requested_country = request.GET.get("country_id", None)
        if requested_country is None:
            return HttpResponseBadRequest
        requested_country = int(requested_country)

        campaigns = Campaign.objects.filter(country_id=requested_country).filter(is_test=False)
        if campaigns:
            latest_campaign_update = campaigns.latest("updated_at").updated_at
        else:
            latest_campaign_update = None

        cached_response = cache.get(
            "{0}-{1}-LQAS".format(request.user.id, request.query_params["country_id"]), version=CACHE_VERSION
        )

        if not request.user.is_anonymous and cached_response and not no_cache:
            response = json.loads(cached_response)
            cached_date = make_aware(datetime.utcfromtimestamp(response["cache_creation_date"]))
            if latest_campaign_update and cached_date > latest_campaign_update:
                return JsonResponse(response)

        config = get_object_or_404(Config, slug="lqas-config")
        skipped_forms_list = []
        no_round_count = 0
        unknown_round = 0
        skipped_forms = {"count": 0, "no_round": 0, "unknown_round": unknown_round, "forms_id": skipped_forms_list}

        find_lqas_im_campaign_cached = lru_cache(maxsize=None)(find_lqas_im_campaign)

        base_stats = lambda: {
            "total_child_fmd": 0,
            "total_child_checked": 0,
            "care_giver_stats": defaultdict(float),
            "total_sites_visited": 0,
        }
        round_stats = lambda: {
            "number": -1,
            "data": defaultdict(base_stats),
            "nfm_stats": defaultdict(int),
            "nfm_abs_stats": defaultdict(int),
        }
        campaign_stats = defaultdict(
            lambda: {
                "rounds": defaultdict(round_stats),
                "districts_not_found": [],
                "has_scope": False,
                # Submission where it says a certain round but the date place it in another round
                "bad_round_number": 0,
            }
        )

        # Storing all "reasons no finger mark" for each campaign in this dict
        # Campaign -> Round -> District -> reason -> count
        nfm_reasons_per_district_per_campaign = defaultdict(
            lambda: defaultdict(lambda: defaultdict(lambda: defaultdict(int)))
        )
        # Same with reasons for absence
        nfm_abs_reasons_per_district_per_campaign = defaultdict(
            lambda: defaultdict(lambda: defaultdict(lambda: defaultdict(int)))
        )
        form_count = 0
        form_campaign_not_found_count = 0
        day_country_not_found = defaultdict(lambda: defaultdict(int))
        caregiver_source_info_keys = [
            "TV",
            "Radio",
            "Others",
            "Gong_gong",
            "Mob_VanPA",
            "H2H_Mobilizer",
            "IEC_Materials",
            "Volunteers",
            "Health_worker",
            "Opinion_leader",
            "Com_Info_centre",
            "Religious_leader",
            "MobileMessaging_SocialMedia",
        ]
        if request.user.iaso_profile.org_units.count() == 0:
            authorized_countries = OrgUnit.objects.filter(org_unit_type_id__category="COUNTRY")
        else:
            authorized_countries = request.user.iaso_profile.org_units.filter(org_unit_type_id__category="COUNTRY")
        for country_config in config.content:
            country = OrgUnit.objects.get(id=country_config["country_id"])

            if country not in authorized_countries:
                continue

            if country.id != requested_country:
                continue

            districts_qs = (
                OrgUnit.objects.hierarchy(country)
                .filter(org_unit_type_id__category="DISTRICT")
                .only("name", "id", "parent", "aliases")
                .prefetch_related("parent")
            )
            district_dict = _build_district_cache(districts_qs)

            forms = get_url_content(
                url=country_config["url"],
                login=country_config["login"],
                password=country_config["password"],
                minutes=country_config.get("minutes", 60 * 24 * 10),
            )
            debug_response = set()

            for form in forms:
                if "roundNumber" not in form:
                    skipped_forms_list.append({form["_id"]: {"round": None, "date": form.get("Date_of_LQAS", None)}})
                    no_round_count += 1
                    continue
                round_number_key = form["roundNumber"]
                if round_number_key.upper() == "MOPUP":
                    continue
                if round_number_key[-1].isdigit():
                    round_number = round_number_key[-1]
                else:
                    skipped_forms_list.append(
                        {form["_id"]: {"round": form["roundNumber"], "date": form.get("Date_of_LQAS", None)}}
                    )
                    unknown_round += 1
                    continue
                form_count += 1
                try:
                    today_string = form["today"]
                    today = datetime.strptime(today_string, "%Y-%m-%d").date()
                except KeyError:
                    skipped_forms_list.append(
                        {form["_id"]: {"round": form["roundNumber"], "date": form.get("Date_of_LQAS", None)}}
                    )
                    continue

                campaign = find_lqas_im_campaign_cached(campaigns, today, country, round_number, "lqas")

                if not campaign:
                    campaign = find_lqas_im_campaign_cached(campaigns, today, country, None, "lqas")
                    if campaign:
                        campaign_name = campaign.obr_name
                        campaign_stats[campaign_name]["bad_round_number"] += 1

                if not campaign:
                    day_country_not_found[country.name][today_string] += 1
                    form_campaign_not_found_count += 1
                    continue
                if form.get("Response", None) and campaign:
                    debug_response.add((campaign.obr_name, form["Response"]))
                campaign_name = campaign.obr_name
                total_sites_visited = 0
                total_Child_FMD = 0
                total_Child_Checked = 0
                caregiver_counts_dict = defaultdict(int)
                district_name = form.get("District", None)
                if not district_name:
                    district_name = form.get("district", None)
                region_name = form.get("Region")

                HH_COUNT = form.get("Count_HH", None)
                if HH_COUNT is None:
                    print("missing HH_COUNT", form)

                for HH in form.get("Count_HH", []):
                    total_sites_visited += 1
                    # check finger
                    Child_FMD = HH.get("Count_HH/FM_Child", 0)
                    Child_Checked = HH.get("Count_HH/Child_Checked", None)
                    if not Child_Checked:
                        Child_Checked = HH.get("Count_HH/Children_seen", 0)
                    if Child_FMD == "Y":
                        total_Child_FMD += 1
                    else:
                        reason = HH.get("Count_HH/Reason_Not_FM")
                        if reason and campaign and round_number:
                            nfm_reasons_per_district_per_campaign[campaign_name][round_number][district_name][
                                reason
                            ] += 1

                        if reason == "childabsent" and round_number:
                            reason_abs = HH.get("Count_HH/Reason_ABS_NFM", "unknown")
                            nfm_abs_reasons_per_district_per_campaign[campaign_name][round_number][district_name][
                                reason_abs
                            ] += 1
                    total_Child_Checked += int(Child_Checked)
                    # gather caregiver stats
                    caregiver_informed = HH.get("Count_HH/Care_Giver_Informed_SIA", 0)
                    caregiver_source_info = HH.get("Count_HH/Caregiver_Source_Info", None)
                    if caregiver_informed == "Y":
                        caregiver_counts_dict["caregivers_informed"] += 1

                    if isinstance(caregiver_source_info, str):
                        source_keys = caregiver_source_info.split()
                        for source_key in source_keys:
                            caregiver_counts_dict[source_key] += 1
                    else:
                        for source_info_key in caregiver_source_info_keys:
                            source_info = HH.get("Count_HH/Caregiver_Source_Info/" + source_info_key)
                            if source_info == "True":
                                caregiver_counts_dict[source_info_key] += 1
                # FIXME: We refetch the whole list for all submission this is probably a cause of slowness
                scope = campaign.get_districts_for_round_number(round_number).values_list("id", flat=True)
                campaign_stats[campaign_name]["has_scope"] = len(scope) > 0
                district = find_district(district_name, region_name, district_dict)
                if not district:
                    district_long_name = "%s - %s" % (district_name, region_name)

                    if district_long_name not in campaign_stats[campaign_name]["districts_not_found"]:
                        campaign_stats[campaign_name]["districts_not_found"].append(district_long_name)
                # Sending district info if it exists and either the district is in scope or there's no scope (in which case we send all info for all distrcits found)
                if district is not None and (district.id in scope or len(scope) == 0):
                    campaign_stats[campaign_name]["country_id"] = country.id
                    campaign_stats[campaign_name]["country_name"] = country.name
                    campaign_stats[campaign_name]["campaign"] = campaign
                    d = campaign_stats[campaign_name]["rounds"][round_number]["data"][district_name]

                    for key in caregiver_counts_dict:
                        d["care_giver_stats"][key] += caregiver_counts_dict[key]

                    d["total_child_fmd"] = d["total_child_fmd"] + total_Child_FMD
                    d["total_child_checked"] = (
                        d["total_child_checked"] + total_sites_visited
                    )  # ChildCehck always zero in Mali?
                    d["total_sites_visited"] = d["total_sites_visited"] + total_sites_visited
                    d["district"] = district.id
                    d["region_name"] = district.parent.name
        add_nfm_stats_for_rounds(campaign_stats, nfm_reasons_per_district_per_campaign, "nfm_stats")
        add_nfm_stats_for_rounds(campaign_stats, nfm_abs_reasons_per_district_per_campaign, "nfm_abs_stats")
        format_caregiver_stats(campaign_stats)

        skipped_forms.update(
            {"count": len(skipped_forms_list), "no_round": no_round_count, "unknown_round": unknown_round}
        )
        for campaign_stat in campaign_stats.values():
            # Ensure round that might not have data are present.
            campaign_stat_campaign = campaign_stat.get("campaign", None)
            if campaign_stat_campaign:
                for round in campaign_stat["campaign"].rounds.all():
                    # this actually make an entry thanks to the defaultdict
                    # noinspection PyStatementEffect
                    campaign_stat["rounds"][str(round.number)]
                del campaign_stat["campaign"]
            for round_number, round in campaign_stat["rounds"].items():
                round["number"] = int(round_number)
            campaign_stat["rounds"] = list(campaign_stat["rounds"].values())

        response = {
            "stats": campaign_stats,
            "form_count": form_count,
            "form_campaign_not_found_count": form_campaign_not_found_count,
            "day_country_not_found": day_country_not_found,
            "skipped_forms": skipped_forms,
            "cache_creation_date": datetime.utcnow().timestamp(),
        }

        if not request.user.is_anonymous:
            cache.set(
                "{0}-{1}-LQAS".format(request.user.id, request.query_params["country_id"]),
                json.dumps(response),
                3600,
                version=CACHE_VERSION,
            )
        return JsonResponse(response, safe=False)


class CampaignGroupSearchFilterBackend(filters.BaseFilterBackend):
    def filter_queryset(self, request, queryset, view):
        search = request.query_params.get("search")

        if search:
            queryset = queryset.filter(Q(campaigns__obr_name__icontains=search) | Q(name__icontains=search)).distinct()
        return queryset


class CampaignGroupViewSet(ModelViewSet):
    results_key = "results"
    queryset = CampaignGroup.objects.all()
    serializer_class = CampaignGroupSerializer

    # We allow anonymous read access for the embeddable calendar map view
    # in this case we use a restricted serializer with less field
    # notably not the url that we want to remain private.
    permission_classes = [permissions.IsAuthenticatedOrReadOnly]

    filter_backends = [
        filters.OrderingFilter,
        DjangoFilterBackend,
        CampaignGroupSearchFilterBackend,
        DeletionFilterBackend,
    ]
    ordering_fields = ["id", "name", "created_at", "updated_at"]
    filterset_fields = {
        "name": ["icontains"],
    }


class HasPoliobudgetPermission(permissions.BasePermission):
    def has_permission(self, request, view) -> bool:
        if not request.user.has_perm("menupermissions.iaso_polio_budget"):
            return False
        return True


def email_subject(event_type: str, campaign_name: str) -> str:
    email_subject_template = "New {} for {}"
    return email_subject_template.format(event_type, campaign_name)


def event_creation_email(
    event_type: str, first_name: str, last_name: str, comment: str, file: str, links: str, link: str, dns_domain: str
) -> str:
    email_template = """%s by %s %s.

Comment: %s

Files: %s

Links: %s

------------

you can access the history of this budget here: %s

------------    
This is an automated email from %s
"""
    return email_template % (event_type, first_name, last_name, comment, file, links, link, dns_domain)


def creation_email_with_two_links(
    event_type: str,
    first_name: str,
    last_name: str,
    comment: Optional[str],
    files: str,
    links: Optional[str],
    validation_link: str,
    rejection_link: str,
    dns_domain: str,
) -> str:
    email_template = """%s by %s %s.

Comment: %s

Files:  %s

Links: %s

------------

you can validate the budget here: %s

you can reject and add a comment here : %s

------------    
This is an automated email from %s
"""
    return email_template % (
        event_type,
        first_name,
        last_name,
        comment,
        files,
        links,
        validation_link,
        rejection_link,
        dns_domain,
    )


def budget_approval_email_subject(campaign_name: str) -> str:
    email_subject_validation_template = "APPROVED: Budget For Campaign {}"
    return email_subject_validation_template.format(campaign_name)


def budget_approval_email(campaign_name: str, link: str, dns_domain: str) -> str:
    email_template = """
            
                    The budget for campaign {0} has been approved.
                    Click here to see the details :
                    {1}
            
                    ------------
                    This is an automated email from {2}
                    """
    return email_template.format(campaign_name, link, dns_domain)


def send_approval_budget_mail(event: BudgetEvent) -> None:
    mails_list = list()
    events = BudgetEvent.objects.filter(campaign=event.campaign)
    link_to_send = "https://%s/dashboard/polio/budget/details/campaignId/%s/campaignName/%s/country/%d" % (
        settings.DNS_DOMAIN,
        event.campaign.id,
        event.campaign.obr_name,
        # FIXME: check if the country might be None
        event.campaign.country.id,  # type: ignore
    )
    subject = budget_approval_email_subject(event.campaign.obr_name)
    for e in events:
        teams = e.target_teams.all()
        for team in teams:
            for user in team.users.all():
                if user.email not in mails_list:
                    mails_list.append(user.email)
                    text_content = budget_approval_email(
                        event.campaign.obr_name,
                        generate_auto_authentication_link(link_to_send, user),
                        settings.DNS_DOMAIN,
                    )

                    msg = EmailMultiAlternatives(subject, text_content, DEFAULT_FROM_EMAIL, [user.email])
                    html_content = render_to_string(
                        "budget_approved_email.html",
                        {
                            "campaign": event.campaign.obr_name,
                            "LANGUAGE_CODE": user.iaso_profile.language,
                            "sender": settings.DNS_DOMAIN,
                            "link": generate_auto_authentication_link(link_to_send, user),
                        },
                    )
                    msg.attach_alternative(html_content, "text/html")
                    msg.send(fail_silently=False)


def send_approvers_email(
    user: User,
    author_team: Team,
    event: BudgetEvent,
    event_type: str,
    approval_link: str,
    rejection_link: str,
    files_info: Optional[List[Dict[str, Any]]],
    links_string: Optional[str],
) -> None:
    # if user is in other approval team, send the mail with the fat buttons
    subject = email_subject(event_type, event.campaign.obr_name)
    from_email = settings.DEFAULT_FROM_EMAIL
    files_string = "None"
    if files_info:
        files_string = ",\n ".join([f["path"] for f in files_info])
    links = None
    if links_string:
        links = links_string.split(",")
    auto_authentication_approval_link = generate_auto_authentication_link(approval_link, user)
    auto_authentication_rejection_link = generate_auto_authentication_link(rejection_link, user)
    text_content = creation_email_with_two_links(
        event.type,
        event.author.first_name,
        event.author.last_name,
        event.comment,
        files_string,
        links_string,
        auto_authentication_approval_link,
        auto_authentication_rejection_link,
        settings.DNS_DOMAIN,
    )
    msg = EmailMultiAlternatives(subject, text_content, from_email, [user.email])
    html_content = render_to_string(
        "validation_email.html",
        {
            "LANGUAGE_CODE": user.iaso_profile.language,
            "campaign": event.campaign.obr_name,
            "comment": event.comment,
            "author_first_name": event.author.first_name,
            "author_last_name": event.author.last_name,
            "validation_link": auto_authentication_approval_link,
            "rejection_link": auto_authentication_rejection_link,
            "team": author_team.name,
            "sender": settings.DNS_DOMAIN,
            "event_type": event_type,
            "files": files_info,
            "links": links,
        },
    )
    msg.attach_alternative(html_content, "text/html")
    msg.send(fail_silently=False)


def send_approval_confirmation_to_users(event: BudgetEvent) -> None:
    # modify campaign.budget_status instead of event.status
    event.status = "validated"
    event.save()
    send_approval_budget_mail(event)


def is_budget_approved(user: User, event: BudgetEvent) -> bool:
    val_teams = (
        Team.objects.filter(name__icontains="approval")
        .filter(project__account=user.iaso_profile.account)
        .filter(deleted_at=None)
    )
    validation_count = 0
    for val_team in val_teams:
        for user in val_team.users.all():
            try:
                count = BudgetEvent.objects.filter(author=user, campaign=event.campaign, type="validation").count()
                if count > 0:
                    validation_count += 1
                    break
            except ObjectDoesNotExist:
                pass
    if validation_count == val_teams.count():
        return True
    return False


def format_file_link(event_file: BudgetFiles) -> Dict[str, str]:
    serialized_file = BudgetFilesSerializer(event_file).data
    return {"path": serialized_file["file"], "name": event_file.file.name}


def make_budget_event_file_links(event: BudgetEvent) -> Optional[List[Dict[str, str]]]:
    event_files = event.event_files.all()
    if not event_files:
        return None
    return [format_file_link(f) for f in event_files]


class RecipientFilterBackend(filters.BaseFilterBackend):
    def filter_queryset(self, request, queryset, view):
        recipient = request.query_params.get("recipient")
        if recipient:
            queryset = queryset.filter(target_teams__in=[int(recipient)])
        return queryset


class BudgetEventTypeFilterBackend(filters.BaseFilterBackend):
    def filter_queryset(self, request, queryset, view):
        type = request.query_params.get("type", "all")
        if type == "all":
            return queryset
        else:
            return queryset.filter(type=type)


class SenderTeamFilterBackend(filters.BaseFilterBackend):
    def filter_queryset(self, request, queryset, view):
        sender_team_id = request.query_params.get("senderTeam")
        if sender_team_id:
            try:
                sender_team = Team.objects.get(id=int(sender_team_id))
                queryset = queryset.filter(author__in=list(sender_team.users.all()))
            except:
                logging.debug("No team found for id ", sender_team_id)

        return queryset


class BudgetEventViewset(ModelViewSet):
    result_key = "results"
    remove_results_key_if_paginated = True
    serializer_class = BudgetEventSerializer
    permission_classes = [permissions.IsAuthenticated, HasPoliobudgetPermission]
    filter_backends = [
        filters.OrderingFilter,
        DjangoFilterBackend,
        BudgetEventTypeFilterBackend,
        RecipientFilterBackend,
        SenderTeamFilterBackend,
    ]
    ordering_fields = [
        "created_at",
        "updated_at",
        "type",
        "author",
    ]

    def get_serializer_class(self):
        return BudgetEventSerializer

    def get_queryset(self):
        user = self.request.user
        queryset = BudgetEvent.objects.filter(author__iaso_profile__account=self.request.user.iaso_profile.account)
        show_non_internals = Q(internal=False)
        show_internals = Q(internal=True) & (Q(author=user) | Q(target_teams__users=user))
        queryset = queryset.filter(show_internals | show_non_internals)
        show_deleted = self.request.query_params.get("show_deleted")
        if show_deleted == "false":
            queryset = queryset.filter(deleted_at=None)
        campaign_id = self.request.query_params.get("campaign_id")
        if campaign_id is not None:
            queryset = queryset.filter(campaign_id=campaign_id)
        return queryset.distinct()

    def perform_create(self, serializer):
        # block event creation if user is not part of a team
        if not self.request.user.iaso_profile.has_a_team():
            raise serializers.ValidationError({"general": ["userWithoutTeam"]})
        event = serializer.save(author=self.request.user)
        serializer = BudgetEventSerializer(event, many=False)
        return Response(serializer.data)

    @action(methods=["PUT"], detail=False, serializer_class=BudgetEventSerializer)
    def confirm_budget(self, request):
        if request.method == "PUT":
            event_pk = request.data["event"]
            event = BudgetEvent.objects.get(pk=event_pk)
            if not event.author.iaso_profile.has_a_team():
                raise serializers.ValidationError({"general": ["userWithoutTeam"]})
            event.is_finalized = True if request.data["is_finalized"] else False
            event.save()
            files_string = "None"
            files_info = make_budget_event_file_links(event)
            if files_info:
                files_string = ",\n ".join([f["path"] for f in files_info])

            current_user = self.request.user
            event_type = "approval" if event.type == "validation" else event.type

            if event.is_finalized and not event.is_email_sent:
                recipients = set()
                for team in event.target_teams.all():
                    for user in team.users.all():
                        if user.email:
                            recipients.add(user)

                link_to_send = "https://%s/dashboard/polio/budget/details/campaignId/%s/campaignName/%s/country/%d" % (
                    settings.DNS_DOMAIN,
                    event.campaign.id,
                    event.campaign.obr_name,
                    event.campaign.country.id,
                )
                approval_link = link_to_send + "/action/confirmApproval"
                rejection_link = link_to_send + "/action/addComment"
                # If other approval teams still have to approve the budget, notify their members with html email
                if event_type == "approval" and not is_budget_approved(current_user, event):
                    # We're assuming a user can only be in one approval team
                    author_team = event.author.teams.filter(name__icontains="approval").filter(deleted_at=None).first()
                    # if not author_team:
                    #     raise serializers.ValidationError({"general":"userWithoutTeam"})
                    other_approval_teams = (
                        Team.objects.filter(name__icontains="approval")
                        .exclude(id=author_team.id)
                        .filter(deleted_at=None)
                    )
                    approvers = other_approval_teams.values("users")

                    for approver in approvers:
                        user = User.objects.get(id=approver["users"])
                        send_approvers_email(
                            user, author_team, event, event_type, approval_link, rejection_link, files_info, event.links
                        )
                        # TODO check that this works
                        recipients.discard(user)
                # Send email with link to all approvers if event is a submission
                elif event_type == "submission" or event_type == "transmission":
                    author_team = event.author.teams.filter(name__icontains="approval").filter(deleted_at=None).first()
                    if not author_team:
                        author_team = event.author.teams.first()
                    # if not author_team:
                    #     raise serializers.ValidationError({"general":"userWithoutTeam"})
                    approval_teams = Team.objects.filter(name__icontains="approval").filter(deleted_at=None)
                    approvers = approval_teams.values("users")
                    for approver in approvers:
                        user = User.objects.get(id=approver["users"])
                        send_approvers_email(
                            user, author_team, event, event_type, approval_link, rejection_link, files_info, event.links
                        )
                        recipients.discard(user)
                for user in recipients:
                    subject = email_subject(event_type, event.campaign.obr_name)
                    text_content = event_creation_email(
                        event.type,
                        event.author.first_name,
                        event.author.last_name,
                        event.comment,
                        files_string,
                        event.links,
                        generate_auto_authentication_link(link_to_send, user),
                        settings.DNS_DOMAIN,
                    )
                    msg = EmailMultiAlternatives(subject, text_content, DEFAULT_FROM_EMAIL, [user.email])
                    links = event.links
                    if links:
                        links = links.split(",")
                    html_content = render_to_string(
                        "event_created_email.html",
                        {
                            "campaign": event.campaign.obr_name,
                            "LANGUAGE_CODE": user.iaso_profile.language,
                            "sender": settings.DNS_DOMAIN,
                            "link": generate_auto_authentication_link(link_to_send, user),
                            "first_name": event.author.first_name,
                            "last_name": event.author.last_name,
                            "comment": event.comment,
                            "event_type": event_type,
                            "files": files_info,
                            "links": links,
                        },
                    )
                    msg.attach_alternative(html_content, "text/html")
                    msg.send(fail_silently=False)

                event.is_email_sent = True
                event.save()
                # If the budget is approved as a results of the events creation, send the confirmation email as well
                if event_type == "approval" and is_budget_approved(current_user, event):
                    send_approval_confirmation_to_users(event)
            serializer = BudgetEventSerializer(event, many=False)
            return Response(serializer.data)

        event = BudgetEvent.objects.none()
        serializer = BudgetEventSerializer(event, many=False)
        return Response(serializer.data)

    def team_budget_validation(self, request):
        pass


class BudgetFilesViewset(ModelViewSet):
    results_key = "results"
    serializer_class = BudgetFilesSerializer
    remove_results_key_if_paginated = True
    permission_classes = [HasPoliobudgetPermission]

    def get_serializer_class(self):
        return BudgetFilesSerializer

    def get_queryset(self):
        queryset = BudgetFiles.objects.filter(
            event__author__iaso_profile__account=self.request.user.iaso_profile.account
        )
        event_id = self.request.query_params.get("event_id")
        if event_id is not None:
            queryset = queryset.filter(event_id=event_id)
        return queryset

    def create(self, request, *args, **kwargs):
        event = request.data["event"]
        event = get_object_or_404(BudgetEvent, id=event)
        for file in request.FILES.items():
            budget_file = BudgetFiles.objects.create(file=File(file[1]), event=event)
            budget_file.save()

        files = BudgetFiles.objects.filter(event__author__iaso_profile__account=self.request.user.iaso_profile.account)
        serializer = BudgetFilesSerializer(files, many=True)
        return Response(serializer.data)


class CampaignFormTemplateViewSet(ModelViewSet):
    # FIXME make sure once campaigns are multi tenancy proof that forms are accessible only if the user has access to the campaign
    results_key = "results"
    serializer_class = CampaignFormTemplateSerializer
    remove_results_key_if_paginated = True

    def get_queryset(self):
        queryset = CampaignFormTemplate.objects.filter(account=self.request.user.iaso_profile.account)
        return queryset

    def create(self, request, *args, **kwargs):
        name = request.data["name"]
        account = request.user.iaso_profile.account
        form_template = request.data["form_template"]

        return super().create(request, name, account, form_template)


router = routers.SimpleRouter()
router.register(r"polio/orgunits", PolioOrgunitViewSet, basename="PolioOrgunit")
router.register(r"polio/campaigns", CampaignViewSet, basename="Campaign")
from .budget.api import BudgetCampaignViewSet, BudgetStepViewSet, WorkflowViewSet

router.register(r"polio/budget", BudgetCampaignViewSet, basename="BudgetCampaign")
router.register(r"polio/budgetsteps", BudgetStepViewSet, basename="BudgetStep")
router.register(r"polio/workflow", WorkflowViewSet, basename="BudgetWorkflow")
router.register(r"polio/campaignsgroup", CampaignGroupViewSet, basename="campaigngroup")
router.register(r"polio/preparedness_dashboard", PreparednessDashboardViewSet, basename="preparedness_dashboard")
router.register(r"polio/imstats", IMStatsViewSet, basename="imstats")
router.register(r"polio/lqasstats", LQASStatsViewSet, basename="lqasstats")
router.register(r"polio/vaccines", VaccineStocksViewSet, basename="vaccines")
router.register(r"polio/forma", FormAStocksViewSet, basename="forma")
router.register(r"polio/v2/forma", FormAStocksViewSetV2, basename="forma")
router.register(r"polio/countryusersgroup", CountryUsersGroupViewSet, basename="countryusersgroup")
router.register(r"polio/linelistimport", LineListImportViewSet, basename="linelistimport")
router.register(r"polio/orgunitspercampaign", OrgUnitsPerCampaignViewset, basename="orgunitspercampaign")
router.register(r"polio/budgetevent", BudgetEventViewset, basename="budget")
router.register(r"polio/budgetfiles", BudgetFilesViewset, basename="budgetfiles")
router.register(r"polio/campaignformtemplate", CampaignFormTemplateViewSet, basename="campaigntemplateform")<|MERGE_RESOLUTION|>--- conflicted
+++ resolved
@@ -13,10 +13,7 @@
 from io import BytesIO
 from tempfile import NamedTemporaryFile
 
-<<<<<<< HEAD
 import openpyxl
-=======
->>>>>>> 1370aa6a
 from django.core.files import File
 from django.core.cache import cache
 from django.core.exceptions import ObjectDoesNotExist
