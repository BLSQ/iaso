--- conflicted
+++ resolved
@@ -1,18 +1,12 @@
 import logging
 from datetime import datetime, timezone
-from logging import getLogger
 
 import pandas as pd
 from django.contrib.auth.models import User
 from django.db import transaction
 from django.db.transaction import atomic
-<<<<<<< HEAD
-from django.utils.translation import gettext_lazy as _
-from gspread.exceptions import APIError, NoValidUrlKeyFound
-from rest_framework import exceptions
-=======
 from gspread.exceptions import APIError
->>>>>>> 96a69d5f
+from gspread.exceptions import NoValidUrlKeyFound
 from rest_framework import serializers
 from rest_framework.validators import UniqueValidator
 
@@ -20,12 +14,6 @@
 from .models import (
     Preparedness,
     Round,
-<<<<<<< HEAD
-    Campaign,
-    CountryUsersGroup,
-=======
-    Surge,
->>>>>>> 96a69d5f
     LineListImport,
     VIRUSES,
     PREPARING,
@@ -42,7 +30,6 @@
     surge_indicator_for_country,
 )
 from .preparedness.spreadsheet_manager import *
-
 from .preparedness.spreadsheet_manager import generate_spreadsheet_for_campaign
 
 logger = getLogger(__name__)
