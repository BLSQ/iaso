--- conflicted
+++ resolved
@@ -160,12 +160,8 @@
             "task_details",
             "pipeline_id",
             "pipeline_version",
-<<<<<<< HEAD
             "group_id",
-=======
             "pipeline_name",
-            "group",
->>>>>>> b8c5e762
             "group_details",
             "parameters",
             "status",
@@ -200,11 +196,7 @@
 
     class Meta:
         model = PlanningSamplingResult
-<<<<<<< HEAD
-        fields = ["task_id", "pipeline_id", "pipeline_version", "group_id", "parameters", "status"]
-=======
-        fields = ["task", "pipeline_id", "pipeline_version", "pipeline_name", "group", "parameters", "status"]
->>>>>>> b8c5e762
+        fields = ["task", "pipeline_id", "pipeline_version", "pipeline_name", "group_id", "parameters", "status"]
 
     def __init__(self, *args, **kwargs):
         super().__init__(*args, **kwargs)
