--- conflicted
+++ resolved
@@ -5,29 +5,9 @@
 from rest_framework.response import Response
 from rest_framework.viewsets import ModelViewSet
 
-<<<<<<< HEAD
 from iaso.api.tasks import TaskSerializer
 from iaso.models import BulkCreateUserCsvFile
 from iaso.tasks.bulk_create_users import bulk_create_users_task
-=======
-from iaso.models import BulkCreateUserCsvFile, Profile, OrgUnit, UserRole, Project
-from hat.menupermissions import models as permission
-
-
-BULK_CREATE_USER_COLUMNS_LIST = [
-    "username",
-    "password",
-    "email",
-    "first_name",
-    "last_name",
-    "orgunit",
-    "profile_language",
-    "dhis2_id",
-    "permissions",
-    "user_roles",
-    "projects",
-]
->>>>>>> fe7cb1e2
 
 
 class BulkCreateUserSerializer(serializers.ModelSerializer):
@@ -47,17 +27,6 @@
 class BulkCreateUserFromCsvViewSet(ModelViewSet):
     """Api endpoint to bulkcreate users and profiles from a CSV File.
 
-<<<<<<< HEAD
-    Mandatory columns are : ["username", "password", "email", "first_name", "last_name", "orgunit", "profile_language", "dhis2_id", "projects", "permissions", "user_role"]
-
-    Email, dhis2_id, permissions, user_role, profile_language and org_unit are not mandatory, but you must keep the columns.
-
-    Sample csv input:
-
-    username,password,email,first_name,last_name,orgunit,profile_language,permissions,dhis2_id,a_user_role
-
-    john,j0hnDoei5f@mous#,johndoe@bluesquarehub.com,John,D.,KINSHASA,fr,"iaso_submissions, iaso_forms",Enc73jC3
-=======
     Mandatory columns are : ["username", "password", "email", "first_name", "last_name", "orgunit", "profile_language", "dhis2_id", "projects", "permissions", "user_roles", "projects"]
 
     Email, dhis2_id, permissions, profile_language and org_unit are not mandatory, but you must keep the columns.
@@ -67,7 +36,6 @@
     username,password,email,first_name,last_name,orgunit,profile_language,permissions,dhis2_id,user_role,projects
 
     john,j0hnDoei5f@mous#,johndoe@bluesquarehub.com,John,D.,KINSHASA,fr,"iaso_submissions, iaso_forms",Enc73jC3, manager, "oms, RDC"
->>>>>>> fe7cb1e2
 
     You can add multiples permissions for the same user : "iaso_submissions, iaso_forms"
     You can add multiples org_units for the same user by ID or Name : "28334, Bas Uele, 9999"
@@ -111,7 +79,6 @@
         return queryset
 
     def create(self, request, *args, **kwargs):
-<<<<<<< HEAD
         user = request.user
         file = request.FILES["file"]
         file_instance = BulkCreateUserCsvFile.objects.create(
@@ -120,254 +87,6 @@
         task = bulk_create_users_task(user_id=user.id, file_id=file_instance.id, launch_task=True, user=user)  # type: ignore
 
         return Response({"task": TaskSerializer(instance=task).data})
-=======
-        user_created_count = 0
-        if request.FILES:
-            user_access_ou = OrgUnit.objects.filter_for_user_and_app_id(request.user, None)
-
-            # Retrieve and check the validity and format of the CSV File
-            try:
-                user_csv = request.FILES["file"]
-                user_csv_decoded = user_csv.read().decode("utf-8")
-                csv_str = io.StringIO(user_csv_decoded)
-
-                try:
-                    delimiter = csv.Sniffer().sniff(user_csv_decoded).delimiter
-                except csv.Error:
-                    try:
-                        delimiter = ";" if ";" in user_csv.decoded else ","
-                    except Exception:
-                        raise serializers.ValidationError({"error": "Error : CSV File incorrectly formatted."})
-                reader = csv.reader(csv_str, delimiter=delimiter)
-                """In case the delimiter is " ; " we must ensure that the multiple value can be read so we replace it
-                    with a " * " instead of " , " """
-                if delimiter == ";":
-                    new_reader = []
-                    for row in reader:
-                        new_row = [cell.replace(",", "*") for cell in row]
-                        new_reader.append(new_row)
-                    reader = new_reader
-                pd.read_csv(io.BytesIO(csv_str.getvalue().encode()), delimiter=delimiter)
-            except UnicodeDecodeError as e:
-                raise serializers.ValidationError({"error": f"Operation aborted. Error: {e}"})
-            except pd.errors.ParserError as e:
-                raise serializers.ValidationError({"error": f"Invalid CSV File. Error: {e}"})
-
-            csv_indexes = []
-            file_instance = BulkCreateUserCsvFile.objects.create(
-                file=user_csv, created_by=request.user, account=request.user.iaso_profile.account
-            )
-
-            value_splitter = "," if delimiter == "," else "*"
-
-            file_instance.save()
-
-            orgunits_hierarchy = OrgUnit.objects.hierarchy(user_access_ou)
-
-            for i, row in enumerate(reader):
-                if i > 0 and not set(BULK_CREATE_USER_COLUMNS_LIST).issubset(csv_indexes):
-                    missing_elements = set(BULK_CREATE_USER_COLUMNS_LIST) - set(csv_indexes)
-                    raise serializers.ValidationError(
-                        {
-                            "error": f"Something is wrong with your CSV File. Possibly missing {missing_elements} column(s)."
-                        }
-                    )
-                org_units_list = []
-                user_roles_list = []
-                projects_instance_list = []
-                if i > 0:
-                    email_address = True if row[csv_indexes.index("email")] else None
-                    if email_address:
-                        try:
-                            validators.validate_email(row[csv_indexes.index("email")])
-                        except ValidationError:
-                            raise serializers.ValidationError(
-                                {
-                                    "error": "Operation aborted. Invalid Email at row : {0}. Fix the error and try "
-                                    "again.".format(i)
-                                }
-                            )
-                    try:
-                        try:
-                            user = User.objects.create(
-                                username=row[csv_indexes.index("username")],
-                                first_name=row[csv_indexes.index("first_name")],
-                                last_name=row[csv_indexes.index("last_name")],
-                                email=row[csv_indexes.index("email")],
-                            )
-                            validate_password(row[csv_indexes.index("password")], user)
-                            user.set_password(row[csv_indexes.index("password")])
-                            user.save()
-                        except ValidationError as e:
-                            raise serializers.ValidationError(
-                                {"error": "Operation aborted. Error at row %d. %s" % (i + 1, "; ".join(e.messages))}
-                            )
-                    except IntegrityError:
-                        raise serializers.ValidationError(
-                            {
-                                "error": "Operation aborted. Error at row {0} Account already exists : {1}. Fix the "
-                                "error and try "
-                                "again.".format(i, row[csv_indexes.index("username")])
-                            }
-                        )
-                    org_units = row[csv_indexes.index("orgunit")]
-                    if org_units:
-                        org_units = org_units.split(value_splitter)
-                        for ou in org_units:
-                            ou = ou[1::] if ou[:1] == " " else ou
-                            try:
-                                if int(ou):
-                                    try:
-                                        ou = OrgUnit.objects.get(id=ou)
-                                        if ou not in user_access_ou:
-                                            raise serializers.ValidationError(
-                                                {
-                                                    "error": "Operation aborted. Invalid OrgUnit {0} at row : {1}. "
-                                                    "You don't have access to this orgunit".format(ou, i + 1)
-                                                }
-                                            )
-                                        org_units_list.append(ou)
-                                    except ObjectDoesNotExist:
-                                        raise serializers.ValidationError(
-                                            {
-                                                "error": "Operation aborted. Invalid OrgUnit {0} at row : {1}. "
-                                                "Fix the error "
-                                                "and try "
-                                                "again.".format(ou, i + 1)
-                                            }
-                                        )
-                            except ValueError:
-                                try:
-                                    org_unit = OrgUnit.objects.get(name=ou, pk__in=orgunits_hierarchy)
-                                    if org_unit not in OrgUnit.objects.filter_for_user_and_app_id(request.user, None):
-                                        raise serializers.ValidationError(
-                                            {
-                                                "error": "Operation aborted. Invalid OrgUnit {0} at row : {1}. "
-                                                "You don't have access to this orgunit".format(ou, i + 1)
-                                            }
-                                        )
-                                    org_units_list.append(org_unit)
-                                except MultipleObjectsReturned:
-                                    raise serializers.ValidationError(
-                                        {
-                                            "error": "Operation aborted. Multiple OrgUnits with the name: {0} at row : {1}."
-                                            "Use Orgunit ID instead of name.".format(ou, i + 1)
-                                        }
-                                    )
-                                except ObjectDoesNotExist:
-                                    raise serializers.ValidationError(
-                                        {
-                                            "error": "Operation aborted. Invalid OrgUnit {0} at row : {1}. Fix "
-                                            "the error "
-                                            "and try "
-                                            "again. Use Orgunit ID instead of name.".format(ou, i + 1)
-                                        }
-                                    )
-                    profile = Profile.objects.create(account=request.user.iaso_profile.account, user=user)
-                    # Using try except for dhis2_id in case users are being created with an older version of the template
-                    try:
-                        dhis2_id = row[csv_indexes.index("dhis2_id")]
-                    except ValueError:
-                        dhis2_id = None
-                    if dhis2_id:
-                        # check if a profile with the same dhis_id already exists
-                        if Profile.objects.filter(dhis2_id=dhis2_id).count() > 0:
-                            raise serializers.ValidationError(
-                                {
-                                    "error": f"Operation aborted. User with same dhis_2 id already exists at row : { i + 1}. Fix "
-                                    "the error "
-                                    "and try "
-                                    "again"
-                                }
-                            )
-
-                        profile.dhis2_id = dhis2_id
-                    try:
-                        user_roles = row[csv_indexes.index("user_roles")]
-                    except (IndexError, ValueError):
-                        user_roles = None
-                    if user_roles:
-                        user_roles = user_roles.split(value_splitter)
-                        # check if the roles exists in the account of the request user
-                        # and add it to user_roles_list
-                        for role in user_roles:
-                            if role != "":
-                                role = role[1::] if role[:1] == " " else role
-                                try:
-                                    role_instance = UserRole.objects.get(
-                                        account=request.user.iaso_profile.account,
-                                        group__name=f"{request.user.iaso_profile.account.id}_{role}",
-                                    )
-                                    user_roles_list.append(role_instance)
-                                except ObjectDoesNotExist:
-                                    raise serializers.ValidationError(
-                                        {
-                                            "error": f"Error. User Role: {role}, at row {i + 1} does not exists: Fix "
-                                            "the error and try again."
-                                        }
-                                    )
-                    try:
-                        projects = row[csv_indexes.index("projects")]
-                    except (IndexError, ValueError):
-                        projects = None
-                    if projects:
-                        projects = projects.split(value_splitter)
-                        for project in projects:
-                            if project != "":
-                                project = project[1::] if project[:1] == " " else project
-                                try:
-                                    project_instance = Project.objects.get(
-                                        account=request.user.iaso_profile.account, name=project
-                                    )
-                                    projects_instance_list.append(project_instance)
-                                except ObjectDoesNotExist:
-                                    raise serializers.ValidationError(
-                                        {
-                                            "error": f"Error. User Project: {project}, at row {i + 1} does not exists: Fix "
-                                            "the error and try again."
-                                        }
-                                    )
-                    try:
-                        user_permissions = row[csv_indexes.index("permissions")].split(value_splitter)
-                        for perm in user_permissions:
-                            perm = perm[1::] if perm[:1] == " " else perm
-                            if perm:
-                                try:
-                                    perm = Permission.objects.get(codename=perm)
-                                    user.user_permissions.add(perm)
-                                    user.save()
-                                except ObjectDoesNotExist:
-                                    raise serializers.ValidationError(
-                                        {
-                                            "error": "Operation aborted. Invalid permission {0} at row : {1}. Fix "
-                                            "the error "
-                                            "and try "
-                                            "again".format(perm, i + 1)
-                                        }
-                                    )
-                    except ValueError:
-                        pass
-                    if row[csv_indexes.index("profile_language")]:
-                        language = row[csv_indexes.index("profile_language")].lower()
-                        profile.language = language
-                    else:
-                        profile.language = "fr"
-                    profile.org_units.set(org_units_list)
-                    profile.user_roles.set(user_roles_list)
-                    profile.projects.set(projects_instance_list)
-                    csv_file = pd.read_csv(io.BytesIO(csv_str.getvalue().encode()), delimiter=delimiter)
-                    csv_file.at[i - 1, "password"] = None
-                    csv_file = csv_file.to_csv(path_or_buf=None, index=False)
-                    content_file = ContentFile(csv_file.encode("utf-8"))
-                    file_instance.file.save(f"{file_instance.id}.csv", content_file)
-                    profile.save()
-                    user_created_count += 1
-                else:
-                    csv_indexes = row
-                i += 1
-        response = {"Accounts created": user_created_count}
-        return Response(response)
->>>>>>> fe7cb1e2
 
     @swagger_auto_schema(request_body=no_body)
     @action(detail=False, methods=["get"], url_path="getsample")
