--- conflicted
+++ resolved
@@ -1,9 +1,6 @@
 import React, { FunctionComponent, ReactNode } from 'react';
 import { Grid, Paper, Typography, makeStyles, Box } from '@material-ui/core';
-<<<<<<< HEAD
 
-=======
->>>>>>> 7d1cbb04
 // @ts-ignore
 import { useSafeIntl } from 'bluesquare-components';
 
@@ -11,10 +8,6 @@
 
 const useStyles = makeStyles(theme => ({
     root: {
-<<<<<<< HEAD
-        marginTop: theme.spacing(1),
-=======
->>>>>>> 7d1cbb04
         position: 'absolute', // assuming you have a parent relative
         zIndex: 1000,
     },
@@ -43,51 +36,36 @@
 
 type Props = {
     titleMessage?: IntlMessage;
-<<<<<<< HEAD
     options?: Array<Legend> | undefined;
     content?: ReactNode | undefined;
-    width?: number;
-=======
-    options?: Array<Legend>;
-    content?: ReactNode;
     top?: number | 'auto';
     right?: number | 'auto';
     left?: number | 'auto';
     bottom?: number | 'auto';
     width?: number | 'auto';
     padding?: number;
->>>>>>> 7d1cbb04
 };
 
 export const MapLegend: FunctionComponent<Props> = ({
     titleMessage,
     options,
     content,
-<<<<<<< HEAD
-    width,
-=======
     top,
     right,
     left,
     bottom,
     width,
     padding,
->>>>>>> 7d1cbb04
 }) => {
     const classes = useStyles();
     const { formatMessage } = useSafeIntl();
     return (
-<<<<<<< HEAD
-        <Paper elevation={1} className={classes.root}>
-            <Box p={2} width={width}>
-=======
         <Paper
             elevation={1}
             className={classes.root}
             style={{ top, left, right, bottom, width }}
         >
             <Box p={padding}>
->>>>>>> 7d1cbb04
                 {titleMessage && (
                     <Typography
                         variant="subtitle1"
@@ -96,16 +74,10 @@
                         {formatMessage(titleMessage)}
                     </Typography>
                 )}
-<<<<<<< HEAD
-                <Grid container spacing={1}>
-                    {options &&
-                        options.map((o, i) => (
-=======
                 {content}
                 {options && (
                     <Grid container spacing={1}>
                         {options.map((o, i) => (
->>>>>>> 7d1cbb04
                             <Box
                                 key={o.value}
                                 mb={i + 1 === options.length ? 0 : 1}
@@ -134,30 +106,18 @@
                                 </Grid>
                             </Box>
                         ))}
-<<<<<<< HEAD
-                    {content}
-                </Grid>
-=======
                     </Grid>
                 )}
->>>>>>> 7d1cbb04
             </Box>
         </Paper>
     );
 };
 
 MapLegend.defaultProps = {
-<<<<<<< HEAD
-    titleMessage: undefined,
-    options: undefined,
-    content: undefined,
-    width: 200,
-=======
     top: 16,
     right: 16,
     left: 'auto',
     bottom: 'auto',
     width: 200,
     padding: 2,
->>>>>>> 7d1cbb04
 };