import classnames from 'classnames';
import React, {
    FunctionComponent,
    useCallback,
    useContext,
    useMemo,
    useState,
} from 'react';

import { Box, TableCell } from '@mui/material';

import { isEqual } from 'lodash';
<<<<<<< HEAD
import { useIsLoggedIn } from '../../../../../../../../hat/assets/js/apps/Iaso/utils/usersUtils';
import { polioVaccines } from '../../../../constants/virus';
=======
import { useSelector } from 'react-redux';
import {
    OTHER_VACCINE_COLOR,
    polioVaccines,
} from '../../../../constants/virus';
>>>>>>> 48054a7e
import { PolioCreateEditDialog as CreateEditDialog } from '../../../Campaigns/MainDialog/CreateEditDialog';
import { useStyles, vaccineOpacity } from '../Styles';
import { DEFAULT_CELL_COLOR } from '../constants';
import { RoundPopperContext } from '../contexts/RoundPopperContext';
import { hasScope } from '../map/utils';
import { RoundPopper } from '../popper/RoundPopper';
import { CalendarRound, MappedCampaign, PeriodType } from '../types';

type Props = {
    colSpan: number;
    campaign: MappedCampaign;
    round: CalendarRound;
    periodType: PeriodType;
};

export const RoundCell: FunctionComponent<Props> = ({
    colSpan,
    campaign,
    round,
    periodType,
}) => {
    const classes = useStyles();
    const [dialogOpen, setDialogOpen] = useState(false);

    const { anchorEl, setAnchorEl } = useContext(RoundPopperContext);
    const [self, setSelf] = useState<HTMLElement | null>(null);
    const getCellColor = (vaccine: string) => {
        if (!hasScope(campaign)) {
            return DEFAULT_CELL_COLOR;
        }
        const vaccineColor = polioVaccines.find(
            polioVaccine => polioVaccine.value === vaccine,
        )?.color;
        return vaccineColor || OTHER_VACCINE_COLOR;
    };
    const handleClick = useCallback(
        (event: React.MouseEvent<HTMLElement>) => {
            if (!self) {
                setSelf(event.currentTarget);
            }
            setAnchorEl(
                isEqual(event.currentTarget, anchorEl)
                    ? undefined
                    : event.currentTarget,
            );
        },
        [anchorEl, self, setAnchorEl],
    );

    const handleClose = () => {
        setAnchorEl(undefined);
    };

    const defaultCellStyles = [classes.tableCell, classes.tableCellBordered];
    const open = self && isEqual(self, anchorEl);

    const isLogged = useIsLoggedIn();
    const vaccinesList = useMemo(() => {
        const list = campaign.separateScopesPerRound
            ? round.vaccine_names?.split(',') ?? []
            : campaign.original.vaccines?.split(',') ?? [];
        return list.map((vaccineName: string) => vaccineName.trim());
    }, [
        campaign.original.vaccines,
        campaign.separateScopesPerRound,
        round.vaccine_names,
    ]);
    return (
        <TableCell
            className={classnames(defaultCellStyles, classes.round)}
            colSpan={colSpan}
        >
            <Box
                className={classes.coloredBox}
                sx={{
                    border: campaign.isTest ? '1px dashed red' : undefined,
                }}
            >
                {vaccinesList.map((vaccine: string) => (
                    <span
                        key={`${campaign.id}-${round.number}-${vaccine}`}
                        style={{
                            backgroundColor: getCellColor(vaccine),
                            opacity: vaccineOpacity,
                            display: 'block',
                            height: `${100 / vaccinesList.length}%`,
                        }}
                    />
                ))}
            </Box>
            <span
                onClick={handleClick}
                role="button"
                tabIndex={0}
                className={classnames(
                    classes.tableCellSpan,
                    classes.tableCellSpanWithPopOver,
                )}
            >
                {periodType !== 'year' && colSpan > 1 && `R${round.number}`}
                {periodType === 'year' && colSpan > 1 && round.number}
            </span>
            {open && (
                <RoundPopper
                    open={open}
                    round={round}
                    anchorEl={anchorEl}
                    campaign={campaign}
                    handleClose={handleClose}
                    setDialogOpen={setDialogOpen}
                />
            )}
            {isLogged && (
                <CreateEditDialog
                    campaignId={campaign.original.id}
                    isOpen={dialogOpen}
                    onClose={() => setDialogOpen(false)}
                />
            )}
        </TableCell>
    );
};<|MERGE_RESOLUTION|>--- conflicted
+++ resolved
@@ -10,16 +10,11 @@
 import { Box, TableCell } from '@mui/material';
 
 import { isEqual } from 'lodash';
-<<<<<<< HEAD
 import { useIsLoggedIn } from '../../../../../../../../hat/assets/js/apps/Iaso/utils/usersUtils';
-import { polioVaccines } from '../../../../constants/virus';
-=======
-import { useSelector } from 'react-redux';
 import {
     OTHER_VACCINE_COLOR,
     polioVaccines,
 } from '../../../../constants/virus';
->>>>>>> 48054a7e
 import { PolioCreateEditDialog as CreateEditDialog } from '../../../Campaigns/MainDialog/CreateEditDialog';
 import { useStyles, vaccineOpacity } from '../Styles';
 import { DEFAULT_CELL_COLOR } from '../constants';
