--- conflicted
+++ resolved
@@ -182,7 +182,49 @@
         disabled: currentInstance && currentInstance.deleted,
     };
 
-<<<<<<< HEAD
+    const renderTriggerEditGps = openDialog => {
+        return <EditLocationIcon onClick={openDialog} />;
+    };
+
+    const gpsEqual = instance => {
+        const orgUnit = instance.org_unit;
+        const formLat = instance?.latitude;
+        const formLong = instance?.longitude;
+        const formAltitude = instance?.altitude;
+        return (
+            formLat === orgUnit?.latitude &&
+            formLong === orgUnit?.longitude &&
+            formAltitude === orgUnit?.altitude
+        );
+    };
+
+    const editLocationWithInstanceGps = {
+        id: 'editLocationWithInstanceGps',
+        icon: (
+            <ConfirmCancelDialogComponent
+                titleMessage={MESSAGES.editGpsFromInstanceTitle}
+                onConfirm={() =>
+                    editGpsFromInstance(currentInstance, {
+                        altitude: currentInstance?.altitude,
+                        latitude: currentInstance?.latitude,
+                        longitude: currentInstance?.longitude,
+                    })
+                }
+                renderTrigger={({ openDialog }) =>
+                    renderTriggerEditGps(openDialog)
+                }
+            >
+                <DialogContentText id="alert-dialog-description">
+                    <FormattedMessage
+                        defaultMessage="This operation can still be undone"
+                        {...MESSAGES.editGpsFromInstanceWarning}
+                    />
+                </DialogContentText>
+            </ConfirmCancelDialogComponent>
+        ),
+        disabled: false,
+    };
+
     const deleteRestore = {
         id:
             currentInstance && currentInstance.deleted
@@ -232,49 +274,6 @@
                 </DialogContentText>
             </ConfirmCancelDialogComponent>
         ),
-=======
-    const renderTriggerEditGps = openDialog => {
-        return <EditLocationIcon onClick={openDialog} />;
-    };
-
-    const gpsEqual = instance => {
-        const orgUnit = instance.org_unit;
-        const formLat = instance?.latitude;
-        const formLong = instance?.longitude;
-        const formAltitude = instance?.altitude;
-        return (
-            formLat === orgUnit?.latitude &&
-            formLong === orgUnit?.longitude &&
-            formAltitude === orgUnit?.altitude
-        );
-    };
-
-    const editLocationWithInstanceGps = {
-        id: 'editLocationWithInstanceGps',
-        icon: (
-            <ConfirmCancelDialogComponent
-                titleMessage={MESSAGES.editGpsFromInstanceTitle}
-                onConfirm={() =>
-                    editGpsFromInstance(currentInstance, {
-                        altitude: currentInstance?.altitude,
-                        latitude: currentInstance?.latitude,
-                        longitude: currentInstance?.longitude,
-                    })
-                }
-                renderTrigger={({ openDialog }) =>
-                    renderTriggerEditGps(openDialog)
-                }
-            >
-                <DialogContentText id="alert-dialog-description">
-                    <FormattedMessage
-                        defaultMessage="This operation can still be undone"
-                        {...MESSAGES.editGpsFromInstanceWarning}
-                    />
-                </DialogContentText>
-            </ConfirmCancelDialogComponent>
-        ),
-        disabled: false,
->>>>>>> 346b8bd7
     };
     const { referenceFormId } = params;
     const referenceSubmission = currentInstance.org_unit.reference_instance_id;
@@ -343,13 +342,6 @@
         },
     ];
 
-<<<<<<< HEAD
-    if (currentInstance.can_user_modify) {
-        defaultActions = [...defaultActions, deleteRestore];
-    }
-
-    if (canEditEnketo && currentInstance.can_user_modify) {
-=======
     if (
         currentInstance?.altitude !== null &&
         currentInstance?.latitude !== null &&
@@ -360,8 +352,11 @@
         defaultActions = [editLocationWithInstanceGps, ...defaultActions];
     }
 
-    if (canEditEnketo) {
->>>>>>> 346b8bd7
+    if (currentInstance.can_user_modify) {
+        defaultActions = [...defaultActions, deleteRestore];
+    }
+
+    if (canEditEnketo && currentInstance.can_user_modify) {
         defaultActions = [enketoAction, ...defaultActions];
     }
 
