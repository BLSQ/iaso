import { defineMessages } from 'react-intl';

const MESSAGES = defineMessages({
    users: {
        defaultMessage: 'Users',
        id: 'iaso.label.users',
    },
    create: {
        defaultMessage: 'Create user',
        id: 'iaso.users.create',
    },
    userName: {
        defaultMessage: 'User name',
        id: 'iaso.label.userName',
    },
    firstName: {
        defaultMessage: 'First name',
        id: 'iaso.label.firstName',
    },
    lastName: {
        defaultMessage: 'Last name',
        id: 'iaso.label.lastName',
    },
    email: {
        defaultMessage: 'Email',
        id: 'iaso.label.email',
    },
    newPassword: {
        defaultMessage: 'New password',
        id: 'iaso.users.newPassword',
    },
    password: {
        defaultMessage: 'Password',
        id: 'iaso.users.password',
    },
    permissions: {
        defaultMessage: 'Permissions',
        id: 'iaso.users.permissions',
    },
    orgUnitTypesDropdown: {
        defaultMessage: 'Org Unit Types',
        id: 'iaso.datasources.label.orgUnitTypes',
    },
    isSuperUser: {
        defaultMessage: 'User is a super admin and has all rights',
        id: 'iaso.users.isSuperUser',
    },
    search: {
        defaultMessage: 'Search',
        id: 'iaso.search',
    },
    infos: {
        defaultMessage: 'Infos',
        id: 'iaso.orgUnits.infos',
    },
    location: {
        defaultMessage: 'location',
        id: 'iaso.map.location',
    },
    cancel: {
        id: 'iaso.label.cancel',
        defaultMessage: 'Cancel',
    },
    save: {
        id: 'iaso.label.save',
        defaultMessage: 'Save',
    },
    selectedOrgUnits: {
        id: 'iaso.users.selectedOrgUnits',
        defaultMessage: 'Org units selected',
    },
    actions: {
        defaultMessage: 'Action(s)',
        id: 'iaso.label.actions',
    },
    edit: {
        defaultMessage: 'Edit',
        id: 'iaso.label.edit',
    },
    updateUser: {
        defaultMessage: 'Update user',
        id: 'iaso.users.update',
    },
    deleteUserTitle: {
        id: 'iaso.users.dialog.deleteUserTitle',
        defaultMessage: 'Are you sure you want to delete this user?',
    },
    deleteUserText: {
        id: 'iaso.users.dialog.deleteUserText',
        defaultMessage: 'This operation cannot be undone.',
    },
    addOrgUnit: {
        defaultMessage: 'Search org unit to add',
        id: 'iaso.orgUnits.add',
    },
    orgUnitsType: {
        id: 'iaso.orgUnits.type',
        defaultMessage: 'Org Unit type',
    },
    locale: {
        defaultMessage: 'Language',
        id: 'iaso.users.dialog.locale',
    },
    userRoles: {
        defaultMessage: 'User roles',
        id: 'iaso.users.dialog.userRoles',
    },
    searchUser: {
        id: 'iaso.users.filter.searchUser',
        defaultMessage: 'Search user',
    },
    chooseLocation: {
        id: 'iaso.users.dialog.chooseLocation',
        defaultMessage: 'Select location(s)',
    },
    iaso_completeness: {
        id: 'iaso.permissions.completeness',
        defaultMessage: 'Data completeness',
    },
    iaso_mappings: {
        id: 'iaso.permissions.mappings',
        defaultMessage: 'Mappings with DHIS2',
    },
    iaso_polio: {
        id: 'iaso.permissions.polio',
        defaultMessage: 'Polio campaign management',
    },
    iaso_polio_budget: {
        id: 'iaso.permissions.polio_budget',
        defaultMessage: 'Polio budget validation',
    },
    iaso_polio_budget_admin: {
        id: 'iaso.permissions.polio_budget_admin',
        defaultMessage: 'Polio budget admin',
    },
    iaso_polio_config: {
        id: 'iaso.permissions.polio_config',
        defaultMessage: 'Polio campaign admin',
    },
    iaso_reports: {
        id: 'iaso.permission.reports',
        defaultMessage: 'Reports',
    },
    iaso_links: {
        id: 'iaso.permissions.links',
        defaultMessage: 'Sources matching',
    },
    iaso_forms: { id: 'iaso.permissions.forms', defaultMessage: 'Forms' },
    iaso_pages: { id: 'iaso.permissions.pages', defaultMessage: 'Pages' },
    iaso_projects: {
        id: 'iaso.permissions.projects',
        defaultMessage: 'Projects',
    },
    iaso_sources: { id: 'iaso.permissions.sources', defaultMessage: 'Sources' },
    iaso_data_tasks: {
        id: 'iaso.permissions.dataTasks',
        defaultMessage: 'Tasks',
    },
    iaso_org_units: {
        id: 'iaso.permissions.orgUnits',
        defaultMessage: 'Organisation units',
    },
    iaso_submissions: {
        id: 'iaso.permissions.submissions',
        defaultMessage: 'Form Submissions',
    },
    iaso_user_roles: {
        id: 'iaso.permissions.userRoles',
        defaultMessage: 'User roles',
    },
    iaso_update_submission: {
        id: 'iaso.permissions.update_submission',
        defaultMessage: 'Update Submissions',
    },
    iaso_users: {
        id: 'iaso.permissions.users',
        defaultMessage: 'Users',
    },
    iaso_users_managed: {
        id: 'iaso.permissions.users_management',
        defaultMessage: 'Users Management',
    },
    iaso_teams: {
        id: 'iaso.permissions.teams',
        defaultMessage: 'Teams',
    },
    iaso_planning: {
        id: 'iaso.permissions.planning',
        defaultMessage: 'Planning',
    },
    iaso_assignments: {
        id: 'iaso.permissions.assignments',
        defaultMessage: 'Assignments',
    },
    iaso_completeness_stats: {
        id: 'iaso.permissions.completeness_stats',
        defaultMessage: 'Completeness stats',
    },
    iaso_storages: {
        id: 'iaso.label.storages',
        defaultMessage: 'Storages',
    },
    iaso_entities: {
        id: 'iaso.permissions.entities',
        defaultMessage: 'Beneficiaries',
    },
    iaso_dhis2_link: {
        id: 'iaso.permissions.iaso_dhis2_link',
        defaultMessage: 'Link with DHIS2',
    },
    iaso_workflows: {
        id: 'iaso.permissions.iaso_workflows',
        defaultMessage: 'Workflows',
    },
    iaso_entity_duplicates_read: {
        id: 'iaso.permissions.iaso_entity_duplicates_read',
        defaultMessage: 'See entity duplicates',
    },
    iaso_entity_duplicates_write: {
        id: 'iaso.permissions.iaso_entity_duplicates_write',
        defaultMessage: 'Edit entity duplicates',
    },
    iaso_registry: {
        id: 'iaso.permissions.iaso_registry',
        defaultMessage: 'Registry',
    },
    iaso_org_unit_types: {
        id: 'iaso.permissions.iaso_org_unit_types',
        defaultMessage: 'Org unit types',
    },
    iaso_org_unit_groups: {
        id: 'iaso.permissions.iaso_org_unit_groups',
        defaultMessage: 'Org unit groups',
    },
    deleteError: {
        id: 'iaso.snackBar.deleteUserError',
        defaultMessage: 'An error occurred while deleting user profile',
    },
    deleteSuccess: {
        id: 'iaso.snackBar.delete_successful',
        defaultMessage: 'Deleted successfully',
    },
    dhis2_id: {
        id: 'iaso.label.dhis2Id',
        defaultMessage: 'DHIS2 id',
    },
    sentEmailInvitation: {
        id: 'iaso.label.sentEmailInvitation',
        defaultMessage: 'Send an invitation email',
    },
    sentEmailInvitationWhenAdresseExist: {
        id: 'iaso.label.sentEmailInvitationWhenAdresseExist',
        defaultMessage:
            'Enter email address before sending an invitation email',
    },
    fetchPermissionsError: {
        defaultMessage: 'An error occurred while fetching permissions list',
        id: 'iaso.snackBar.fetchPermissions',
    },
    userRolesDropDownError: {
        defaultMessage: 'Error while making user roles drop down',
        id: 'iaso.snackBar.fetchPermissions',
    },
    homePage: {
        defaultMessage: 'Home page',
        id: 'iaso.users.label.homePage',
    },
    ouChildrenCheckbox: {
        defaultMessage: 'Users with access to children org unit',
        id: 'iaso.users.ouChildrenCheckbox',
    },
    userPermissions: {
        defaultMessage: 'User permissions',
        id: 'iaso.users.userPermissions',
    },
    ouParentCheckbox: {
        defaultMessage: 'Users with access to parent org unit',
        id: 'iaso.users.ouParentCheckbox',
    },
    logout: {
        defaultMessage: 'Logout',
        id: 'iaso.logout',
    },
    wrongAccount: {
        defaultMessage:
            'You are connected to the wrong account, would you like to log out and connect with the correct account to see this link?',
        id: 'iaso.label.wrongAccount',
    },
    wrongAccountTitle: {
        defaultMessage: 'Wrong account',
        id: 'iaso.label.wrongAccountTitle',
    },
    createUsersFromFile: {
        id: 'iaso.user.label.createUsersFromFile',
        defaultMessage: 'Create users from file',
    },
    createFromFile: {
        id: 'iaso.user.label.createFromFile',
        defaultMessage: 'Create from file',
    },
    downloadTemplate: {
        id: 'iaso.user.label.downloadTemplate',
        defaultMessage: 'Download template',
    },
    selectCsvFile: {
        id: 'iaso.user.label.selectCsvFile',
        defaultMessage: 'Select CSV file',
    },
    uploadError: {
        id: 'iaso.user.label.uploadError',
        defaultMessage: 'Error uploading file',
    },
    uploadSuccess: {
        id: 'iaso.user.label.uploadSuccess',
        defaultMessage: 'Users created from CSV',
    },
    backendIsBusy: {
        id: 'iaso.user.label.backendIsBusy',
        defaultMessage: 'The server is already processing another request',
    },
    confirm: {
        id: 'iaso.mappings.confirm',
        defaultMessage: 'Confirm',
    },
    fieldRequired: {
        id: 'iaso.forms.error.fieldRequired',
        defaultMessage: 'This field is required',
    },
    close: {
        id: 'iaso.label.close',
        defaultMessage: 'Close',
    },
    noTypeAssigned: {
        id: 'iaso.users.label.noTypeAssigned',
        defaultMessage: 'No org unit type assigned',
    },
    multiSelectionAction: {
        defaultMessage: 'Edit selected users',
        id: 'iaso.users.multiSelectionAction',
    },
    projects: {
        defaultMessage: 'Projects',
        id: 'iaso.label.projects',
    },
    confirmMultiChange: {
        defaultMessage: 'Confirm mass changes ?',
        id: 'iaso.orgUnits.confirmMultiChange',
    },
    validate: {
        defaultMessage: 'Validate',
        id: 'iaso.label.validate',
    },
    multiEditTitle: {
        defaultMessage: 'Edit selection: {count} user(s)',
        id: 'iaso.users.multiEditTitle',
    },
    bulkChangeCount: {
        id: 'iaso.users.bulkChangeCount',
        defaultMessage: 'You are about to change {count} user(s)',
    },
    addProjects: {
        id: 'iaso.users.addProjects',
        defaultMessage: 'Add to project(s)',
    },
    removeProjects: {
        id: 'iaso.users.removeProjects',
        defaultMessage: 'Remove from project(s)',
    },
    addRoles: {
        id: 'iaso.users.addRoles',
        defaultMessage: 'Add user role(s)',
    },
    removeRoles: {
        id: 'iaso.users.removeRoles',
        defaultMessage: 'Remove user role(s)',
    },
    taskLaunched: {
        id: 'iaso.snackBar.copyVersionSuccessMessage',
        defaultMessage: 'The task has been created"',
    },
    addLocations: {
        id: 'iaso.users.addLocations',
        defaultMessage: 'Add location(s)',
    },
    removeLocations: {
        id: 'iaso.users.removeLocations',
        defaultMessage: 'Remove location(s)',
    },
<<<<<<< HEAD
    iaso_write_sources: {
        id: 'iaso.permissions.iaso_write_sources',
        defaultMessage: 'Edit data sources',
=======
    iaso_page_write: {
        id: 'iaso.permissions.iaso_page_write',
        defaultMessage: 'Edit page',
>>>>>>> ec04faf4
    },
});

export default MESSAGES;<|MERGE_RESOLUTION|>--- conflicted
+++ resolved
@@ -386,15 +386,12 @@
         id: 'iaso.users.removeLocations',
         defaultMessage: 'Remove location(s)',
     },
-<<<<<<< HEAD
     iaso_write_sources: {
         id: 'iaso.permissions.iaso_write_sources',
         defaultMessage: 'Edit data sources',
-=======
     iaso_page_write: {
         id: 'iaso.permissions.iaso_page_write',
         defaultMessage: 'Edit page',
->>>>>>> ec04faf4
     },
 });
 
