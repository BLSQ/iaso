--- conflicted
+++ resolved
@@ -9,16 +9,11 @@
         {
             "name": "Georegistry/Géoregistre",
             "app_id": f"{account_name}.georegistry",
-<<<<<<< HEAD
-            "feature_flags": ["REQUIRE_AUTHENTICATION", "TAKE_GPS_ON_FORM"],
+            "feature_flags": ["REQUIRE_AUTHENTICATION", "TAKE_GPS_ON_FORM", "MOBILE_ORG_UNIT_REGISTRY"],
             "linked_forms": [
                 "Equipment/Pop/Social mob./Microplans",
                 "Data for Health facility/Données Formation sanitaire",
             ],
-=======
-            "feature_flags": ["REQUIRE_AUTHENTICATION", "TAKE_GPS_ON_FORM", "MOBILE_ORG_UNIT_REGISTRY"],
-            "linked_forms": ["Equipment/Pop/Social mob./Microplans"],
->>>>>>> c23cbac1
         },
         {
             "name": "Children vaccination/Vaccination des enfants",
