--- conflicted
+++ resolved
@@ -3,59 +3,6 @@
 import { useSnackQuery } from '../../../../../../../../../hat/assets/js/apps/Iaso/libs/apiHooks';
 import { getRequest } from '../../../../../../../../../hat/assets/js/apps/Iaso/libs/Api';
 
-<<<<<<< HEAD
-export type ReasonForDelay =
-    | 'INITIAL_DATA'
-    | 'ENCODING_ERROR'
-    | 'PUBLIC_HOLIDAY'
-    | 'OTHER_ACTIVITIES'
-    | 'MOH_DECISION'
-    | 'CAMPAIGN_SYNCHRONIZATION'
-    | 'PREPAREDNESS_LEVEL_NOT_REACHED'
-    | 'FUNDS_NOT_RECEIVED_OPS_LEVEL'
-    | 'FUNDS_NOT_ARRIVED_IN_COUNTRY'
-    | 'VACCINES_NOT_DELIVERED_OPS_LEVEL'
-    | 'VACCINES_NOT_ARRIVED_IN_COUNTRY'
-    | 'SECURITY_CONTEXT'
-    | 'CAMPAIGN_MOVED_FORWARD_BY_MOH'
-    | 'VRF_NOT_SIGNED'
-    | 'FOUR_WEEKS_GAP_BETWEEN_ROUNDS'
-    | 'OTHER_VACCINATION_CAMPAIGNS'
-    | 'PENDING_LIQUIDATION_OF_PREVIOUS_SIA_FUNDING';
-
-export const reasonsForDateChange: ReasonForDelay[] = [
-    // 'INITIAL_DATA', // users should not have access to that option in the dropdown
-    'ENCODING_ERROR',
-    'PUBLIC_HOLIDAY',
-    'OTHER_ACTIVITIES',
-    'MOH_DECISION',
-    'CAMPAIGN_SYNCHRONIZATION',
-    'PREPAREDNESS_LEVEL_NOT_REACHED',
-    'FUNDS_NOT_RECEIVED_OPS_LEVEL',
-    'FUNDS_NOT_ARRIVED_IN_COUNTRY',
-    'VACCINES_NOT_DELIVERED_OPS_LEVEL',
-    'VACCINES_NOT_ARRIVED_IN_COUNTRY',
-    'SECURITY_CONTEXT',
-    'CAMPAIGN_MOVED_FORWARD_BY_MOH',
-    'VRF_NOT_SIGNED',
-    'FOUR_WEEKS_GAP_BETWEEN_ROUNDS',
-    'OTHER_VACCINATION_CAMPAIGNS',
-    'PENDING_LIQUIDATION_OF_PREVIOUS_SIA_FUNDING',
-];
-
-export const useReasonsForDateChangeOptions =
-    (): DropdownOptions<ReasonForDelay>[] => {
-        const { formatMessage } = useSafeIntl();
-        return useMemo(() => {
-            return reasonsForDateChange.map(reason => {
-                return {
-                    label: formatMessage(MESSAGES[reason]),
-                    value: reason,
-                };
-            });
-        }, [formatMessage]);
-    };
-=======
 export type ReasonForDelay = 'INITIAL_DATA' | string;
 
 export const useReasonsDelayOptions = (
@@ -85,4 +32,3 @@
         },
     });
 };
->>>>>>> 93a7556d
