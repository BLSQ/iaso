import React, { useState, FunctionComponent, useCallback } from 'react';
import { useDispatch } from 'react-redux';

import { Grid, Button, makeStyles } from '@material-ui/core';
import SearchIcon from '@material-ui/icons/Search';
// @ts-ignore
import { commonStyles, useSafeIntl } from 'bluesquare-components';

import InputComponent from '../../../../components/forms/InputComponent';
import { redirectTo } from '../../../../routing/actions';
import MESSAGES from '../../messages';

import { baseUrl } from '../config';

const useStyles = makeStyles(theme => ({
    ...commonStyles(theme),
}));

type Params = {
    pageSize: string;
    order: string;
    page: string;
    search?: string;
};

type Props = {
    params: Params;
};

const Filters: FunctionComponent<Props> = ({ params }) => {
    const [filtersUpdated, setFiltersUpdated] = useState(false);
    const classes: Record<string, string> = useStyles();
    const { formatMessage } = useSafeIntl();
    const dispatch = useDispatch();
    const [filters, setFilters] = useState({
        search: params.search,
    });

    const handleSearch = useCallback(() => {
        if (filtersUpdated) {
            setFiltersUpdated(false);
            const tempParams = {
                ...params,
                ...filters,
            };
            tempParams.page = '1';
            dispatch(redirectTo(baseUrl, tempParams));
        }
    }, [filtersUpdated, dispatch, filters, params]);

    const handleChange = useCallback(
        (key, value) => {
            setFiltersUpdated(true);
            setFilters({
                ...filters,
                [key]: value,
            });
        },
        [filters],
    );

    return (
        <>
<<<<<<< HEAD
            <Grid container spacing={4}>
                <Grid item xs={12} sm={6} md={4}>
=======
            <Grid container spacing={2}>
                <Grid item xs={3}>
>>>>>>> 431dd29a
                    <InputComponent
                        keyValue="search"
                        onChange={handleChange}
                        value={filters.search}
                        type="search"
                        label={MESSAGES.search}
                        onEnterPressed={handleSearch}
                    />
                </Grid>
<<<<<<< HEAD

=======
            </Grid>
            <Grid
                container
                spacing={2}
                justifyContent="flex-end"
                alignItems="center"
            >
>>>>>>> 431dd29a
                <Grid
                    item
                    xs={12}
                    sm={6}
                    md={8}
                    container
                    justifyContent="flex-end"
                    alignItems="center"
                >
                    <Button
                        data-test="search-button"
                        disabled={!filtersUpdated}
                        variant="contained"
                        className={classes.button}
                        color="primary"
                        onClick={() => handleSearch()}
                    >
                        <SearchIcon className={classes.buttonIcon} />
                        {formatMessage(MESSAGES.search)}
                    </Button>
                </Grid>
            </Grid>
        </>
    );
};

export { Filters };<|MERGE_RESOLUTION|>--- conflicted
+++ resolved
@@ -61,13 +61,8 @@
 
     return (
         <>
-<<<<<<< HEAD
-            <Grid container spacing={4}>
+            <Grid container spacing={2}>
                 <Grid item xs={12} sm={6} md={4}>
-=======
-            <Grid container spacing={2}>
-                <Grid item xs={3}>
->>>>>>> 431dd29a
                     <InputComponent
                         keyValue="search"
                         onChange={handleChange}
@@ -77,9 +72,6 @@
                         onEnterPressed={handleSearch}
                     />
                 </Grid>
-<<<<<<< HEAD
-
-=======
             </Grid>
             <Grid
                 container
@@ -87,7 +79,6 @@
                 justifyContent="flex-end"
                 alignItems="center"
             >
->>>>>>> 431dd29a
                 <Grid
                     item
                     xs={12}
