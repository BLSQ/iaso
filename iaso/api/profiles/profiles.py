--- conflicted
+++ resolved
@@ -28,11 +28,7 @@
 from iaso.api.common import CONTENT_TYPE_CSV, CONTENT_TYPE_XLSX, FileFormatEnum
 from iaso.api.profiles.audit import ProfileAuditLogger
 from iaso.api.profiles.bulk_create_users import BULK_CREATE_USER_COLUMNS_LIST
-<<<<<<< HEAD
-from iaso.models import OrgUnit, Profile, Project, TenantUser, UserRole
-=======
 from iaso.models import OrgUnit, OrgUnitType, Profile, Project, TenantUser, UserRole
->>>>>>> 430fc99d
 from iaso.utils import is_mobile_request
 from iaso.utils.module_permissions import account_module_permissions
 
@@ -370,12 +366,7 @@
 
             try:
                 profile = request.user.iaso_profile
-<<<<<<< HEAD
                 return Response(profile.as_dict())
-=======
-                profile_dict = profile.as_dict()
-                return Response(profile_dict)
->>>>>>> 430fc99d
             except Profile.DoesNotExist:
                 return Response(
                     {
