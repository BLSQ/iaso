--- conflicted
+++ resolved
@@ -19,14 +19,11 @@
 import Devices from '../domains/devices';
 import { CompletessStats } from '../domains/completenessStats/index.tsx';
 import Groups from '../domains/orgUnits/groups';
-<<<<<<< HEAD
 import Types from '../domains/orgUnits/orgUnitTypes';
 import { Beneficiaries } from '../domains/entities/beneficiaries/index.tsx';
 import { Details as BeneficiaryDetail } from '../domains/entities/beneficiaries/details.tsx';
 import { EntityTypes } from '../domains/entities/entityTypes/index.tsx';
 import PageError from '../components/errors/PageError';
-=======
->>>>>>> 19e7f533
 import { baseUrls } from './urls';
 import { capitalize } from '../utils/index';
 import { linksFiltersWithPrefix, orgUnitFiltersWithPrefix } from './filters';
@@ -41,27 +38,9 @@
 import { CompareInstanceLogs } from '../domains/instances/compare/components/CompareInstanceLogs.tsx';
 
 import { SHOW_PAGES } from '../utils/featureFlags';
-<<<<<<< HEAD
 import { paginationPathParams } from '../routing/common';
 import { VisitDetails } from '../domains/entities/visit/VisitDetails.tsx';
-=======
 import TreePage from '../domains/orgUnits/tree';
-
-const paginationPathParams = [
-    {
-        isRequired: false,
-        key: 'order',
-    },
-    {
-        isRequired: false,
-        key: 'pageSize',
-    },
-    {
-        isRequired: false,
-        key: 'page',
-    },
-];
->>>>>>> 19e7f533
 
 const paginationPathParamsWithPrefix = prefix =>
     paginationPathParams.map(p => ({
@@ -697,8 +676,6 @@
     ],
 };
 
-<<<<<<< HEAD
-=======
 export const treePath = {
     baseUrl: baseUrls.tree,
     permission: 'iaso_org_units',
@@ -706,7 +683,6 @@
     params: [],
 };
 
->>>>>>> 19e7f533
 export const orgUnitTypesPath = {
     baseUrl: baseUrls.orgUnitTypes,
     permissions: ['iaso_org_units'],
