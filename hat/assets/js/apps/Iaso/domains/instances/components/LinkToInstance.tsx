--- conflicted
+++ resolved
@@ -1,60 +1,26 @@
 import React, { FunctionComponent } from 'react';
-<<<<<<< HEAD
-
-import { IconButton as IconButtonComponent } from 'bluesquare-components';
-import { Link } from 'react-router';
-=======
 import { userHasOneOfPermissions } from '../../users/utils';
->>>>>>> 413ffb2c
 import { baseUrls } from '../../../constants/urls';
 import * as Permission from '../../../utils/permissions';
 import { useCurrentUser } from '../../../utils/usersUtils';
 import MESSAGES from '../../assignments/messages';
-<<<<<<< HEAD
-import { userHasPermission } from '../../users/utils';
-=======
 import { SUBMISSIONS, SUBMISSIONS_UPDATE } from '../../../utils/permissions';
 import { LinkTo } from '../../../components/nav/LinkTo';
->>>>>>> 413ffb2c
 
 type Props = {
     instanceId: string;
     useIcon?: boolean;
     color?: string;
-<<<<<<< HEAD
     iconSize?: 'small' | 'medium' | 'large' | 'default' | 'inherit';
     size?: 'small' | 'medium' | 'large' | 'default' | 'inherit';
-=======
     replace?: boolean;
->>>>>>> 413ffb2c
 };
 export const LinkToInstance: FunctionComponent<Props> = ({
     instanceId,
     useIcon = false,
     color = 'inherit',
-<<<<<<< HEAD
     iconSize = 'medium',
     size = 'medium',
-}) => {
-    const user = useCurrentUser();
-    if (userHasPermission(Permission.SUBMISSIONS, user)) {
-        const formUrl = `/${baseUrls.instanceDetail}/instanceId/${instanceId}`;
-        if (useIcon) {
-            return (
-                <IconButtonComponent
-                    icon="remove-red-eye"
-                    url={formUrl}
-                    tooltipMessage={MESSAGES.details}
-                    color={color}
-                    iconSize={iconSize}
-                    size={size}
-                />
-            );
-        }
-        return <Link to={formUrl}>{instanceId}</Link>;
-    }
-    return <>{instanceId}</>;
-=======
     replace = false,
 }) => {
     const user = useCurrentUser();
@@ -72,7 +38,9 @@
             tooltipMessage={MESSAGES.details}
             text={instanceId}
             color={color}
+            size={size}
+            iconSize={iconSize}
         />
     );
->>>>>>> 413ffb2c
+            color={color}
 };