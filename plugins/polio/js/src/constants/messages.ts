--- conflicted
+++ resolved
@@ -2493,13 +2493,6 @@
         id: 'iaso.polio.label.plannedCampaign',
         defaultMessage: 'Planned campaign',
     },
-<<<<<<< HEAD
-    planned: {
-        id: 'iaso.polio.label.planned',
-        defaultMessage: 'Planned',
-    },
-=======
->>>>>>> b2097da4
     plannedRound: {
         id: 'iaso.polio.label.plannedRound',
         defaultMessage: 'Planned round',
