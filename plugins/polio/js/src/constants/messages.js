import { defineMessages } from 'react-intl';

const MESSAGES = defineMessages({
    polio: {
        defaultMessage: 'Polio',
        id: 'iaso.label.polio',
    },
    campaigns: {
        defaultMessage: 'Campaigns',
        id: 'iaso.polio.label.campaigns',
    },
    delete: {
        id: 'iaso.label.delete',
        defaultMessage: 'Delete',
    },
    edit: {
        id: 'iaso.label.edit',
        defaultMessage: 'Edit',
    },
    removeDistrict: {
        defaultMessage: 'Unselect district',
        id: 'iaso.polio.button.label.removeDistrict',
    },
    removeRegion: {
        defaultMessage: 'Unselect region',
        id: 'iaso.polio.button.label.removeRegion',
    },
    confirm: {
        defaultMessage: 'Confirm',
        id: 'iaso.label.confirm',
    },
    cancel: {
        defaultMessage: 'Cancel',
        id: 'iaso.label.cancel',
    },
    configuration: {
        defaultMessage: 'Configuration',
        id: 'iaso.polio.label.configuration',
    },
    configEmailNotif: {
        defaultMessage: 'Configure country: {country}',
        id: 'iaso.polio.label.configEmailNotif',
    },
    selectUsers: {
        id: 'iaso.polio.select.label.selectUsers',
        defaultMessage: 'Select users',
    },
    selectLanguage: {
        id: 'iaso.polio.select.label.selectLanguage',
        defaultMessage: 'Select language',
    },
    country: {
        id: 'iaso.polio.table.label.country',
        defaultMessage: 'Country',
    },
    usersToNotify: {
        id: 'iaso.polio.table.label.usersToNotify',
        defaultMessage: 'Users to notify',
    },
    language: {
        id: 'iaso.polio.table.label.language',
        defaultMessage: 'Language',
    },
    actions: {
        id: 'iaso.polio.table.label.actions',
        defaultMessage: 'Actions',
    },
    calendar: {
        id: 'iaso.polio.calendar',
        defaultMessage: 'Calendar',
    },
    weeks: {
        id: 'iaso.polio.calendar.weeks',
        defaultMessage: 'week(s) were',
    },
    startDate: {
        id: 'iaso.label.dateFrom',
        defaultMessage: 'Start date',
    },
    endDate: {
        id: 'iaso.label.dateTo',
        defaultMessage: 'End date',
    },
    name: {
        id: 'iaso.polio.label.obrName',
        defaultMessage: 'Name',
    },
    r1StartDate: {
        id: 'iaso.polio.calendar.r1StartDate',
        defaultMessage: 'R1 date',
    },
    raStatus: {
        id: 'iaso.polio.raStatus',
        defaultMessage: 'R1 date',
    },
    budgetStatus: {
        id: 'iaso.polio.budgetStatus',
        defaultMessage: 'Budget status',
    },
    vaccine: {
        id: 'iaso.polio.vaccine',
        defaultMessage: 'Vaccine',
    },
    vaccines: {
        id: 'iaso.polio.vaccines',
        defaultMessage: 'Vaccines',
    },
    endDateBeforeStartDate: {
        id: 'iaso.polio.form.validator.error.endDateBeforeStartDate',
        defaultMessage: "End date can't be before start date",
    },
    positiveInteger: {
        id: 'iaso.polio.form.validator.error.positiveInteger',
        defaultMessage: 'Please use a positive integer',
    },
    noCampaign: {
        id: 'iaso.polio.noCampaign',
        defaultMessage: 'No campaign to display',
    },
    // Start
    epid: {
        id: 'iaso.polio.form.label.epid',
        defaultMessage: 'EPID',
    },
    obrName: {
        id: 'iaso.polio.form.label.obrName',
        defaultMessage: 'OBR Name',
    },
    virus: {
        id: 'iaso.polio.form.label.virus',
        defaultMessage: 'Virus',
    },
    description: {
        id: 'iaso.polio.form.label.description',
        defaultMessage: 'Description',
    },
    gpeiCoordinator: {
        id: 'iaso.polio.form.label.gpeiCoordinator',
        defaultMessage: 'GPEI Coordinator',
    },
    selectInitialRegion: {
        id: 'iaso.polio.form.label.selectInitialRegion',
        defaultMessage: 'Select initial region',
    },
    dateOfOnset: {
        id: 'iaso.polio.form.label.dateOfOnset',
        defaultMessage: 'Date of onset',
    },
    cvdpv2NotificationDate: {
        id: 'iaso.polio.form.label.cvdpv2NotificationDate',
        defaultMessage: 'cVDPV2 notification date',
    },
    pv2NotificationDate: {
        id: 'iaso.polio.form.label.pv2NotificationDate',
        defaultMessage: 'PV2 notification date',
    },
    threelevelCall: {
        id: 'iaso.polio.form.label.threelevelCall',
        defaultMessage: '3 level call',
    },
    baseInfoFormTitle: {
        id: 'iaso.polio.form.title.baseInfoFormTitle',
        defaultMessage: 'Enter information about the new outbreak response',
    },
    verificationScore: {
        id: 'iaso.polio.form.label.verificationScore',
        defaultMessage: 'Verification Score (/20)',
    },
    fieldInvestigationDate: {
        id: 'iaso.polio.form.label.fieldInvestigationDate',
        defaultMessage: 'Field Investigation Date',
    },
    firstDraftSubmission: {
        id: 'iaso.polio.form.label.firstDraftSubmission',
        defaultMessage: '1st Draft Submission',
    },
    rrtOprttApproval: {
        id: 'iaso.polio.form.label.rrtOprttApproval',
        defaultMessage: 'RRT/OPRTT Approval',
    },
    agNopvGroup: {
        id: 'iaso.polio.form.label.agNopvGroup',
        defaultMessage: 'AG/nOPV Group',
    },
    dgAuthorization: {
        id: 'iaso.polio.form.label.dgAuthorization',
        defaultMessage: 'DG Authorization',
    },
    targetpopulationRoundOne: {
        id: 'iaso.polio.form.label.targetpopulationRoundOne',
        defaultMessage: 'Target population Round 1',
    },
    targetpopulationRoundTwo: {
        id: 'iaso.polio.form.label.targetpopulationRoundTwo',
        defaultMessage: 'Target population Round 2',
    },
    dosesRequested: {
        id: 'iaso.polio.form.label.dosesRequested',
        defaultMessage: 'Doses Requested (both rounds)',
    },
    region: {
        id: 'iaso.polio.table.label.region',
        defaultMessage: 'Region',
    },
    district: {
        id: 'iaso.polio.district',
        defaultMessage: 'District',
    },
    selectRegion: {
        id: 'iaso.polio.table.label.selectRegion',
        defaultMessage: 'Select region',
    },
    refreshing: {
        id: 'iaso.polio.table.label.refreshing',
        defaultMessage: 'Refreshing...',
    },
    pleaseSaveCampaign: {
        id: 'iaso.polio.form.label.pleaseSaveCampaign',
        defaultMessage: 'Please save the Campaign before selecting scope.',
    },
    disbursedToCoWho: {
        id: 'iaso.polio.form.label.disbursedToCoWho',
        defaultMessage: 'Disbursed to CO (WHO)',
    },
    disbursedToMohWho: {
        id: 'iaso.polio.form.label.disbursedToMohWho',
        defaultMessage: 'Disbursed to MOH (WHO)',
    },
    disbursedToCoUnicef: {
        id: 'iaso.polio.form.label.disbursedToCoUnicef',
        defaultMessage: 'Disbursed to CO (Unicef)',
    },
    disbursedToMohUnicef: {
        id: 'iaso.polio.form.label.disbursedToMohUnicef',
        defaultMessage: 'Disbursed to MOH (Unicef)',
    },
    eomgGroup: {
        id: 'iaso.polio.form.label.eomgGroup',
        defaultMessage: 'EOMG Group',
    },
    budgetSubmittedAt: {
        id: 'iaso.polio.form.label.budgetSubmittedAt',
        defaultMessage: 'Budget Submitted At',
    },
    districtCount: {
        id: 'iaso.polio.form.label.districtCount',
        defaultMessage: 'District Count',
    },
    noRegretFund: {
        id: 'iaso.polio.form.label.noRegretFund',
        defaultMessage: 'No Regret Fund',
    },
    costRoundOne: {
        id: 'iaso.polio.form.label.costRoundOne',
        defaultMessage: 'Cost Round 1',
    },
    costRoundTwo: {
        id: 'iaso.polio.form.label.costRoundTwo',
        defaultMessage: 'Cost Round 2',
    },
    costPerChildRoundOne: {
        id: 'iaso.polio.form.label.costPerChildRoundOne',
        defaultMessage: 'Cost/Child Round 1: $',
    },
    costPerChildRoundTwo: {
        id: 'iaso.polio.form.label.costPerChildRoundTwo',
        defaultMessage: 'Cost/Child Round 2: $',
    },
    costPerChildTotal: {
        id: 'iaso.polio.form.label.costPerChildTotal',
        defaultMessage: 'Cost/Child Total: $',
    },
    roundOneStart: {
        id: 'iaso.polio.form.label.roundOneStart',
        defaultMessage: 'Round 1 Start',
    },
    roundOneEnd: {
        id: 'iaso.polio.form.label.roundOneEnd',
        defaultMessage: 'Round 1 End',
    },
    roundTwoStart: {
        id: 'iaso.polio.form.label.roundtwoStart',
        defaultMessage: 'Round 2 Start',
    },
    roundTwoEnd: {
        id: 'iaso.polio.form.label.roundtwoEnd',
        defaultMessage: 'Round 2 End',
    },
    mopUpStart: {
        id: 'iaso.polio.form.label.mopUpStart',
        defaultMessage: 'Mop Up Start',
    },
    mopUpEnd: {
        id: 'iaso.polio.form.label.mopUpEnd',
        defaultMessage: 'Mop Up End',
    },
    imStart: {
        id: 'iaso.polio.form.label.imStart',
        defaultMessage: 'IM Start',
    },
    imEnd: {
        id: 'iaso.polio.form.label.imEnd',
        defaultMessage: 'IM End',
    },
    lqasStart: {
        id: 'iaso.polio.form.label.lqasStart',
        defaultMessage: 'LQAS Start',
    },
    lqasEnd: {
        id: 'iaso.polio.form.label.lqasEnd',
        defaultMessage: 'LQAS End',
    },
    districtsPassingLqas: {
        id: 'iaso.polio.form.label.districtsPassingLqas',
        defaultMessage: 'Districts passing LQAS',
    },
    districtsFailingLqas: {
        id: 'iaso.polio.form.label.districtsFailingLqas',
        defaultMessage: 'Districts failing LQAS',
    },
    mainReasonForNonVaccination: {
        id: 'iaso.polio.form.label.mainReasonForNonVaccination',
        defaultMessage: 'Main reason for non-vaccination',
    },
    ratioChildrenMissedInHousehold: {
        id: 'iaso.polio.form.label.ratioChildrenMissedInHousehold',
        defaultMessage: '% children missed IN household',
    },
    ratioChildrenMissedOutOfHousehold: {
        id: 'iaso.polio.form.label.ratioChildrenMissedOutOfHousehold',
        defaultMessage: '% children missed OUT OF household',
    },
    ratioChildrenMissedInAndOutOfHousehold: {
        id: 'iaso.polio.form.label.ratioChildrenMissedInAndOutOfHousehold',
        defaultMessage: '% children missed IN+OUT OF household',
    },
    awarenessCampaignPlanning: {
        id: 'iaso.polio.form.label.awarenessCampaignPlanning',
        defaultMessage: 'Awareness of campaign planning (%)',
    },
    createCampaign: {
        id: 'iaso.polio.createCampaign',
        defaultMessage: 'Create campaign',
    },
    editCampaign: {
        id: 'iaso.polio.editCampaign',
        defaultMessage: 'Edit campaign',
    },
    baseInfo: {
        id: 'iaso.polio.title.baseInfo',
        defaultMessage: 'Base info',
    },
    detection: {
        id: 'iaso.polio.title.detection',
        defaultMessage: 'Detection',
    },
    riskAssessment: {
        id: 'iaso.polio.title.riskAssessment',
        defaultMessage: 'Risk Assessment',
    },
    scope: {
        id: 'iaso.polio.title.scope',
        defaultMessage: 'Scope',
    },
    budget: {
        id: 'iaso.polio.title.budget',
        defaultMessage: 'Budget',
    },
    preparedness: {
        id: 'iaso.polio.title.preparedness',
        defaultMessage: 'Preparedness',
    },
    roundOne: {
        id: 'iaso.polio.title.roundOne',
        defaultMessage: 'Round 1',
    },
    roundTwo: {
        id: 'iaso.polio.title.roundTwo',
        defaultMessage: 'Round 2',
    },
    deleteWarning: {
        id: 'iaso.polio.label.deleteWarning',
        defaultMessage: 'Are you sure you want to delete this campaign?',
    },
    operationCantBeUndone: {
        id: 'iaso.polio.label.operationCantBeUndone',
        defaultMessage: 'This operation cannot be undone',
    },
    no: {
        id: 'iaso.polio.label.no',
        defaultMessage: 'No',
    },
    yes: {
        id: 'iaso.polio.label.yes',
        defaultMessage: 'Yes',
    },
    status: {
        id: 'iaso.polio.table.label.status',
        defaultMessage: 'Status',
    },
    import: {
        id: 'iaso.polio.button.label.import',
        defaultMessage: 'Import',
    },
    create: {
        id: 'iaso.polio.label.create',
        defaultMessage: 'Create',
    },
    csv: {
        id: 'iaso.polio.label.csv',
        defaultMessage: 'CSV',
    },
    enterOrCreateGoogleSheet: {
        id: 'iaso.polio.label.enterOrCreateGoogleSheet',
        defaultMessage:
            'Enter Google Sheet url or use the button to generate a new one',
    },
    enterGoogleSheet: {
        id: 'iaso.polio.label.enterGoogleSheet',
        defaultMessage: 'Enter Google Sheet url',
    },
    preparednessGoogleSheetUrl: {
        id: 'iaso.polio.title.preparednessGoogleSheetUrl',
        defaultMessage: 'Preparedness Google Sheet URL',
    },
    refreshPreparednessData: {
        id: 'iaso.polio.title.refreshPreparednessData',
        defaultMessage: 'Refresh Preparedness data',
    },
    generateSpreadsheet: {
        id: 'iaso.polio.title.generateSpreadsheet',
        defaultMessage: 'Generate a spreadsheet',
    },
    preparednessError: {
        id: 'iaso.polio.label.preparednessError',
        defaultMessage: 'Error Generating preparedness',
    },
    national: {
        id: 'iaso.polio.label.national',
        defaultMessage: 'National',
    },
    regional: {
        id: 'iaso.polio.label.regional',
        defaultMessage: 'Regional',
    },
    districtScore: {
        id: 'iaso.polio.label.districtScore',
        defaultMessage: 'District',
    },
    refreshedAt: {
        id: 'iaso.polio.label.refreshedAt',
        defaultMessage: 'Refreshed at',
    },
    recruitmentSurgeUrl: {
        id: 'iaso.polio.label.recruitmentSurgeUrl',
        defaultMessage: 'Recruitment Surge Google Sheet URL',
    },
    countryNameInSheet: {
        id: 'iaso.polio.label.countryNameInSheet',
        defaultMessage: 'Country Name in sheet',
    },
    whoToRecruit: {
        id: 'iaso.polio.label.whoToRecruit',
        defaultMessage: 'WHO To Recruit',
    },
    whoCompletedRecruitement: {
        id: 'iaso.polio.label.whoCompletedRecruitement',
        defaultMessage: 'WHO Completed Recruitment',
    },
    unicefToRecruit: {
        id: 'iaso.polio.label.unicefToRecruit',
        defaultMessage: 'UNICEF To Recruit',
    },
    unicefCompletedRecruitement: {
        id: 'iaso.polio.label.unicefCompletedRecruitement',
        defaultMessage: 'UNICEF Completed Recruitment',
    },
    refreshRecruitmentData: {
        id: 'iaso.polio.label.refreshRecruitmentData',
        defaultMessage: 'Refresh Recruitment Data',
    },
    paymentMode: {
        id: 'iaso.polio.label.paymentMode',
        defaultMessage: 'Payment Mode',
    },
    responsible: {
        id: 'iaso.polio.label.responsible',
        defaultMessage: 'Responsible',
    },
    pending: {
        id: 'iaso.polio.label.pending',
        defaultMessage: 'Pending',
    },
    ongoing: {
        id: 'iaso.polio.label.ongoing',
        defaultMessage: 'Ongoing',
    },
    finished: {
        id: 'iaso.polio.label.finished',
        defaultMessage: 'Finished',
    },
    reviewedByRrt: {
        id: 'iaso.polio.label.reviewedByRrt',
        defaultMessage: 'Reviewed by RRT',
    },
    submitted: {
        id: 'iaso.polio.label.submitted',
        defaultMessage: 'Submitted',
    },
    toSubmit: {
        id: 'iaso.polio.label.toSubmit',
        defaultMessage: 'To submit',
    },
    approved: {
        id: 'iaso.polio.label.approved',
        defaultMessage: 'Approved',
    },
    who: {
        id: 'iaso.polio.label.who',
        defaultMessage: 'WHO',
    },
    unicef: {
        id: 'iaso.polio.label.unicef',
        defaultMessage: 'UNICEF',
    },
    moh: {
        id: 'iaso.polio.label.moh',
        defaultMessage: 'MOH',
    },
    provinceOption: {
        id: 'iaso.polio.label.provinceOption',
        defaultMessage: 'PROVINCE',
    },
    PREPARING: {
        id: 'iaso.polio.PREPARING',
        defaultMessage: 'Preparing',
    },
    ROUND1START: {
        id: 'iaso.polio.ROUND1START',
        defaultMessage: 'Round 1 started',
    },
    ROUND1DONE: {
        id: 'iaso.polio.ROUND1DONE',
        defaultMessage: 'Round 1 completed',
    },
    ROUND2START: {
        id: 'iaso.polio.ROUND2START',
        defaultMessage: 'Round 2 started',
    },
    ROUND2DONE: {
        id: 'iaso.polio.ROUND2DONE',
        defaultMessage: 'Round 2 completed',
    },
    filter: {
        id: 'iaso.polio.label.filter',
        defaultMessage: 'Filter',
    },
    R1StartFrom: {
        id: 'iaso.polio.label.R1StartFrom',
        defaultMessage: 'R1 start date from',
    },
    R1StartTo: {
        id: 'iaso.polio.label.R1StartTo',
        defaultMessage: 'R1 start date to',
    },
    sortAsc: {
        id: 'iaso.polio.label.sortAsc',
        defaultMessage: 'Sort ascending',
    },
    sortDesc: {
        id: 'iaso.polio.label.sortDesc',
        defaultMessage: 'Sort descending',
    },
    search: {
        id: 'iaso.polio.label.search',
        defaultMessage: 'Search',
    },
<<<<<<< HEAD
    clear: {
        id: 'iaso.polio.label.clear',
        defaultMessage: 'Clear',
=======
    fastPrevious: {
        id: 'iaso.polio.label.calendar.fastPrevious',
        defaultMessage: 'Previous 4 weeks',
    },
    previous: {
        id: 'iaso.polio.label.calendar.previous',
        defaultMessage: 'Previous week',
    },
    next: {
        id: 'iaso.polio.label.calendar.next',
        defaultMessage: 'Next week',
    },
    fastNext: {
        id: 'iaso.polio.label.calendar.fastNext',
        defaultMessage: 'Next 4 weeks',
    },
    selectDate: {
        id: 'iaso.polio.label.calendar.selectDate',
        defaultMessage: 'Select a date',
>>>>>>> d3a21e56
    },
});

export default MESSAGES;<|MERGE_RESOLUTION|>--- conflicted
+++ resolved
@@ -575,31 +575,29 @@
         id: 'iaso.polio.label.search',
         defaultMessage: 'Search',
     },
-<<<<<<< HEAD
+    fastPrevious: {
+        id: 'iaso.polio.label.calendar.fastPrevious',
+        defaultMessage: 'Previous 4 weeks',
+    },
+    previous: {
+        id: 'iaso.polio.label.calendar.previous',
+        defaultMessage: 'Previous week',
+    },
+    next: {
+        id: 'iaso.polio.label.calendar.next',
+        defaultMessage: 'Next week',
+    },
+    fastNext: {
+        id: 'iaso.polio.label.calendar.fastNext',
+        defaultMessage: 'Next 4 weeks',
+    },
+    selectDate: {
+        id: 'iaso.polio.label.calendar.selectDate',
+        defaultMessage: 'Select a date',
+    },
     clear: {
         id: 'iaso.polio.label.clear',
         defaultMessage: 'Clear',
-=======
-    fastPrevious: {
-        id: 'iaso.polio.label.calendar.fastPrevious',
-        defaultMessage: 'Previous 4 weeks',
-    },
-    previous: {
-        id: 'iaso.polio.label.calendar.previous',
-        defaultMessage: 'Previous week',
-    },
-    next: {
-        id: 'iaso.polio.label.calendar.next',
-        defaultMessage: 'Next week',
-    },
-    fastNext: {
-        id: 'iaso.polio.label.calendar.fastNext',
-        defaultMessage: 'Next 4 weeks',
-    },
-    selectDate: {
-        id: 'iaso.polio.label.calendar.selectDate',
-        defaultMessage: 'Select a date',
->>>>>>> d3a21e56
     },
 });
 
