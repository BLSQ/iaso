--- conflicted
+++ resolved
@@ -1,19 +1,14 @@
 import React from 'react';
-<<<<<<< HEAD
-import { textPlaceholder } from 'bluesquare-components';
-import { EditUsersDialog } from './components/UsersDialog.tsx';
-=======
 import {
     IconButton as IconButtonComponent,
     textPlaceholder,
 } from 'bluesquare-components';
 import { Switch } from '@material-ui/core';
 import {
+    HighlightOffOutlined as NotCheckedIcon,
     CheckCircleOutlineOutlined as CheckedIcon,
-    HighlightOffOutlined as NotCheckedIcon,
 } from '@material-ui/icons';
-import UsersDialog from './components/UsersDialog.tsx';
->>>>>>> 37c591d7
+import { EditUsersDialog } from './components/UsersDialog.tsx';
 import DeleteDialog from '../../components/dialogs/DeleteDialogComponent';
 import MESSAGES from './messages';
 
