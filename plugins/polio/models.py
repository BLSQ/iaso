--- conflicted
+++ resolved
@@ -231,7 +231,6 @@
     def get_item_by_key(self, key):
         return getattr(self, key)
 
-<<<<<<< HEAD
     def vaccine_names(self):
         # only take into account scope which have orgunit attached
         campaign = self.campaign
@@ -249,11 +248,10 @@
                     orgunits_count__gte=1
                 )
             )
-=======
+
     @property
     def districts_count_calculated(self):
         return self.campaign.get_districts_for_round(self).count()
->>>>>>> 5ab8a6e4
 
 
 class CampaignQuerySet(models.QuerySet):
