/* eslint-disable react/require-default-props */
<<<<<<< HEAD
import { Table, TableBody } from '@material-ui/core';
=======
import { Table, TableBody } from '@mui/material';
import { makeStyles } from '@mui/styles';
>>>>>>> de558215
import React, { FunctionComponent, useMemo } from 'react';
// @ts-ignore
import { useSafeIntl } from 'bluesquare-components';
import MESSAGES from '../messages';
import { useGetPossibleFields } from '../../forms/hooks/useGetPossibleFields';
import { useGetFields } from '../hooks/useGetFields';
import { useGetBeneficiaryTypesDropdown } from '../hooks/requests';

import { Beneficiary } from '../types/beneficiary';
import { Field } from '../types/fields';
import { PaperTableRow } from '../../../components/tables/PaperTableRow';

type Props = {
    beneficiary?: Beneficiary;
};
export const BeneficiaryBaseInfo: FunctionComponent<Props> = ({
    beneficiary,
}) => {
    const { formatMessage } = useSafeIntl();

    const { data: types } = useGetBeneficiaryTypesDropdown();
    const { possibleFields, isFetchingForm } = useGetPossibleFields(
        beneficiary?.attributes?.form_id,
    );
    const detailFields = useMemo(() => {
        let fields = [];
        if (types && beneficiary) {
            const fullType = types.find(
                type => type.value === beneficiary.entity_type,
            );
            fields = fullType?.original?.fields_detail_info_view || [];
        }
        return fields;
    }, [types, beneficiary]);
    const dynamicFields: Field[] = useGetFields(
        detailFields,
        beneficiary,
        possibleFields,
    );
    const staticFields = useMemo(
        () => [
            {
                label: formatMessage(MESSAGES.nfcCards),
                value: `${beneficiary?.attributes?.nfc_cards ?? 0}`,
                key: 'nfcCards',
            },
            {
                label: formatMessage(MESSAGES.uuid),
                value: beneficiary?.uuid ? `${beneficiary.uuid}` : '--',
                key: 'uuid',
            },
        ],
        [beneficiary?.attributes?.nfc_cards, beneficiary?.uuid, formatMessage],
    );
    return (
        <>
            <Table size="small">
                <TableBody>
                    {!isFetchingForm && beneficiary && (
                        <>
                            {dynamicFields.map(field => (
                                <PaperTableRow
                                    label={field.label}
                                    value={field.value}
                                    key={field.key}
                                />
                            ))}
                            {staticFields.map(field => (
                                <PaperTableRow
                                    label={field.label}
                                    value={field.value}
                                    key={field.key}
                                />
                            ))}
                        </>
                    )}
                </TableBody>
            </Table>
        </>
    );
};<|MERGE_RESOLUTION|>--- conflicted
+++ resolved
@@ -1,10 +1,6 @@
 /* eslint-disable react/require-default-props */
-<<<<<<< HEAD
-import { Table, TableBody } from '@material-ui/core';
-=======
 import { Table, TableBody } from '@mui/material';
 import { makeStyles } from '@mui/styles';
->>>>>>> de558215
 import React, { FunctionComponent, useMemo } from 'react';
 // @ts-ignore
 import { useSafeIntl } from 'bluesquare-components';
