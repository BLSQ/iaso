--- conflicted
+++ resolved
@@ -50,9 +50,7 @@
             "next_transitions",
             "budget_last_updated_at",
             "possible_states",
-<<<<<<< HEAD
             "cvdpv2_notified_at",
-=======
             "possible_transitions",
         ]
         default_fields = [
@@ -62,7 +60,6 @@
             "country_name",
             "current_state",
             "budget_last_updated_at",
->>>>>>> 4e285c41
         ]
 
     # added via annotation
