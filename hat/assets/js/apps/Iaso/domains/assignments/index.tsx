import React, {
    FunctionComponent,
    useState,
    useEffect,
    useCallback,
} from 'react';
import { Box, makeStyles, Tabs, Tab, Grid } from '@material-ui/core';
import { useDispatch } from 'react-redux';

import {
    // @ts-ignore
    commonStyles,
    // @ts-ignore
    useSafeIntl,
    // @ts-ignore
    LoadingSpinner,
} from 'bluesquare-components';

import { redirectTo } from '../../routing/actions';
import { baseUrls } from '../../constants/urls';

import TopBar from '../../components/nav/TopBarComponent';

import { AssignmentsFilters } from './components/AssignmentsFilters';
import { AssignmentsMapTab } from './components/AssignmentsMapTab';
import { AssignmentsListTab } from './components/AssignmentsListTab';
import { Sidebar } from './components/AssignmentsSidebar';

import { AssignmentParams, AssignmentApi } from './types/assigment';
import { Team, SubTeam, User } from './types/team';
import { OrgUnitShape, AssignmentUnit } from './types/locations';

<<<<<<< HEAD
import { useGetAssignmentData } from './hooks/useGetAssignmentData';

import { getSaveParams } from './utils';
=======
import { useGetTeams } from './hooks/requests/useGetTeams';
import { useGetProfiles } from './hooks/requests/useGetProfiles';
import {
    useBulkSaveAssignments,
    useSaveAssignment,
} from './hooks/requests/useSaveAssignment';
import { useGetOrgUnitTypes } from './hooks/requests/useGetOrgUnitTypes';
import { useGetOrgUnitsByParent } from './hooks/requests/useGetOrgUnitsByParent';
>>>>>>> 42d8d65c

import MESSAGES from './messages';

type Props = {
    params: AssignmentParams;
};

const useStyles = makeStyles(theme => ({
    ...commonStyles(theme),
    hiddenOpacity: {
        position: 'absolute',
        top: 0,
        left: -5000,
        zIndex: -10,
        opacity: 0,
    },
}));

const baseUrl = baseUrls.assignments;

export const Assignments: FunctionComponent<Props> = ({ params }) => {
    const { formatMessage } = useSafeIntl();
    const dispatch = useDispatch();
    const classes: Record<string, string> = useStyles();
    const [tab, setTab] = useState(params.tab ?? 'map');
    const [currentTeam, setCurrentTeam] = useState<Team>();
    const [parentSelected, setParentSelected] = useState<
        OrgUnitShape | undefined
    >();
    const [selectedItem, setSelectedItem] = useState<
        SubTeam | User | undefined
    >();

    const handleChangeTab = (newTab: string) => {
        setTab(newTab);
        const newParams = {
            ...params,
            tab: newTab,
        };
        dispatch(redirectTo(baseUrl, newParams));
    };

    const { planningId, team: currentTeamId, baseOrgunitType } = params;

    const {
<<<<<<< HEAD
        planning,
        assignments,
        allAssignments,
        saveAssignment,
        teams,
        profiles,
        orgunitTypes,
        childrenOrgunits,
        orgUnits,
        sidebarData,
        isFetchingOrgUnits,
        isLoadingPlanning,
        isSaving,
        isFetchingOrgunitTypes,
        isFetchingChildrenOrgunits,
        isLoadingAssignments,
        isTeamsFetched,
        setItemColor,
    } = useGetAssignmentData({
        planningId,
        currentTeam,
        parentSelected,
        baseOrgunitType,
        order: params.order || 'name',
    });

    const isLoading =
        isLoadingPlanning || isSaving || isFetchingChildrenOrgunits;
=======
        data,
        isLoading: isLoadingAssignments,
    }: {
        data?: AssignmentsResult;
        isLoading: boolean;
    } = useGetAssignments({ planningId }, currentTeam);
    const assignments = data ? data.assignments : [];
    const allAssignments = data ? data.allAssignments : [];
    const { data: orgunitTypes, isFetching: isFetchingOrgunitTypes } =
        useGetOrgUnitTypes();
    const { data: childrenOrgunits, isFetching: isFetchingChildrenOrgunits } =
        useGetOrgUnitsByParent({
            orgUnitParentId: parentSelected?.id,
            baseOrgunitType,
        });
    const { mutateAsync: saveAssignment, isLoading: isSaving } =
        useSaveAssignment(false);
    const { mutateAsync: saveMultiAssignments, isLoading: isBulkSaving } =
        useBulkSaveAssignments();

    const isLoading =
        isLoadingPlanning ||
        isLoadingAssignments ||
        isSaving ||
        isBulkSaving ||
        isFetchingChildrenOrgunits;
>>>>>>> 42d8d65c

    const handleSaveAssignment = useCallback(
        (selectedOrgUnit: AssignmentUnit) => {
            if (planning && selectedItem) {
                const saveParams = getSaveParams({
                    allAssignments,
                    selectedOrgUnit,
                    teams: teams || [],
                    profiles,
                    currentType: currentTeam?.type,
                    selectedItem,
                    planning,
                });
                saveAssignment(saveParams);
            }
        },
        [
            planning,
            selectedItem,
            allAssignments,
            teams,
            profiles,
            currentTeam?.type,
            saveAssignment,
        ],
    );
    // const handleSaveAssignment = (selectedOrgUnit: AssignmentUnit) => {
    //     if (planning && selectedItem) {
    //         const saveParams = getSaveParams({
    //             allAssignments,
    //             selectedOrgUnit,
    //             teams: teams || [],
    //             profiles,
    //             currentType: currentTeam?.type,
    //             selectedItem,
    //             planning,
    //         });
    //         saveAssignment(saveParams);
    //     }
    // };

    useEffect(() => {
        if (!baseOrgunitType && assignments.length > 0) {
            const newBaseOrgUnitType =
                assignments[0].org_unit_details.org_unit_type;
            const newParams = {
                ...params,
                baseOrgunitType: newBaseOrgUnitType,
            };
            dispatch(redirectTo(baseUrl, newParams));
        }
        // eslint-disable-next-line react-hooks/exhaustive-deps
    }, [assignments]);

    useEffect(() => {
        let newCurrentTeam;
        if (currentTeamId) {
            newCurrentTeam = teams?.find(
                team => team.original?.id === parseInt(currentTeamId, 10),
            );
            if (newCurrentTeam && newCurrentTeam.original) {
                setCurrentTeam(newCurrentTeam.original);
                if (allAssignments.length > 0) {
                    let firstAssignment: AssignmentApi | undefined;
                    if (newCurrentTeam.original.type === 'TEAM_OF_USERS') {
                        firstAssignment = allAssignments.find(assignment =>
                            newCurrentTeam.original.users.some(
                                user => user === assignment.user,
                            ),
                        );
                    }
                    if (newCurrentTeam.original.type === 'TEAM_OF_TEAMS') {
                        firstAssignment = allAssignments.find(assignment =>
                            newCurrentTeam.original.sub_teams.some(
                                team => team === assignment.team,
                            ),
                        );
                    }
                    const newBaseOrgUnitType =
                        firstAssignment?.org_unit_details?.org_unit_type;
                    if (newBaseOrgUnitType) {
                        const newParams = {
                            ...params,
                            baseOrgunitType: newBaseOrgUnitType,
                        };
                        dispatch(redirectTo(baseUrl, newParams));
                    }
                }
            }
        }
        // eslint-disable-next-line react-hooks/exhaustive-deps
    }, [currentTeamId, teams]);

    useEffect(() => {
        if (planning && currentTeam) {
            if (currentTeam.type === 'TEAM_OF_USERS') {
                setSelectedItem(currentTeam.users_details[0]);
            }
            if (currentTeam.type === 'TEAM_OF_TEAMS') {
                setSelectedItem(currentTeam.sub_teams_details[0]);
            }
        }
        // eslint-disable-next-line react-hooks/exhaustive-deps
    }, [planning?.id, currentTeam?.id]);
    return (
        <>
            <TopBar
                title={`${formatMessage(MESSAGES.title)}: ${
                    planning?.name ?? ''
                }`}
                displayBackButton={false}
            >
                <Tabs
                    value={tab}
                    classes={{
                        root: classes.tabs,
                        indicator: classes.indicator,
                    }}
                    onChange={(_, newtab) => handleChangeTab(newtab)}
                >
                    <Tab value="map" label={formatMessage(MESSAGES.map)} />
                    <Tab value="list" label={formatMessage(MESSAGES.list)} />
                </Tabs>
            </TopBar>
            <Box className={classes.containerFullHeightNoTabPadded}>
                {isLoading && <LoadingSpinner />}
                <AssignmentsFilters
                    params={params}
                    teams={teams || []}
                    isFetchingTeams={!isTeamsFetched}
                    orgunitTypes={orgunitTypes || []}
                    isFetchingOrgUnitTypes={isFetchingOrgunitTypes}
                />
                <Box mt={2}>
<<<<<<< HEAD
                    <>
                        <Grid container spacing={2}>
                            <Grid item xs={5}>
                                <Sidebar
                                    params={params}
                                    data={sidebarData || []}
                                    assignments={assignments}
                                    selectedItem={selectedItem}
                                    setSelectedItem={setSelectedItem}
                                    currentTeam={currentTeam}
                                    setItemColor={setItemColor}
                                    teams={teams || []}
                                    profiles={profiles}
                                    orgunitTypes={orgunitTypes || []}
                                    isFetchingOrgUnitTypes={
                                        isFetchingOrgunitTypes
                                    }
                                    showMapSelector={tab === 'map'}
                                />
                            </Grid>
                            <Grid item xs={7}>
                                <Box position="relative" width="100%">
                                    <Box
                                        width="100%"
                                        className={
                                            tab === 'map'
                                                ? ''
                                                : classes.hiddenOpacity
                                        }
                                    >
                                        {!isLoadingAssignments && (
                                            <AssignmentsMapTab
                                                planning={planning}
                                                currentTeam={currentTeam}
                                                teams={teams || []}
                                                profiles={profiles}
                                                params={params}
                                                allAssignments={allAssignments}
                                                setParentSelected={
                                                    setParentSelected
                                                }
                                                childrenOrgunits={
                                                    childrenOrgunits || []
                                                }
                                                parentSelected={parentSelected}
                                                saveMultiAssignments={
                                                    saveAssignment
                                                }
                                                selectedItem={selectedItem}
                                                locations={orgUnits}
                                                isFetchingLocations={
                                                    isFetchingOrgUnits
                                                }
                                                handleSaveAssignment={
                                                    handleSaveAssignment
                                                }
                                            />
                                        )}
                                    </Box>
                                    {tab === 'list' && (
                                        <AssignmentsListTab
                                            assignments={allAssignments}
                                            params={params}
                                            teams={teams || []}
                                            profiles={profiles}
                                            orgUnits={orgUnits?.all || []}
                                            handleSaveAssignment={
                                                handleSaveAssignment
                                            }
                                            isFetchingOrgUnits={
                                                isLoadingAssignments ||
                                                isFetchingOrgUnits ||
                                                !orgUnits
                                            }
                                            selectedItem={selectedItem}
                                        />
                                    )}
                                </Box>
                            </Grid>
                        </Grid>
                    </>
=======
                    {tab === 'map' && !isLoadingAssignments && (
                        <AssignmentsMapTab
                            assignments={assignments}
                            planning={planning}
                            currentTeam={currentTeam}
                            teams={teams || []}
                            profiles={profiles}
                            setItemColor={setItemColor}
                            saveAssignment={saveAssignment}
                            saveMultiAssignments={saveMultiAssignments}
                            baseOrgunitType={baseOrgunitType}
                            params={params}
                            orgunitTypes={orgunitTypes || []}
                            isFetchingOrgUnitTypes={isFetchingOrgunitTypes}
                            allAssignments={allAssignments}
                            setParentSelected={setParentSelected}
                            childrenOrgunits={childrenOrgunits || []}
                            parentSelected={parentSelected}
                        />
                    )}
                    {tab === 'list' && <Box>Coming soon</Box>}
>>>>>>> 42d8d65c
                </Box>
            </Box>
        </>
    );
};<|MERGE_RESOLUTION|>--- conflicted
+++ resolved
@@ -30,20 +30,9 @@
 import { Team, SubTeam, User } from './types/team';
 import { OrgUnitShape, AssignmentUnit } from './types/locations';
 
-<<<<<<< HEAD
 import { useGetAssignmentData } from './hooks/useGetAssignmentData';
 
 import { getSaveParams } from './utils';
-=======
-import { useGetTeams } from './hooks/requests/useGetTeams';
-import { useGetProfiles } from './hooks/requests/useGetProfiles';
-import {
-    useBulkSaveAssignments,
-    useSaveAssignment,
-} from './hooks/requests/useSaveAssignment';
-import { useGetOrgUnitTypes } from './hooks/requests/useGetOrgUnitTypes';
-import { useGetOrgUnitsByParent } from './hooks/requests/useGetOrgUnitsByParent';
->>>>>>> 42d8d65c
 
 import MESSAGES from './messages';
 
@@ -89,7 +78,6 @@
     const { planningId, team: currentTeamId, baseOrgunitType } = params;
 
     const {
-<<<<<<< HEAD
         planning,
         assignments,
         allAssignments,
@@ -118,34 +106,6 @@
 
     const isLoading =
         isLoadingPlanning || isSaving || isFetchingChildrenOrgunits;
-=======
-        data,
-        isLoading: isLoadingAssignments,
-    }: {
-        data?: AssignmentsResult;
-        isLoading: boolean;
-    } = useGetAssignments({ planningId }, currentTeam);
-    const assignments = data ? data.assignments : [];
-    const allAssignments = data ? data.allAssignments : [];
-    const { data: orgunitTypes, isFetching: isFetchingOrgunitTypes } =
-        useGetOrgUnitTypes();
-    const { data: childrenOrgunits, isFetching: isFetchingChildrenOrgunits } =
-        useGetOrgUnitsByParent({
-            orgUnitParentId: parentSelected?.id,
-            baseOrgunitType,
-        });
-    const { mutateAsync: saveAssignment, isLoading: isSaving } =
-        useSaveAssignment(false);
-    const { mutateAsync: saveMultiAssignments, isLoading: isBulkSaving } =
-        useBulkSaveAssignments();
-
-    const isLoading =
-        isLoadingPlanning ||
-        isLoadingAssignments ||
-        isSaving ||
-        isBulkSaving ||
-        isFetchingChildrenOrgunits;
->>>>>>> 42d8d65c
 
     const handleSaveAssignment = useCallback(
         (selectedOrgUnit: AssignmentUnit) => {
@@ -172,20 +132,6 @@
             saveAssignment,
         ],
     );
-    // const handleSaveAssignment = (selectedOrgUnit: AssignmentUnit) => {
-    //     if (planning && selectedItem) {
-    //         const saveParams = getSaveParams({
-    //             allAssignments,
-    //             selectedOrgUnit,
-    //             teams: teams || [],
-    //             profiles,
-    //             currentType: currentTeam?.type,
-    //             selectedItem,
-    //             planning,
-    //         });
-    //         saveAssignment(saveParams);
-    //     }
-    // };
 
     useEffect(() => {
         if (!baseOrgunitType && assignments.length > 0) {
@@ -280,7 +226,6 @@
                     isFetchingOrgUnitTypes={isFetchingOrgunitTypes}
                 />
                 <Box mt={2}>
-<<<<<<< HEAD
                     <>
                         <Grid container spacing={2}>
                             <Grid item xs={5}>
@@ -362,29 +307,6 @@
                             </Grid>
                         </Grid>
                     </>
-=======
-                    {tab === 'map' && !isLoadingAssignments && (
-                        <AssignmentsMapTab
-                            assignments={assignments}
-                            planning={planning}
-                            currentTeam={currentTeam}
-                            teams={teams || []}
-                            profiles={profiles}
-                            setItemColor={setItemColor}
-                            saveAssignment={saveAssignment}
-                            saveMultiAssignments={saveMultiAssignments}
-                            baseOrgunitType={baseOrgunitType}
-                            params={params}
-                            orgunitTypes={orgunitTypes || []}
-                            isFetchingOrgUnitTypes={isFetchingOrgunitTypes}
-                            allAssignments={allAssignments}
-                            setParentSelected={setParentSelected}
-                            childrenOrgunits={childrenOrgunits || []}
-                            parentSelected={parentSelected}
-                        />
-                    )}
-                    {tab === 'list' && <Box>Coming soon</Box>}
->>>>>>> 42d8d65c
                 </Box>
             </Box>
         </>
