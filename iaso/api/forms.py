--- conflicted
+++ resolved
@@ -14,15 +14,11 @@
 
 from hat.api.export_utils import Echo, generate_xlsx, iter_items
 from hat.audit.models import FORM_API, log_modification
-<<<<<<< HEAD
 from iaso.api.permission_checks import (
     AuthenticationEnforcedPermission,
     IsAuthenticatedOrReadOnlyWhenNoAuthenticationRequired,
     ReadOnly,
 )
-from iaso.models import EntityDuplicateAnalyzis, Form, FormAttachment, FormVersion, OrgUnit, OrgUnitType, Project
-=======
-from iaso.api.permission_checks import IsAuthenticatedOrReadOnlyWhenNoAuthenticationRequired, ReadOnly
 from iaso.models import (
     EntityDuplicateAnalyzis,
     Form,
@@ -33,7 +29,6 @@
     Project,
     ProjectFeatureFlags,
 )
->>>>>>> e6307fc8
 from iaso.permissions.core_permissions import CORE_FORMS_PERMISSION
 from iaso.utils.date_and_time import timestamp_to_datetime
 
