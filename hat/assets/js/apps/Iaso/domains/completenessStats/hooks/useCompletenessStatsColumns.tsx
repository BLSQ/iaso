--- conflicted
+++ resolved
@@ -19,13 +19,8 @@
     FormDesc,
     FormStatRow,
 } from '../types';
-<<<<<<< HEAD
 import { genUrl } from '../../../routing/routing';
-=======
 import * as Permission from '../../../utils/permissions';
-
-const baseUrl = `${baseUrls.completenessStats}`;
->>>>>>> e723601f
 
 // From https://v4.mui.com/components/progress/
 const LinearProgressWithLabel = props => (
