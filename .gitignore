node_modules
celerybeat-schedule.db
.ipynb_checkpoints
*.swp
*~
privatekey.json
.nyc_output
coverage

### Python ###
# Byte-compiled / optimized / DLL files
__pycache__/
*.py[cod]
*$py.class
.mypy_cache

# C extensions
*.so

# Distribution / packaging
.Python
env/
.venv/
build/
develop-eggs/
dist/
downloads/
eggs/
.eggs/
lib/
lib64/
parts/
sdist/
var/
*.egg-info/
.installed.cfg
*.egg

# PyInstaller
#  Usually these files are written by a python script from a template
#  before PyInstaller builds the exe, so as to inject date/other infos into it.
*.manifest
*.spec

# Installer logs
pip-log.txt
pip-delete-this-directory.txt

# Unit test / coverage reports
htmlcov
.tox/
.coverage
.coverage.*
.cache
nosetests.xml
coverage.xml
*,cover
.hypothesis/

# Translations
*.mo
*.pot

# Django stuff:
*.log

# Sphinx built documentation
docs/build
hat/dashboard/static/docs/

# PyBuilder
target/


### Django ###
*.log
*.pot
*.pyc
__pycache__/
local_settings.py
db.sqlite3
media

### Translations ###
*.mo

# Deployment
build_scripts/Dockerrun.aws.json
build_scripts/deploy.zip

# Elastic Beanstalk Files
#.elasticbeanstalk/*
#!.elasticbeanstalk/*.cfg.yml
#!.elasticbeanstalk/*.global.yml
.elasticbeanstalk/config.yml
.elasticbeanstalk/logs

### Built JS ###
hat/assets/bundles/
hat/assets/messages/**/*.json

\.DS_Store

\.vscode/
\.devcontainer

/pgdata/

hat/assets/webpack/webpack-stats\.json

bin/

include/python3.6m

pip-selfcheck.json
# data

# dev environment
.env*
\.idea/*
\.run/*



/static

# lint error checking output
lintErrors.html

# gpkg tempory files
*.gpkg-shm
*.gpkg-wal

# translations scan temporary files
/hat/assets/js/apps/Iaso/domains/app/translations/extracted/
**/translations/extracted/
extracted_translation.json

hat/assets/webpack/
docker/DHIS2_home/

# Auto-generated files
hat/assets/js/apps/Iaso/bundle/generated/

# enketo build
docker/enketo/checksum/
docker/enketo/css/
docker/enketo/js/
docker/enketo/locales/
docker/enketo/redis/
docker/enketo/redis_main_data/
docker/enketo/secrets/
docker/enketo/redis-enketo-main.conf
docker/enketo/start.sh

temp.json
*.mp4

cypress/screenshots/
cypress/videos/
**/cypress/screenshots/
**/cypress/videos/
**/cypress/integration/1-getting-started
**/cypress/integration/2-advanced-examples

mockLQASData.json
mockImData.json


docker-compose.dev.yml
entrypoint.dev.sh
requirements_m1.txt
requirements_3_8.txt

.python-version
hat/settings_local.py
runpycharmdev.sh
runmypydev.sh
mypydev.ini

venv


#mkdocs
/bin/**/*
/include/**/*
/lib/**/*
pyvenv.cfg
originals
/site/**/*/

*.code-workspace
/setuper/credentials.py
/setuper/generated/
plugins/trypelim
plugins/snt_malaria

plugins/snt-malaria
<<<<<<< HEAD
iaso_3_9_18
CACHEDIR.TAG
.direnv
=======

# some local env config to be ignored
.direnv
CACHEDIR.TAG
iaso_3_9_18
.cursor
/temp
iaso-enketo/
>>>>>>> b4a7cfc9
<|MERGE_RESOLUTION|>--- conflicted
+++ resolved
@@ -196,11 +196,6 @@
 plugins/snt_malaria
 
 plugins/snt-malaria
-<<<<<<< HEAD
-iaso_3_9_18
-CACHEDIR.TAG
-.direnv
-=======
 
 # some local env config to be ignored
 .direnv
@@ -208,5 +203,4 @@
 iaso_3_9_18
 .cursor
 /temp
-iaso-enketo/
->>>>>>> b4a7cfc9
+iaso-enketo/