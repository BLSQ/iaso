/* eslint-disable camelcase */
import { UseMutationResult } from 'react-query';
import { patchRequest, postRequest } from '../../../../libs/Api';
import { useSnackMutation } from '../../../../libs/apiHooks';

export type CreatePaymentLotQuery = {
    id?: number;
    name: string;
    comment?: string;
    potential_payments?: number[];
};
export type UpdatePaymentLotQuery = {
    id?: number;
    name: string;
    comment?: string;
    potential_payments?: number[];
    mark_payments_as_sent?: boolean;
};

export type SavePaymentLotQuery = CreatePaymentLotQuery | UpdatePaymentLotQuery;

<<<<<<< HEAD
const paymentLotEndpoint = '/api/payments/lots/';

const putPaymentLot = async (body: Partial<UpdatePaymentLotQuery>) => {
    const url = `${paymentLotEndpoint}${body.id}/`;
=======
type CreateEditPaymentLotFunction<T extends 'create' | 'edit'> = (
    // eslint-disable-next-line no-unused-vars
    body: T extends 'create'
        ? SavePaymentLotQuery
        : Partial<SavePaymentLotQuery>,
    // eslint-disable-next-line no-unused-vars
    type: T,
) => Promise<any>;

const patchPaymentLot = async (body: Partial<SavePaymentLotQuery>) => {
    const url = `${endpoint}${body.id}/`;
>>>>>>> f1a1c16e
    const queryParams = body.mark_payments_as_sent
        ? `?mark_payments_as_sent=${body.mark_payments_as_sent}`
        : '';
    return patchRequest(`${url}${queryParams}`, body);
};

<<<<<<< HEAD
const postPaymentLot = async (body: CreatePaymentLotQuery) => {
    return postRequest(paymentLotEndpoint, body);
=======
const postPaymentLot = async (body: Partial<SavePaymentLotQuery>) => {
    return postRequest(endpoint, body);
>>>>>>> f1a1c16e
};

const createEditPaymentLot: CreateEditPaymentLotFunction<'create' | 'edit'> = (
    body,
    type,
) => {
    if (type === 'edit') {
        return patchPaymentLot(body as Partial<SavePaymentLotQuery>);
    }
    if (type === 'create') {
        return postPaymentLot(body as SavePaymentLotQuery);
    }
    throw new Error(`wrong type expected: create or edit, got: ${type}`);
};

export const useSavePaymentLot = (
    type: 'create' | 'edit',
    onSuccess?: () => void,
): UseMutationResult => {
<<<<<<< HEAD
    const ignoreErrorCodes = [400];
    const editPaymentLot = useSnackMutation({
        mutationFn: (data: Partial<UpdatePaymentLotQuery>) =>
            putPaymentLot(data),
=======
    return useSnackMutation({
        mutationFn: (data: Partial<SavePaymentLotQuery>) =>
            createEditPaymentLot(data, type),
>>>>>>> f1a1c16e
        invalidateQueryKey: ['paymentLots', 'potentialPayments'],
        options: { onSuccess },
    });
<<<<<<< HEAD
    const createPaymentLot = useSnackMutation({
        mutationFn: (data: CreatePaymentLotQuery) => postPaymentLot(data),
        invalidateQueryKey: ['paymentLots', 'potentialPayments'],
        ignoreErrorCodes,
        options: { onSuccess },
    });

    switch (type) {
        case 'create':
            return createPaymentLot;
        case 'edit':
            return editPaymentLot;
        default:
            throw new Error(
                `wrong type expected: create or edit, got: ${type}`,
            );
    }
};

const markPaymentsAsSent = async (body: Partial<UpdatePaymentLotQuery>) => {
    const url = `${paymentLotEndpoint}${body.id}/`;
    const queryParams = body.mark_payments_as_sent
        ? `?mark_payments_as_sent=${body.mark_payments_as_sent}`
        : '';
    return patchRequest(`${url}${queryParams}`, body);
};

export const useMarkPaymentsAsSent = (
    onSuccess?: () => void,
): UseMutationResult => {
    return useSnackMutation({
        mutationFn: (data: Partial<UpdatePaymentLotQuery>) =>
            markPaymentsAsSent(data),
        invalidateQueryKey: ['paymentLots', 'potentialPayments'],
        options: { onSuccess },
    });
=======
>>>>>>> f1a1c16e
};<|MERGE_RESOLUTION|>--- conflicted
+++ resolved
@@ -19,12 +19,6 @@
 
 export type SavePaymentLotQuery = CreatePaymentLotQuery | UpdatePaymentLotQuery;
 
-<<<<<<< HEAD
-const paymentLotEndpoint = '/api/payments/lots/';
-
-const putPaymentLot = async (body: Partial<UpdatePaymentLotQuery>) => {
-    const url = `${paymentLotEndpoint}${body.id}/`;
-=======
 type CreateEditPaymentLotFunction<T extends 'create' | 'edit'> = (
     // eslint-disable-next-line no-unused-vars
     body: T extends 'create'
@@ -34,22 +28,18 @@
     type: T,
 ) => Promise<any>;
 
-const patchPaymentLot = async (body: Partial<SavePaymentLotQuery>) => {
-    const url = `${endpoint}${body.id}/`;
->>>>>>> f1a1c16e
+const paymentLotEndpoint = '/api/payments/lots/';
+
+const patchPaymentLot = async (body: Partial<UpdatePaymentLotQuery>) => {
+    const url = `${paymentLotEndpoint}${body.id}/`;
     const queryParams = body.mark_payments_as_sent
         ? `?mark_payments_as_sent=${body.mark_payments_as_sent}`
         : '';
     return patchRequest(`${url}${queryParams}`, body);
 };
 
-<<<<<<< HEAD
-const postPaymentLot = async (body: CreatePaymentLotQuery) => {
+const postPaymentLot = async (body: Partial<SavePaymentLotQuery>) => {
     return postRequest(paymentLotEndpoint, body);
-=======
-const postPaymentLot = async (body: Partial<SavePaymentLotQuery>) => {
-    return postRequest(endpoint, body);
->>>>>>> f1a1c16e
 };
 
 const createEditPaymentLot: CreateEditPaymentLotFunction<'create' | 'edit'> = (
@@ -69,37 +59,12 @@
     type: 'create' | 'edit',
     onSuccess?: () => void,
 ): UseMutationResult => {
-<<<<<<< HEAD
-    const ignoreErrorCodes = [400];
-    const editPaymentLot = useSnackMutation({
-        mutationFn: (data: Partial<UpdatePaymentLotQuery>) =>
-            putPaymentLot(data),
-=======
     return useSnackMutation({
         mutationFn: (data: Partial<SavePaymentLotQuery>) =>
             createEditPaymentLot(data, type),
->>>>>>> f1a1c16e
         invalidateQueryKey: ['paymentLots', 'potentialPayments'],
         options: { onSuccess },
     });
-<<<<<<< HEAD
-    const createPaymentLot = useSnackMutation({
-        mutationFn: (data: CreatePaymentLotQuery) => postPaymentLot(data),
-        invalidateQueryKey: ['paymentLots', 'potentialPayments'],
-        ignoreErrorCodes,
-        options: { onSuccess },
-    });
-
-    switch (type) {
-        case 'create':
-            return createPaymentLot;
-        case 'edit':
-            return editPaymentLot;
-        default:
-            throw new Error(
-                `wrong type expected: create or edit, got: ${type}`,
-            );
-    }
 };
 
 const markPaymentsAsSent = async (body: Partial<UpdatePaymentLotQuery>) => {
@@ -119,6 +84,4 @@
         invalidateQueryKey: ['paymentLots', 'potentialPayments'],
         options: { onSuccess },
     });
-=======
->>>>>>> f1a1c16e
 };