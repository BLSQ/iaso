import json
from typing import Union
from uuid import uuid4

import django.db.models.manager
from django.contrib.auth.models import User, AnonymousUser
from django.core.serializers.json import DjangoJSONEncoder
from django.db import models
from django.db.models import Count, Q
from django.db.models.expressions import RawSQL
from django.utils.translation import gettext as _
from gspread.utils import extract_id_from_url  # type: ignore

from iaso.models import Group, OrgUnit
from iaso.models.microplanning import Team
from iaso.utils.models.soft_deletable import SoftDeletableModel
from plugins.polio.preparedness.parser import open_sheet_by_url, surge_indicator_for_country
from plugins.polio.preparedness.spread_cache import CachedSpread

# noinspection PyUnresolvedReferences
from .budget.models import BudgetStep, BudgetStepFile

VIRUSES = [
    ("PV1", _("PV1")),
    ("PV2", _("PV2")),
    ("PV3", _("PV3")),
    ("cVDPV2", _("cVDPV2")),
    ("WPV1", _("WPV1")),
]

VACCINES = [
    ("mOPV2", _("mOPV2")),
    ("nOPV2", _("nOPV2")),
    ("bOPV", _("bOPV")),
]

LANGUAGES = [
    ("FR", "Français"),
    ("EN", "English"),
    ("PT", "Português"),
]

RESPONSIBLES = [
    ("WHO", _("WHO")),
    ("UNICEF", _("UNICEF")),
    ("NAT", _("National")),
    ("MOH", _("MOH")),
    ("PROV", _("PROVINCE")),
    ("DIST", _("District")),
]

STATUS = [
    ("PENDING", _("Pending")),
    ("ONGOING", _("Ongoing")),
    ("FINISHED", _("Finished")),
]

RA_BUDGET_STATUSES = [
    ("APPROVED", _("Approved")),
    ("TO_SUBMIT", _("To Submit")),
    ("SUBMITTED", _("Submitted")),
    ("REVIEWED", _("Reviewed by RRT")),
]

PREPAREDNESS_SYNC_STATUS = [
    ("QUEUED", _("Queued")),
    ("ONGOING", _("Ongoing")),
    ("FAILURE", _("Failed")),
    ("FINISHED", _("Finished")),
]

PAYMENT = [("DIRECT", _("Direct")), ("DFC", _("DFC")), ("MOBILE_PAYMENT", _("Mobile Payment"))]


class DelayReasons(models.TextChoices):
    INITIAL_DATA = "INITIAL_DATA", _("initial_data")
    ENCODING_ERROR = "ENCODING_ERROR", _("encoding_error")
    PUBLIC_HOLIDAY = "PUBLIC_HOLIDAY", _("public_holday")
    OTHER_ACTIVITIES = "OTHER_ACTIVITIES", _("other_activities")
    MOH_DECISION = "MOH_DECISION", _("moh_decision")
    CAMPAIGN_SYNCHRONIZATION = "CAMPAIGN_SYNCHRONIZATION", _("campaign_synchronization")
    PREPAREDNESS_LEVEL_NOT_REACHED = "PREPAREDNESS_LEVEL_NOT_REACHED", _("preparedness_level_not_reached")
    FUNDS_NOT_RECEIVED_OPS_LEVEL = "FUNDS_NOT_RECEIVED_OPS_LEVEL", _("funds_not_received_ops_level")
    FUNDS_NOT_ARRIVED_IN_COUNTRY = "FUNDS_NOT_ARRIVED_IN_COUNTRY", _("funds_not_arrived_in_country")
    VACCINES_NOT_DELIVERED_OPS_LEVEL = "VACCINES_NOT_DELIVERED_OPS_LEVEL", _("vaccines_not_delivered_ops_level")
    VACCINES_NOT_ARRIVED_IN_COUNTRY = "VACCINES_NOT_ARRIVED_IN_COUNTRY", _("vaccines_not_arrived_in_country")


def make_group_round_scope():
    return Group.objects.create(name="hidden roundScope")


class RoundScope(models.Model):
    "Scope (selection of orgunit) for a round and vaccines"

    group = models.OneToOneField(
        Group, on_delete=models.CASCADE, related_name="roundScope", default=make_group_round_scope
    )
    round = models.ForeignKey("Round", on_delete=models.CASCADE, related_name="scopes")

    vaccine = models.CharField(max_length=5, choices=VACCINES)

    class Meta:
        unique_together = [("round", "vaccine")]
        ordering = ["round", "vaccine"]


def make_group_campaign_scope():
    return Group.objects.create(name="hidden campaignScope")


class CampaignScope(models.Model):
    """Scope (selection of orgunit) for a campaign and vaccines"""

    group = models.OneToOneField(
        Group, on_delete=models.CASCADE, related_name="campaignScope", default=make_group_campaign_scope
    )
    campaign = models.ForeignKey("Campaign", on_delete=models.CASCADE, related_name="scopes")
    vaccine = models.CharField(max_length=5, choices=VACCINES)

    class Meta:
        unique_together = [("campaign", "vaccine")]
        ordering = ["campaign", "vaccine"]


class Destruction(models.Model):
    vials_destroyed = models.IntegerField(null=True, blank=True)
    date_report_received = models.DateField(null=True, blank=True)
    date_report = models.DateField(null=True, blank=True)
    comment = models.TextField(null=True, blank=True)
    round = models.ForeignKey("Round", related_name="destructions", on_delete=models.CASCADE, null=True)


class Shipment(models.Model):
    vaccine_name = models.CharField(max_length=5, choices=VACCINES)
    po_numbers = models.IntegerField(null=True, blank=True)
    vials_received = models.IntegerField(null=True, blank=True)
    estimated_arrival_date = models.DateField(null=True, blank=True)
    reception_pre_alert = models.DateField(null=True, blank=True)
    date_reception = models.DateField(null=True, blank=True)
    comment = models.TextField(null=True, blank=True)
    round = models.ForeignKey("Round", related_name="shipments", on_delete=models.CASCADE, null=True)


class RoundVaccine(models.Model):
    class Meta:
        unique_together = [("name", "round")]
        ordering = ["name"]

    name = models.CharField(max_length=5, choices=VACCINES)
    round = models.ForeignKey("Round", on_delete=models.CASCADE, related_name="vaccines", null=True, blank=True)
    doses_per_vial = models.IntegerField(null=True, blank=True)
    wastage_ratio_forecast = models.DecimalField(max_digits=5, decimal_places=2, null=True, blank=True)


class RoundDateHistoryEntryQuerySet(models.QuerySet):
    def filter_for_user(self, user: Union[User, AnonymousUser]):
        from plugins.polio.models import Campaign

        campaigns = Campaign.objects.filter_for_user(user)  # type: ignore
        return self.filter(round__campaign__in=campaigns)


class RoundDateHistoryEntry(models.Model):
    objects = RoundDateHistoryEntryQuerySet.as_manager()
    previous_started_at = models.DateField(null=True, blank=True)
    previous_ended_at = models.DateField(null=True, blank=True)
    started_at = models.DateField(null=True, blank=True)
    ended_at = models.DateField(null=True, blank=True)
    reason = models.CharField(null=True, blank=True, choices=DelayReasons.choices, max_length=200)
    round = models.ForeignKey("Round", on_delete=models.CASCADE, related_name="datelogs", null=True, blank=True)
    modified_by = models.ForeignKey("auth.User", on_delete=models.PROTECT, null=True, blank=True)
    created_at = models.DateTimeField(auto_now_add=True)


class Round(models.Model):
    class Meta:
        ordering = ["number", "started_at"]

    # With the current situation/UI, all rounds must have a start date. However, there might be legacy campaigns/rounds
    # floating around in production, and therefore consumer code must assume that this field might be NULL
    started_at = models.DateField(null=True, blank=True)
    number = models.IntegerField(null=True, blank=True)
    campaign = models.ForeignKey("Campaign", related_name="rounds", on_delete=models.PROTECT, null=True)
    # With the current situation/UI, all rounds must have an end date. However, there might be legacy campaigns/rounds
    # floating around in production, and therefore consumer code must assume that this field might be NULL
    ended_at = models.DateField(null=True, blank=True)

    mop_up_started_at = models.DateField(null=True, blank=True)
    mop_up_ended_at = models.DateField(null=True, blank=True)
    im_started_at = models.DateField(null=True, blank=True)
    im_ended_at = models.DateField(null=True, blank=True)
    lqas_started_at = models.DateField(null=True, blank=True)
    lqas_ended_at = models.DateField(null=True, blank=True)
    target_population = models.IntegerField(null=True, blank=True)
    doses_requested = models.IntegerField(null=True, blank=True)
    cost = models.DecimalField(max_digits=10, decimal_places=2, default=0.0, null=True, blank=True)
    im_percentage_children_missed_in_household = models.DecimalField(
        max_digits=10, decimal_places=2, null=True, blank=True
    )
    im_percentage_children_missed_out_household = models.DecimalField(
        max_digits=10, decimal_places=2, null=True, blank=True
    )
    im_percentage_children_missed_in_plus_out_household = models.DecimalField(
        max_digits=10, decimal_places=2, null=True, blank=True
    )
    awareness_of_campaign_planning = models.DecimalField(max_digits=10, decimal_places=2, null=True, blank=True)
    main_awareness_problem = models.CharField(max_length=255, null=True, blank=True)
    lqas_district_passing = models.IntegerField(null=True, blank=True)
    lqas_district_failing = models.IntegerField(null=True, blank=True)

    # Preparedness
    preparedness_spreadsheet_url = models.URLField(null=True, blank=True)
    preparedness_sync_status = models.CharField(max_length=10, default="FINISHED", choices=PREPAREDNESS_SYNC_STATUS)
    # Vaccine management
    date_signed_vrf_received = models.DateField(null=True, blank=True)
    date_destruction = models.DateField(null=True, blank=True)
    vials_destroyed = models.IntegerField(null=True, blank=True)
    reporting_delays_hc_to_district = models.IntegerField(null=True, blank=True)
    reporting_delays_district_to_region = models.IntegerField(null=True, blank=True)
    reporting_delays_region_to_national = models.IntegerField(null=True, blank=True)
    forma_reception = models.DateField(null=True, blank=True)
    forma_missing_vials = models.IntegerField(null=True, blank=True)
    forma_usable_vials = models.IntegerField(null=True, blank=True)
    forma_unusable_vials = models.IntegerField(null=True, blank=True)
    forma_date = models.DateField(null=True, blank=True)
    forma_comment = models.TextField(blank=True, null=True)
    percentage_covered_target_population = models.IntegerField(null=True, blank=True)
    # End of vaccine management

    def get_item_by_key(self, key):
        return getattr(self, key)

    def vaccine_names(self):
        # only take into account scope which have orgunit attached
        campaign = self.campaign
        if campaign.separate_scopes_per_round:
            return ", ".join(
                scope.vaccine
                for scope in self.scopes.annotate(orgunits_count=Count("group__org_units")).filter(
                    orgunits_count__gte=1
                )
            )
        else:
            return ",".join(
                scope.vaccine
                for scope in campaign.scopes.annotate(orgunits_count=Count("group__org_units")).filter(
                    orgunits_count__gte=1
                )
            )

<<<<<<< HEAD
=======
    @property
    def districts_count_calculated(self):
        return self.campaign.get_districts_for_round(self).count()

>>>>>>> 97be0d1a

class CampaignQuerySet(models.QuerySet):
    def filter_for_user(self, user: Union[User, AnonymousUser]):
        qs = self
        if user.is_authenticated:
            # Authenticated users only get campaigns linked to their account
            qs = qs.filter(account=user.iaso_profile.account)

            # Restrict Campaign to the OrgUnit on the country he can access
            if user.iaso_profile.org_units.count():
                org_units = OrgUnit.objects.hierarchy(user.iaso_profile.org_units.all())
                qs = qs.filter(Q(country__in=org_units) | Q(initial_org_unit__in=org_units))
        return qs


# workaround for MyPy detection
CampaignManager = models.Manager.from_queryset(CampaignQuerySet)


class Campaign(SoftDeletableModel):
    class Meta:
        ordering = ["obr_name"]

    objects = CampaignManager()
    scopes: "django.db.models.manager.RelatedManager[CampaignScope]"
    rounds: "django.db.models.manager.RelatedManager[Round]"
    id = models.UUIDField(default=uuid4, primary_key=True, editable=False)
    account = models.ForeignKey("iaso.account", on_delete=models.CASCADE, related_name="campaigns")
    epid = models.CharField(default=None, max_length=255, null=True, blank=True)
    obr_name = models.CharField(max_length=255, unique=True)
    is_preventive = models.BooleanField(default=False, help_text="Preventive campaign")
    # campaign used for training and testing purpose
    is_test = models.BooleanField(default=False)
    created_at = models.DateTimeField(auto_now_add=True)
    updated_at = models.DateTimeField(auto_now=True)

    gpei_coordinator = models.CharField(max_length=255, null=True, blank=True)
    gpei_email = models.EmailField(max_length=254, null=True, blank=True)
    description = models.TextField(null=True, blank=True)
    separate_scopes_per_round = models.BooleanField(default=False)
    initial_org_unit = models.ForeignKey(
        "iaso.orgunit", null=True, blank=True, on_delete=models.SET_NULL, related_name="campaigns"
    )

    enable_send_weekly_email = models.BooleanField(
        default=False, help_text="Activate the sending of a reminder email every week."
    )

    country = models.ForeignKey(
        "iaso.orgunit",
        null=True,
        blank=True,
        on_delete=models.SET_NULL,
        related_name="campaigns_country",
        help_text="Country for campaign, set automatically from initial_org_unit",
    )
    # We use a geojson and not a geom because we have a feature per vaccine x round (if separate scope per round)
    # It is a feature collection. Basic info about the campaign are in the properties
    geojson = models.JSONField(
        null=True,
        editable=False,
        blank=True,
        help_text="GeoJson representing the scope of the campaign",
        encoder=DjangoJSONEncoder,
    )

    creation_email_send_at = models.DateTimeField(
        null=True, blank=True, help_text="When and if we sent an email for creation"
    )

    # Campaign group
    group = models.ForeignKey(
        Group,
        null=True,
        blank=True,
        on_delete=models.SET_NULL,
        related_name="campaigns",
        default=None,
        limit_choices_to={"domain": "POLIO"},
    )

    onset_at = models.DateField(
        null=True,
        help_text=_("When the campaign starts"),
        blank=True,
    )

    outbreak_declaration_date = models.DateField(
        null=True,
        blank=True,
        verbose_name=_("Outbreak declaration date"),
    )

    # Deprecated
    cvdpv_notified_at = models.DateField(
        null=True,
        blank=True,
        verbose_name=_("cVDPV Notification"),
    )
    # This is considered The "first" date
    cvdpv2_notified_at = models.DateField(
        null=True,
        blank=True,
        verbose_name=_("cVDPV2 Notification"),
    )

    pv_notified_at = models.DateField(
        null=True,
        blank=True,
        verbose_name=_("PV Notification"),
    )

    pv2_notified_at = models.DateField(
        null=True,
        blank=True,
        verbose_name=_("PV2 Notification"),
    )

    virus = models.CharField(max_length=6, choices=VIRUSES, null=True, blank=True)
    # Deprecated. replaced by the vaccines property
    vacine = models.CharField(max_length=5, choices=VACCINES, null=True, blank=True)

    # Detection
    detection_status = models.CharField(default="PENDING", max_length=10, choices=STATUS)
    detection_responsible = models.CharField(max_length=10, choices=RESPONSIBLES, null=True, blank=True)
    detection_first_draft_submitted_at = models.DateField(
        null=True,
        blank=True,
        verbose_name=_("1st Draft Submission"),
    )
    # Deprecated
    detection_rrt_oprtt_approval_at = models.DateField(
        null=True,
        blank=True,
        verbose_name=_("RRT/OPRTT Approval"),
    )

    # Risk Assessment
    risk_assessment_status = models.CharField(max_length=10, choices=RA_BUDGET_STATUSES, null=True, blank=True)
    risk_assessment_responsible = models.CharField(max_length=10, choices=RESPONSIBLES, null=True, blank=True)
    investigation_at = models.DateField(
        null=True,
        blank=True,
        verbose_name=_("Field Investigation Date"),
    )
    risk_assessment_first_draft_submitted_at = models.DateField(
        null=True,
        blank=True,
        verbose_name=_("1st Draft Submission"),
    )
    risk_assessment_rrt_oprtt_approval_at = models.DateField(
        null=True,
        blank=True,
        verbose_name=_("RRT/OPRTT Approval"),
    )
    ag_nopv_group_met_at = models.DateField(
        null=True,
        blank=True,
        verbose_name=_("AG/nOPV Group"),
    )
    dg_authorized_at = models.DateField(
        null=True,
        blank=True,
        verbose_name=_("DG Authorization"),
    )
    verification_score = models.IntegerField(null=True, blank=True)
    # DEPRECATED -> Moved to round.
    doses_requested = models.IntegerField(null=True, blank=True)
    # END OF Risk assessment field
    # Preparedness DEPRECATED -> Moved to round
    preperadness_spreadsheet_url = models.URLField(null=True, blank=True)
    # DEPRECATED -> Moved to round.
    preperadness_sync_status = models.CharField(max_length=10, default="FINISHED", choices=PREPAREDNESS_SYNC_STATUS)
    # Surge recruitment. Not really used anymore
    surge_spreadsheet_url = models.URLField(null=True, blank=True)
    country_name_in_surge_spreadsheet = models.CharField(null=True, blank=True, max_length=256)
    # Budget
    budget_status = models.CharField(max_length=100, null=True, blank=True)
    # Deprecated
    budget_responsible = models.CharField(max_length=10, choices=RESPONSIBLES, null=True, blank=True)

    # Deprecated
    last_budget_event = models.ForeignKey(
        "BudgetEvent", null=True, blank=True, on_delete=models.SET_NULL, related_name="lastbudgetevent"
    )

    # For budget workflow
    budget_current_state_key = models.CharField(max_length=100, default="-")
    budget_current_state_label = models.CharField(max_length=100, null=True, blank=True)

    # Budget tab
    # These fields can be either filled manually or via the budget workflow when a step is done.
    ra_completed_at_WFEDITABLE = models.DateField(null=True, blank=True)
    who_sent_budget_at_WFEDITABLE = models.DateField(null=True, blank=True)
    unicef_sent_budget_at_WFEDITABLE = models.DateField(null=True, blank=True)
    gpei_consolidated_budgets_at_WFEDITABLE = models.DateField(null=True, blank=True)
    submitted_to_rrt_at_WFEDITABLE = models.DateField(null=True, blank=True)
    feedback_sent_to_gpei_at_WFEDITABLE = models.DateField(null=True, blank=True)
    re_submitted_to_rrt_at_WFEDITABLE = models.DateField(null=True, blank=True)
    submitted_to_orpg_operations1_at_WFEDITABLE = models.DateField(null=True, blank=True)
    feedback_sent_to_rrt1_at_WFEDITABLE = models.DateField(null=True, blank=True)
    re_submitted_to_orpg_operations1_at_WFEDITABLE = models.DateField(null=True, blank=True)
    submitted_to_orpg_wider_at_WFEDITABLE = models.DateField(null=True, blank=True)
    submitted_to_orpg_operations2_at_WFEDITABLE = models.DateField(null=True, blank=True)
    feedback_sent_to_rrt2_at_WFEDITABLE = models.DateField(null=True, blank=True)
    re_submitted_to_orpg_operations2_at_WFEDITABLE = models.DateField(null=True, blank=True)
    submitted_for_approval_at_WFEDITABLE = models.DateField(null=True, blank=True)
    feedback_sent_to_orpg_operations_unicef_at_WFEDITABLE = models.DateField(null=True, blank=True)
    feedback_sent_to_orpg_operations_who_at_WFEDITABLE = models.DateField(null=True, blank=True)
    approved_by_who_at_WFEDITABLE = models.DateField(null=True, blank=True)
    approved_by_unicef_at_WFEDITABLE = models.DateField(null=True, blank=True)
    approved_at_WFEDITABLE = models.DateField(null=True, blank=True)
    approval_confirmed_at_WFEDITABLE = models.DateField(null=True, blank=True)
    # LEGACY deprecated fields
    budget_requested_at_WFEDITABLE_old = models.DateField(null=True, blank=True)
    feedback_sent_to_rrt3_at_WFEDITABLE_old = models.DateField(null=True, blank=True)
    re_submitted_to_orpg_at_WFEDITABLE_old = models.DateField(null=True, blank=True)
    # END Deprecated

    # Fund release part of the budget form. Will be migrated to workflow fields later.
    who_disbursed_to_co_at = models.DateField(
        null=True,
        blank=True,
        verbose_name=_("Disbursed to CO (WHO)"),
    )

    who_disbursed_to_moh_at = models.DateField(
        null=True,
        blank=True,
        verbose_name=_("Disbursed to MOH (WHO)"),
    )

    unicef_disbursed_to_co_at = models.DateField(
        null=True,
        blank=True,
        verbose_name=_("Disbursed to CO (UNICEF)"),
    )

    unicef_disbursed_to_moh_at = models.DateField(
        null=True,
        blank=True,
        verbose_name=_("Disbursed to MOH (UNICEF)"),
    )

    # DEPRECATED was removed in PR POLIO-614
    eomg = models.DateField(
        null=True,
        blank=True,
        verbose_name=_("EOMG"),
    )
    no_regret_fund_amount = models.DecimalField(
        max_digits=10,
        decimal_places=2,
        null=True,
        blank=True,
    )
    payment_mode = models.CharField(max_length=30, choices=PAYMENT, null=True, blank=True)
    # DEPRECATED. moved to Rounds
    round_one = models.OneToOneField(
        Round, on_delete=models.PROTECT, related_name="campaign_round_one", null=True, blank=True
    )
    # DEPRECATED
    round_two = models.OneToOneField(
        Round, on_delete=models.PROTECT, related_name="campaign_round_two", null=True, blank=True
    )

    # Additional fields
    district_count = models.IntegerField(null=True, blank=True)
    # budget form, DEPRECATED
    budget_rrt_oprtt_approval_at = models.DateField(
        null=True,
        blank=True,
        verbose_name=_("Budget Approval"),
    )
    # budget form, DEPRECATED.
    budget_submitted_at = models.DateField(
        null=True,
        blank=True,
        verbose_name=_("Budget Submission"),
    )
    ## End of budget form

    def __str__(self):
        return f"{self.epid} {self.obr_name}"

    def get_item_by_key(self, key):
        return getattr(self, key)

    def get_districts_for_round_number(self, round_number):
        if self.separate_scopes_per_round:
            return (
                OrgUnit.objects.filter(groups__roundScope__round__number=round_number)
                .filter(groups__roundScope__round__campaign=self)
                .distinct()
            )
        return self.get_campaign_scope_districts()

    def get_districts_for_round(self, round):
        if self.separate_scopes_per_round:
            districts = (
                OrgUnit.objects.filter(groups__roundScope__round=round).filter(validation_status="VALID").distinct()
            )
        else:
            districts = self.get_campaign_scope_districts()
        return districts

    def get_campaign_scope_districts(self):
        # Get districts on campaign scope, make only sense if separate_scopes_per_round=True
        return OrgUnit.objects.filter(groups__campaignScope__campaign=self).filter(validation_status="VALID")

    def get_all_districts(self):
        """District from all round merged as one"""
        if self.separate_scopes_per_round:
            return (
                OrgUnit.objects.filter(groups__roundScope__round__campaign=self)
                .filter(validation_status="VALID")
                .distinct()
            )
        return self.get_campaign_scope_districts()

    def last_surge(self):
        spreadsheet_url = self.surge_spreadsheet_url
        ssi = SpreadSheetImport.last_for_url(spreadsheet_url)
        if not ssi:
            return None
        cs = ssi.cached_spreadsheet

        surge_country_name = self.country_name_in_surge_spreadsheet
        if not surge_country_name:
            return None
        response = surge_indicator_for_country(cs, surge_country_name)
        response["created_at"] = ssi.created_at
        return response

    def save(self, *args, **kwargs):
        if self.initial_org_unit is not None:
            try:
                country = self.initial_org_unit.ancestors().filter(org_unit_type__category="COUNTRY").first()
                self.country = country
            except OrgUnit.DoesNotExist:
                pass

        super().save(*args, **kwargs)

    @property
    def vaccines(self):
        # only take into account scope which have orgunit attached
        if self.separate_scopes_per_round:
            vaccines = set()
            for round in self.rounds.all():
                for scope in round.scopes.annotate(orgunits_count=Count("group__org_units")).filter(
                    orgunits_count__gte=1
                ):
                    vaccines.add(scope.vaccine)
            return ", ".join(list(vaccines))
        else:
            return ",".join(
                scope.vaccine
                for scope in self.scopes.annotate(orgunits_count=Count("group__org_units")).filter(
                    orgunits_count__gte=1
                )
            )

    def get_round_one(self):
        try:
            round = self.rounds.get(number=1)
            return round
        except Round.DoesNotExist:
            return None

    def get_round_two(self):
        try:
            round = self.rounds.get(number=2)
            return round
        except Round.DoesNotExist:
            return None

    def update_geojson_field(self):
        "Update the geojson field on the campaign DO NOT TRIGGER the save() you have to do it manually"
        campaign = self
        features = []
        if not self.separate_scopes_per_round:
            campaign_scopes = self.scopes

            # noinspection SqlResolve
            campaign_scopes = campaign_scopes.annotate(
                geom=RawSQL(
                    """SELECT st_asgeojson(st_simplify(st_union(st_buffer(iaso_orgunit.simplified_geom::geometry, 0)), 0.01)::geography)
    from iaso_orgunit right join iaso_group_org_units ON iaso_group_org_units.orgunit_id = iaso_orgunit.id
    where group_id = polio_campaignscope.group_id""",
                    [],
                )
            )

            for scope in campaign_scopes:
                if scope.geom:
                    feature = {
                        "type": "Feature",
                        "geometry": json.loads(scope.geom),
                        "properties": {
                            "obr_name": campaign.obr_name,
                            "id": str(campaign.id),
                            "vaccine": scope.vaccine,
                            "scope_key": f"campaignScope-{scope.id}",
                            "top_level_org_unit_name": scope.campaign.country.name,
                        },
                    }
                    features.append(feature)
        else:
            round_scopes = RoundScope.objects.filter(round__campaign=campaign)
            round_scopes = round_scopes.prefetch_related("round")
            # noinspection SqlResolve
            round_scopes = round_scopes.annotate(
                geom=RawSQL(
                    """select st_asgeojson(st_simplify(st_union(st_buffer(iaso_orgunit.simplified_geom::geometry, 0)), 0.01)::geography)
    from iaso_orgunit right join iaso_group_org_units ON iaso_group_org_units.orgunit_id = iaso_orgunit.id
    where group_id = polio_roundscope.group_id""",
                    [],
                )
            )

            for scope in round_scopes:
                if scope.geom:
                    feature = {
                        "type": "Feature",
                        "geometry": json.loads(scope.geom),
                        "properties": {
                            "obr_name": campaign.obr_name,
                            "id": str(campaign.id),
                            "vaccine": scope.vaccine,
                            "scope_key": f"roundScope-{scope.id}",
                            "top_level_org_unit_name": campaign.country.name,
                            "round_number": scope.round.number,
                        },
                    }
                    features.append(feature)

        self.geojson = features


# Deprecated
class Preparedness(models.Model):
    id = models.UUIDField(default=uuid4, primary_key=True, editable=False)
    campaign = models.ForeignKey(Campaign, on_delete=models.CASCADE)
    spreadsheet_url = models.URLField()

    national_score = models.DecimalField(max_digits=10, decimal_places=2, verbose_name=_("National Score"))
    regional_score = models.DecimalField(max_digits=10, decimal_places=2, verbose_name=_("Regional Score"))
    district_score = models.DecimalField(max_digits=10, decimal_places=2, verbose_name=_("District Score"))

    payload = models.JSONField()

    created_at = models.DateTimeField(auto_now_add=True, db_index=True)

    def __str__(self) -> str:
        return f"{self.campaign} - {self.created_at}"


# Deprecated
class Surge(models.Model):
    id = models.UUIDField(default=uuid4, primary_key=True, editable=False)
    campaign = models.ForeignKey(Campaign, on_delete=models.CASCADE)
    spreadsheet_url = models.URLField()
    surge_country_name = models.CharField(max_length=250, null=True, default=True)
    who_recruitment = models.DecimalField(max_digits=10, decimal_places=2, verbose_name=_("Recruitment WHO"))
    who_completed_recruitment = models.DecimalField(
        max_digits=10, decimal_places=2, verbose_name=_("Completed for WHO")
    )
    unicef_recruitment = models.DecimalField(max_digits=10, decimal_places=2, verbose_name=_("Recruitment UNICEF"))
    unicef_completed_recruitment = models.DecimalField(
        max_digits=10, decimal_places=2, verbose_name=_("Completed for UNICEF")
    )

    payload = models.JSONField()

    created_at = models.DateTimeField(auto_now_add=True, db_index=True)

    def __str__(self) -> str:
        return f"{self.campaign} - {self.created_at}"


class Config(models.Model):
    slug = models.SlugField(unique=True)
    content = models.JSONField()
    created_at = models.DateTimeField(auto_now_add=True, db_index=True)
    updated_at = models.DateTimeField(auto_now=True)
    users = models.ManyToManyField(User, related_name="polioconfigs", blank=True)

    def __str__(self):
        return self.slug


class CountryUsersGroup(models.Model):
    users = models.ManyToManyField(User, blank=True)
    country = models.OneToOneField(OrgUnit, on_delete=models.CASCADE)
    language = models.CharField(max_length=32, choices=LANGUAGES, default="EN")
    created_at = models.DateTimeField(auto_now_add=True, db_index=True)
    updated_at = models.DateTimeField(auto_now=True)
    # used for workflow
    teams = models.ManyToManyField(Team, help_text="Teams used by the country", blank=True)

    def __str__(self):
        return str(self.country)


class LineListImport(models.Model):
    file = models.FileField(upload_to="uploads/linelist/% Y/% m/% d/")
    import_result = models.JSONField()
    created_at = models.DateTimeField(auto_now_add=True, db_index=True)
    updated_at = models.DateTimeField(auto_now=True)
    created_by = models.ForeignKey(User, null=True, blank=True, on_delete=models.SET_NULL)


class URLCache(models.Model):
    url = models.URLField(unique=True)
    content = models.TextField()
    created_at = models.DateTimeField(auto_now_add=True, db_index=True)
    updated_at = models.DateTimeField(auto_now=True)
    created_by = models.ForeignKey(User, null=True, blank=True, on_delete=models.SET_NULL)

    def __str__(self):
        return self.url


class SpreadSheetImport(models.Model):
    """A copy of a Google Spreadsheet in the DB, in JSON format

    This allows us to separate the parsing of the datasheet from its retrieval
    and to keep a history.
    """

    created_at = models.DateTimeField(auto_now_add=True, db_index=True)
    url = models.URLField()
    content = models.JSONField()
    spread_id = models.CharField(max_length=60, db_index=True)

    @staticmethod
    def create_for_url(spreadsheet_url: str):
        spread = open_sheet_by_url(spreadsheet_url)
        cached_spread = CachedSpread.from_spread(spread)
        return SpreadSheetImport.objects.create(content=cached_spread.c, url=spreadsheet_url, spread_id=spread.id)

    @property
    def cached_spreadsheet(self):
        return CachedSpread(self.content)

    @staticmethod
    def last_for_url(spreadsheet_url: str):
        if not spreadsheet_url:
            return None
        spread_id = extract_id_from_url(spreadsheet_url)

        ssis = SpreadSheetImport.objects.filter(spread_id=spread_id)

        if not ssis:
            # No import yet
            return None
        return ssis.latest("created_at")


class CampaignGroup(SoftDeletableModel):
    def __str__(self):
        return f"{self.name} {','.join(str(c) for c in self.campaigns.all())}"

    created_at = models.DateTimeField(auto_now_add=True)
    updated_at = models.DateTimeField(auto_now=True)
    name = models.CharField(max_length=200)
    campaigns = models.ManyToManyField(Campaign, related_name="grouped_campaigns")


# Deprecated
class BudgetEvent(SoftDeletableModel):
    TYPES = (
        ("submission", "Budget Submission"),
        ("comments", "Comments"),
        ("validation", "Approval"),
        ("request", "Request"),
        ("feedback", "Feedback"),
        ("review", "Review"),
        ("transmission", "Transmission"),
    )

    STATUS = (("validation_ongoing", "Validation Ongoing"), ("validated", "Validated"))

    campaign = models.ForeignKey(Campaign, on_delete=models.PROTECT, related_name="budget_events")
    type = models.CharField(choices=TYPES, max_length=200)
    author = models.ForeignKey(User, blank=False, null=False, on_delete=models.PROTECT)
    internal = models.BooleanField(default=False)
    target_teams = models.ManyToManyField(Team)
    created_at = models.DateTimeField(auto_now_add=True)
    updated_at = models.DateTimeField(auto_now=True)
    status = models.CharField(choices=STATUS, max_length=200, null=True, default="validation_ongoing")
    cc_emails = models.CharField(max_length=200, blank=True, null=True)
    comment = models.TextField(blank=True, null=True)
    links = models.TextField(blank=True, null=True)
    is_finalized = models.BooleanField(default=False)
    is_email_sent = models.BooleanField(default=False)
    amount = models.DecimalField(blank=True, null=True, decimal_places=2, max_digits=14)

    def __str__(self):
        return str(self.campaign)

    def save(self, *args, **kwargs):
        super(BudgetEvent, self).save(*args, **kwargs)
        if self.campaign.last_budget_event is None:
            self.campaign.last_budget_event = self
        elif self.campaign.last_budget_event.created_at < self.created_at:
            self.campaign.last_budget_event = self
        self.campaign.save()


# Deprecated
class BudgetFiles(models.Model):
    event = models.ForeignKey(BudgetEvent, on_delete=models.PROTECT, related_name="event_files")
    file = models.FileField()
    created_at = models.DateTimeField(auto_now_add=True)
    updated_at = models.DateTimeField(auto_now=True)

    class Meta:
        verbose_name = "Budget File"
        verbose_name_plural = "Budget Files"

    def __str__(self):
        return str(self.event)<|MERGE_RESOLUTION|>--- conflicted
+++ resolved
@@ -249,13 +249,10 @@
                 )
             )
 
-<<<<<<< HEAD
-=======
     @property
     def districts_count_calculated(self):
         return self.campaign.get_districts_for_round(self).count()
 
->>>>>>> 97be0d1a
 
 class CampaignQuerySet(models.QuerySet):
     def filter_for_user(self, user: Union[User, AnonymousUser]):
