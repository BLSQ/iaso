import { Box, Grid } from '@mui/material';
import { makeStyles } from '@mui/styles';
import {
    LoadingSpinner,
    commonStyles,
    useSafeIntl,
} from 'bluesquare-components';
import { orderBy } from 'lodash';
import React, { FunctionComponent, useMemo } from 'react';
import { useDispatch } from 'react-redux';
import TopBar from '../../components/nav/TopBarComponent';
import MESSAGES from './messages';

import { getOtChipColors } from '../../constants/chipColors';
import { baseUrls } from '../../constants/urls';

import {
    useGetOrgUnit,
    useGetOrgUnitListChildren,
    useGetOrgUnitsMapChildren,
} from './hooks/useGetOrgUnit';

<<<<<<< HEAD
import MESSAGES from './messages';
import { useParamsObject } from '../../routing/hooks/useParamsObject';
import { baseUrls } from '../../constants/urls';
=======
import { Instances } from './components/Instances';
import { OrgUnitInstances } from './components/OrgUnitInstances';
import { OrgUnitPaper } from './components/OrgUnitPaper';
import { OrgunitTypeRegistry } from './types/orgunitTypes';
>>>>>>> 06752ba6

import { RegistryDetailParams } from './types';

import { redirectTo } from '../../routing/actions';
import { OrgUnitTreeviewModal } from '../orgUnits/components/TreeView/OrgUnitTreeviewModal';
import { OrgUnitBreadcrumbs } from '../orgUnits/components/breadcrumbs/OrgUnitBreadcrumbs';
import { OrgUnit } from '../orgUnits/types/orgUnit';

<<<<<<< HEAD
export const Registry: FunctionComponent = () => {
=======
type Router = {
    goBack: () => void;
    params: RegistryDetailParams;
};
type Props = {
    router: Router;
};

const useStyles = makeStyles(theme => ({
    ...commonStyles(theme),
}));

export const Registry: FunctionComponent<Props> = ({ router }) => {
    const {
        params: { orgUnitId },
        params,
    } = router;
    const dispatch = useDispatch();
>>>>>>> 06752ba6
    const classes: Record<string, string> = useStyles();
    const params = useParamsObject(baseUrls.registry) as Params;
    const { formatMessage } = useSafeIntl();

    const { data: orgUnit, isFetching } = useGetOrgUnit(orgUnitId);
    const { data: orgUnitListChildren, isFetching: isFetchingListChildren } =
        useGetOrgUnitListChildren(
            orgUnitId,
            params,
            orgUnit?.org_unit_type?.sub_unit_types,
        );
    const { data: orgUnitMapChildren, isFetching: isFetchingMapChildren } =
        useGetOrgUnitsMapChildren(
            orgUnitId,
            orgUnit?.org_unit_type?.sub_unit_types,
        );
    const subOrgUnitTypes: OrgunitTypeRegistry[] = useMemo(() => {
        if (!orgUnitMapChildren) {
            return [];
        }
        const options =
            orgUnit?.org_unit_type?.sub_unit_types.map((subType, index) => ({
                ...subType,
                color: getOtChipColors(index) as string,
                orgUnits: orgUnitMapChildren.filter(
                    subOrgUnit => subOrgUnit.org_unit_type_id === subType.id,
                ),
            })) || [];
        return orderBy(options, [f => f.depth], ['asc']);
    }, [orgUnit, orgUnitMapChildren]);

    const handleOrgUnitChange = (newOrgUnit: OrgUnit) => {
        if (newOrgUnit) {
            const newParams = {
                ...params,
                orgUnitId: `${newOrgUnit.id}`,
            };
            dispatch(redirectTo(`/${baseUrls.registry}`, newParams));
        }
    };

    return (
        <>
            <TopBar title={formatMessage(MESSAGES.title)} />
            <Box className={`${classes.containerFullHeightNoTabPadded}`}>
                {isFetching && <LoadingSpinner />}

                <Grid container spacing={2}>
                    {!isFetching && orgUnit && (
                        <Grid item xs={12}>
                            <OrgUnitBreadcrumbs
                                orgUnit={orgUnit}
                                showRegistry
                                showOnlyParents
                            />
                        </Grid>
                    )}
                    <Grid container item xs={12}>
                        <Grid item xs={4}>
                            <Box mb={-2}>
                                <OrgUnitTreeviewModal
                                    toggleOnLabelClick
                                    titleMessage={MESSAGES.search}
                                    onConfirm={handleOrgUnitChange}
                                    initialSelection={orgUnit}
                                    defaultOpen={!orgUnitId}
                                />
                            </Box>
                        </Grid>
                    </Grid>
                    {!isFetching && orgUnit && (
                        <>
                            <Grid item xs={12} md={6}>
                                <OrgUnitPaper
                                    orgUnit={orgUnit}
                                    subOrgUnitTypes={subOrgUnitTypes}
                                    params={params}
                                    orgUnitListChildren={orgUnitListChildren}
                                    isFetchingListChildren={
                                        isFetchingListChildren
                                    }
                                    orgUnitMapChildren={orgUnitMapChildren}
                                    isFetchingMapChildren={
                                        isFetchingMapChildren
                                    }
                                />
                            </Grid>
                            <Grid
                                item
                                xs={12}
                                md={6}
                                alignItems="flex-start"
                                container
                            >
                                {orgUnit && (
                                    <OrgUnitInstances
                                        orgUnit={orgUnit}
                                        params={params}
                                    />
                                )}
                            </Grid>
                        </>
                    )}
                </Grid>
                <Box mt={2}>
                    <Instances
                        isLoading={isFetching}
                        subOrgUnitTypes={subOrgUnitTypes}
                        params={params}
                    />
                </Box>
            </Box>
        </>
    );
};<|MERGE_RESOLUTION|>--- conflicted
+++ resolved
@@ -6,8 +6,7 @@
     useSafeIntl,
 } from 'bluesquare-components';
 import { orderBy } from 'lodash';
-import React, { FunctionComponent, useMemo } from 'react';
-import { useDispatch } from 'react-redux';
+import React, { FunctionComponent, useCallback, useMemo } from 'react';
 import TopBar from '../../components/nav/TopBarComponent';
 import MESSAGES from './messages';
 
@@ -20,48 +19,26 @@
     useGetOrgUnitsMapChildren,
 } from './hooks/useGetOrgUnit';
 
-<<<<<<< HEAD
-import MESSAGES from './messages';
-import { useParamsObject } from '../../routing/hooks/useParamsObject';
-import { baseUrls } from '../../constants/urls';
-=======
 import { Instances } from './components/Instances';
 import { OrgUnitInstances } from './components/OrgUnitInstances';
 import { OrgUnitPaper } from './components/OrgUnitPaper';
 import { OrgunitTypeRegistry } from './types/orgunitTypes';
->>>>>>> 06752ba6
-
 import { RegistryDetailParams } from './types';
-
-import { redirectTo } from '../../routing/actions';
 import { OrgUnitTreeviewModal } from '../orgUnits/components/TreeView/OrgUnitTreeviewModal';
 import { OrgUnitBreadcrumbs } from '../orgUnits/components/breadcrumbs/OrgUnitBreadcrumbs';
 import { OrgUnit } from '../orgUnits/types/orgUnit';
-
-<<<<<<< HEAD
-export const Registry: FunctionComponent = () => {
-=======
-type Router = {
-    goBack: () => void;
-    params: RegistryDetailParams;
-};
-type Props = {
-    router: Router;
-};
+import { useParamsObject } from '../../routing/hooks/useParamsObject';
+import { useRedirectTo } from '../../routing/routing';
 
 const useStyles = makeStyles(theme => ({
     ...commonStyles(theme),
 }));
 
-export const Registry: FunctionComponent<Props> = ({ router }) => {
-    const {
-        params: { orgUnitId },
-        params,
-    } = router;
-    const dispatch = useDispatch();
->>>>>>> 06752ba6
+export const Registry: FunctionComponent = () => {
     const classes: Record<string, string> = useStyles();
-    const params = useParamsObject(baseUrls.registry) as Params;
+    const params = useParamsObject(baseUrls.registry) as RegistryDetailParams;
+    const redirectTo = useRedirectTo();
+    const { orgUnitId } = params;
     const { formatMessage } = useSafeIntl();
 
     const { data: orgUnit, isFetching } = useGetOrgUnit(orgUnitId);
@@ -91,15 +68,18 @@
         return orderBy(options, [f => f.depth], ['asc']);
     }, [orgUnit, orgUnitMapChildren]);
 
-    const handleOrgUnitChange = (newOrgUnit: OrgUnit) => {
-        if (newOrgUnit) {
-            const newParams = {
-                ...params,
-                orgUnitId: `${newOrgUnit.id}`,
-            };
-            dispatch(redirectTo(`/${baseUrls.registry}`, newParams));
-        }
-    };
+    const handleOrgUnitChange = useCallback(
+        (newOrgUnit: OrgUnit) => {
+            if (newOrgUnit) {
+                const newParams = {
+                    ...params,
+                    orgUnitId: `${newOrgUnit.id}`,
+                };
+                redirectTo(`/${baseUrls.registry}`, newParams);
+            }
+        },
+        [params, redirectTo],
+    );
 
     return (
         <>
