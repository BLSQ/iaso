import React from 'react';
import orderBy from 'lodash/orderBy';

import { INSTANCE_METAS_FIELDS } from './constants';
import MESSAGES from './messages';
import ActionTableColumnComponent from './components/ActionTableColumnComponent';

<<<<<<< HEAD
export const actionTableColumn = (formatMessage = () => ({}), user) => {
=======
export const actionTableColumn = (
    formatMessage = () => ({}),
    user,
    dispatch,
) => {
>>>>>>> ed31b26f
    return {
        Header: formatMessage(MESSAGES.actions),
        accessor: 'actions',
        resizable: false,
        sortable: false,
        width: 150,
        Cell: settings => (
            <ActionTableColumnComponent settings={settings} user={user} />
        ),
    };
};

const instancesTableColumns = (formatMessage = () => ({})) => {
    const columns = [];
    let metaFields = INSTANCE_METAS_FIELDS.filter(f => Boolean(f.tableOrder));
    metaFields = orderBy(metaFields, [f => f.tableOrder], ['asc']);
    metaFields.forEach(f => {
        columns.push({
            Header: formatMessage(MESSAGES[f.key]),
            accessor: f.accessor || f.key,
            sortable: f.sortable !== false,
            align: f.key.includes('name') ? 'left' : 'center',
            Cell:
                f.Cell ||
                (settings =>
                    f.render
                        ? f.render(settings.row.original[f.key])
                        : settings.row.original[f.key]),
        });
    });
    return columns;
};

export default instancesTableColumns;<|MERGE_RESOLUTION|>--- conflicted
+++ resolved
@@ -5,15 +5,7 @@
 import MESSAGES from './messages';
 import ActionTableColumnComponent from './components/ActionTableColumnComponent';
 
-<<<<<<< HEAD
 export const actionTableColumn = (formatMessage = () => ({}), user) => {
-=======
-export const actionTableColumn = (
-    formatMessage = () => ({}),
-    user,
-    dispatch,
-) => {
->>>>>>> ed31b26f
     return {
         Header: formatMessage(MESSAGES.actions),
         accessor: 'actions',
