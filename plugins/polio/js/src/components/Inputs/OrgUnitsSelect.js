import { Select } from './Select';
import {
    useGetAllParentsOrgUnits,
    useGetOrgUnits,
} from '../../hooks/useGetOrgUnits';
import { useState, useEffect } from 'react';
import { useGetAuthenticatedUser } from '../../hooks/useGetAuthenticatedUser';
import { CircularProgress } from '@material-ui/core';

export const OrgUnitsSelect = props => {
    const { level, source, onChange, value } = props;
    const { data = {}, isLoading } = useGetOrgUnits(level, source);
    const { orgUnits = [] } = data;

    if (isLoading) {
        return (
            <div>
                <CircularProgress />
            </div>
        );
    }

    if (orgUnits.length === 0) {
        return null;
    }

    return (
        <Select
            {...props}
            options={orgUnits.map(orgUnit => ({
                value: orgUnit.id,
                label: orgUnit.name,
            }))}
            onChange={event => {
                onChange({
                    parent_id: level,
                    org_unit_id: event.target.value,
                });
            }}
            value={value ?? ''}
        />
    );
};

export const OrgUnitsLevels = ({ field = {}, form, ...props }) => {
    const { data = {} } = useGetAuthenticatedUser();
    const { org_units = [] } = data;
    const source = data?.account?.default_version?.data_source?.id;
<<<<<<< HEAD
    const startOrgUnit = org_units[0]?.id ?? null;
=======
    const startOrgUnit = data?.org_units?.[0]?.id ?? null;
>>>>>>> 447aeaf0
    const initialOrgUnit =
        form?.initialValues?.initial_org_unit ?? startOrgUnit;

    const { data: initialState } = useGetAllParentsOrgUnits(initialOrgUnit);
    const [levels, setLevel] = useState([null]);

    useEffect(() => {
        setLevel(initialState ?? [null]);
    }, [initialState]);

    const { name } = field;
    const { setFieldValue } = form;

    useEffect(() => {
        if (!levels[levels.length - 1]) {
            return;
        }

        setFieldValue(name, levels[levels.length - 1]);
    }, [levels, name, setFieldValue]);

    const addLevel = ({ parent_id = 0, org_unit_id }) => {
        setLevel(oldLevels => {
            const index = oldLevels.indexOf(parent_id);
            return [...oldLevels.slice(0, index + 1), org_unit_id];
        });
    };

    return levels.map((level, index) => {
        return (
            <OrgUnitsSelect
                {...props}
                key={level}
                source={source}
                label={`Level ${index + 1}`}
                level={level}
                onChange={addLevel}
                value={levels[index + 1]}
            />
        );
    });
};

export default OrgUnitsSelect;<|MERGE_RESOLUTION|>--- conflicted
+++ resolved
@@ -44,13 +44,8 @@
 
 export const OrgUnitsLevels = ({ field = {}, form, ...props }) => {
     const { data = {} } = useGetAuthenticatedUser();
-    const { org_units = [] } = data;
     const source = data?.account?.default_version?.data_source?.id;
-<<<<<<< HEAD
-    const startOrgUnit = org_units[0]?.id ?? null;
-=======
     const startOrgUnit = data?.org_units?.[0]?.id ?? null;
->>>>>>> 447aeaf0
     const initialOrgUnit =
         form?.initialValues?.initial_org_unit ?? startOrgUnit;
 
