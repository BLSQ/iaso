import React, {
    FunctionComponent,
    useState,
    useRef,
    useCallback,
    useEffect,
    useMemo,
} from 'react';
import {
    Map,
    TileLayer,
    GeoJSON,
    Pane,
    ScaleControl,
    Tooltip,
} from 'react-leaflet';
<<<<<<< HEAD
=======
import { LoadingSpinner, useSafeIntl } from 'bluesquare-components';
>>>>>>> 1103488c
import { Box, useTheme } from '@material-ui/core';

import { keyBy } from 'lodash';
import { useGetOrgUnitsMapChildren } from '../hooks/useGetOrgUnit';

import { TilesSwitch, Tile } from '../../../components/maps/tools/TileSwitch';
import { MapLegend } from './MapLegend';
import CircleMarkerComponent from '../../../components/maps/markers/CircleMarkerComponent';

import { OrgUnit } from '../../orgUnits/types/orgUnit';
import { OrgunitTypes } from '../../orgUnits/types/orgunitTypes';

import { Legend, useGetlegendOptions } from '../hooks/useGetLegendOptions';

import TILES from '../../../constants/mapTiles';
import {
    circleColorMarkerOptions,
    ZoomControl,
    getOrgUnitBounds,
    getOrgUnitsBounds,
    DEFAULT_VIEWPORT,
    mergeBounds,
    Bounds,
    tryFitToBounds,
} from '../../../utils/mapUtils';
import { MapPopUp } from './MapPopUp';

type Props = {
    orgUnit: OrgUnit;
    subOrgUnitTypes: OrgunitTypes;
};

export const OrgUnitChildrenMap: FunctionComponent<Props> = ({
    orgUnit,
    subOrgUnitTypes,
}) => {
    const { data: childrenOrgUnits, isFetching } = useGetOrgUnitsMapChildren(
        `${orgUnit.id}`,
        subOrgUnitTypes,
    );
    const getlegendOptions = useGetlegendOptions(orgUnit, subOrgUnitTypes);
    const [isMapFit, setIsMapFit] = useState<boolean>(false);
    const [legendOptions, setLegendOptions] = useState<Legend[]>(
        getlegendOptions(),
    );
    const optionsObject = useMemo(
        () => keyBy(legendOptions, 'value'),
        [legendOptions],
    );
    const map: any = useRef();
    const theme = useTheme();
    const [currentTile, setCurrentTile] = useState<Tile>(TILES.osm);
    const fitToBounds = useCallback(() => {
        let orgUnitBounds: Bounds | undefined;
        if (optionsObject[`${orgUnit.id}`]?.active) {
            orgUnitBounds = getOrgUnitBounds(orgUnit);
        }
        const childrenOrgUnitsActive =
            childrenOrgUnits?.filter(
                children =>
                    optionsObject[`${children.org_unit_type_id}`]?.active,
            ) || [];
        console.log('childrenOrgUnitsActive', childrenOrgUnitsActive);
        const bounds: Bounds | undefined = mergeBounds(
            orgUnitBounds,
            getOrgUnitsBounds(childrenOrgUnitsActive),
        );
        tryFitToBounds(bounds, map.current);
    }, [childrenOrgUnits, optionsObject, orgUnit]);
    useEffect(() => {
        if (!isFetching && childrenOrgUnits && !isMapFit) {
            fitToBounds();
            setIsMapFit(true);
        }
<<<<<<< HEAD
    }, [isFetching, fitToBounds, childrenOrgUnits, isMapFit]);
    if (isFetching) return null;
=======
    }, [isFetching, fitToBounds, childrenOrgUnits]);
    const legendOptions: Legend[] = useMemo(() => {
        const options = subOrgUnitTypes.map(subOuType => ({
            value: `${subOuType.id}`,
            label: subOuType.name,
            color: subOuType.color || '',
        }));
        if (orgUnit) {
            options.unshift({
                value: `${orgUnit.id}`,
                label: formatMessage(MESSAGES.selectedOrgUnit),
                color: theme.palette.secondary.main,
            });
        }
        return options;
    }, [formatMessage, orgUnit, subOrgUnitTypes, theme.palette.secondary.main]);
    if (isFetching)
        return (
            <Box position="relative" height={500}>
                <LoadingSpinner absolute />
            </Box>
        );
>>>>>>> 1103488c
    return (
        <Box position="relative">
            <MapLegend options={legendOptions} setOptions={setLegendOptions} />
            <TilesSwitch
                currentTile={currentTile}
                setCurrentTile={setCurrentTile}
            />
            <Map
                zoomSnap={0.25}
                maxZoom={currentTile.maxZoom}
                ref={map}
                style={{ height: '453px' }}
                center={DEFAULT_VIEWPORT.center}
                zoom={DEFAULT_VIEWPORT.zoom}
                scrollWheelZoom={false}
                zoomControl={false}
                contextmenu
            >
                <ZoomControl fitToBounds={fitToBounds} />
                <ScaleControl imperial={false} />
                <TileLayer
                    attribution={currentTile.attribution ?? ''}
                    url={currentTile.url}
                />

                {optionsObject[`${orgUnit.id}`]?.active && (
                    <>
                        {orgUnit.geo_json && (
                            <Pane name="orgunit-shapes">
                                <GeoJSON
                                    className="secondary"
                                    data={orgUnit.geo_json}
                                    style={() => ({
                                        color: theme.palette.secondary.main,
                                    })}
                                >
                                    <Tooltip>{orgUnit.name}</Tooltip>
                                </GeoJSON>
                            </Pane>
                        )}
                        {orgUnit.latitude && orgUnit.longitude && (
                            <CircleMarkerComponent
                                item={{
                                    latitude: orgUnit.latitude,
                                    longitude: orgUnit.longitude,
                                }}
                                TooltipComponent={() => (
                                    <Tooltip>{orgUnit.name}</Tooltip>
                                )}
                                markerProps={() => ({
                                    ...circleColorMarkerOptions(
                                        theme.palette.secondary.main,
                                    ),
                                })}
                            />
                        )}
                    </>
                )}
                {subOrgUnitTypes.map((subType, index) => (
                    <Box key={subType.id}>
                        <Pane
                            name={`children-shapes-orgunit-type-${subType.id}`}
                            style={{ zIndex: 400 + index }}
                        >
                            {childrenOrgUnits
                                ?.filter(childrenOrgUnit =>
                                    Boolean(childrenOrgUnit.geo_json),
                                )
                                .map(childrenOrgUnit => {
                                    if (
                                        childrenOrgUnit.org_unit_type_id ===
                                            subType.id &&
                                        optionsObject[`${subType.id}`]?.active
                                    ) {
                                        return (
                                            <GeoJSON
                                                key={childrenOrgUnit.id}
                                                style={() => ({
                                                    color: subType.color || '',
                                                })}
                                                data={childrenOrgUnit.geo_json}
                                            >
                                                <MapPopUp
                                                    orgUnit={childrenOrgUnit}
                                                />
                                            </GeoJSON>
                                        );
                                    }
                                    return null;
                                })}
                        </Pane>

                        <Pane
                            name={`children-locations-orgunit-type-${subType.id}`}
                            style={{ zIndex: 600 + index }}
                        >
                            {childrenOrgUnits
                                ?.filter(childrenOrgUnit =>
                                    Boolean(
                                        childrenOrgUnit.latitude &&
                                            childrenOrgUnit.longitude,
                                    ),
                                )
                                .map(childrenOrgUnit => {
                                    if (
                                        childrenOrgUnit.org_unit_type_id ===
                                            subType.id &&
                                        optionsObject[`${subType.id}`]?.active
                                    ) {
                                        const { latitude, longitude } =
                                            childrenOrgUnit;
                                        return (
                                            <CircleMarkerComponent
                                                PopupComponent={MapPopUp}
                                                popupProps={() => ({
                                                    orgUnit: childrenOrgUnit,
                                                })}
                                                key={childrenOrgUnit.id}
                                                markerProps={() => ({
                                                    ...circleColorMarkerOptions(
                                                        subType.color || '',
                                                    ),
                                                })}
                                                item={{
                                                    latitude,
                                                    longitude,
                                                }}
                                            />
                                        );
                                    }
                                    return null;
                                })}
                        </Pane>
                    </Box>
                ))}
            </Map>
        </Box>
    );
};<|MERGE_RESOLUTION|>--- conflicted
+++ resolved
@@ -14,10 +14,7 @@
     ScaleControl,
     Tooltip,
 } from 'react-leaflet';
-<<<<<<< HEAD
-=======
 import { LoadingSpinner, useSafeIntl } from 'bluesquare-components';
->>>>>>> 1103488c
 import { Box, useTheme } from '@material-ui/core';
 
 import { keyBy } from 'lodash';
@@ -92,10 +89,6 @@
             fitToBounds();
             setIsMapFit(true);
         }
-<<<<<<< HEAD
-    }, [isFetching, fitToBounds, childrenOrgUnits, isMapFit]);
-    if (isFetching) return null;
-=======
     }, [isFetching, fitToBounds, childrenOrgUnits]);
     const legendOptions: Legend[] = useMemo(() => {
         const options = subOrgUnitTypes.map(subOuType => ({
@@ -118,7 +111,6 @@
                 <LoadingSpinner absolute />
             </Box>
         );
->>>>>>> 1103488c
     return (
         <Box position="relative">
             <MapLegend options={legendOptions} setOptions={setLegendOptions} />
