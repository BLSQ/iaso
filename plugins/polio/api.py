import csv
import datetime as dt
import functools
import json
import numpy as np
from collections import defaultdict
from datetime import timedelta, datetime

from functools import lru_cache
from logging import getLogger
from typing import Any, List, Optional, Union

from django.contrib.auth.models import User
from django.contrib.gis.geos import Polygon
from django.db.models.functions import RowNumber, Coalesce
from django.db.models.query import QuerySet
from drf_yasg.utils import swagger_auto_schema, no_body
from django.conf import settings
from django.core.cache import cache
from django.core.mail import send_mail
from django.db.models import Q, Max, Min, Case
from django.db.models import Value, TextField, UUIDField
from django.db.models.expressions import RawSQL, OuterRef, Subquery, F, Window, When
from django.http import FileResponse
from django.http import HttpResponse, StreamingHttpResponse
from django.http import JsonResponse
from django.http.response import HttpResponseBadRequest
from django.shortcuts import get_object_or_404
from django.utils.decorators import method_decorator
from django.utils.timezone import now, make_aware
from django.views.decorators.cache import cache_page
from django_filters.rest_framework import DjangoFilterBackend  # type: ignore
from gspread.utils import extract_id_from_url  # type: ignore
from hat.menupermissions import models as permission
from openpyxl.writer.excel import save_virtual_workbook  # type: ignore
from requests import HTTPError
from rest_framework.exceptions import PermissionDenied

from iaso.api.serializers import OrgUnitDropdownSerializer
from iaso.models.data_store import JsonDataStore
from iaso.utils import geojson_queryset
from plugins.polio.tasks.api.create_refresh_preparedness_data import RefreshPreparednessLaucherViewSet
from rest_framework import routers, filters, viewsets, serializers, permissions, status
from rest_framework import routers, filters, viewsets, serializers, permissions, status, pagination
from rest_framework.decorators import action
from rest_framework.request import Request
from rest_framework.response import Response
from iaso.api.common import (
    CSVExportMixin,
    HasPermission,
    ModelViewSet,
    DeletionFilterBackend,
    CONTENT_TYPE_XLSX,
    CONTENT_TYPE_CSV,
    TimestampField,
    HasPermission,
    Paginator,
)
from iaso.models import OrgUnit, Group, Team
from iaso.utils.powerbi import launch_dataset_refresh
from plugins.polio.serializers import (
    ConfigSerializer,
    CountryUsersGroupSerializer,
    ExportCampaignSerializer,
    LqasDistrictsUpdateSerializer,
    RoundDateHistoryEntrySerializer,
    PowerBIRefreshSerializer,
    RoundSerializer,
)
from plugins.polio.serializers import (
    OrgUnitSerializer,
    CampaignSerializer,
    PreparednessPreviewSerializer,
    LineListImportSerializer,
    AnonymousCampaignSerializer,
    SmallCampaignSerializer,
    get_current_preparedness,
    CampaignGroupSerializer,
    serialize_campaign,
    log_campaign_modification,
    ListCampaignSerializer,
    CalendarCampaignSerializer,
)
from plugins.polio.serializers import CampaignPreparednessSpreadsheetSerializer
from .export_utils import generate_xlsx_campaigns_calendar, xlsx_file_name
from .forma import (
    FormAStocksViewSetV2,
    make_orgunits_cache,
    find_orgunit_in_cache,
)
from .helpers import (
    LqasAfroViewset,
    get_url_content,
    CustomFilterBackend,
    calculate_country_status,
    determine_status_for_district,
    make_safe_bbox,
)
from .vaccines_email import send_vaccines_notification_email
from .models import (
    Campaign,
    Config,
    LineListImport,
    Round,
    CampaignGroup,
    CampaignScope,
    RoundDateHistoryEntry,
    RoundScope,
    VaccineAuthorization,
)
from hat.api.export_utils import Echo, iter_items
from time import gmtime, strftime
from .models import CountryUsersGroup
from .preparedness.summary import get_or_set_preparedness_cache_for_round
from hat.menupermissions import models as permission

logger = getLogger(__name__)

CACHE_VERSION = 7


class PolioOrgunitViewSet(ModelViewSet):
    """Org units API for Polio

    This API is use by polio plugin to fetch country related to an org unit. Read only

    GET /api/polio/orgunits
    """

    results_key = "results"
    permission_classes = [permissions.IsAuthenticated]
    remove_results_key_if_paginated = True
    http_method_names = ["get"]

    def get_serializer_class(self):
        return OrgUnitSerializer

    def get_queryset(self):
        return OrgUnit.objects.filter_for_user_and_app_id(self.request.user, self.request.query_params.get("app_id"))


class CampaignViewSet(ModelViewSet, CSVExportMixin):
    """Main endpoint for campaign.

    GET (Anonymously too)
    POST
    PATCH
    See swagger for Parameters
    """

    results_key = "campaigns"
    remove_results_key_if_paginated = True
    filter_backends = [
        filters.OrderingFilter,
        DjangoFilterBackend,
        CustomFilterBackend,
        DeletionFilterBackend,
    ]

    ordering_fields = [
        "obr_name",
        "cvdpv2_notified_at",
        "detection_status",
        "first_round_started_at",
        "last_round_started_at",
        "country__name",
    ]
    filterset_fields = {
        "country__name": ["exact"],
        "country__id": ["in"],
        "grouped_campaigns__id": ["in", "exact"],
        "obr_name": ["exact", "contains"],
        "cvdpv2_notified_at": ["gte", "lte", "range"],
        "created_at": ["gte", "lte", "range"],
        "rounds__started_at": ["gte", "lte", "range"],
    }

    # We allow anonymous read access for the embeddable calendar map view
    # in this case we use a restricted serializer with less field
    # notably not the url that we want to remain private.
    permission_classes = [permissions.IsAuthenticatedOrReadOnly]
    exporter_serializer_class = ExportCampaignSerializer
    export_filename = "campaigns_list_{date}.csv"
    use_field_order = False

    def get_serializer_class(self):
        if self.request.user.is_authenticated:
            if self.request.query_params.get("fieldset") == "list" and self.request.method in permissions.SAFE_METHODS:
                return ListCampaignSerializer
            if (
                self.request.query_params.get("fieldset") == "calendar"
                and self.request.method in permissions.SAFE_METHODS
            ):
                return CalendarCampaignSerializer

            return CampaignSerializer
        else:
            if (
                self.request.query_params.get("fieldset") == "calendar"
                and self.request.method in permissions.SAFE_METHODS
            ):
                return CalendarCampaignSerializer
            return AnonymousCampaignSerializer

    def filter_queryset(self, queryset):
        queryset = super().filter_queryset(queryset)
        if self.action in ("update", "partial_update", "retrieve", "destroy"):
            return queryset
        campaign_type = self.request.query_params.get("campaign_type")
        campaign_groups = self.request.query_params.get("campaign_groups")
        show_test = self.request.query_params.get("show_test", "false")
        org_unit_groups = self.request.query_params.get("org_unit_groups")

        campaigns = queryset
        if show_test == "false":
            campaigns = campaigns.filter(is_test=False)
        campaigns.prefetch_related("rounds", "group", "grouped_campaigns")
        if campaign_type == "preventive":
            campaigns = campaigns.filter(is_preventive=True)
        if campaign_type == "test":
            campaigns = campaigns.filter(is_test=True)
        if campaign_type == "regular":
            campaigns = campaigns.filter(is_preventive=False).filter(is_test=False)
        if campaign_groups:
            campaigns = campaigns.filter(grouped_campaigns__in=campaign_groups.split(","))
        if org_unit_groups:
            campaigns = campaigns.filter(country__groups__in=org_unit_groups.split(","))

        return campaigns.distinct()

    def get_queryset(self):
        user = self.request.user
        campaigns = Campaign.objects.all()

        # used for Ordering
        campaigns = campaigns.annotate(last_round_started_at=Max("rounds__started_at"))
        campaigns = campaigns.annotate(first_round_started_at=Min("rounds__started_at"))

        campaigns = campaigns.filter_for_user(user)
        if not self.request.user.is_authenticated:
            # For this endpoint since it's available anonymously we allow all user to list the campaigns
            # and to additionally filter on the account_id
            # In the future we may want to make the account_id parameter mandatory.
            account_id = self.request.query_params.get("account_id", None)
            if account_id is not None:
                campaigns = campaigns.filter(account_id=account_id)

        return campaigns

    @action(methods=["POST"], detail=False, serializer_class=PreparednessPreviewSerializer)
    def preview_preparedness(self, request, **kwargs):
        serializer = PreparednessPreviewSerializer(data=request.data)
        serializer.is_valid(raise_exception=True)
        return Response(serializer.data)

    @action(methods=["GET"], detail=True, serializer_class=serializers.Serializer)
    def preparedness(self, request, **kwargs):
        campaign = self.get_object()
        roundNumber = request.query_params.get("round", "")
        return Response(get_current_preparedness(campaign, roundNumber))

    @action(methods=["GET"], detail=False, serializer_class=None)
    def create_calendar_xlsx_sheet(self, request, **kwargs):
        current_date = request.query_params.get("currentDate")
        current_year = self.get_year(current_date)

        params = request.query_params
        calendar_data = self.get_calendar_data(current_year, params)
        filename = xlsx_file_name("calendar", params)
        xlsx_file = generate_xlsx_campaigns_calendar(filename, calendar_data)

        response = HttpResponse(
            save_virtual_workbook(xlsx_file),
            content_type=CONTENT_TYPE_XLSX,
        )
        response["Content-Disposition"] = "attachment; filename=%s" % filename + ".xlsx"
        return response

    @action(methods=["GET"], detail=False, serializer_class=None)
    def csv_campaign_scopes_export(self, request, **kwargs):
        """
        It generates a csv export file with round's related informations

            parameters:
                self: a self
                round: an integer representing the round id
            returns:
                it generates a csv file export
        """
        round = Round.objects.get(pk=request.GET.get("round"))
        campaign = round.campaign
        org_units_list = []
        org_units = campaign.get_districts_for_round(round)

        for org_unit in org_units:
            item = {}
            item["id"] = org_unit.id
            item["org_unit_name"] = org_unit.name
            item["org_unit_parent_name"] = org_unit.parent.name
            item["org_unit_parent_of_parent_name"] = org_unit.parent.parent.name
            item["obr_name"] = campaign.obr_name
            item["round_number"] = "R" + str(round.number)
            org_units_list.append(item)

        filename = "%s-%s--%s--%s-%s" % (
            "campaign",
            campaign.obr_name,
            "R" + str(round.number),
            "org_units",
            strftime("%Y-%m-%d-%H-%M", gmtime()),
        )
        columns = [
            {"title": "ID", "width": 10},
            {"title": "Admin 2", "width": 25},
            {"title": "Admin 1", "width": 25},
            {"title": "Admin 0", "width": 25},
            {"title": "OBR Name", "width": 25},
            {"title": "Round Number", "width": 35},
        ]

        def get_row(org_unit, **kwargs):
            campaign_scope_values = [
                org_unit.get("id"),
                org_unit.get("org_unit_name"),
                org_unit.get("org_unit_parent_name"),
                org_unit.get("org_unit_parent_of_parent_name"),
                org_unit.get("obr_name"),
                org_unit.get("round_number"),
            ]
            return campaign_scope_values

        response = StreamingHttpResponse(
            streaming_content=(iter_items(org_units_list, Echo(), columns, get_row)), content_type=CONTENT_TYPE_CSV
        )
        filename = filename + ".csv"
        response["Content-Disposition"] = "attachment; filename=%s" % filename
        return response

    @staticmethod
    def get_year(current_date):
        if current_date is not None:
            current_date = dt.datetime.strptime(current_date, "%Y-%m-%d")
            current_date = current_date.date()
            return current_date.year
        else:
            today = dt.date.today()
            return today.year

    def get_calendar_data(self: "CampaignViewSet", year: int, params: Any) -> Any:
        """
        Returns filtered rounds from database

            parameters:
                self: a self
                year (int): a year int
                params(dictionary): a params dictionary
            returns:
                rounds (array of dictionary): a rounds of array of dictionaries
        """
        countries = params.get("countries") if params.get("countries") is not None else None
        campaign_groups = params.get("campaignGroups") if params.get("campaignGroups") is not None else None
        campaign_type = params.get("campaignType") if params.get("campaignType") is not None else None
        search = params.get("search")
        org_unit_groups = params.get("orgUnitGroups") if params.get("orgUnitGroups") is not None else None

        rounds = Round.objects.filter(started_at__year=year)
        # Test campaigns should not appear in the xlsx calendar
        rounds = rounds.filter(campaign__is_test=False)
        if countries:
            rounds = rounds.filter(campaign__country_id__in=countries.split(","))
        if campaign_groups:
            rounds = rounds.filter(campaign__group_id__in=campaign_groups.split(","))
        if campaign_type == "preventive":
            rounds = rounds.filter(campaign__is_preventive=True)
        if campaign_type == "regular":
            rounds = rounds.filter(campaign__is_preventive=False).filter(campaign__is_test=False)
        if search:
            rounds = rounds.filter(Q(campaign__obr_name__icontains=search) | Q(campaign__epid__icontains=search))
        if org_unit_groups:
            rounds = rounds.filter(campaign__country__groups__in=org_unit_groups.split(","))

        return self.loop_on_rounds(self, rounds)

    @staticmethod
    def loop_on_rounds(self: "CampaignViewSet", rounds: Union[QuerySet, List[Round]]) -> list:
        """
        Returns formatted rounds

            parameters:
                self (CampaignViewSet): a self CampaignViewSet
                rounds(rounds queryset): rounds queryset
            returns:
                rounds (list): list of rounds
        """
        data_row: list = []
        for round in rounds:
            if round.campaign is not None:
                if round.campaign.country is not None:
                    campaign = round.campaign
                    country = campaign.country
                    if not any(d["country_id"] == country.id for d in data_row):
                        row = {"country_id": country.id, "country_name": country.name}
                        month = round.started_at.month
                        row["rounds"] = {}
                        row["rounds"][str(month)] = []
                        row["rounds"][str(month)].append(self.get_round(round, campaign, country))
                        data_row.append(row)
                    else:
                        row = [sub for sub in data_row if sub["country_id"] == country.id][0]
                        row_index = data_row.index(row)
                        if row is not None:
                            month = round.started_at.month
                            if str(month) in data_row[row_index]["rounds"]:
                                data_row[row_index]["rounds"][str(month)].append(
                                    self.get_round(round, campaign, country)
                                )
                            else:
                                data_row[row_index]["rounds"][str(month)] = []
                                data_row[row_index]["rounds"][str(month)].append(
                                    self.get_round(round, campaign, country)
                                )
        return data_row

    def get_round(self: "CampaignViewSet", round: Round, campaign: Campaign, country: OrgUnit) -> dict:
        started_at = dt.datetime.strftime(round.started_at, "%Y-%m-%d") if round.started_at is not None else None
        ended_at = dt.datetime.strftime(round.ended_at, "%Y-%m-%d") if round.ended_at is not None else None
        obr_name = campaign.obr_name if campaign.obr_name is not None else ""
        round_number = round.number if round.number is not None else ""
        # count all districts in the country
        country_districts_count = country.descendants().filter(org_unit_type__category="DISTRICT").count()
        # count disticts related to the round
        round_districts_count = campaign.get_districts_for_round_number(round_number).count() if round_number else 0
        districts_exists = country_districts_count > 0 and round_districts_count > 0
        # check if country districts is equal to round districts
        if districts_exists:
            nid_or_snid = "NID" if country_districts_count == round_districts_count else "sNID"
        else:
            nid_or_snid = ""

        # percentage target population
        percentage_covered_target_population = (
            round.percentage_covered_target_population if round.percentage_covered_target_population is not None else ""
        )

        # target population
        target_population = round.target_population if round.target_population is not None else ""

        return {
            "started_at": started_at,
            "ended_at": ended_at,
            "obr_name": obr_name,
            "vaccines": round.vaccine_names(),
            "round_number": round_number,
            "percentage_covered_target_population": percentage_covered_target_population,
            "target_population": target_population,
            "nid_or_snid": nid_or_snid,
        }

    @action(methods=["POST"], detail=True, serializer_class=CampaignPreparednessSpreadsheetSerializer)
    def create_preparedness_sheet(self, request: Request, pk=None, **kwargs):
        data = request.data
        data["campaign"] = pk
        serializer = CampaignPreparednessSpreadsheetSerializer(data=data)
        serializer.is_valid(raise_exception=True)
        serializer.save()
        return Response(serializer.data)

    NEW_CAMPAIGN_MESSAGE = """Dear GPEI coordinator – {country_name}

This is an automated email.

Following the newly confirmed virus {virus_type} reported from {initial_orgunit_name} with date of onset/sample collection {onset_date}. \
A new outbreak {obr_name} has been created on the timeline tracker, to visualize the campaign visit: {url_campaign}

Some campaign details are missing at this stage. It is important to update the outbreak response information on this link {url}, \
to ensure optimal coordination of activities. The information should be updated at least weekly. Details for log in will be provided.

For more follow up: contact RRT team.

Timeline tracker Automated message
    """

    @action(methods=["POST"], detail=True, serializer_class=serializers.Serializer)
    def send_notification_email(self, request, pk, **kwargs):
        campaign = get_object_or_404(Campaign, pk=pk)
        old_campaign_dump = serialize_campaign(campaign)
        country = campaign.country

        domain = settings.DNS_DOMAIN
        from_email = settings.DEFAULT_FROM_EMAIL

        if campaign.creation_email_send_at:
            raise serializers.ValidationError("Notification Email already sent")
        if not (campaign.obr_name and campaign.virus and country and campaign.onset_at):
            raise serializers.ValidationError("Missing information on the campaign")

        email_text = self.NEW_CAMPAIGN_MESSAGE.format(
            country_name=country.name,
            obr_name=campaign.obr_name,
            virus_type=campaign.virus,
            onset_date=campaign.onset_at,
            initial_orgunit_name=campaign.initial_org_unit.name
            + (", " + campaign.initial_org_unit.parent.name if campaign.initial_org_unit.parent else ""),
            url=f"https://{domain}/dashboard/polio/list",
            url_campaign=f"https://{domain}/dashboard/polio/list/campaignId/{campaign.id}",
        )

        try:
            cug = CountryUsersGroup.objects.get(country=country)
        except CountryUsersGroup.DoesNotExist:
            raise serializers.ValidationError(
                f"Country {country.name} is not configured, please go to Configuration page"
            )
        users = cug.users.all()
        emails = [user.email for user in users if user.email]
        if not emails:
            raise serializers.ValidationError(f"No recipients have been configured on the country")

        send_mail(
            "New Campaign {}".format(campaign.obr_name),
            email_text,
            from_email,
            emails,
        )
        campaign.creation_email_send_at = now()
        campaign.save()
        request_user = self.request.user
        log_campaign_modification(campaign, old_campaign_dump, request_user)

        return Response({"message": "email sent"})

    # We need to authorize PATCH request to enable restore_deleted_campaign endpoint
    # But Patching the campign directly is very much error prone, so we disable it indirectly
    def partial_update(self):
        """Don't PATCH this way, it won't do anything
        We need to authorize PATCH request to enable restore_deleted_campaign endpoint
        But Patching the campign directly is very much error prone, so we disable it indirectly
        """
        pass

    @action(methods=["PATCH"], detail=False)
    def restore_deleted_campaigns(self, request):
        campaign = get_object_or_404(Campaign, pk=request.data["id"])
        if campaign.deleted_at is not None:
            campaign.deleted_at = None
            campaign.save()
            return Response(campaign.id, status=status.HTTP_200_OK)
        else:
            return Response("Campaign already active.", status=status.HTTP_400_BAD_REQUEST)

    @action(
        methods=["GET", "HEAD"],  # type: ignore # HEAD is missing in djangorestframework-stubs
        detail=False,
        url_path="merged_shapes.geojson",
    )
    def shapes(self, request):
        """GeoJson, one geojson per campaign

        We use the django annotate feature to make a raw Postgis request that will generate the shape on the
        postgresql server which is faster.
        Campaign with and without scope per round are handled separately"""
        # FIXME: The cache ignore all the filter parameter which will return wrong result if used
        key_name = "{0}-geo_shapes".format(request.user.id)

        # use the same filter logic and rule as for anonymous or not
        campaigns = self.filter_queryset(self.get_queryset())
        # Remove deleted campaigns
        campaigns = campaigns.filter(deleted_at=None)

        # Determine last modification date to see if we invalidate the cache
        last_campaign_updated = campaigns.order_by("updated_at").last()
        last_roundscope_org_unit_updated = (
            OrgUnit.objects.order_by("updated_at").filter(groups__roundScope__round__campaign__in=campaigns).last()
        )
        last_org_unit_updated = (
            OrgUnit.objects.order_by("updated_at").filter(groups__campaignScope__campaign__in=campaigns).last()
        )

        update_dates = [
            last_org_unit_updated.updated_at if last_campaign_updated else None,
            last_roundscope_org_unit_updated.updated_at if last_roundscope_org_unit_updated else None,
            last_campaign_updated.updated_at if last_campaign_updated else None,
        ]
        cached_response = self.return_cached_response_if_valid(key_name, update_dates)
        if cached_response:
            return cached_response

        # noinspection SqlResolve
        round_scope_queryset = campaigns.filter(separate_scopes_per_round=True).annotate(
            geom=RawSQL(
                """select st_asgeojson(st_simplify(st_union(st_buffer(iaso_orgunit.simplified_geom::geometry, 0)), 0.01)::geography)
from iaso_orgunit
right join iaso_group_org_units ON iaso_group_org_units.orgunit_id = iaso_orgunit.id
right join polio_roundscope ON iaso_group_org_units.group_id =  polio_roundscope.group_id
right join polio_round ON polio_round.id = polio_roundscope.round_id
where polio_round.campaign_id = polio_campaign.id""",
                [],
            )
        )
        # For campaign scope
        # noinspection SqlResolve
        campain_scope_queryset = campaigns.filter(separate_scopes_per_round=False).annotate(
            geom=RawSQL(
                """select st_asgeojson(st_simplify(st_union(st_buffer(iaso_orgunit.simplified_geom::geometry, 0)), 0.01)::geography)
from iaso_orgunit
right join iaso_group_org_units ON iaso_group_org_units.orgunit_id = iaso_orgunit.id
right join polio_campaignscope ON iaso_group_org_units.group_id =  polio_campaignscope.group_id
where polio_campaignscope.campaign_id = polio_campaign.id""",
                [],
            )
        )

        features = []
        for queryset in (round_scope_queryset, campain_scope_queryset):
            for c in queryset:
                if c.geom:
                    s = SmallCampaignSerializer(c)
                    feature = {"type": "Feature", "geometry": json.loads(c.geom), "properties": s.data}
                    features.append(feature)
        res = {"type": "FeatureCollection", "features": features, "cache_creation_date": datetime.utcnow().timestamp()}

        cache.set(key_name, json.dumps(res), 3600 * 24, version=CACHE_VERSION)
        return JsonResponse(res)

    @staticmethod
    def return_cached_response_if_valid(cache_key, update_dates):
        cached_response = cache.get(cache_key, version=CACHE_VERSION)
        if not cached_response:
            return None
        parsed_cache_response = json.loads(cached_response)
        cache_creation_date = make_aware(datetime.utcfromtimestamp(parsed_cache_response["cache_creation_date"]))
        for update_date in update_dates:
            if update_date and update_date > cache_creation_date:
                return None
        return JsonResponse(json.loads(cached_response))

    @action(
        methods=["GET", "HEAD"],  # type: ignore # HEAD is missing in djangorestframework-stubs
        detail=False,
        url_path="v2/merged_shapes.geojson",
    )
    def shapes_v2(self, request):
        "Deprecated, should return the same format as shapes v3, kept for comparison"
        # FIXME: The cache ignore all the filter parameter which will return wrong result if used
        key_name = "{0}-geo_shapes_v2".format(request.user.id)

        campaigns = self.filter_queryset(self.get_queryset())
        # Remove deleted campaigns
        campaigns = campaigns.filter(deleted_at=None)

        last_campaign_updated = campaigns.order_by("updated_at").last()
        last_roundscope_org_unit_updated = (
            OrgUnit.objects.order_by("updated_at").filter(groups__roundScope__round__campaign__in=campaigns).last()
        )
        last_org_unit_updated = (
            OrgUnit.objects.order_by("updated_at").filter(groups__campaignScope__campaign__in=campaigns).last()
        )

        update_dates = [
            last_org_unit_updated.updated_at if last_org_unit_updated else None,
            last_roundscope_org_unit_updated.updated_at if last_roundscope_org_unit_updated else None,
            last_campaign_updated.updated_at if last_campaign_updated else None,
        ]
        cached_response = self.return_cached_response_if_valid(key_name, update_dates)
        if cached_response:
            return cached_response

        campaign_scopes = CampaignScope.objects.filter(campaign__in=campaigns.filter(separate_scopes_per_round=False))
        campaign_scopes = campaign_scopes.prefetch_related("campaign")
        campaign_scopes = campaign_scopes.prefetch_related("campaign__country")

        # noinspection SqlResolve
        campaign_scopes = campaign_scopes.annotate(
            geom=RawSQL(
                """SELECT st_asgeojson(st_simplify(st_union(st_buffer(iaso_orgunit.simplified_geom::geometry, 0)), 0.01)::geography)
from iaso_orgunit right join iaso_group_org_units ON iaso_group_org_units.orgunit_id = iaso_orgunit.id
where group_id = polio_campaignscope.group_id""",
                [],
            )
        )
        # Check if the campaigns have been updated since the response has been cached
        features = []
        scope: CampaignScope
        for scope in campaign_scopes:
            if scope.geom:
                feature = {
                    "type": "Feature",
                    "geometry": json.loads(scope.geom),
                    "properties": {
                        "obr_name": scope.campaign.obr_name,
                        "id": str(scope.campaign.id),
                        "vaccine": scope.vaccine,
                        "scope_key": f"campaignScope-{scope.id}",
                        "top_level_org_unit_name": scope.campaign.country.name,
                    },
                }
                features.append(feature)

        round_scopes = RoundScope.objects.filter(round__campaign__in=campaigns.filter(separate_scopes_per_round=True))
        round_scopes = round_scopes.prefetch_related("round__campaign")
        round_scopes = round_scopes.prefetch_related("round__campaign__country")
        # noinspection SqlResolve
        round_scopes = round_scopes.annotate(
            geom=RawSQL(
                """select st_asgeojson(st_simplify(st_union(st_buffer(iaso_orgunit.simplified_geom::geometry, 0)), 0.01)::geography)
from iaso_orgunit right join iaso_group_org_units ON iaso_group_org_units.orgunit_id = iaso_orgunit.id
where group_id = polio_roundscope.group_id""",
                [],
            )
        )

        scope: RoundScope
        for scope in round_scopes:
            if scope.geom:
                feature = {
                    "type": "Feature",
                    "geometry": json.loads(scope.geom),
                    "properties": {
                        "obr_name": scope.round.campaign.obr_name,
                        "id": str(scope.round.campaign.id),
                        "vaccine": scope.vaccine,
                        "scope_key": f"roundScope-{scope.id}",
                        "top_level_org_unit_name": scope.round.campaign.country.name,
                        "round_number": scope.round.number,
                    },
                }
                features.append(feature)

        res = {"type": "FeatureCollection", "features": features, "cache_creation_date": datetime.utcnow().timestamp()}

        cache.set(key_name, json.dumps(res), 3600 * 24, version=CACHE_VERSION)
        return JsonResponse(res)

    @action(
        methods=["GET", "HEAD"],  # type: ignore # HEAD is missing in djangorestframework-stubs
        detail=False,
        url_path="v3/merged_shapes.geojson",
    )
    def shapes_v3(self, request):
        campaigns = self.filter_queryset(self.get_queryset())
        # Remove deleted campaigns
        campaigns = campaigns.filter(deleted_at=None)
        campaigns = campaigns.only("geojson")
        features = []
        for c in campaigns:
            if c.geojson:
                features.extend(c.geojson)

        res = {"type": "FeatureCollection", "features": features}

        return JsonResponse(res)


class CountryUsersGroupViewSet(ModelViewSet):
    serializer_class = CountryUsersGroupSerializer
    results_key = "country_users_group"
    http_method_names = ["get", "put"]
    filter_backends = [filters.OrderingFilter]
    ordering_fields = ["country__name", "language"]

    def get_queryset(self):
        countries = OrgUnit.objects.filter_for_user_and_app_id(self.request.user).filter(
            org_unit_type__category="COUNTRY"
        )
        for country in countries:
            cug, created = CountryUsersGroup.objects.get_or_create(
                country=country
            )  # ensuring that such a model always exist
            if created:
                print(f"created {cug}")
        return CountryUsersGroup.objects.filter(country__in=countries)


class LineListImportViewSet(ModelViewSet):
    serializer_class = LineListImportSerializer
    results_key = "imports"

    def get_queryset(self):
        return LineListImport.objects.all()

    @swagger_auto_schema(request_body=no_body)
    @action(detail=False, methods=["get"], url_path="getsample")
    def download_sample_csv(self, request):
        return FileResponse(open("plugins/polio/fixtures/linelist_template.xls", "rb"))


class PreparednessDashboardViewSet(viewsets.ViewSet):
    def list(self, request):
        r = []
        qs = Campaign.objects.all().prefetch_related("rounds")
        if request.query_params.get("campaign"):
            qs = qs.filter(obr_name=request.query_params.get("campaign"))

        for c in qs:
            for round in c.rounds.all():
                p = get_or_set_preparedness_cache_for_round(c, round)
                if p:
                    r.append(p)
        return Response(r)


def _build_district_cache(districts_qs):
    district_dict = defaultdict(list)
    for f in districts_qs:
        district_dict[f.name.lower().strip()].append(f)
        if f.aliases:
            for alias in f.aliases:
                district_dict[alias.lower().strip()].append(f)
    return district_dict


class IMStatsViewSet(viewsets.ViewSet):
    """
           Endpoint used to transform IM (independent monitoring) data from existing ODK forms stored in ONA. Very custom to the polio project.

    sample Config:

    configs = [
           {
               "keys": {"roundNumber": "roundNumber",
                       "Response": "Response",
                },
               "prefix": "OHH",
               "url": 'https://brol.com/api/v1/data/5888',
               "login": "qmsdkljf",
               "password": "qmsdlfj"
           },
           {
               "keys": {'roundNumber': "roundNumber",
                       "Response": "Response",
                },
               "prefix": "HH",
               "url":  'https://brol.com/api/v1/data/5887',
               "login": "qmsldkjf",
               "password": "qsdfmlkj"
           }
       ]
    """

    def list(self, request):
        requested_country = request.GET.get("country_id", None)
        no_cache = request.GET.get("no_cache", "false") == "true"

        if requested_country is None:
            return HttpResponseBadRequest

        requested_country = int(requested_country)

        campaigns = Campaign.objects.filter(country_id=requested_country).filter(is_test=False)

        if campaigns:
            latest_campaign_update = campaigns.latest("updated_at").updated_at
        else:
            latest_campaign_update = None

        stats_types = request.GET.get("type", "HH,OHH")

        im_request_type = stats_types

        if stats_types == "HH,OHH":
            im_request_type = ""

        cached_response = cache.get(
            "{0}-{1}-IM{2}".format(request.user.id, request.query_params["country_id"], im_request_type),
            version=CACHE_VERSION,
        )

        if not request.user.is_anonymous and cached_response and not no_cache:
            response = json.loads(cached_response)
            cached_date = make_aware(datetime.utcfromtimestamp(response["cache_creation_date"]))

            if latest_campaign_update and cached_date > latest_campaign_update:
                return JsonResponse(response)

        stats_types = stats_types.split(",")
        config = get_object_or_404(Config, slug="im-config")
        skipped_forms_list = []
        no_round_count = 0
        unknown_round = 0
        skipped_forms = {"count": 0, "no_round": 0, "unknown_round": unknown_round, "forms_id": skipped_forms_list}
        find_lqas_im_campaign_cached = lru_cache(maxsize=None)(find_lqas_im_campaign)
        form_count = 0
        fully_mapped_form_count = 0
        base_stats = lambda: {"total_child_fmd": 0, "total_child_checked": 0, "total_sites_visited": 0}
        make_round_stats = lambda: {
            "number": -1,
            "data": defaultdict(base_stats),
            "nfm_stats": defaultdict(int),
            "nfm_abs_stats": defaultdict(int),
        }
        campaign_stats = defaultdict(
            lambda: {
                "rounds": defaultdict(make_round_stats),
                "districts_not_found": [],
                "has_scope": False,
                # Submission where it says a certain round but the date place it in another round
                "bad_round_number": 0,
            }
        )
        day_country_not_found = defaultdict(lambda: defaultdict(int))
        form_campaign_not_found_count = 0
        nfm_reason_keys = [
            "Tot_child_Absent_HH",
            "Tot_child_NC_HH",
            "Tot_child_NotVisited_HH",
            "Tot_child_NotRevisited_HH",
            "Tot_child_Asleep_HH",
            "Tot_child_Others_HH",
            "Tot_child_VaccinatedRoutine",
        ]
        nfm_reason_abs_keys = [
            "Tot_child_Abs_Parent_Absent",
            "Tot_child_Abs_Social_event",
            "Tot_child_Abs_Travelling",
            "Tot_child_Abs_Play_areas",
            "Tot_child_Abs_School",
            "Tot_child_Abs_Market",
            "Tot_child_Abs_Other",
            "Tot_child_Abs_Farm",
        ]
        # Ugly fix to exclude forms known to have data so terrible it breaks the results
        excluded_forms = [
            "2399548d-545e-4182-a3a0-54da841bc179",
            "59ca0419-798d-40ca-b690-460063329938",
            "ec93a59a-b354-4f9d-8240-f2a05c24479e",
        ]

        if request.user.iaso_profile.org_units.count() == 0:
            authorized_countries = OrgUnit.objects.filter(org_unit_type_id__category="COUNTRY")
        else:
            authorized_countries = request.user.iaso_profile.org_units.filter(org_unit_type_id__category="COUNTRY")

        for country_config in config.content:
            if country_config["country_id"] != requested_country:
                continue
            country = OrgUnit.objects.get(id=country_config["country_id"])
            if country not in authorized_countries:
                continue

            districts_qs = (
                OrgUnit.objects.hierarchy(country)
                .filter(org_unit_type_id__category="DISTRICT")
                .filter(validation_status="VALID")
                .only("name", "id", "parent", "aliases")
                .prefetch_related("parent")
            )
            district_dict = _build_district_cache(districts_qs)
            forms = get_url_content(
                country_config["url"],
                country_config["login"],
                country_config["password"],
                minutes=country_config.get("minutes", 60 * 24 * 10),
            )
            debug_response = set()
            for form in forms:
                form_count += 1
                total_sites_visited = 0
                total_Child_FMD = 0
                total_Child_Checked = 0
                nfm_counts_dict = defaultdict(int)
                nfm_abs_counts_dict = defaultdict(int)
                done_something = False
                if isinstance(form, str):
                    print("wrong form format:", form, "in", country.name)
                    continue
                try:
                    round_number = form.get("roundNumber", None)
                    if round_number is None:
                        round_number = form.get("HH", [{}])[0]["HH/roundNumber"]
                    if round_number.upper() == "MOPUP":
                        continue
                except KeyError:
                    skipped_forms_list.append({form["_id"]: {"round": None, "date": form.get("date_monitored", None)}})
                    no_round_count += 1
                    continue
                if round_number[-1].isdigit():
                    round_number = round_number[-1]
                else:
                    skipped_forms_list.append(
                        {form["_id"]: {"round": form["roundNumber"], "date": form.get("date_monitored", None)}}
                    )
                    unknown_round += 1
                    continue
                if form.get("HH", None) and (form.get("_uuid", None) not in excluded_forms):
                    if "HH" in stats_types:
                        for kid in form.get("HH", []):
                            total_sites_visited += 1
                            Child_FMD = kid.get("HH/U5_Vac_FM_HH", 0)
                            Child_Checked = kid.get("HH/Total_U5_Present_HH", 0)
                            total_Child_FMD += int(Child_FMD)
                            total_Child_Checked += int(Child_Checked)
                            for reason in nfm_reason_keys:
                                nfm_counts_dict[reason] = nfm_counts_dict[reason] + int(
                                    kid.get("HH/group1/" + reason, "0")
                                )
                            for reason_abs in nfm_reason_abs_keys:
                                nfm_abs_counts_dict[reason_abs] = nfm_abs_counts_dict[reason_abs] + int(
                                    kid.get("HH/group2/" + reason_abs, "0")
                                )
                            done_something = True
                else:
                    if "OHH" in stats_types and form.get("_uuid", None) not in excluded_forms:
                        for kid in form.get("OHH", []):
                            total_sites_visited += 1
                            Child_FMD = kid.get("OHH/Child_FMD", 0)
                            Child_Checked = kid.get("OHH/Child_Checked", 0)
                            total_Child_FMD += int(Child_FMD)
                            total_Child_Checked += int(Child_Checked)
                            done_something = True
                if not done_something:
                    continue
                today_string = form.get("today", None)
                if today_string:
                    today = datetime.strptime(today_string, "%Y-%m-%d").date()
                else:
                    today = None
                campaign = find_lqas_im_campaign_cached(campaigns, today, country, round_number, "im")
                if not campaign:
                    campaign = find_lqas_im_campaign_cached(campaigns, today, country, None, "im")
                    if campaign:
                        campaign_name = campaign.obr_name
                        campaign_stats[campaign_name]["bad_round_number"] += 1
                region_name = form.get("Region")
                district_name = form.get("District", None)
                if not district_name:
                    district_name = form.get("district", None)
                if form.get("Response", None) and campaign:
                    debug_response.add((campaign.obr_name, form["Response"]))
                if campaign:
                    campaign_name = campaign.obr_name
                    # FIXME: We refetch the whole list for all submission this is probably a cause of slowness
                    scope = campaign.get_districts_for_round_number(round_number).values_list("id", flat=True)
                    campaign_stats[campaign_name]["has_scope"] = len(scope) > 0
                    district = find_district(district_name, region_name, district_dict)
                    if not district:
                        district_long_name = "%s - %s" % (district_name, region_name)
                        if district_long_name not in campaign_stats[campaign_name]["districts_not_found"]:
                            campaign_stats[campaign_name]["districts_not_found"].append(district_long_name)
                    # Sending district info if it exists and either the district is in scope or there's no scope (in which case we send all ifo for all distrcits found)
                    if district is not None and (district.id in scope or len(scope) == 0):
                        campaign_stats[campaign_name]["country_id"] = country.id
                        campaign_stats[campaign_name]["country_name"] = country.name
                        campaign_stats[campaign_name]["campaign"] = campaign
                        round_stats = campaign_stats[campaign_name]["rounds"][round_number]
                        round_stats["number"] = int(round_number)

                        for key in nfm_counts_dict:
                            round_stats["nfm_stats"][key] = round_stats["nfm_stats"][key] + nfm_counts_dict[key]

                        for key_abs in nfm_abs_counts_dict:
                            round_stats["nfm_abs_stats"][key_abs] = (
                                round_stats["nfm_abs_stats"][key_abs] + nfm_abs_counts_dict[key_abs]
                            )
                        d = round_stats["data"][district_name]
                        d["total_child_fmd"] = d["total_child_fmd"] + total_Child_FMD
                        d["total_child_checked"] = d["total_child_checked"] + total_Child_Checked
                        d["total_sites_visited"] = d["total_sites_visited"] + total_sites_visited
                        d["district"] = district.id
                        d["region_name"] = district.parent.name
                        fully_mapped_form_count += 1

                else:
                    day_country_not_found[country.name][today_string] += 1
                    form_campaign_not_found_count += 1
        skipped_forms.update(
            {"count": len(skipped_forms_list), "no_round": no_round_count, "unknown_round": unknown_round}
        )
        for campaign_stat in campaign_stats.values():
            # Ensure round that might not have data are present.
            campaign_stat_campaign = campaign_stat.get("campaign", None)
            if campaign_stat_campaign:
                for round in campaign_stat["campaign"].rounds.all():
                    # this actually make an entry thanks to the defaultdict
                    # noinspection PyStatementEffect
                    campaign_stat["rounds"][str(round.number)]
                del campaign_stat["campaign"]
            for round_number, round in campaign_stat["rounds"].items():
                round["number"] = int(round_number)
            campaign_stat["rounds"] = list(campaign_stat["rounds"].values())

        response = {
            "stats": campaign_stats,
            "form_campaign_not_found_count": form_campaign_not_found_count,
            "day_country_not_found": day_country_not_found,
            "form_count": form_count,
            "fully_mapped_form_count": fully_mapped_form_count,
            "skipped_forms": skipped_forms,
            "cache_creation_date": datetime.utcnow().timestamp(),
        }

        if not request.user.is_anonymous:
            cache.set(
                "{0}-{1}-IM{2}".format(request.user.id, request.query_params["country_id"], im_request_type),
                json.dumps(response),
                3600,
                version=CACHE_VERSION,
            )

        return JsonResponse(response, safe=False)


def lqasim_day_in_round(current_round, today, kind, campaign, country):
    lqas_im_start = kind + "_started_at"
    lqas_im_end = kind + "_ended_at"
    reference_start_date = current_round.started_at
    reference_end_date = current_round.ended_at
    if current_round.get_item_by_key(lqas_im_start):
        # What if IM start date is after round end date?
        reference_start_date = current_round.get_item_by_key(lqas_im_start)
    if current_round.get_item_by_key(lqas_im_end):
        reference_end_date = current_round.get_item_by_key(lqas_im_end)
    if not reference_end_date and not reference_start_date:
        return False
    # Temporary answer to question above
    if reference_end_date <= reference_start_date:
        reference_end_date = reference_start_date + timedelta(days=+10)
    if campaign.country_id == country.id and reference_start_date <= today <= reference_end_date:
        return True
    return False


def find_lqas_im_campaign(campaigns, today, country, round_number: Optional[int], kind):
    if not today:
        return None
    for campaign in campaigns:
        if round_number is not None:
            try:
                current_round = campaign.rounds.get(number=round_number)
            except Round.DoesNotExist:
                continue
            if lqasim_day_in_round(current_round, today, kind, campaign, country):
                return campaign
        else:
            for current_round in campaign.rounds.all():
                if lqasim_day_in_round(current_round, today, kind, campaign, country):
                    return campaign

    return None


def find_campaign_on_day(campaigns, day):
    for c in campaigns:
        if not c.start_date:
            continue
        start_date = c.start_date
        end_date = c.end_date
        if not end_date or end_date < c.last_start_date:
            end_date = c.last_start_date + timedelta(days=+28)
        else:
            end_date = end_date + timedelta(days=+10)
        if start_date <= day < end_date:
            return c


def convert_dicts_to_table(list_of_dicts):
    keys = set()
    for d in list_of_dicts:
        keys.update(set(d.keys()))
    keys = list(keys)
    keys.sort()
    values = [keys]

    for d in list_of_dicts:
        l = []
        for k in keys:
            l.append(d.get(k, None))
        values.append(l)

    return values


def handle_ona_request_with_key(request, key, country_id=None):
    as_csv = request.GET.get("format", None) == "csv"
    config = get_object_or_404(Config, slug=key)
    res = []
    failure_count = 0
    campaigns = Campaign.objects.all().filter(deleted_at=None)

    form_count = 0
    find_campaign_on_day_cached = functools.lru_cache(None)(find_campaign_on_day)
    stats = {
        "7days": {"ok": defaultdict(lambda: 0), "failure": defaultdict(lambda: 0)},
        "alltime": {"ok": defaultdict(lambda: 0), "failure": defaultdict(lambda: 0)},
    }
    for config in config.content:
        cid = int(country_id) if (country_id and country_id.isdigit()) else None
        if country_id is not None and config.get("country_id", None) != cid:
            continue

        country = OrgUnit.objects.get(id=config["country_id"])

        facilities = (
            OrgUnit.objects.hierarchy(country)
            .filter(org_unit_type_id__category="HF")
            .only("name", "id", "parent", "aliases")
            .prefetch_related("parent")
        )
        cache = make_orgunits_cache(facilities)
        logger.info(f"vaccines country cache len {len(cache)}")
        # Add fields to speed up detection of campaign day
        campaign_qs = campaigns.filter(country_id=country.id).annotate(
            last_start_date=Max("rounds__started_at"),
            start_date=Min("rounds__started_at"),
            end_date=Max("rounds__ended_at"),
        )

        # If all the country's campaigns has been over for more than five day, don't fetch submission from remote server
        # use cache
        last_campaign_date_agg = campaign_qs.aggregate(last_date=Max("end_date"))
        last_campaign_date: Optional[dt.date] = last_campaign_date_agg["last_date"]
        prefer_cache = last_campaign_date and (last_campaign_date + timedelta(days=5)) < dt.date.today()
        try:
            forms = get_url_content(
                url=config["url"],
                login=config["login"],
                password=config["password"],
                minutes=config.get("minutes", 60),
                prefer_cache=prefer_cache,
            )
        except HTTPError:
            # Send an email in case the WHO server returns an error.
            logger.exception(f"error refreshing ona data for {country.name}, skipping country")
            email_config = Config.objects.filter(slug="vaccines_emails").first()

            if email_config and email_config.content:
                emails = email_config.content
                send_vaccines_notification_email(config["login"], emails)
            continue
        logger.info(f"vaccines  {country.name}  forms: {len(forms)}")

        for form in forms:
            try:
                today_string = form["today"]
                today = datetime.strptime(today_string, "%Y-%m-%d").date()
                campaign = find_campaign_on_day_cached(campaign_qs, today)
                district_name = form.get("District", None)
                if not district_name:
                    district_name = form.get("district", "")
                facility_name = form.get("facility", None)
                # some form version for Senegal had their facility column as Facility with an uppercase.
                if not facility_name:
                    facility_name = form.get("Facility", "")

                if facility_name:
                    facility = find_orgunit_in_cache(cache, facility_name, district_name)
                    form["facility_id"] = facility.id if facility else None
                else:
                    form["facility_id"] = None

                form["country"] = country.name

                if campaign:
                    form["campaign_id"] = campaign.id
                    form["epid"] = campaign.epid
                    form["obr"] = campaign.obr_name
                else:
                    form["campaign_id"] = None
                    form["epid"] = None
                    form["obr"] = None

                res.append(form)
                form_count += 1

                success = form["facility_id"] != None and form["campaign_id"] != None
                stats_key = "ok" if success else "failure"
                stats["alltime"][stats_key][country.name] = stats["alltime"][stats_key][country.name] + 1
                if (datetime.utcnow().date() - today).days <= 7:
                    stats["7days"][stats_key][country.name] = stats["7days"][stats_key][country.name] + 1
            except Exception as e:
                logger.exception(f"failed parsing of {form}", exc_info=e)
                failure_count += 1
    print("parsed:", len(res), "failed:", failure_count)
    res = convert_dicts_to_table(res)

    if len(stats["7days"]["failure"]) > 1:  # let's send an email if there are recent failures
        email_text = "Forms not appearing in %s for the last 7 days \n" % key.upper()
        config = get_object_or_404(Config, slug="refresh_error_mailing_list")
        mails = config.content["mails"].split(",")  # format should be: {"mails": "a@a.b,b@b.a"}
        for country in stats["7days"]["failure"]:
            new_line = "\n%d\t%s" % (stats["7days"]["failure"][country], country)
            email_text += new_line
        email_text += "\n\nForms correctly handled in %s for the last 7 days\n" % key.upper()
        for country in stats["7days"]["ok"]:
            new_line = "\n%d\t%s" % (stats["7days"]["ok"][country], country)
            email_text += new_line
        send_mail(
            "Recent errors for %s" % (key.upper(),),
            email_text,
            settings.DEFAULT_FROM_EMAIL,
            mails,
        )
    if as_csv:
        response = HttpResponse(content_type=CONTENT_TYPE_CSV)
        writer = csv.writer(response)
        for item in res:
            writer.writerow(item)
        return response
    else:
        return JsonResponse(res, safe=False)


class VaccineStocksViewSet(viewsets.ViewSet):
    """
    Endpoint used to transform Vaccine Stocks data from existing ODK forms stored in ONA.
    sample config: [{"url": "https://afro.who.int/api/v1/data/yyy", "login": "d", "country": "hyrule", "password": "zeldarules", "country_id": 2115781}]
     A notification email can be automatically send for in case of login error by creating a config into polio under the name vaccines_emails.  The content must be an array of emails.
    """

    @method_decorator(cache_page(60 * 60 * 1))  # cache result for one hour
    def list(self, request):
        return handle_ona_request_with_key(request, "vaccines")

    @method_decorator(cache_page(60 * 60 * 1))  # cache result for one hour
    def retrieve(self, request, pk=None):
        return handle_ona_request_with_key(request, "vaccines", country_id=pk)


class FormAStocksViewSet(viewsets.ViewSet):
    """
    Endpoint used to transform Vaccine Stocks data from existing ODK forms stored in ONA.
    sample config: [{"url": "https://afro.who.int/api/v1/data/yyy", "login": "d", "country": "hyrule", "password": "zeldarules", "country_id": 2115781}]
    """

    def list(self, request):
        return handle_ona_request_with_key(request, "forma")


def org_unit_as_array(o):
    res = [o.campaign_id, o.campaign_obr, o.id, o.name, o.org_unit_type.name]

    parent = o
    for i in range(4):
        if parent:
            parent = parent.parent
        if parent:
            res.extend([parent.id, parent.name])
        else:
            res.extend((None, None))
    return res


class OrgUnitsPerCampaignViewset(viewsets.ViewSet):
    def list(self, request):
        org_unit_type = request.GET.get("org_unit_type_id", None)
        as_csv = request.GET.get("format", None) == "csv"
        campaigns = Campaign.objects.all()
        queryset = OrgUnit.objects.none()

        for campaign in campaigns:
            districts = campaign.get_all_districts()

            if districts:
                all_facilities = OrgUnit.objects.hierarchy(districts)
                if org_unit_type:
                    all_facilities = all_facilities.filter(org_unit_type_id=org_unit_type)
                all_facilities = (
                    all_facilities.prefetch_related("parent")
                    .prefetch_related("parent__parent")
                    .prefetch_related("parent__parent__parent")
                    .prefetch_related("parent__parent__parent__parent")
                )
                all_facilities = all_facilities.annotate(campaign_id=Value(campaign.id, UUIDField()))
                all_facilities = all_facilities.annotate(campaign_obr=Value(campaign.obr_name, TextField()))
                queryset = queryset.union(all_facilities)

        headers = [
            "campaign_id",
            "campaign_obr",
            "org_unit_id",
            "org_unit_name",
            "type",
            "parent1_id",
            "parent1_name",
            "parent2_id",
            "parent2_name",
            "parent3_id",
            "parent3_name",
            "parent4_id",
            "parent4_name",
        ]
        res = [headers]
        res.extend([org_unit_as_array(o) for o in queryset])
        if as_csv:
            response = HttpResponse(content_type=CONTENT_TYPE_CSV)
            writer = csv.writer(response)
            for item in res:
                writer.writerow(item)
            return response
        else:
            return JsonResponse(res, safe=False)


def find_district(district_name, region_name, district_dict):
    district_name_lower = district_name.lower() if district_name else None
    district_list = district_dict.get(district_name_lower)
    if district_list and len(district_list) == 1:
        return district_list[0]
    elif district_list and len(district_list) > 1:
        for di in district_list:
            parent_aliases_lower = [alias.lower().strip() for alias in di.parent.aliases] if di.parent.aliases else []
            if di.parent.name.lower().strip() == region_name.lower().strip() or (
                di.parent.aliases and region_name.lower().strip() in parent_aliases_lower
            ):
                return di
    return None


# Checking for each district for each campaign if LQAS data is not disqualified. If it isn't we add the reasons no finger mark to the count
def add_nfm_stats_for_rounds(campaign_stats, nfm_stats, kind: str):
    assert kind in ["nfm_stats", "nfm_abs_stats"]
    for campaign, stats in campaign_stats.items():
        for round_number, round_stats in stats["rounds"].items():
            for district, district_stats in round_stats["data"].items():
                if district_stats["total_child_checked"] == 60:
                    for reason, count in nfm_stats[campaign][round_number][district].items():
                        round_stats[kind][reason] += count
    return campaign_stats


def format_caregiver_stats(campaign_stats):
    for campaign in campaign_stats.values():
        for round_stats in campaign["rounds"].values():
            for district in round_stats["data"].values():
                all_care_givers_stats = district["care_giver_stats"]
                sorted_care_givers_stats = {
                    key: all_care_givers_stats[key]
                    for key in sorted(all_care_givers_stats, key=all_care_givers_stats.get, reverse=True)
                }
                if "caregivers_informed" not in sorted_care_givers_stats.keys():
                    continue
                total_informed = sorted_care_givers_stats.pop("caregivers_informed")
                best_result_key = next(iter(sorted_care_givers_stats))
                best_result = sorted_care_givers_stats[best_result_key]
                caregivers_dict = defaultdict(float)
                caregivers_dict["caregivers_informed"] = total_informed
                for reason, count in sorted_care_givers_stats.items():
                    if count == best_result:
                        caregivers_dict[reason] = count
                ratio = (100 * best_result) / total_informed
                caregivers_dict["ratio"] = ratio
                children_checked = district["total_child_checked"]
                caregivers_informed_ratio = (100 * total_informed) / children_checked
                caregivers_dict["caregivers_informed_ratio"] = caregivers_informed_ratio
                district["care_giver_stats"] = caregivers_dict


@swagger_auto_schema()
class LaunchPowerBIRefreshViewSet(viewsets.ViewSet):
    serializer_class = PowerBIRefreshSerializer

    def create(self, request):
        serializer = self.serializer_class(data=request.data)
        serializer.is_valid(raise_exception=True)

        data_set_id = serializer.validated_data["data_set_id"]
        group_id = serializer.validated_data["group_id"]
        # Perform actions using uuid1 and uuid2
        response_data = {"message": f"Received data_set_id: {data_set_id}, group_id: {group_id}"}
        launch_dataset_refresh(group_id, data_set_id)

        return Response(response_data, status=status.HTTP_201_CREATED)


class LQASStatsViewSet(viewsets.ViewSet):
    """
    Endpoint used to transform IM (independent monitoring) data from existing ODK forms stored in ONA.
    """

    def list(self, request):
        no_cache = request.GET.get("no_cache", "false") == "true"
        requested_country = request.GET.get("country_id", None)
        if requested_country is None:
            return HttpResponseBadRequest
        requested_country = int(requested_country)

        campaigns = Campaign.objects.filter(country_id=requested_country).filter(is_test=False).filter(deleted_at=None)
        if campaigns:
            latest_campaign_update = campaigns.latest("updated_at").updated_at
        else:
            latest_campaign_update = None

        cached_response = cache.get(
            "{0}-{1}-LQAS".format(request.user.id, request.query_params["country_id"]), version=CACHE_VERSION
        )

        if not request.user.is_anonymous and cached_response and not no_cache:
            response = json.loads(cached_response)
            cached_date = make_aware(datetime.utcfromtimestamp(response["cache_creation_date"]))
            if latest_campaign_update and cached_date > latest_campaign_update:
                return JsonResponse(response)

        config = get_object_or_404(Config, slug="lqas-config")
        skipped_forms_list = []
        no_round_count = 0
        unknown_round = 0
        skipped_forms = {"count": 0, "no_round": 0, "unknown_round": unknown_round, "forms_id": skipped_forms_list}

        find_lqas_im_campaign_cached = lru_cache(maxsize=None)(find_lqas_im_campaign)

        base_stats = lambda: {
            "total_child_fmd": 0,
            "total_child_checked": 0,
            "care_giver_stats": defaultdict(float),
            "total_sites_visited": 0,
        }
        round_stats = lambda: {
            "number": -1,
            "data": defaultdict(base_stats),
            "nfm_stats": defaultdict(int),
            "nfm_abs_stats": defaultdict(int),
        }
        campaign_stats = defaultdict(
            lambda: {
                "rounds": defaultdict(round_stats),
                "districts_not_found": [],
                "has_scope": False,
                # Submission where it says a certain round but the date place it in another round
                "bad_round_number": 0,
            }
        )

        # Storing all "reasons no finger mark" for each campaign in this dict
        # Campaign -> Round -> District -> reason -> count
        nfm_reasons_per_district_per_campaign = defaultdict(
            lambda: defaultdict(lambda: defaultdict(lambda: defaultdict(int)))
        )
        # Same with reasons for absence
        nfm_abs_reasons_per_district_per_campaign = defaultdict(
            lambda: defaultdict(lambda: defaultdict(lambda: defaultdict(int)))
        )
        form_count = 0
        form_campaign_not_found_count = 0
        day_country_not_found = defaultdict(lambda: defaultdict(int))
        caregiver_source_info_keys = [
            "TV",
            "Radio",
            "Others",
            "Gong_gong",
            "Mob_VanPA",
            "H2H_Mobilizer",
            "IEC_Materials",
            "Volunteers",
            "Health_worker",
            "Opinion_leader",
            "Com_Info_centre",
            "Religious_leader",
            "MobileMessaging_SocialMedia",
        ]
        if request.user.iaso_profile.org_units.count() == 0:
            authorized_countries = OrgUnit.objects.filter(org_unit_type_id__category="COUNTRY")
        else:
            authorized_countries = request.user.iaso_profile.org_units.filter(org_unit_type_id__category="COUNTRY")
        for country_config in config.content:
            country = OrgUnit.objects.get(id=country_config["country_id"])

            if country not in authorized_countries:
                continue

            if country.id != requested_country:
                continue

            districts_qs = (
                OrgUnit.objects.hierarchy(country)
                .filter(org_unit_type_id__category="DISTRICT")
                .filter(validation_status="VALID")
                .only("name", "id", "parent", "aliases")
                .prefetch_related("parent")
            )
            district_dict = _build_district_cache(districts_qs)

            forms = get_url_content(
                url=country_config["url"],
                login=country_config["login"],
                password=country_config["password"],
                minutes=country_config.get("minutes", 60 * 24 * 10),
            )
            debug_response = set()

            for form in forms:
                if "roundNumber" not in form:
                    skipped_forms_list.append({form["_id"]: {"round": None, "date": form.get("Date_of_LQAS", None)}})
                    no_round_count += 1
                    continue
                round_number_key = form["roundNumber"]
                if round_number_key.upper() == "MOPUP":
                    continue
                if round_number_key[-1].isdigit():
                    round_number = round_number_key[-1]
                else:
                    skipped_forms_list.append(
                        {form["_id"]: {"round": form["roundNumber"], "date": form.get("Date_of_LQAS", None)}}
                    )
                    unknown_round += 1
                    continue
                form_count += 1
                try:
                    today_string = form["today"]
                    today = datetime.strptime(today_string, "%Y-%m-%d").date()
                except KeyError:
                    skipped_forms_list.append(
                        {form["_id"]: {"round": form["roundNumber"], "date": form.get("Date_of_LQAS", None)}}
                    )
                    continue

                campaign = find_lqas_im_campaign_cached(campaigns, today, country, round_number, "lqas")

                if not campaign:
                    campaign = find_lqas_im_campaign_cached(campaigns, today, country, None, "lqas")
                    if campaign:
                        campaign_name = campaign.obr_name
                        campaign_stats[campaign_name]["bad_round_number"] += 1

                if not campaign:
                    day_country_not_found[country.name][today_string] += 1
                    form_campaign_not_found_count += 1
                    continue
                if form.get("Response", None) and campaign:
                    debug_response.add((campaign.obr_name, form["Response"]))
                campaign_name = campaign.obr_name
                total_sites_visited = 0
                total_Child_FMD = 0
                total_Child_Checked = 0
                caregiver_counts_dict = defaultdict(int)
                district_name = form.get("District", None)
                if not district_name:
                    district_name = form.get("district", None)
                region_name = form.get("Region")

                HH_COUNT = form.get("Count_HH", None)
                if HH_COUNT is None:
                    print("missing HH_COUNT", form)

                for HH in form.get("Count_HH", []):
                    total_sites_visited += 1
                    # check finger
                    Child_FMD = HH.get("Count_HH/FM_Child", 0)
                    Child_Checked = HH.get("Count_HH/Child_Checked", None)
                    if not Child_Checked:
                        Child_Checked = HH.get("Count_HH/Children_seen", 0)
                    if Child_FMD == "Y":
                        total_Child_FMD += 1
                    else:
                        reason = HH.get("Count_HH/Reason_Not_FM")
                        if reason and campaign and round_number:
                            nfm_reasons_per_district_per_campaign[campaign_name][round_number][district_name][
                                reason
                            ] += 1

                        if reason == "childabsent" and round_number:
                            reason_abs = HH.get("Count_HH/Reason_ABS_NFM", "unknown")
                            nfm_abs_reasons_per_district_per_campaign[campaign_name][round_number][district_name][
                                reason_abs
                            ] += 1
                    total_Child_Checked += int(Child_Checked)
                    # gather caregiver stats
                    caregiver_informed = HH.get("Count_HH/Care_Giver_Informed_SIA", 0)
                    caregiver_source_info = HH.get("Count_HH/Caregiver_Source_Info", None)
                    if caregiver_informed == "Y":
                        caregiver_counts_dict["caregivers_informed"] += 1

                    if isinstance(caregiver_source_info, str):
                        source_keys = caregiver_source_info.split()
                        for source_key in source_keys:
                            caregiver_counts_dict[source_key] += 1
                    else:
                        for source_info_key in caregiver_source_info_keys:
                            source_info = HH.get("Count_HH/Caregiver_Source_Info/" + source_info_key)
                            if source_info == "True":
                                caregiver_counts_dict[source_info_key] += 1
                # FIXME: We refetch the whole list for all submission this is probably a cause of slowness
                scope = campaign.get_districts_for_round_number(round_number).values_list("id", flat=True)
                campaign_stats[campaign_name]["has_scope"] = len(scope) > 0
                district = find_district(district_name, region_name, district_dict)
                if not district:
                    district_long_name = "%s - %s" % (district_name, region_name)

                    if district_long_name not in campaign_stats[campaign_name]["districts_not_found"]:
                        campaign_stats[campaign_name]["districts_not_found"].append(district_long_name)
                # Sending district info if it exists and either the district is in scope or there's no scope (in which case we send all info for all distrcits found)
                if district is not None and (district.id in scope or len(scope) == 0):
                    campaign_stats[campaign_name]["country_id"] = country.id
                    campaign_stats[campaign_name]["country_name"] = country.name
                    campaign_stats[campaign_name]["campaign"] = campaign
                    d = campaign_stats[campaign_name]["rounds"][round_number]["data"][district_name]

                    for key in caregiver_counts_dict:
                        d["care_giver_stats"][key] += caregiver_counts_dict[key]

                    d["total_child_fmd"] = d["total_child_fmd"] + total_Child_FMD
                    d["total_child_checked"] = (
                        d["total_child_checked"] + total_sites_visited
                    )  # ChildCehck always zero in Mali?
                    d["total_sites_visited"] = d["total_sites_visited"] + total_sites_visited
                    d["district"] = district.id
                    d["region_name"] = district.parent.name
        add_nfm_stats_for_rounds(campaign_stats, nfm_reasons_per_district_per_campaign, "nfm_stats")
        add_nfm_stats_for_rounds(campaign_stats, nfm_abs_reasons_per_district_per_campaign, "nfm_abs_stats")
        format_caregiver_stats(campaign_stats)

        skipped_forms.update(
            {"count": len(skipped_forms_list), "no_round": no_round_count, "unknown_round": unknown_round}
        )
        for campaign_stat in campaign_stats.values():
            # Ensure round that might not have data are present.
            campaign_stat_campaign = campaign_stat.get("campaign", None)
            if campaign_stat_campaign:
                for round in campaign_stat["campaign"].rounds.all():
                    # this actually make an entry thanks to the defaultdict
                    # noinspection PyStatementEffect
                    campaign_stat["rounds"][str(round.number)]
                del campaign_stat["campaign"]
            for round_number, round in campaign_stat["rounds"].items():
                round["number"] = int(round_number)
            campaign_stat["rounds"] = list(campaign_stat["rounds"].values())

        response = {
            "stats": campaign_stats,
            "form_count": form_count,
            "form_campaign_not_found_count": form_campaign_not_found_count,
            "day_country_not_found": day_country_not_found,
            "skipped_forms": skipped_forms,
            "cache_creation_date": datetime.utcnow().timestamp(),
        }

        if not request.user.is_anonymous:
            cache.set(
                "{0}-{1}-LQAS".format(request.user.id, request.query_params["country_id"]),
                json.dumps(response),
                3600,
                version=CACHE_VERSION,
            )
        return JsonResponse(response, safe=False)


class CampaignGroupSearchFilterBackend(filters.BaseFilterBackend):
    def filter_queryset(self, request, queryset, view):
        search = request.query_params.get("search")

        if search:
            queryset = queryset.filter(Q(campaigns__obr_name__icontains=search) | Q(name__icontains=search)).distinct()
        return queryset


class CampaignGroupViewSet(ModelViewSet):
    results_key = "results"
    queryset = CampaignGroup.objects.all()
    serializer_class = CampaignGroupSerializer

    # We allow anonymous read access for the embeddable calendar map view
    # in this case we use a restricted serializer with less field
    # notably not the url that we want to remain private.
    permission_classes = [permissions.IsAuthenticatedOrReadOnly]

    filter_backends = [
        filters.OrderingFilter,
        DjangoFilterBackend,
        CampaignGroupSearchFilterBackend,
        DeletionFilterBackend,
    ]
    ordering_fields = ["id", "name", "created_at", "updated_at"]
    filterset_fields = {
        "name": ["icontains"],
    }


@swagger_auto_schema(tags=["polio-configs"])
class ConfigViewSet(ModelViewSet):
    http_method_names = ["get"]
    serializer_class = ConfigSerializer
    lookup_field = "slug"

    def get_queryset(self):
        return Config.objects.filter(users=self.request.user)


@swagger_auto_schema(tags=["datelogs"])
class RoundDateHistoryEntryViewset(ModelViewSet):
    http_method_names = ["get"]
    permission_classes = [permissions.IsAuthenticatedOrReadOnly]
    serializer_class = RoundDateHistoryEntrySerializer
    ordering_fields = ["modified_by", "created_at"]
    filter_backends = [
        filters.OrderingFilter,
        DjangoFilterBackend,
    ]
    filterset_fields = {
        "round__id": ["exact"],
    }

    def get_queryset(self):
        user = self.request.user
        return RoundDateHistoryEntry.objects.filter_for_user(user)


@swagger_auto_schema(tags=["lqasglobal"])
class LQASIMGlobalMapViewSet(LqasAfroViewset):
    http_method_names = ["get"]
    permission_classes = [permissions.IsAuthenticatedOrReadOnly]
    results_key = "results"

    def get_queryset(self):
        # TODO see if we need to filter per user as with Campaign
        return OrgUnit.objects.filter(org_unit_type__category="COUNTRY").exclude(simplified_geom__isnull=True)

    def list(self, request):
        results = []
        # Should be "lqas", "im_OHH", "im_HH"
        requested_round = self.request.GET.get("round", "latest")
        queryset = self.get_queryset()
        data_stores = self.get_datastores()
        for org_unit in queryset:
            start_date_after, end_date_before = self.compute_reference_dates()
            country_id = org_unit.id
            try:
                data_store = data_stores.get(slug__contains=str(country_id))
            except JsonDataStore.DoesNotExist:
                data_store = None
            # Get shapes
            shape_queryset = OrgUnit.objects.filter_for_user_and_app_id(
                request.user, request.query_params.get("app_id", None)
            ).filter(id=org_unit.id)
            shapes = geojson_queryset(shape_queryset, geometry_field="simplified_geom")

            # Probably not necessary as long as we only have AFRO in the platform
            campaigns = Campaign.objects.filter(country=country_id).filter(deleted_at=None).exclude(is_test=True)
            # Filtering out future campaigns
            started_campaigns = [campaign for campaign in campaigns if campaign.is_started()]
            # By default, we want the last campaign, so we sort them by descending round end date
            sorted_campaigns = (
                sorted(
                    started_campaigns,
                    key=lambda campaign: campaign.get_last_round_end_date(),
                    reverse=True,
                )
                if data_store
                else []
            )
            # We apply the date filters if any. If there's a period filter it has already been taken into account in start_date_after and end_date_before
            if start_date_after is not None:
                sorted_campaigns = self.filter_campaigns_by_date(sorted_campaigns, "start", start_date_after)
            if end_date_before is not None:
                sorted_campaigns = self.filter_campaigns_by_date(sorted_campaigns, "end", end_date_before)
            # And we pick the first one from our sorted list
            latest_campaign = sorted_campaigns[0] if data_store and sorted_campaigns else None
            sorted_rounds = (
                sorted(latest_campaign.rounds.all(), key=lambda round: round.number, reverse=True)
                if latest_campaign is not None
                else []
            )
            # Get data from json datastore
            data_for_country = data_store.content if data_store else None
            # remove data from all campaigns but latest
            stats = data_for_country.get("stats", None) if data_for_country else None
            result = None
            if stats and latest_campaign:
                stats = stats.get(latest_campaign.obr_name, None)
            if stats and latest_campaign:
                round_number = requested_round
                if round_number == "latest":
                    round_number = sorted_rounds[0].number if len(sorted_rounds) > 0 else None
                elif round_number == "penultimate":
                    round_number = sorted_rounds[1].number if len(sorted_rounds) > 1 else None
                else:
                    round_number = int(round_number)
                if latest_campaign:
                    if latest_campaign.separate_scopes_per_round:
                        scope = latest_campaign.get_districts_for_round_number(round_number)

                    else:
                        scope = latest_campaign.get_all_districts()

                result = {
                    "id": int(country_id),
                    "data": {
                        "campaign": latest_campaign.obr_name,
                        **stats,
                        "country_name": org_unit.name,
                        "round_number": round_number,
                    },
                    "geo_json": shapes,
                    "status": calculate_country_status(stats, scope, round_number),
                }
            elif latest_campaign:
                result = {
                    "id": int(country_id),
                    "data": {"campaign": latest_campaign.obr_name, "country_name": org_unit.name},
                    "geo_json": shapes,
                    "status": "inScope",
                }
            else:
                result = {
                    "id": int(country_id),
                    "data": {"country_name": org_unit.name},
                    "geo_json": shapes,
                    "status": "inScope",
                }
            results.append(result)
        return Response({"results": results})


@swagger_auto_schema(tags=["lqaszoomin"])
class LQASIMZoominMapViewSet(LqasAfroViewset):
    http_method_names = ["get"]
    permission_classes = [permissions.IsAuthenticatedOrReadOnly]
    results_key = "results"

    def get_queryset(self):
        bounds = json.loads(self.request.GET.get("bounds", None))
        bounds_as_polygon = Polygon(
            make_safe_bbox(
                bounds["_southWest"]["lng"],
                bounds["_southWest"]["lat"],
                bounds["_northEast"]["lng"],
                bounds["_northEast"]["lat"],
            )
        )
        # TODO see if we need to filter per user as with Campaign
        return (
            OrgUnit.objects.filter(org_unit_type__category="COUNTRY")
            .exclude(simplified_geom__isnull=True)
            .filter(simplified_geom__intersects=bounds_as_polygon)
        )

    def list(self, request):
        results = []
        requested_round = self.request.GET.get("round", "latest")
        queryset = self.get_queryset()
        bounds = json.loads(request.GET.get("bounds", None))
        bounds_as_polygon = Polygon(
            make_safe_bbox(
                bounds["_southWest"]["lng"],
                bounds["_southWest"]["lat"],
                bounds["_northEast"]["lng"],
                bounds["_northEast"]["lat"],
            )
        )
        data_stores = self.get_datastores()
        for org_unit in queryset:
            start_date_after, end_date_before = self.compute_reference_dates()
            country_id = org_unit.id
            try:
                data_store = data_stores.get(slug__contains=str(country_id))
            except JsonDataStore.DoesNotExist:
                continue
            campaigns = Campaign.objects.filter(country=country_id).filter(deleted_at=None).exclude(is_test=True)

            started_campaigns = [campaign for campaign in campaigns if campaign.is_started()]
            sorted_campaigns = sorted(
                started_campaigns,
                key=lambda campaign: campaign.get_last_round_end_date(),
                reverse=True,
            )

            if start_date_after is not None:
                sorted_campaigns = self.filter_campaigns_by_date(sorted_campaigns, "start", start_date_after)
            if end_date_before is not None:
                sorted_campaigns = self.filter_campaigns_by_date(sorted_campaigns, "end", end_date_before)

            latest_campaign = sorted_campaigns[0] if len(started_campaigns) > 0 and sorted_campaigns else None

            if latest_campaign is None:
                continue
            sorted_rounds = sorted(latest_campaign.rounds.all(), key=lambda round: round.number, reverse=True)
            if requested_round == "latest":
                round_number = sorted_rounds[0].number if len(sorted_rounds) > 0 else None
            elif requested_round == "penultimate" and len(sorted_rounds) > 1:
                round_number = sorted_rounds[1].number if len(sorted_rounds) > 1 else None
            else:
                round_number = int(requested_round)
            if latest_campaign.separate_scopes_per_round:
                scope = latest_campaign.get_districts_for_round_number(round_number)

            else:
                scope = latest_campaign.get_all_districts()
            # Visible districts in scope
            districts = (
                scope.filter(org_unit_type__category="DISTRICT")
                .filter(parent__parent=org_unit.id)
                .exclude(simplified_geom__isnull=True)
                .filter(simplified_geom__intersects=bounds_as_polygon)
            )
            data_for_country = data_store.content
            stats = data_for_country.get("stats", None)
            if stats:
                stats = stats.get(latest_campaign.obr_name, None)
            for district in districts:
                result = None
                district_stats = dict(stats) if stats else None

                if district_stats:
                    district_stats = next(
                        (round for round in district_stats["rounds"] if round["number"] == round_number), None
                    )
                if district_stats:
                    district_stats = next(
                        (
                            data_for_district
                            for data_for_district in district_stats.get("data", {}).values()
                            if data_for_district["district"] == district.id
                        ),
                        None,
                    )
                    if district_stats:
                        district_stats["district_name"] = district.name
                shape_queryset = OrgUnit.objects.filter_for_user_and_app_id(
                    request.user, request.query_params.get("app_id", None)
                ).filter(id=district.id)

                shapes = geojson_queryset(shape_queryset, geometry_field="simplified_geom")

                if district_stats:
                    result = {
                        "id": district.id,
                        "data": {
                            "campaign": latest_campaign.obr_name,
                            **district_stats,
                            "district_name": district.name,
                            "round_number": round_number,
                        },
                        "geo_json": shapes,
                        "status": determine_status_for_district(district_stats),
                    }

                else:
                    result = {
                        "id": district.id,
                        "data": {"campaign": latest_campaign.obr_name, "district_name": district.name},
                        "geo_json": shapes,
                        "status": "inScope",
                    }
                results.append(result)
        return Response({"results": results})


@swagger_auto_schema(tags=["lqaszoominbackground"])
class LQASIMZoominMapBackgroundViewSet(ModelViewSet):
    http_method_names = ["get"]
    permission_classes = [permissions.IsAuthenticatedOrReadOnly]
    results_key = "results"

    def get_queryset(self):
        bounds = json.loads(self.request.GET.get("bounds", None))
        bounds_as_polygon = Polygon(
            make_safe_bbox(
                bounds["_southWest"]["lng"],
                bounds["_southWest"]["lat"],
                bounds["_northEast"]["lng"],
                bounds["_northEast"]["lat"],
            )
        )
        # TODO see if we need to filter per user as with Campaign
        return (
            OrgUnit.objects.filter(org_unit_type__category="COUNTRY")
            .exclude(simplified_geom__isnull=True)
            .filter(simplified_geom__intersects=bounds_as_polygon)
        )

    def list(self, request):
        org_units = self.get_queryset()
        results = []
        for org_unit in org_units:
            shape_queryset = OrgUnit.objects.filter_for_user_and_app_id(
                request.user, request.query_params.get("app_id", None)
            ).filter(id=org_unit.id)

            shapes = geojson_queryset(shape_queryset, geometry_field="simplified_geom")
            results.append({"id": org_unit.id, "geo_json": shapes})
        return Response({"results": results})


@swagger_auto_schema(tags=["lqasimcountries"])
class CountriesWithLqasIMConfigViewSet(ModelViewSet):
    http_method_names = ["get"]
    permission_classes = [permissions.IsAuthenticatedOrReadOnly]
    results_key = "results"
    serializer_class = OrgUnitDropdownSerializer
    ordering_fields = ["name", "id"]
    filter_backends = [
        filters.OrderingFilter,
        DjangoFilterBackend,
    ]

    def get_queryset(self):
        category = self.request.query_params.get("category")
        # For lqas, we filter out the countries with no datastore
        if category == "lqas":
            configs = Config.objects.filter(slug=f"{category}-config").first().content
            country_ids = []
            for config in configs:
                if JsonDataStore.objects.filter(slug=f"{category}_{config['country_id']}").exists():
                    country_ids.append(config["country_id"])
                else:
                    continue

            return (
                OrgUnit.objects.filter_for_user_and_app_id(self.request.user, self.request.query_params.get("app_id"))
                .filter(validation_status="VALID")
                .filter(org_unit_type__category="COUNTRY")
                .filter(id__in=country_ids)
            )
        # For IM we send all countries. We'll align with LQAS when the datastores are configured for IM as well
        else:
            return (
                OrgUnit.objects.filter_for_user_and_app_id(self.request.user, self.request.query_params.get("app_id"))
                .filter(validation_status="VALID")
                .filter(org_unit_type__category="COUNTRY")
            )


<<<<<<< HEAD
class CountryForVaccineSerializer(serializers.ModelSerializer):
    class Meta:
        model = OrgUnit
        fields = ["id", "name"]


class CountryField(serializers.PrimaryKeyRelatedField):
    def to_representation(self, value):
        country = OrgUnit.objects.get(pk=value.pk)
        serializer = CountryForVaccineSerializer(country)
        return serializer.data


class VaccineAuthorizationSerializer(serializers.ModelSerializer):
    country = CountryField(queryset=OrgUnit.objects.filter(org_unit_type__name="COUNTRY"))

    class Meta:
        model = VaccineAuthorization
        fields = [
            "id",
            "country",
            "expiration_date",
            "created_at",
            "updated_at",
            "quantity",
            "status",
            "comment",
        ]
        read_only_fields = ["created_at", "updated_at"]
        created_at = TimestampField(read_only=True)
        updated_at = TimestampField(read_only=True)
        expiration_date = TimestampField(read_only=True)

    def create(self, validated_data):
        user = self.context["request"].user
        validated_data["account"] = user.iaso_profile.account

        return super().create(validated_data)


class HassVaccineAuthorizationsPermissions(permissions.BasePermission):
    def has_permission(self, request, view):
        read_perm = permission.POLIO_VACCINE_AUTHORIZATIONS_READ_ONLY
        write_perm = permission.POLIO_VACCINE_AUTHORIZATIONS_ADMIN
        if request.method == "GET":
            can_get = (
                request.user
                and request.user.is_authenticated
                and request.user.has_perm(read_perm)
                or request.user.is_superuser
            )
            return can_get
        elif (
            request.method == "POST"
            or request.method == "PUT"
            or request.method == "PATCH"
            or request.method == "DELETE"
        ):
            can_post = (
                request.user
                and request.user.is_authenticated
                and request.user.has_perm(write_perm)
                or request.user.is_superuser
            )
            return can_post
        else:
            return False


def handle_none_and_country(item, ordering):
    """
    This function handle the None cases to order the response of get_most_recent_authorizations
    and country nested dict.
    """

    if "country" in ordering:
        country_dict = item.get("country")
        country_name = country_dict.get("name")
        return country_name if country_name is not None else ""

    if "date" in ordering:
        item = item.get(ordering)
        return item if item is not None else dt.date(1, 1, 1)

    if "date" not in ordering:
        item = item.get(ordering)
        return item if item is not None else float("inf")


@swagger_auto_schema(tags=["vaccineauthorizations"])
class VaccineAuthorizationViewSet(ModelViewSet):
    """
    Vaccine Authorizations API
    list: /api/polio/vaccintauthorizations
    action: /api/polio/get_most_recent_authorizations
    """

    permission_classes = [HassVaccineAuthorizationsPermissions]
    filter_backends = [filters.OrderingFilter, DjangoFilterBackend, DeletionFilterBackend]
    results_key = "results"
    remove_results_key_if_paginated = True
    serializer_class = VaccineAuthorizationSerializer
    pagination_class = Paginator
    ordering_fields = ["status", "current_expiration_date", "next_expiration_date", "expiration_date", "quantity"]

    def get_queryset(self):
        user = self.request.user
        user_access_ou = OrgUnit.objects.filter_for_user_and_app_id(user, None)
        user_access_ou = user_access_ou.filter(org_unit_type__name="COUNTRY")
        country_id = self.request.query_params.get("country", None)
        queryset = VaccineAuthorization.objects.filter(account=user.iaso_profile.account, country__in=user_access_ou)
        block_country = self.request.query_params.get("block_country", None)
        search = self.request.query_params.get("search", None)
        auth_status = self.request.query_params.get("auth_status", None)

        if country_id:
            queryset = queryset.filter(country__pk=country_id)
        if block_country:
            block_country = block_country.split(",")
            block_country = Group.objects.filter(pk__in=block_country)
            org_units = [
                ou_queryset
                for ou_queryset in [
                    ou_group_queryset for ou_group_queryset in [country.org_units.all() for country in block_country]
                ]
            ]
            ou_pk_list = []
            for ou_q in org_units:
                for ou in ou_q:
                    ou_pk_list.append(ou.pk)
            queryset = queryset.filter(country__pk__in=ou_pk_list)
        if search:
            queryset = queryset.filter(country__name__icontains=search)
        if auth_status:
            auth_status = auth_status.split(",")
            queryset = queryset.filter(status__in=auth_status)

        return queryset

    def create(self, request: Request, *args: Any, **kwargs: Any) -> Response:
        country = self.request.data.get("country")
        if not self.request.user.is_superuser:
            if country not in [
                str(ou.id) for ou in OrgUnit.objects.filter_for_user_and_app_id(self.request.user, None)
            ]:
                raise serializers.ValidationError({"Error": "You don't have access to this org unit."})

        return super().create(request)

    @action(detail=False, methods=["GET"])
    def get_most_recent_authorizations(self, request):
        """
        Returns the most recent validated or expired authorization or the most recent ongoing or signature if the first case does not exists.
        """
        queryset = self.get_queryset()
        country_list = []
        response = []

        ordering = request.query_params.get("order", None)

        for auth in queryset:
            if auth.country not in country_list:
                country_list.append(auth.country)

        for country in country_list:
            last_validated_or_expired = (
                queryset.filter(country=country, status__in=["VALIDATED", "EXPIRED"], deleted_at__isnull=True)
                .order_by("-expiration_date")
                .first()
            )

            next_expiration_auth = (
                queryset.filter(country=country, status__in=["ONGOING", "SIGNATURE"], deleted_at__isnull=True)
                .order_by("-expiration_date")
                .first()
            )

            last_entry = queryset.filter(country=country, deleted_at__isnull=True).last()

            last_entry_date_check = VaccineAuthorization.objects.filter(
                country=country, account=self.request.user.iaso_profile.account, deleted_at__isnull=True
            ).last()

            if last_entry_date_check and last_entry:
                if last_entry_date_check.expiration_date > last_entry.expiration_date:
                    return Response(response)

            if last_validated_or_expired and next_expiration_auth:
                vacc_auth = {
                    "id": last_entry.id,
                    "country": {
                        "id": last_entry.country.pk,
                        "name": last_entry.country.name,
                    },
                    "current_expiration_date": last_validated_or_expired.expiration_date,
                    "next_expiration_date": next_expiration_auth.expiration_date
                    if next_expiration_auth.expiration_date > last_validated_or_expired.expiration_date
                    else None,
                    "quantity": last_validated_or_expired.quantity,
                    "status": last_entry.status,
                    "comment": last_entry.comment,
                }

                response.append(vacc_auth)

            if last_validated_or_expired is None and next_expiration_auth:
                vacc_auth = {
                    "id": last_entry.id,
                    "country": {
                        "id": last_entry.country.pk,
                        "name": last_entry.country.name,
                    },
                    "current_expiration_date": None,
                    "next_expiration_date": next_expiration_auth.expiration_date,
                    "quantity": None,
                    "status": last_entry.status,
                    "comment": last_entry.comment,
                }

                response.append(vacc_auth)

            if last_validated_or_expired and next_expiration_auth is None:
                vacc_auth = {
                    "id": last_validated_or_expired.id,
                    "country": {
                        "id": last_validated_or_expired.country.pk,
                        "name": last_validated_or_expired.country.name,
                    },
                    "current_expiration_date": last_validated_or_expired.expiration_date,
                    "next_expiration_date": None,
                    "quantity": last_validated_or_expired.quantity,
                    "status": last_validated_or_expired.status,
                    "comment": last_validated_or_expired.comment,
                }

                response.append(vacc_auth)

        if ordering:
            response = sorted(response, key=lambda x: handle_none_and_country(x, ordering))
            # dirty hack to fix country ordering
            if ordering == "-country":
                response.reverse()
        page = self.paginate_queryset(response)

        if page:
            return self.get_paginated_response(page)

        return Response(response)
=======
@swagger_auto_schema(tags=["rounds"], request_body=LqasDistrictsUpdateSerializer)
class RoundViewset(ModelViewSet):
    # Patch should be in the list to allow updatelqasfields to work
    http_method_names = ["patch"]
    permission_classes = [HasPermission(permission.POLIO, permission.POLIO_CONFIG)]  # type: ignore
    serializer_class = RoundSerializer
    model = Round

    def partial_update(self):
        """Don't PATCH this way, it will not do anything
        Overriding to prevent patching the whole round which is error prone, due to nested fields among others.
        """
        pass

    # Endpoint used to update lqas passed and failed fields by OpenHexa pipeline
    @action(detail=False, methods=["patch"], serializer_class=LqasDistrictsUpdateSerializer)
    def updatelqasfields(self, request):
        round_number = request.data.get("number", None)
        obr_name = request.data.get("obr_name", None)
        if obr_name is None:
            raise serializers.ValidationError({"obr_name": "This field is required"})
        if round_number is None:
            raise serializers.ValidationError({"round_number": "This field is required"})
        try:
            round_instance = Round.objects.get(campaign__obr_name=obr_name, number=round_number)
            serializer = LqasDistrictsUpdateSerializer(data=request.data, context={"request": request}, partial=True)
            serializer.is_valid(raise_exception=True)
            res = serializer.update(round_instance, serializer.validated_data)
            serialized_data = RoundSerializer(res).data
            return Response(serialized_data)
        except:
            return Response(status=status.HTTP_404_NOT_FOUND)
>>>>>>> 5f96dc4b


router = routers.SimpleRouter()
router.register(r"polio/orgunits", PolioOrgunitViewSet, basename="PolioOrgunit")
router.register(r"polio/campaigns", CampaignViewSet, basename="Campaign")
from .budget.api import BudgetCampaignViewSet, BudgetStepViewSet, WorkflowViewSet

router.register(r"polio/budget", BudgetCampaignViewSet, basename="BudgetCampaign")
router.register(r"polio/budgetsteps", BudgetStepViewSet, basename="BudgetStep")
router.register(r"polio/workflow", WorkflowViewSet, basename="BudgetWorkflow")
router.register(r"polio/campaignsgroup", CampaignGroupViewSet, basename="campaigngroup")
router.register(r"polio/preparedness_dashboard", PreparednessDashboardViewSet, basename="preparedness_dashboard")
router.register(r"polio/imstats", IMStatsViewSet, basename="imstats")
router.register(r"polio/lqasstats", LQASStatsViewSet, basename="lqasstats")
router.register(r"polio/vaccines", VaccineStocksViewSet, basename="vaccines")
router.register(r"polio/forma", FormAStocksViewSet, basename="forma")
router.register(r"polio/v2/forma", FormAStocksViewSetV2, basename="forma")
router.register(r"polio/countryusersgroup", CountryUsersGroupViewSet, basename="countryusersgroup")
router.register(r"polio/linelistimport", LineListImportViewSet, basename="linelistimport")
router.register(r"polio/orgunitspercampaign", OrgUnitsPerCampaignViewset, basename="orgunitspercampaign")
router.register(r"polio/configs", ConfigViewSet, basename="polioconfigs")
router.register(r"polio/datelogs", RoundDateHistoryEntryViewset, basename="datelogs")
router.register(r"polio/lqasim/countries", CountriesWithLqasIMConfigViewSet, basename="lqasimcountries")
router.register(r"polio/lqasmap/global", LQASIMGlobalMapViewSet, basename="lqasmapglobal")
router.register(r"polio/lqasmap/zoomin", LQASIMZoominMapViewSet, basename="lqasmapzoomin")
router.register(r"polio/lqasmap/zoominbackground", LQASIMZoominMapBackgroundViewSet, basename="lqasmapzoominbackground")
router.register(r"polio/vaccineauthorizations", VaccineAuthorizationViewSet, basename="vaccine_authorizations")
router.register(r"polio/powerbirefresh", LaunchPowerBIRefreshViewSet, basename="powerbirefresh")
router.register(r"tasks/create/refreshpreparedness", RefreshPreparednessLaucherViewSet, basename="refresh_preparedness")
router.register(r"polio/rounds", RoundViewset, basename="rounds")<|MERGE_RESOLUTION|>--- conflicted
+++ resolved
@@ -2107,7 +2107,38 @@
             )
 
 
-<<<<<<< HEAD
+@swagger_auto_schema(tags=["rounds"], request_body=LqasDistrictsUpdateSerializer)
+class RoundViewset(ModelViewSet):
+    # Patch should be in the list to allow updatelqasfields to work
+    http_method_names = ["patch"]
+    permission_classes = [HasPermission(permission.POLIO, permission.POLIO_CONFIG)]  # type: ignore
+    serializer_class = RoundSerializer
+    model = Round
+
+    def partial_update(self):
+        """Don't PATCH this way, it will not do anything
+        Overriding to prevent patching the whole round which is error prone, due to nested fields among others.
+        """
+        pass
+
+    # Endpoint used to update lqas passed and failed fields by OpenHexa pipeline
+    @action(detail=False, methods=["patch"], serializer_class=LqasDistrictsUpdateSerializer)
+    def updatelqasfields(self, request):
+        round_number = request.data.get("number", None)
+        obr_name = request.data.get("obr_name", None)
+        if obr_name is None:
+            raise serializers.ValidationError({"obr_name": "This field is required"})
+        if round_number is None:
+            raise serializers.ValidationError({"round_number": "This field is required"})
+        try:
+            round_instance = Round.objects.get(campaign__obr_name=obr_name, number=round_number)
+            serializer = LqasDistrictsUpdateSerializer(data=request.data, context={"request": request}, partial=True)
+            serializer.is_valid(raise_exception=True)
+            res = serializer.update(round_instance, serializer.validated_data)
+            serialized_data = RoundSerializer(res).data
+            return Response(serialized_data)
+        except:
+            return Response(status=status.HTTP_404_NOT_FOUND)
 class CountryForVaccineSerializer(serializers.ModelSerializer):
     class Meta:
         model = OrgUnit
@@ -2356,40 +2387,6 @@
             return self.get_paginated_response(page)
 
         return Response(response)
-=======
-@swagger_auto_schema(tags=["rounds"], request_body=LqasDistrictsUpdateSerializer)
-class RoundViewset(ModelViewSet):
-    # Patch should be in the list to allow updatelqasfields to work
-    http_method_names = ["patch"]
-    permission_classes = [HasPermission(permission.POLIO, permission.POLIO_CONFIG)]  # type: ignore
-    serializer_class = RoundSerializer
-    model = Round
-
-    def partial_update(self):
-        """Don't PATCH this way, it will not do anything
-        Overriding to prevent patching the whole round which is error prone, due to nested fields among others.
-        """
-        pass
-
-    # Endpoint used to update lqas passed and failed fields by OpenHexa pipeline
-    @action(detail=False, methods=["patch"], serializer_class=LqasDistrictsUpdateSerializer)
-    def updatelqasfields(self, request):
-        round_number = request.data.get("number", None)
-        obr_name = request.data.get("obr_name", None)
-        if obr_name is None:
-            raise serializers.ValidationError({"obr_name": "This field is required"})
-        if round_number is None:
-            raise serializers.ValidationError({"round_number": "This field is required"})
-        try:
-            round_instance = Round.objects.get(campaign__obr_name=obr_name, number=round_number)
-            serializer = LqasDistrictsUpdateSerializer(data=request.data, context={"request": request}, partial=True)
-            serializer.is_valid(raise_exception=True)
-            res = serializer.update(round_instance, serializer.validated_data)
-            serialized_data = RoundSerializer(res).data
-            return Response(serialized_data)
-        except:
-            return Response(status=status.HTTP_404_NOT_FOUND)
->>>>>>> 5f96dc4b
 
 
 router = routers.SimpleRouter()
