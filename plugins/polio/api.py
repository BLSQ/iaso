--- conflicted
+++ resolved
@@ -1836,21 +1836,13 @@
                 stats = stats.get(latest_active_campaign.obr_name, None)
             if stats:
                 round_number = requested_round
-<<<<<<< HEAD
                 if round_number == RoundSelection.Latest:
-=======
-                if round_number == "latest":
->>>>>>> 866a7b01
                     round_number = (
                         latest_active_campaign_rounds.first().number
                         if latest_active_campaign_rounds.count() > 0
                         else None
                     )
-<<<<<<< HEAD
                 elif round_number == RoundSelection.Penultimate:
-=======
-                elif round_number == "penultimate":
->>>>>>> 866a7b01
                     round_number = (
                         latest_active_campaign_rounds[1].number if latest_active_campaign_rounds.count() > 1 else None
                     )
@@ -1932,7 +1924,6 @@
                 data_store = data_stores.get(slug__contains=str(country_id))
             except JsonDataStore.DoesNotExist:
                 continue
-<<<<<<< HEAD
 
             (
                 latest_active_campaign,
@@ -1947,22 +1938,6 @@
                     latest_active_campaign_rounds[0].number if latest_active_campaign_rounds.count() > 0 else None
                 )
             elif requested_round == RoundSelection.Penultimate:
-=======
-
-            (
-                latest_active_campaign,
-                latest_active_campaign_rounds,
-                round_numbers,
-            ) = self.get_latest_active_campaign_and_rounds(org_unit, start_date_after, end_date_before)
-
-            if latest_active_campaign is None:
-                continue
-            if requested_round == "latest":
-                round_number = (
-                    latest_active_campaign_rounds[0].number if latest_active_campaign_rounds.count() > 0 else None
-                )
-            elif requested_round == "penultimate":
->>>>>>> 866a7b01
                 round_number = (
                     latest_active_campaign_rounds[1].number if latest_active_campaign_rounds.count() > 1 else None
                 )
