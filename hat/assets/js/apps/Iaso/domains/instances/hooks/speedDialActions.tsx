--- conflicted
+++ resolved
@@ -92,19 +92,10 @@
     const { formatMessage } = useSafeIntl();
     const payload = useMemo(
         () => ({
-<<<<<<< HEAD
-            id: currentInstance.org_unit.id,
+            id: currentInstance.org_unit?.id,
             altitude: currentInstance?.altitude,
             latitude: currentInstance?.latitude,
             longitude: currentInstance?.longitude,
-=======
-            id: currentInstance.org_unit?.id,
-            gps: {
-                altitude: currentInstance?.altitude,
-                latitude: currentInstance?.latitude,
-                longitude: currentInstance?.longitude,
-            },
->>>>>>> f3d2382c
         }),
         [
             currentInstance?.altitude,
