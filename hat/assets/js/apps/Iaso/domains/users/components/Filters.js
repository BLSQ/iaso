--- conflicted
+++ resolved
@@ -47,11 +47,8 @@
         orgUnitTypes: params.orgUnitTypes,
         ouParent: params.ouParent,
         ouChildren: params.ouParent,
-<<<<<<< HEAD
         projectsIds: params.projectsIds,
-=======
         userRoles: params.userRoles,
->>>>>>> cba8af7b
     });
 
     const [initialOrgUnitId, setInitialOrgUnitId] = useState(params?.location);
