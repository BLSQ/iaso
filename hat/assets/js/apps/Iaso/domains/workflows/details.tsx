import React, {
    FunctionComponent,
    useCallback,
    useState,
    useEffect,
} from 'react';
import {
    // @ts-ignore
    useSafeIntl,
    // @ts-ignore
    commonStyles,
    // @ts-ignore
    LoadingSpinner,
    // @ts-ignore
    formatThousand,
    // @ts-ignore
    SortableTable,
    // @ts-ignore
    useHumanReadableJsonLogic,
} from 'bluesquare-components';
import { Box, Grid, makeStyles, Button } from '@material-ui/core';
import { useDispatch } from 'react-redux';
import orderBy from 'lodash/orderBy';
import TopBar from '../../components/nav/TopBarComponent';
import MESSAGES from './messages';

import { useGoBack } from '../../routing/useGoBack';
import { redirectToReplace } from '../../routing/actions';
import { baseUrls } from '../../constants/urls';

import { useGetWorkflowVersion } from './hooks/requests/useGetWorkflowVersions';
<<<<<<< HEAD
=======
import {
    useGetQueryBuildersFields,
    useGetQueryBuilderListToReplace,
} from './hooks/queryBuilder';

import { useGetFormDescriptor } from './hooks/requests/useGetFormDescriptor';
import { useBulkUpdateWorkflowFollowUp } from './hooks/requests/useBulkUpdateWorkflowFollowUp';

>>>>>>> 1e660795
import {
    useGetQueryBuildersFields,
    useGetQueryBuilderListToReplace,
} from './hooks/queryBuilder';

import { useGetFormDescriptor } from './hooks/requests/useGetFormDescriptor';
import { useBulkUpdateWorkflowFollowUp } from './hooks/requests/useBulkUpdateWorkflowFollowUp';

import { WorkflowVersionDetail, WorkflowParams, FollowUps } from './types';

import { WorkflowBaseInfo } from './components/WorkflowBaseInfo';
<<<<<<< HEAD
import { FollowUpsTable } from './components/followUps/Table';
import { AddFollowUpsModal } from './components/followUps/Modal';
import { AddChangeModal } from './components/changes/Modal';

import WidgetPaper from '../../components/papers/WidgetPaperComponent';
import { TableWithDeepLink } from '../../components/tables/TableWithDeepLink';
import { useGetChangesColumns } from './config/changes';
import { useGetFollowUpsColumns } from './config/followUps';
=======
import { FollowUpsTable } from './components/FollowUpsTable';
import { AddFollowUpsModal } from './components/FollowUpsModal';

import WidgetPaper from '../../components/papers/WidgetPaperComponent';
import { TableWithDeepLink } from '../../components/tables/TableWithDeepLink';
import { useGetChangesColumns, useGetFollowUpsColumns } from './config';
>>>>>>> 1e660795
import { useGetPossibleFields } from '../forms/hooks/useGetPossibleFields';

type Router = {
    goBack: () => void;
    params: WorkflowParams;
};
type Props = {
    router: Router;
};

const useStyles = makeStyles(theme => ({
    ...commonStyles(theme),
    titleRow: { fontWeight: 'bold' },
    infoPaper: { width: '100%', position: 'relative' },
    infoPaperBox: { minHeight: '100px' },
    count: {
        height: theme.spacing(8),
        display: 'flex',
        justifyContent: 'flex-end',
        position: 'absolute',
        alignItems: 'center',
        paddingRight: theme.spacing(2),
        top: 0,
        right: 0,
    },
}));

export const Details: FunctionComponent<Props> = ({ router }) => {
    const { params } = router;
    const classes: Record<string, string> = useStyles();
    const [followUps, setFollowUps] = useState<FollowUps[]>([]);

    const { mutate: saveFollowUpOrder } = useBulkUpdateWorkflowFollowUp(() =>
<<<<<<< HEAD
        setFollowUpOrderChange(false),
    );
    const [followUpOrderChange, setFollowUpOrderChange] =
=======
        setIsFollowUpOrderChange(false),
    );
    const [isFollowUpOrderChange, setIsFollowUpOrderChange] =
>>>>>>> 1e660795
        useState<boolean>(false);
    const { entityTypeId, versionId } = params;
    const { formatMessage } = useSafeIntl();
    const goBack = useGoBack(router, baseUrls.workflows, { entityTypeId });

    const dispatch = useDispatch();

    const {
        data: workflowVersion,
        isLoading,
    }: {
        data?: WorkflowVersionDetail;
        isLoading: boolean;
    } = useGetWorkflowVersion(versionId);

    useEffect(() => {
        if (workflowVersion?.follow_ups) {
            const newFollowUps = orderBy(
                workflowVersion.follow_ups,
                [f => f.order],
                ['asc'],
            );
            setFollowUps(
                newFollowUps.map(followUp => ({
                    ...followUp,
                    accessor: followUp.id,
                })),
            );
        }
    }, [workflowVersion?.follow_ups]);
    const { possibleFields } = useGetPossibleFields(
        workflowVersion?.reference_form.id,
    );
    const { data: formDescriptors } = useGetFormDescriptor(
        workflowVersion?.reference_form.id,
    );
    const fields = useGetQueryBuildersFields(formDescriptors, possibleFields);

    const queryBuilderListToReplace = useGetQueryBuilderListToReplace();
    const getHumanReadableJsonLogic = useHumanReadableJsonLogic(
        fields,
        queryBuilderListToReplace,
    );
<<<<<<< HEAD
    const changesColumns = useGetChangesColumns(
        versionId,
        possibleFields,
        workflowVersion,
    );
=======
    const changesColumns = useGetChangesColumns();
>>>>>>> 1e660795
    const followUpsColumns = useGetFollowUpsColumns(
        getHumanReadableJsonLogic,
        versionId,
        workflowVersion,
        fields,
    );
    const handleSortChange = useCallback((items: any) => {
        setFollowUps(
            items.map((item, index) => ({ ...item, order: index + 1 })),
        );
<<<<<<< HEAD
        setFollowUpOrderChange(true);
=======
        setIsFollowUpOrderChange(true);
>>>>>>> 1e660795
    }, []);

    const handleSaveFollowUpsOrder = useCallback(() => {
        saveFollowUpOrder(
            followUps.map(fu => ({
                id: fu.id,
                order: fu.order - 1,
            })),
        );
    }, [followUps, saveFollowUpOrder]);
    return (
        <>
            <TopBar
                title={`${formatMessage(MESSAGES.workflowVersion)}${
                    workflowVersion?.name ? `: ${workflowVersion?.name}` : ''
                }`}
                displayBackButton
                goBack={() => goBack()}
            />
            <Box className={`${classes.containerFullHeightNoTabPadded}`}>
                <Grid container spacing={2}>
                    <Grid container item xs={4}>
                        <WidgetPaper
                            className={classes.infoPaper}
                            title={formatMessage(MESSAGES.infos)}
                        >
                            <Box className={classes.infoPaperBox}>
                                {!workflowVersion && (
                                    <LoadingSpinner absolute />
                                )}
                                {workflowVersion && (
                                    <WorkflowBaseInfo
                                        workflowVersion={workflowVersion}
                                    />
                                )}
                            </Box>
                        </WidgetPaper>
                    </Grid>
                </Grid>
                <Box mt={2}>
                    <WidgetPaper
                        className={classes.infoPaper}
                        title={formatMessage(MESSAGES.followUps)}
                    >
<<<<<<< HEAD
                        <Box className={classes.count}>
                            {`${formatThousand(
                                workflowVersion?.follow_ups.length ?? 0,
                            )} `}
                            {formatMessage(MESSAGES.results)}
                        </Box>
=======
>>>>>>> 1e660795
                        <>
                            {workflowVersion && (
                                <>
                                    {workflowVersion.status === 'DRAFT' && (
                                        <SortableTable
                                            items={followUps}
                                            onChange={handleSortChange}
                                            columns={followUpsColumns}
                                        />
                                    )}
                                    {workflowVersion.status !== 'DRAFT' && (
                                        <FollowUpsTable
                                            params={params}
                                            workflowVersion={workflowVersion}
                                            isLoading={isLoading}
                                            followUpsColumns={followUpsColumns}
                                        />
                                    )}
                                </>
                            )}
                        </>
                        {workflowVersion?.status === 'DRAFT' && (
                            <Box m={2} textAlign="right">
                                <Box display="inline-block" mr={2}>
                                    <Button
                                        color="primary"
<<<<<<< HEAD
                                        disabled={!followUpOrderChange}
=======
                                        disabled={!isFollowUpOrderChange}
>>>>>>> 1e660795
                                        data-test="save-follow-up-order"
                                        onClick={handleSaveFollowUpsOrder}
                                        variant="contained"
                                    >
                                        {formatMessage(MESSAGES.saveOrder)}
                                    </Button>
                                </Box>
                                <AddFollowUpsModal
                                    fields={fields}
                                    versionId={versionId}
                                    newOrder={
                                        followUps[followUps.length - 1]?.order +
                                        1
                                    }
                                />
                            </Box>
                        )}
                    </WidgetPaper>
                </Box>
                <Box mt={2}>
                    <WidgetPaper
                        className={classes.infoPaper}
                        title={formatMessage(MESSAGES.changes)}
                    >
                        <Box className={classes.count}>
                            {`${formatThousand(
                                workflowVersion?.changes.length ?? 0,
                            )} `}
                            {formatMessage(MESSAGES.results)}
                        </Box>
                        <TableWithDeepLink
                            marginTop={false}
                            countOnTop={false}
                            elevation={0}
                            showPagination={false}
                            baseUrl={baseUrls.workflowDetail}
                            data={workflowVersion?.changes ?? []}
                            pages={1}
                            defaultSorted={[{ id: 'updated_at', desc: false }]}
                            columns={changesColumns}
                            count={workflowVersion?.changes.length}
                            params={params}
                            onTableParamsChange={p =>
                                dispatch(
                                    redirectToReplace(
                                        baseUrls.workflowDetail,
                                        p,
                                    ),
                                )
                            }
                            extraProps={{
                                isLoading,
                                possibleFields,
                            }}
                        />
<<<<<<< HEAD
                        {workflowVersion?.status === 'DRAFT' && (
                            <Box m={2} textAlign="right">
                                <AddChangeModal
                                    versionId={versionId}
                                    possibleFields={possibleFields}
                                    referenceForm={
                                        workflowVersion?.reference_form
                                    }
                                />
                            </Box>
                        )}
=======
                        <Box
                            display="flex"
                            justifyContent="flex-end"
                            pr={2}
                            pb={2}
                            mt={-2}
                        >
                            {`${formatThousand(
                                workflowVersion?.changes.length ?? 0,
                            )} `}
                            {formatMessage(MESSAGES.results)}
                        </Box>
>>>>>>> 1e660795
                    </WidgetPaper>
                </Box>
            </Box>
        </>
    );
};<|MERGE_RESOLUTION|>--- conflicted
+++ resolved
@@ -29,8 +29,6 @@
 import { baseUrls } from '../../constants/urls';
 
 import { useGetWorkflowVersion } from './hooks/requests/useGetWorkflowVersions';
-<<<<<<< HEAD
-=======
 import {
     useGetQueryBuildersFields,
     useGetQueryBuilderListToReplace,
@@ -39,19 +37,9 @@
 import { useGetFormDescriptor } from './hooks/requests/useGetFormDescriptor';
 import { useBulkUpdateWorkflowFollowUp } from './hooks/requests/useBulkUpdateWorkflowFollowUp';
 
->>>>>>> 1e660795
-import {
-    useGetQueryBuildersFields,
-    useGetQueryBuilderListToReplace,
-} from './hooks/queryBuilder';
-
-import { useGetFormDescriptor } from './hooks/requests/useGetFormDescriptor';
-import { useBulkUpdateWorkflowFollowUp } from './hooks/requests/useBulkUpdateWorkflowFollowUp';
-
 import { WorkflowVersionDetail, WorkflowParams, FollowUps } from './types';
 
 import { WorkflowBaseInfo } from './components/WorkflowBaseInfo';
-<<<<<<< HEAD
 import { FollowUpsTable } from './components/followUps/Table';
 import { AddFollowUpsModal } from './components/followUps/Modal';
 import { AddChangeModal } from './components/changes/Modal';
@@ -60,14 +48,6 @@
 import { TableWithDeepLink } from '../../components/tables/TableWithDeepLink';
 import { useGetChangesColumns } from './config/changes';
 import { useGetFollowUpsColumns } from './config/followUps';
-=======
-import { FollowUpsTable } from './components/FollowUpsTable';
-import { AddFollowUpsModal } from './components/FollowUpsModal';
-
-import WidgetPaper from '../../components/papers/WidgetPaperComponent';
-import { TableWithDeepLink } from '../../components/tables/TableWithDeepLink';
-import { useGetChangesColumns, useGetFollowUpsColumns } from './config';
->>>>>>> 1e660795
 import { useGetPossibleFields } from '../forms/hooks/useGetPossibleFields';
 
 type Router = {
@@ -101,15 +81,9 @@
     const [followUps, setFollowUps] = useState<FollowUps[]>([]);
 
     const { mutate: saveFollowUpOrder } = useBulkUpdateWorkflowFollowUp(() =>
-<<<<<<< HEAD
-        setFollowUpOrderChange(false),
-    );
-    const [followUpOrderChange, setFollowUpOrderChange] =
-=======
         setIsFollowUpOrderChange(false),
     );
     const [isFollowUpOrderChange, setIsFollowUpOrderChange] =
->>>>>>> 1e660795
         useState<boolean>(false);
     const { entityTypeId, versionId } = params;
     const { formatMessage } = useSafeIntl();
@@ -153,15 +127,11 @@
         fields,
         queryBuilderListToReplace,
     );
-<<<<<<< HEAD
     const changesColumns = useGetChangesColumns(
         versionId,
         possibleFields,
         workflowVersion,
     );
-=======
-    const changesColumns = useGetChangesColumns();
->>>>>>> 1e660795
     const followUpsColumns = useGetFollowUpsColumns(
         getHumanReadableJsonLogic,
         versionId,
@@ -172,11 +142,7 @@
         setFollowUps(
             items.map((item, index) => ({ ...item, order: index + 1 })),
         );
-<<<<<<< HEAD
-        setFollowUpOrderChange(true);
-=======
         setIsFollowUpOrderChange(true);
->>>>>>> 1e660795
     }, []);
 
     const handleSaveFollowUpsOrder = useCallback(() => {
@@ -221,15 +187,12 @@
                         className={classes.infoPaper}
                         title={formatMessage(MESSAGES.followUps)}
                     >
-<<<<<<< HEAD
                         <Box className={classes.count}>
                             {`${formatThousand(
                                 workflowVersion?.follow_ups.length ?? 0,
                             )} `}
                             {formatMessage(MESSAGES.results)}
                         </Box>
-=======
->>>>>>> 1e660795
                         <>
                             {workflowVersion && (
                                 <>
@@ -256,11 +219,7 @@
                                 <Box display="inline-block" mr={2}>
                                     <Button
                                         color="primary"
-<<<<<<< HEAD
-                                        disabled={!followUpOrderChange}
-=======
                                         disabled={!isFollowUpOrderChange}
->>>>>>> 1e660795
                                         data-test="save-follow-up-order"
                                         onClick={handleSaveFollowUpsOrder}
                                         variant="contained"
@@ -316,7 +275,6 @@
                                 possibleFields,
                             }}
                         />
-<<<<<<< HEAD
                         {workflowVersion?.status === 'DRAFT' && (
                             <Box m={2} textAlign="right">
                                 <AddChangeModal
@@ -328,20 +286,6 @@
                                 />
                             </Box>
                         )}
-=======
-                        <Box
-                            display="flex"
-                            justifyContent="flex-end"
-                            pr={2}
-                            pb={2}
-                            mt={-2}
-                        >
-                            {`${formatThousand(
-                                workflowVersion?.changes.length ?? 0,
-                            )} `}
-                            {formatMessage(MESSAGES.results)}
-                        </Box>
->>>>>>> 1e660795
                     </WidgetPaper>
                 </Box>
             </Box>
