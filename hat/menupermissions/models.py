--- conflicted
+++ resolved
@@ -99,7 +99,6 @@
     def get_full_permission_list():
         return [couple[0] for couple in CustomPermissionSupport._meta.permissions]
 
-<<<<<<< HEAD
     # Used in setup_account api
     DEFAULT_PERMISSIONS_FOR_NEW_ACCOUNT_USER = [
         _FORMS,
@@ -114,16 +113,12 @@
         _DATA_TASKS,
         _REPORTS,
     ]
-=======
-    """This is not a true model that generate a table hence the managed=False"""
->>>>>>> 00dd74e9
 
     class Meta:
         managed = False  # No database table creation or deletion operations \
         # will be performed for this model.
 
         permissions = (
-<<<<<<< HEAD
             ("x_modifications", _("Modifications")),
             ("x_management_teams", _("Equipes")),
             ("x_management_users", _("Users")),
@@ -181,39 +176,4 @@
     @staticmethod
     def assert_right_to_assign(user, permission_codename: str):
         if user.has_perm(USERS_MANAGED) and permission_codename == _USERS_ADMIN:
-            raise PermissionDenied(f"User with {USERS_MANAGED} cannot grant {USERS_ADMIN} permission")
-=======
-            ("iaso_forms", FORMS),
-            ("iaso_mappings", MAPPINGS),
-            ("iaso_completeness", COMPLETENESS),
-            ("iaso_org_units", ORG_UNITS),
-            ("iaso_registry", REGISTRY),
-            ("iaso_links", LINKS),
-            ("iaso_users", USERS),
-            ("iaso_pages", PAGES),
-            ("iaso_projects", PROJECTS),
-            ("iaso_sources", SOURCES),
-            ("iaso_data_tasks", TASKS),
-            ("iaso_polio", POLIO),
-            ("iaso_polio_config", POLIO_CONFIG),
-            ("iaso_submissions", SUBMISSIONS),
-            ("iaso_update_submission", UPDATE_SUBMISSIONS),
-            ("iaso_planning", PLANNING),
-            ("iaso_reports", REPORTS),
-            ("iaso_teams", TEAMS),
-            ("iaso_assignments", ASSIGNMENTS),
-            ("iaso_polio_budget", POLIO_BUDGET),
-            ("iaso_entities", ENTITIES),
-            ("iaso_storages", STORAGES),
-            ("iaso_completeness_stats", COMPLETENESS_STATS),
-            ("iaso_workflows", WORKFLOWS),
-            ("iaso_polio_budget_admin", POLIO_BUDGET_ADMIN),
-            ("iaso_entity_duplicates_read", ENTITY_DUPLICATES_READ),
-            ("iaso_entity_duplicates_write", ENTITY_DUPLICATES_WRITE),
-            ("iaso_user_roles", USER_ROLES),
-            ("iaso_datastore_read", DATASTORE_READ),
-            ("iaso_datastore_write", DATASTORE_WRITE),
-            ("iaso_org_unit_types", ORG_UNIT_TYPES),
-            ("iaso_org_unit_groups", ORG_UNIT_GROUPS),
-        )
->>>>>>> 00dd74e9
+            raise PermissionDenied(f"User with {USERS_MANAGED} cannot grant {USERS_ADMIN} permission")