--- conflicted
+++ resolved
@@ -26,11 +26,7 @@
 import { capitalize } from '../utils/index';
 import { linksFiltersWithPrefix, orgUnitFiltersWithPrefix } from './filters';
 import Pages from '../domains/pages';
-<<<<<<< HEAD
-import { Planning } from '../domains/planning/index.tsx';
-=======
 import { Planning } from '../domains/plannings/index.tsx';
->>>>>>> 9f9d1691
 import { Teams } from '../domains/teams/index.tsx';
 import { Assignments } from '../domains/assignments/index.tsx';
 
@@ -551,11 +547,7 @@
 export const planningPath = {
     baseUrl: baseUrls.planning,
     // FIXME use planning permissions when they exist
-<<<<<<< HEAD
-    permissions: ['iaso_entities'],
-=======
     permissions: ['iaso_planning'],
->>>>>>> 9f9d1691
     component: props => <Planning {...props} />,
     params: [
         {
@@ -583,11 +575,7 @@
 export const assignmentsPath = {
     baseUrl: baseUrls.assignments,
     // FIXME use planning permissions when they exist
-<<<<<<< HEAD
-    permissions: ['iaso_entities'],
-=======
     permissions: ['iaso_assignments'],
->>>>>>> 9f9d1691
     component: props => <Assignments {...props} />,
     params: [],
     // params: [
@@ -604,11 +592,7 @@
 export const teamsPath = {
     baseUrl: baseUrls.teams,
     // FIXME use planning permissions when they exist
-<<<<<<< HEAD
-    permissions: ['iaso_entities'],
-=======
     permissions: ['iaso_teams'],
->>>>>>> 9f9d1691
     component: props => <Teams {...props} />,
     params: [],
     // params: [
