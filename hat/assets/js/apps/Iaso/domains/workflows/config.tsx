--- conflicted
+++ resolved
@@ -98,21 +98,6 @@
             accessor: 'updated_at',
             Cell: DateCell,
         },
-<<<<<<< HEAD
-        {
-            Header: formatMessage(MESSAGES.actions),
-            accessor: 'id',
-            Cell: settings => {
-                return (
-                    <IconButtonComponent
-                        url={`${baseUrls.workflowDetail}/entityTypeId/${entityTypeId}/versionId/${versionId}/followUp/${settings.value}`}
-                        icon="remove-red-eye"
-                        tooltipMessage={MESSAGES.see}
-                    />
-                );
-            },
-        },
-=======
         // {
         //     Header: formatMessage(MESSAGES.actions),
         //     resizable: false,
@@ -128,7 +113,6 @@
         //         );
         //     },
         // },
->>>>>>> fd46899a
     ];
     return columns;
 };
