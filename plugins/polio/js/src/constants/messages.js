--- conflicted
+++ resolved
@@ -100,13 +100,10 @@
     vaccine: {
         id: 'iaso.polio.vaccine',
         defaultMessage: 'Vaccine',
-<<<<<<< HEAD
     },
     vaccines: {
         id: 'iaso.polio.vaccines',
         defaultMessage: 'Vaccines',
-=======
->>>>>>> 073a5c3f
     },
     endDateBeforeStartDate: {
         id: 'iaso.polio.form.validator.error.endDateBeforeStartDate',
@@ -116,15 +113,10 @@
         id: 'iaso.polio.form.validator.error.positiveInteger',
         defaultMessage: 'Please use a positive integer',
     },
-<<<<<<< HEAD
-    district: {
-        id: 'iaso.polio.district',
-        defaultMessage: 'District',
-    },
     noCampaign: {
         id: 'iaso.polio.noCampaign',
         defaultMessage: 'No campaign to display',
-=======
+    },
     // Start
     epid: {
         id: 'iaso.polio.form.label.epid',
@@ -138,10 +130,6 @@
         id: 'iaso.polio.form.label.virus',
         defaultMessage: 'Virus',
     },
-    vaccines: {
-        id: 'iaso.polio.form.label.vaccines',
-        defaultMessage: 'Vaccines',
-    },
     description: {
         id: 'iaso.polio.form.label.description',
         defaultMessage: 'Description',
@@ -498,7 +486,6 @@
     responsible: {
         id: 'iaso.polio.label.responsible',
         defaultMessage: 'Responsible',
->>>>>>> 073a5c3f
     },
 });
 
