--- conflicted
+++ resolved
@@ -17,11 +17,7 @@
 
 export const useGetTeam = (teamId: number): UseQueryResult<Team, Error> => {
     return useSnackQuery({
-<<<<<<< HEAD
-        queryKey: ['team', teamId],
-=======
         queryKey: ['team', `team-${teamId}`],
->>>>>>> 62ba2921
         queryFn: () => getTeam(teamId),
         options: {
             enabled: Boolean(teamId),
