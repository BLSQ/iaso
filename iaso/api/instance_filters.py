import json
<<<<<<< HEAD
from typing import Dict, Any, Optional
=======
from typing import Dict, Optional

>>>>>>> f72a3c36
from django.http import QueryDict
from iaso.models import Form
from iaso.periods import Period


def parse_instance_filters(req: QueryDict) -> Dict[str, Any]:
    if req.get("startPeriod", None) or req.get("endPeriod", None):
        periods = Period.range_string_with_sub_periods(req.get("startPeriod", None), req.get("endPeriod", None))
    else:
        # TODO: the following line feels weird, is it really doing what we want?
        periods = req.get("period_ids", req.get("periods", req.get("period", None)))  # type: ignore
    # the front end sends "true" or "false" so we need to check against the string values for the filter to work
    show_deleted: Optional[str] = req.get("showDeleted", "false")
    if show_deleted == "false":
        show_deleted = None

    json_content = req.get("jsonContent", None)
    if json_content is not None:
        # This filter is passed as a JsonLogic string in the URL, convert it to a Python dict already
        json_content = json.loads(json_content)
    return {
        "form_id": req.get("form_id", None),
        "form_ids": req.get("form_ids", None),
        "with_location": req.get("withLocation", None),
        "org_unit_type_id": req.get("orgUnitTypeId", None),
        "device_id": req.get("deviceId", None),
        "device_ownership_id": req.get("deviceOwnershipId", None),
        "org_unit_parent_id": req.get("orgUnitParentId", None),
        "org_unit_id": req.get("orgUnitId", None),
        "period_ids": periods,
        "search": req.get("search", None),
        "status": req.get("status", None),
        "from_date": req.get("dateFrom", None),
        "to_date": req.get("dateTo", None),
        "show_deleted": show_deleted,
        "entity_id": req.get("entityId", None),
        "json_content": json_content,
    }


# TODO: if we end up with multiple function that deal with instance filters, we should probably move this to a class
def get_form_from_instance_filters(instance_filters: Dict[str, Any]) -> Optional[Form]:
    """
    Inspect the form_id and form_ids fields of the filters and return a Form object

    It assumes that either form_id is set, or forms_ids contains a single element.
    Returns None if there's no form id, or if they are multiple entries in form_ids
    """
    form_id = instance_filters["form_id"]
    form_ids = instance_filters["form_ids"]

    form = None
    if form_id:
        form = Form.objects.get(pk=form_id)
    elif form_ids:
        form_ids = form_ids.split(",")
        if len(form_ids) == 1:  # if there is only one form_ids specified
            form = Form.objects.get(pk=form_ids[0])

    return form<|MERGE_RESOLUTION|>--- conflicted
+++ resolved
@@ -1,11 +1,8 @@
 import json
-<<<<<<< HEAD
 from typing import Dict, Any, Optional
-=======
-from typing import Dict, Optional
 
->>>>>>> f72a3c36
 from django.http import QueryDict
+
 from iaso.models import Form
 from iaso.periods import Period
 
