--- conflicted
+++ resolved
@@ -13,7 +13,6 @@
 import { baseUrls } from '../../constants/urls';
 
 type Props = {
-<<<<<<< HEAD
     params: Partial<UrlParams> & {
         showOnlyDeleted?: boolean;
         roundStartTo?: string;
@@ -23,17 +22,6 @@
         campaign?: string;
         // eslint-disable-next-line camelcase
         budget_current_state_key__in?: string;
-=======
-    params: UrlParams & {
-        showOnlyDeleted: boolean;
-        roundStartTo: string;
-        roundStartFrom: string;
-        countries: any;
-        org_unit_groups: any;
-        campaign: string;
-        // eslint-disable-next-line camelcase
-        current_state_key: string;
->>>>>>> 2bea2c76
     };
     statesList?: DropdownOptions<string>[];
     buttonSize?: 'medium' | 'small' | 'large';
