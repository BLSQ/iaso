--- conflicted
+++ resolved
@@ -17,12 +17,7 @@
     onChange: (newValue: string) => void;
     errors?: string[];
     required?: boolean;
-<<<<<<< HEAD
-    // eslint-disable-next-line no-unused-vars
-    // onBlur?: () => void;
-=======
     debounceTime?: number; // debounce time in ms
->>>>>>> 596f6363
 };
 
 const useStyles = makeStyles(theme => ({
@@ -74,11 +69,7 @@
     label,
     errors = [],
     required = false,
-<<<<<<< HEAD
-    // onBlur,
-=======
     debounceTime = 1000,
->>>>>>> 596f6363
 }) => {
     const classes: Record<string, string> = useStyles();
     const [focus, setFocus] = useState<boolean>(false);
@@ -107,10 +98,6 @@
             </InputLabel>
             <textarea
                 onFocus={() => setFocus(true)}
-<<<<<<< HEAD
-                // onBlur={() => [setFocus(false), onBlur()]}
-=======
->>>>>>> 596f6363
                 className={classnames(
                     classes.textArea,
                     hasErrors && classes.errorArea,
