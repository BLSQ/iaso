--- conflicted
+++ resolved
@@ -1,21 +1,14 @@
 /* eslint-disable react/jsx-props-no-spreading */
-<<<<<<< HEAD
-import React, { Component, useState } from 'react';
-=======
 import React, { Component } from 'react';
 import { Link } from 'react-router';
->>>>>>> 8f488a45
 import { connect } from 'react-redux';
 import { bindActionCreators } from 'redux';
 import DeleteIcon from '@material-ui/icons/Delete';
 import UpdateIcon from '@material-ui/icons/Update';
 import RestoreFromTrashIcon from '@material-ui/icons/RestoreFromTrash';
 import Alert from '@material-ui/lab/Alert';
-<<<<<<< HEAD
-import { withStyles, Box, Grid, DialogContentText } from '@material-ui/core';
 import LockIcon from '@material-ui/icons/Lock';
 import LockOpenIcon from '@material-ui/icons/LockOpen';
-=======
 import {
     withStyles,
     Box,
@@ -23,8 +16,6 @@
     DialogContentText,
     Typography,
 } from '@material-ui/core';
-
->>>>>>> 8f488a45
 import PropTypes from 'prop-types';
 import LinkIcon from '@material-ui/icons/Link';
 import LinkOffIcon from '@material-ui/icons/LinkOff';
@@ -362,11 +353,8 @@
         this.state = {
             orgUnitTypeIds: [],
             showDial: true,
-<<<<<<< HEAD
             lockAgain: false,
-=======
             showHistoryLink: true,
->>>>>>> 8f488a45
         };
     }
 
@@ -441,18 +429,13 @@
             params,
             redirectToActionInstance,
         } = this.props;
-<<<<<<< HEAD
-        const { showDial, lockAgain } = this.state;
-=======
-        const { showDial, showHistoryLink } = this.state;
->>>>>>> 8f488a45
+        const { showDial, lockAgain, showHistoryLink } = this.state;
         const formId = currentInstance?.form_id;
         const canEditEnketo = userHasPermission(
             'iaso_update_submission',
             currentUser,
         );
 
-<<<<<<< HEAD
         const changeCheckBox = lockAgainStatus => {
             this.setState({ lockAgain: !lockAgainStatus });
         };
@@ -461,8 +444,6 @@
             this.setState({ lockAgain: false });
         };
 
-=======
->>>>>>> 8f488a45
         return (
             <section className={classes.relativeContainer}>
                 <TopBar
