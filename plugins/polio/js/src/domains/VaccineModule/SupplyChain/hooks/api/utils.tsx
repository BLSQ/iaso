/* eslint-disable camelcase */
<<<<<<< HEAD
import { Dispatch } from 'redux';
import { dispatcher } from '../../../../../../../../../hat/assets/js/apps/Iaso/components/snackBars/EventDispatcher';
=======
import { openSnackBar } from '../../../../../../../../../hat/assets/js/apps/Iaso/components/snackBars/EventDispatcher';
>>>>>>> d1266f61
import {
    deleteRequest,
    patchRequest,
    postRequest,
} from '../../../../../../../../../hat/assets/js/apps/Iaso/libs/Api';

import {
    errorSnackBar,
    succesfullSnackBar,
} from '../../../../../../../../../hat/assets/js/apps/Iaso/constants/snackBars';
import { Optional } from '../../../../../../../../../hat/assets/js/apps/Iaso/types/utils';
import { PREALERT, VAR, VRF, apiUrl } from '../../constants';
import MESSAGES from '../../messages';
import {
    ParsedSettledPromise,
    SupplyChainFormData,
    TabValue,
} from '../../types';

export const saveTab = (
    key: 'pre_alerts' | 'arrival_reports',
    supplyChainData: SupplyChainFormData,
): Promise<any>[] => {
    const toCreate: any = [];
    const toUpdate: any = [];
    const toDelete: any = [];
    const promises: Promise<any>[] = [];
    supplyChainData?.[key]?.forEach(tabData => {
        // eslint-disable-next-line @typescript-eslint/no-unused-vars
        const { to_delete, ...dataToPass } = tabData;
        const { lot_numbers } = dataToPass;
        if (!Array.isArray(lot_numbers)) {
            const formattedLotNumbers = lot_numbers
                ? lot_numbers
                      .split(',')
                      .map((number: string) => parseInt(number.trim(), 10))
                : undefined;
            dataToPass.lot_numbers = formattedLotNumbers;
        }
        if (tabData.id) {
            if (!to_delete) {
                toUpdate.push(dataToPass);
            } else {
                toDelete.push(dataToPass);
            }
        } else if (!to_delete) {
            // Temporary solution to handle users creating then deleting prealerts in the UI
            toCreate.push(dataToPass);
        }
    });
    if (toUpdate.length > 0) {
        promises.push(
            patchRequest(
                `${apiUrl}${supplyChainData?.vrf?.id}/update_${key}/`,
                {
                    [key]: toUpdate,
                },
            ),
        );
    }
    if (toCreate.length > 0) {
        promises.push(
            postRequest(`${apiUrl}${supplyChainData?.vrf?.id}/add_${key}/`, {
                [key]: toCreate,
            }),
        );
    }
    if (toDelete.length > 0) {
        toDelete.forEach(item => {
            promises.push(
                deleteRequest(
                    `${apiUrl}${item.id}/delete_${key}/?id=${item.id}`,
                ),
            );
        });
    }
    return promises;
};

export const normalizePromiseResult = (
    settledPromise: PromiseSettledResult<any>,
): ParsedSettledPromise<any> => {
    // TS thinks value does not exist because it does not exist on rejected promises
    // @ts-ignore
    const { status, value } = settledPromise;
    const result = { status, value };
    if (!result.value) {
        // If the promise is rejected, we include the message, so we can use the url to figure out
        // which call failed and update react-query's cache accordingly
        result.value = {
            // TS thinks reason does not exist because it does not exist on fulfilled promises
            // @ts-ignore
            ...settledPromise.reason.details,
            // @ts-ignore
            message: settledPromise.reason.message,
        };
    }
    return result;
};

export const findPromiseOrigin = (
    settledPromise: PromiseSettledResult<any>[],
): Optional<TabValue> => {
    if (!settledPromise) {
        throw new Error(
            `findPromiseOrigin expected PromiseSettledResult, got ${settledPromise}`,
        );
    }

    // @ts-ignore
    const { value, reason } = settledPromise[0] ?? {};

    // If there's no arrival reports or no pre alerts, settledPromise may be an empty array.
    // In this case we return undefined to skip adding an entry to the aggregated response when using saveAll
    if (!value && !reason) {
        return undefined;
    }
    const foundValue = value
        ? Object.keys(value)[0]
        : Object.keys(reason.details)[0];
    // Since there's only 1 vrf, the form of the response doesn't provide a key.
    // Since it's also the only tab in that situation, we can infer that if the found value is neither VAR nor PRREALERT, it must be VRF
    return foundValue === VAR || foundValue === PREALERT ? foundValue : VRF;
};

export const addEntryToResponse = (
    response: Record<string, any>,
    update: PromiseFulfilledResult<PromiseSettledResult<any>[]>,
): void => {
    const key = findPromiseOrigin(update.value);
    if (key) {
        const convertedArray: any[] = (
            update.value as PromiseSettledResult<any>[]
        ).map(item => normalizePromiseResult(item));
        response[key] = convertedArray;
    }
};

export const parsePromiseResults = (
    allUpdates: PromiseFulfilledResult<PromiseSettledResult<any>[]>[],
): Record<string, ParsedSettledPromise<any> | ParsedSettledPromise<any>[]> => {
    const response: Record<
        string,
        ParsedSettledPromise<any> | ParsedSettledPromise<any>[]
    > = {};
    allUpdates.forEach(update => {
        addEntryToResponse(response, update);
    });
    return response;
};

type HandlePromiseErrorsArgs = {
    data: ParsedSettledPromise<any>[];
    key: 'pre_alerts' | 'arrival_reports';
};

export const handlePromiseErrors = ({
    data,
    key,
}: HandlePromiseErrorsArgs): void => {
    const failedPromises = data.filter(item => item.status === 'rejected');
    if (failedPromises.length === 0) {
        const messageKey = `${key}ApiSuccess`;
<<<<<<< HEAD
        dispatcher.dispatch(
            'snackbar',
            succesfullSnackBar(key, MESSAGES[messageKey]),
        );
=======
        openSnackBar(succesfullSnackBar(key, MESSAGES[messageKey]));
>>>>>>> d1266f61
    } else {
        const failedEndpoints = failedPromises.map(item => item.value.message);
        if (failedEndpoints.find(msg => msg.includes('add'))) {
            const messageKey = `${key}CreateError`;
<<<<<<< HEAD
            dispatcher.dispatch(
                'snackbar',
=======
            openSnackBar(
>>>>>>> d1266f61
                errorSnackBar(
                    key,
                    MESSAGES[messageKey],
                    failedPromises.find(item =>
                        item.value.message.includes('add'),
                    )?.value,
                ),
            );
        }
        if (failedEndpoints.find(msg => msg.includes('update'))) {
            const messageKey = `${key}UpdateError`;

<<<<<<< HEAD
            dispatcher.dispatch(
                'snackbar',
=======
            openSnackBar(
>>>>>>> d1266f61
                errorSnackBar(
                    key,
                    MESSAGES[messageKey],
                    failedPromises.find(item =>
                        item.value.message.includes('update'),
                    )?.value,
                ),
            );
        }
        if (failedEndpoints.find(msg => msg.includes('delete'))) {
            const messageKey = `${key}DeleteError`;
<<<<<<< HEAD
            dispatcher.dispatch(
                'snackbar',
=======
            openSnackBar(
>>>>>>> d1266f61
                errorSnackBar(
                    key,
                    MESSAGES[messageKey],
                    failedPromises.find(item =>
                        item.value.message.includes('delete'),
                    )?.value,
                ),
            );
        }
    }
};<|MERGE_RESOLUTION|>--- conflicted
+++ resolved
@@ -1,10 +1,5 @@
 /* eslint-disable camelcase */
-<<<<<<< HEAD
-import { Dispatch } from 'redux';
-import { dispatcher } from '../../../../../../../../../hat/assets/js/apps/Iaso/components/snackBars/EventDispatcher';
-=======
 import { openSnackBar } from '../../../../../../../../../hat/assets/js/apps/Iaso/components/snackBars/EventDispatcher';
->>>>>>> d1266f61
 import {
     deleteRequest,
     patchRequest,
@@ -168,24 +163,12 @@
     const failedPromises = data.filter(item => item.status === 'rejected');
     if (failedPromises.length === 0) {
         const messageKey = `${key}ApiSuccess`;
-<<<<<<< HEAD
-        dispatcher.dispatch(
-            'snackbar',
-            succesfullSnackBar(key, MESSAGES[messageKey]),
-        );
-=======
         openSnackBar(succesfullSnackBar(key, MESSAGES[messageKey]));
->>>>>>> d1266f61
     } else {
         const failedEndpoints = failedPromises.map(item => item.value.message);
         if (failedEndpoints.find(msg => msg.includes('add'))) {
             const messageKey = `${key}CreateError`;
-<<<<<<< HEAD
-            dispatcher.dispatch(
-                'snackbar',
-=======
             openSnackBar(
->>>>>>> d1266f61
                 errorSnackBar(
                     key,
                     MESSAGES[messageKey],
@@ -198,12 +181,7 @@
         if (failedEndpoints.find(msg => msg.includes('update'))) {
             const messageKey = `${key}UpdateError`;
 
-<<<<<<< HEAD
-            dispatcher.dispatch(
-                'snackbar',
-=======
             openSnackBar(
->>>>>>> d1266f61
                 errorSnackBar(
                     key,
                     MESSAGES[messageKey],
@@ -215,12 +193,7 @@
         }
         if (failedEndpoints.find(msg => msg.includes('delete'))) {
             const messageKey = `${key}DeleteError`;
-<<<<<<< HEAD
-            dispatcher.dispatch(
-                'snackbar',
-=======
             openSnackBar(
->>>>>>> d1266f61
                 errorSnackBar(
                     key,
                     MESSAGES[messageKey],
