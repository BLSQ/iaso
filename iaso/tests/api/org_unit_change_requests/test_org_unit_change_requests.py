import csv
import datetime
import io

import time_machine

from iaso import models as m
from iaso.api.org_unit_change_requests.views import OrgUnitChangeRequestViewSet
from iaso.tests.tasks.task_api_test_case import TaskAPITestCase
from iaso.utils.models.common import get_creator_name


class OrgUnitChangeRequestAPITestCase(TaskAPITestCase):
    """
    Test actions on the ViewSet.
    """

    DT = datetime.datetime(2023, 10, 17, 17, 0, 0, 0, tzinfo=datetime.timezone.utc)

    @classmethod
    def setUpTestData(cls):
        data_source = m.DataSource.objects.create(name="Data source")
        version = m.SourceVersion.objects.create(number=1, data_source=data_source)
        org_unit_type = m.OrgUnitType.objects.create(name="Org unit type")
        org_unit = m.OrgUnit.objects.create(
            org_unit_type=org_unit_type,
            version=version,
            source_ref="112244",
            uuid="1539f174-4c53-499c-85de-7a58458c49ef",
            closed_date=cls.DT.date(),
        )

        # Create a bunch of related objects. This is useful to detect N+1.
        group_1 = m.Group.objects.create(name="Group 1", source_version=version)
        group_2 = m.Group.objects.create(name="Group 2", source_version=version)
        group_3 = m.Group.objects.create(name="Group 3", source_version=version)
        org_unit.groups.add(group_1, group_2, group_3)

        form_1 = m.Form.objects.create(name="Form 1")
        form_2 = m.Form.objects.create(name="Form 2")
        form_3 = m.Form.objects.create(name="Form 3")
        instance_1 = m.Instance.objects.create(form=form_1, org_unit=org_unit)
        instance_2 = m.Instance.objects.create(form=form_2, org_unit=org_unit)
        instance_3 = m.Instance.objects.create(form=form_3, org_unit=org_unit)
        m.OrgUnitReferenceInstance.objects.create(org_unit=org_unit, form=form_1, instance=instance_1)
        m.OrgUnitReferenceInstance.objects.create(org_unit=org_unit, form=form_2, instance=instance_2)
        m.OrgUnitReferenceInstance.objects.create(org_unit=org_unit, form=form_3, instance=instance_3)

        account = m.Account.objects.create(name="Account", default_version=version)
        project = m.Project.objects.create(name="Project", account=account, app_id="foo.bar.baz")
        user = cls.create_user_with_profile(username="user", account=account)
        user_with_review_perm = cls.create_user_with_profile(
            username="user_with_review_perm", account=account, permissions=["iaso_org_unit_change_request_review"]
        )

        data_source.projects.set([project])
        org_unit_type.projects.set([project])
        user.iaso_profile.org_units.set([org_unit])

        cls.form_3 = form_3
        cls.instance_1 = instance_1
        cls.instance_2 = instance_2
        cls.instance_3 = instance_3
        cls.org_unit = org_unit
        cls.org_unit_type = org_unit_type
        cls.project = project
        cls.user = user
        cls.user_with_review_perm = user_with_review_perm
        cls.version = version

    def test_list_ok(self):
        m.OrgUnitChangeRequest.objects.create(org_unit=self.org_unit, new_name="Foo")
        m.OrgUnitChangeRequest.objects.create(org_unit=self.org_unit, new_name="Bar")

        self.client.force_authenticate(self.user)

        with self.assertNumQueries(13):
            # filter_for_user_and_app_id
            #   1. OrgUnit exists() => SELECT 1 AS "a"
            # get_queryset
            #   2. SELECT user Projects IDs
            #   3. COUNT(*)
            #   4. SELECT OrgUnitChangeRequest
            # prefetch
            #   5. PREFETCH OrgUnit.groups
            #   6. PREFETCH OrgUnit.reference_instances__form
            #   7. PREFETCH OrgUnitChangeRequest.new_groups
            #   8. PREFETCH OrgUnitChangeRequest.old_groups
            #   9. PREFETCH OrgUnitChangeRequest.new_reference_instances__form
            #  10. PREFETCH OrgUnitChangeRequest.old_reference_instances__form
            #  11. PREFETCH OrgUnitChangeRequest.org_unit_type.projects
            # extra field `select_all_count` at the same level as `count` for pagination
            #  12. COUNT(*) -> `self.get_queryset()` is called 2 times…
            #  13. COUNT(status=new)
            response = self.client.get("/api/orgunits/changes/")
            self.assertJSONResponse(response, 200)

        self.assertEqual(2, len(response.data["results"]))
        self.assertEqual(2, response.data["count"])
        self.assertEqual(2, response.data["select_all_count"])

    def test_list_without_auth(self):
        response = self.client.get("/api/orgunits/changes/")
        self.assertJSONResponse(response, 401)

    def test_retrieve_ok(self):
        change_request = m.OrgUnitChangeRequest.objects.create(org_unit=self.org_unit, new_name="Foo")
        self.client.force_authenticate(self.user)
        with self.assertNumQueries(10):
            response = self.client.get(f"/api/orgunits/changes/{change_request.pk}/")
        self.assertJSONResponse(response, 200)
        self.assertEqual(response.data["id"], change_request.pk)

    def test_retrieve_should_not_include_soft_deleted_intances(self):
        change_request = m.OrgUnitChangeRequest.objects.create(org_unit=self.org_unit, new_name="Foo")
        change_request.new_reference_instances.set([self.instance_1.pk])
        change_request.old_reference_instances.set([self.instance_2.pk])

        m.OrgUnitReferenceInstance.objects.filter(org_unit=self.org_unit).delete()
        m.OrgUnitReferenceInstance.objects.create(org_unit=self.org_unit, form=self.form_3, instance=self.instance_3)

        self.client.force_authenticate(self.user)

        with self.assertNumQueries(10):
            response = self.client.get(f"/api/orgunits/changes/{change_request.pk}/")
            self.assertJSONResponse(response, 200)
            self.assertEqual(response.data["id"], change_request.pk)
            self.assertEqual(len(response.data["new_reference_instances"]), 1)
            self.assertEqual(response.data["new_reference_instances"][0]["id"], self.instance_1.pk)
            self.assertEqual(len(response.data["old_reference_instances"]), 1)
            self.assertEqual(response.data["old_reference_instances"][0]["id"], self.instance_2.pk)
            self.assertEqual(len(response.data["org_unit"]["reference_instances"]), 1)
            self.assertEqual(response.data["org_unit"]["reference_instances"][0]["id"], self.instance_3.pk)

        # Soft delete instances.
        self.instance_1.deleted = True
        self.instance_1.save()
        self.instance_2.deleted = True
        self.instance_2.save()
        self.instance_3.deleted = True
        self.instance_3.save()

        with self.assertNumQueries(9):
            response = self.client.get(f"/api/orgunits/changes/{change_request.pk}/")
            self.assertJSONResponse(response, 200)
            self.assertEqual(response.data["id"], change_request.pk)
            self.assertEqual(len(response.data["new_reference_instances"]), 0)
            self.assertEqual(len(response.data["old_reference_instances"]), 0)
            self.assertEqual(len(response.data["org_unit"]["reference_instances"]), 0)

    def test_retrieve_without_auth(self):
        change_request = m.OrgUnitChangeRequest.objects.create(org_unit=self.org_unit, new_name="Foo")
        response = self.client.get(f"/api/orgunits/changes/{change_request.pk}/")
        self.assertJSONResponse(response, 401)

    @time_machine.travel(DT, tick=False)
    def test_create_ok(self):
        self.client.force_authenticate(self.user)
        data = {
            "org_unit_id": self.org_unit.id,
            "new_name": "I want this new name",
            "new_org_unit_type_id": self.org_unit_type.pk,
        }
        response = self.client.post("/api/orgunits/changes/", data=data, format="json")
        self.assertEqual(response.status_code, 201)
        change_request = m.OrgUnitChangeRequest.objects.get(new_name=data["new_name"])
        self.assertEqual(change_request.new_name, data["new_name"])
        self.assertEqual(change_request.new_org_unit_type, self.org_unit_type)
        self.assertEqual(change_request.created_at, self.DT)
        self.assertEqual(change_request.created_by, self.user)
        self.assertEqual(change_request.updated_at, self.DT)
        self.assertEqual(change_request.requested_fields, ["new_name", "new_org_unit_type"])

    @time_machine.travel(DT, tick=False)
    def test_create_ok_erase_fields(self):
        self.client.force_authenticate(self.user)
        data = {
            "org_unit_id": self.org_unit.id,
            "new_parent_id": None,
            "new_name": "",
            "new_groups": [],
            "new_location": None,
            "new_location_accuracy": None,
            "new_org_unit_type_id": self.org_unit_type.pk,  # At least one field is required to create a change request.
            "new_opening_date": None,
            "new_closed_date": None,
            "new_reference_instances": [],
        }
        response = self.client.post("/api/orgunits/changes/", data=data, format="json")
        self.assertEqual(response.status_code, 201)
        change_request = m.OrgUnitChangeRequest.objects.get(new_name=data["new_name"])
        self.assertEqual(change_request.new_name, "")
        self.assertEqual(change_request.new_groups.count(), 0)
        self.assertEqual(change_request.new_location, None)
        self.assertEqual(change_request.new_location_accuracy, None)
        self.assertEqual(change_request.new_org_unit_type, self.org_unit_type)
        self.assertEqual(change_request.new_opening_date, None)
        self.assertEqual(change_request.new_closed_date, None)
        self.assertEqual(change_request.new_reference_instances.count(), 0)
        self.assertEqual(change_request.created_at, self.DT)
        self.assertEqual(change_request.created_by, self.user)
        self.assertEqual(change_request.updated_at, self.DT)
        self.assertEqual(
            change_request.requested_fields,
            [
                "new_parent",
                "new_name",
                "new_org_unit_type",
                "new_groups",
                "new_location",
                "new_location_accuracy",
                "new_opening_date",
                "new_closed_date",
                "new_reference_instances",
            ],
        )

    @time_machine.travel(DT, tick=False)
    def test_create_ok_using_uuid_as_for_org_unit_id(self):
        self.client.force_authenticate(self.user)
        data = {
            "org_unit_id": self.org_unit.uuid,
            "new_name": "I want this new name",
            "new_org_unit_type_id": self.org_unit_type.pk,
        }
        with self.assertNumQueries(11):
            response = self.client.post("/api/orgunits/changes/", data=data, format="json")
        self.assertEqual(response.status_code, 201)
        change_request = m.OrgUnitChangeRequest.objects.get(new_name=data["new_name"])
        self.assertEqual(change_request.new_name, data["new_name"])
        self.assertEqual(change_request.new_org_unit_type, self.org_unit_type)
        self.assertEqual(change_request.created_at, self.DT)
        self.assertEqual(change_request.created_by, self.user)
        self.assertEqual(change_request.updated_at, self.DT)
        self.assertEqual(change_request.requested_fields, ["new_name", "new_org_unit_type"])

    @time_machine.travel(DT, tick=False)
    def test_create_ok_from_mobile(self):
        """
        The mobile adds `?app_id=.bar.baz` in the query params.
        """
        self.client.force_authenticate(self.user)
        data = {
            "uuid": "e05933f4-8370-4329-8cf5-197941785a24",
            "org_unit_id": self.org_unit.id,
            "new_name": "Bar",
        }
        with self.assertNumQueries(12):
            response = self.client.post("/api/orgunits/changes/?app_id=foo.bar.baz", data=data, format="json")
        self.assertEqual(response.status_code, 201)
        change_request = m.OrgUnitChangeRequest.objects.get(uuid=data["uuid"])
        self.assertEqual(change_request.new_name, data["new_name"])
        self.assertEqual(change_request.created_at, self.DT)
        self.assertEqual(change_request.created_by, self.user)
        self.assertEqual(change_request.updated_at, self.DT)
        self.assertEqual(change_request.requested_fields, ["new_name"])

    def test_create_without_auth(self):
        data = {
            "uuid": "e05933f4-8370-4329-8cf5-197941785a24",
            "org_unit_id": self.org_unit.id,
            "new_name": "Foo",
        }
        response = self.client.post("/api/orgunits/changes/", data=data, format="json")
        self.assertJSONResponse(response, 401)

    def test_create_without_perm(self):
        self.client.force_authenticate(self.user)

        unauthorized_org_unit = m.OrgUnit.objects.create()
        data = {
            "org_unit_id": unauthorized_org_unit.id,
            "new_name": "I want this new name",
        }
        response = self.client.post("/api/orgunits/changes/", data=data, format="json")
        self.assertEqual(response.status_code, 403)

    def test_partial_update_without_perm(self):
        self.client.force_authenticate(self.user)

        kwargs = {
            "status": m.OrgUnitChangeRequest.Statuses.NEW,
            "org_unit": self.org_unit,
            "new_name": "Foo",
        }
        change_request = m.OrgUnitChangeRequest.objects.create(**kwargs)

        data = {
            "status": change_request.Statuses.REJECTED,
            "rejection_comment": "Not good enough.",
        }
        response = self.client.patch(f"/api/orgunits/changes/{change_request.pk}/", data=data, format="json")
        self.assertEqual(response.status_code, 403)

    @time_machine.travel(DT, tick=False)
    def test_partial_update_reject(self):
        self.client.force_authenticate(self.user_with_review_perm)

        kwargs = {
            "status": m.OrgUnitChangeRequest.Statuses.NEW,
            "org_unit": self.org_unit,
            "created_by": self.user,
            "new_name": "Foo",
        }
        change_request = m.OrgUnitChangeRequest.objects.create(**kwargs)

        data = {
            "status": change_request.Statuses.REJECTED,
            "rejection_comment": "Not good enough.",
        }
        response = self.client.patch(f"/api/orgunits/changes/{change_request.pk}/", data=data, format="json")
        self.assertEqual(response.status_code, 200)

        change_request.refresh_from_db()
        self.assertEqual(change_request.status, change_request.Statuses.REJECTED)
        self.org_unit.refresh_from_db()
        self.assertEqual(self.org_unit.validation_status, m.OrgUnit.VALIDATION_REJECTED)

    @time_machine.travel(DT, tick=False)
    def test_partial_update_approve(self):
        self.client.force_authenticate(self.user_with_review_perm)

        kwargs = {
            "org_unit": self.org_unit,
            "created_by": self.user,
            "new_name": "Foo",
            "new_closed_date": None,
        }
        change_request = m.OrgUnitChangeRequest.objects.create(**kwargs)

        data = {
            "status": change_request.Statuses.APPROVED,
            "approved_fields": ["new_name", "new_closed_date"],
        }
        response = self.client.patch(f"/api/orgunits/changes/{change_request.pk}/", data=data, format="json")
        self.assertEqual(response.status_code, 200)

        change_request.refresh_from_db()
        self.assertEqual(change_request.status, change_request.Statuses.APPROVED)
        self.org_unit.refresh_from_db()
        self.assertEqual(self.org_unit.name, "Foo")
        self.assertIsNone(self.org_unit.closed_date)
        self.assertEqual(self.org_unit.validation_status, m.OrgUnit.VALIDATION_VALID)

    def test_partial_update_approve_fail_wrong_status(self):
        self.client.force_authenticate(self.user_with_review_perm)

        kwargs = {
            "status": m.OrgUnitChangeRequest.Statuses.APPROVED,
            "org_unit": self.org_unit,
            "approved_fields": ["new_name"],
        }
        change_request = m.OrgUnitChangeRequest.objects.create(**kwargs)

        data = {
            "status": change_request.Statuses.APPROVED,
            "approved_fields": ["new_name"],
        }
        response = self.client.patch(f"/api/orgunits/changes/{change_request.pk}/", data=data, format="json")
        self.assertEqual(response.status_code, 400)
        self.assertIn("Status must be `new` but current status is `approved`.", response.content.decode())

    def test_update_should_be_forbidden(self):
        self.client.force_authenticate(self.user_with_review_perm)
        change_request = m.OrgUnitChangeRequest.objects.create(org_unit=self.org_unit, new_name="Foo")
        data = {"new_name": "Baz"}
        response = self.client.put(f"/api/orgunits/changes/{change_request.pk}/", data=data, format="json")
        self.assertEqual(response.status_code, 405)

    def test_delete_should_be_forbidden(self):
        self.client.force_authenticate(self.user_with_review_perm)
        change_request = m.OrgUnitChangeRequest.objects.create(org_unit=self.org_unit, new_name="Foo")
        response = self.client.delete(f"/api/orgunits/changes/{change_request.pk}/", format="json")
        self.assertEqual(response.status_code, 405)

    def test_bulk_review_without_perm(self):
        self.client.force_authenticate(self.user)
        response = self.client.patch("/api/orgunits/changes/bulk_review/", data={}, format="json")
        self.assertEqual(response.status_code, 403)

    @time_machine.travel(DT, tick=False)
    def test_bulk_review_approve(self):
        self.client.force_authenticate(self.user_with_review_perm)

        change_request_1 = m.OrgUnitChangeRequest.objects.create(
            status=m.OrgUnitChangeRequest.Statuses.NEW,
            org_unit=self.org_unit,
            created_by=self.user,
            new_name="foo",
            requested_fields=["new_name"],
        )
        org_unit_2 = m.OrgUnit.objects.create(
            name="baz",
            org_unit_type=self.org_unit_type,
            version=self.version,
            parent=self.org_unit,
        )
        change_request_2 = m.OrgUnitChangeRequest.objects.create(
            status=m.OrgUnitChangeRequest.Statuses.NEW,
            org_unit=org_unit_2,
            created_by=self.user,
            new_name="new baz",
            requested_fields=["new_name"],
        )

        data = {
            "select_all": 0,
            "selected_ids": [change_request_1.pk, change_request_2.pk],
            "unselected_ids": [],
            "status": m.OrgUnitChangeRequest.Statuses.APPROVED,
        }
        response = self.client.patch("/api/orgunits/changes/bulk_review/", data=data, format="json")
        self.assertEqual(response.status_code, 200)
        data = response.json()

        task = self.assertValidTaskAndInDB(data["task"], status="QUEUED", name="org_unit_change_requests_bulk_approve")

        self.assertEqual(task.launcher, self.user_with_review_perm)
        self.assertCountEqual(task.params["kwargs"]["change_requests_ids"], [change_request_1.pk, change_request_2.pk])

        self.runAndValidateTask(task, "SUCCESS")

        task.refresh_from_db()
        self.assertEqual(task.progress_message, "Bulk approved 2 change requests.")

        change_request_1.refresh_from_db()
        self.assertEqual(change_request_1.status, m.OrgUnitChangeRequest.Statuses.APPROVED)
        self.assertEqual(change_request_1.updated_by, self.user_with_review_perm)
        change_request_1.org_unit.refresh_from_db()
        self.assertEqual(change_request_1.org_unit.name, "foo")
        self.assertEqual(change_request_1.org_unit.parent, None)  # Should be unmodified.

        change_request_2.refresh_from_db()
        self.assertEqual(change_request_2.status, m.OrgUnitChangeRequest.Statuses.APPROVED)
        self.assertEqual(change_request_2.updated_by, self.user_with_review_perm)
        change_request_2.org_unit.refresh_from_db()
        self.assertEqual(change_request_2.org_unit.name, "new baz")
        self.assertEqual(change_request_2.org_unit.parent, self.org_unit)  # Should be unmodified.

    @time_machine.travel(DT, tick=False)
    def test_bulk_review_reject(self):
        self.client.force_authenticate(self.user_with_review_perm)

        change_request_1 = m.OrgUnitChangeRequest.objects.create(
            status=m.OrgUnitChangeRequest.Statuses.NEW, org_unit=self.org_unit, created_by=self.user, new_name="foo"
        )
        change_request_2 = m.OrgUnitChangeRequest.objects.create(
            status=m.OrgUnitChangeRequest.Statuses.NEW, org_unit=self.org_unit, created_by=self.user, new_name="bar"
        )
        change_request_3 = m.OrgUnitChangeRequest.objects.create(
            status=m.OrgUnitChangeRequest.Statuses.NEW, org_unit=self.org_unit, created_by=self.user, new_name="baz"
        )

        data = {
            "select_all": 1,
            "selected_ids": [],
            "unselected_ids": [change_request_3.pk],
            "status": m.OrgUnitChangeRequest.Statuses.REJECTED,
            "rejection_comment": "No way.",
        }
        response = self.client.patch("/api/orgunits/changes/bulk_review/", data=data, format="json")
        self.assertEqual(response.status_code, 200)
        data = response.json()

        task = self.assertValidTaskAndInDB(data["task"], status="QUEUED", name="org_unit_change_requests_bulk_reject")

        self.assertEqual(task.launcher, self.user_with_review_perm)
        self.assertCountEqual(task.params["kwargs"]["change_requests_ids"], [change_request_1.pk, change_request_2.pk])
        self.assertCountEqual(task.params["kwargs"]["rejection_comment"], "No way.")

        self.runAndValidateTask(task, "SUCCESS")

        task.refresh_from_db()
        self.assertEqual(task.progress_message, "Bulk rejected 2 change requests.")

        change_request_1.refresh_from_db()
        self.assertEqual(change_request_1.status, m.OrgUnitChangeRequest.Statuses.REJECTED)
        self.assertEqual(change_request_1.updated_by, self.user_with_review_perm)

        change_request_2.refresh_from_db()
        self.assertEqual(change_request_2.status, m.OrgUnitChangeRequest.Statuses.REJECTED)
        self.assertEqual(change_request_2.updated_by, self.user_with_review_perm)

        change_request_3.refresh_from_db()
        self.assertEqual(change_request_3.status, m.OrgUnitChangeRequest.Statuses.NEW)
        self.assertEqual(change_request_3.updated_by, None)

    def test_export_to_csv(self):
        """
        It tests the CSV export for the org change requests list.
        """
        change_request = m.OrgUnitChangeRequest.objects.create(org_unit=self.org_unit, new_name="Foo")
        m.OrgUnitChangeRequest.objects.create(org_unit=self.org_unit, new_name="Bar")

        self.client.force_authenticate(self.user)

        response = self.client.get("/api/orgunits/changes/export_to_csv/")
        self.assertEqual(response.status_code, 200)
        self.assertEqual(
            response.get("Content-Disposition"),
            "attachment; filename=review-change-proposals--" + datetime.datetime.now().strftime("%Y-%m-%d") + ".csv",
        )

        response_csv = response.getvalue().decode("utf-8")
        response_string = "".join(s for s in response_csv)
        reader = csv.reader(io.StringIO(response_string), delimiter=",")

        data = list(reader)
        self.assertEqual(len(data), 3)  # Header + 2 change requests

        data_headers = data[0]
        self.assertEqual(data_headers, OrgUnitChangeRequestViewSet.CSV_HEADER_COLUMNS)

<<<<<<< HEAD
        first_data_row = data[1]

        # Helper function to determine if a field has changed
        def get_conclusion(old_value, new_value):
            if old_value == new_value:
                return "same"
            return "updated"

        # Get parent reference extensions
        def get_parent_ref_ext(parent, level):
            if not parent:
                return None

            # Get ancestors up to the specified level
            ancestors = list(parent.ancestors().order_by("path"))
            if level <= len(ancestors):
                return ancestors[level - 1].source_ref
            return None

        # Get location string
        def get_location_str(location):
            if not location:
                return None
            return f"{location.y}, {location.x}"

        # Get reference instance IDs
        def get_reference_instance_ids(instances):
            if not instances.exists():
                return ""
            return ",".join(str(instance.id) for instance in instances.all())

        # Basic expected data
        expected_row_data = [
=======
        expected_csv_row = [
>>>>>>> 494c7e2c
            str(change_request.id),
            str(change_request.org_unit_id),
            change_request.org_unit.source_ref,
            change_request.org_unit.name,
            change_request.org_unit.parent.name if change_request.org_unit.parent else None,
            change_request.org_unit.org_unit_type.name if change_request.org_unit.org_unit_type else None,
            ",".join(group.name for group in change_request.org_unit.groups.all()),
            str(change_request.get_status_display()),
            datetime.datetime.strftime(change_request.created_at, "%Y-%m-%d"),
            get_creator_name(change_request.created_by) if change_request.created_by else None,
            datetime.datetime.strftime(change_request.updated_at, "%Y-%m-%d"),
            get_creator_name(change_request.updated_by) if change_request.updated_by else None,
            str(change_request.get_status_display()),
        ]
<<<<<<< HEAD

        # Name changes
        name_before = change_request.old_name if change_request.kind == change_request.Kind.ORG_UNIT_CHANGE else ""
        name_after = change_request.new_name if change_request.new_name else change_request.org_unit.name
        name_conclusion = get_conclusion(name_before, name_after)

        expected_row_data.extend([name_before, name_after, name_conclusion])

        # Parent changes
        parent_before = change_request.old_parent.name if change_request.old_parent else ""
        parent_after = (
            change_request.new_parent.name
            if change_request.new_parent
            else change_request.org_unit.parent.name
            if change_request.org_unit.parent
            else None
        )

        expected_row_data.extend([parent_before, parent_after])

        # Reference extensions for parents
        for level in range(1, 4):
            parent_before = change_request.old_parent if change_request.old_parent else None
            parent_after = change_request.new_parent if change_request.new_parent else change_request.org_unit.parent

            ref_ext_before = get_parent_ref_ext(parent_before, level)
            ref_ext_after = get_parent_ref_ext(parent_after, level)
            ref_ext_conclusion = get_conclusion(ref_ext_before, ref_ext_after)

            expected_row_data.extend([ref_ext_before, ref_ext_after, ref_ext_conclusion])

        # Opening date changes
        opening_date_before = (
            change_request.old_opening_date.strftime("%Y-%m-%d") if change_request.old_opening_date else ""
        )
        opening_date_after = (
            change_request.new_opening_date.strftime("%Y-%m-%d")
            if change_request.new_opening_date
            else (
                change_request.org_unit.opening_date.strftime("%Y-%m-%d")
                if change_request.org_unit.opening_date
                else None
            )
        )
        opening_date_conclusion = get_conclusion(opening_date_before, opening_date_after)

        expected_row_data.extend([opening_date_before, opening_date_after, opening_date_conclusion])

        # Closing date changes
        closing_date_before = (
            change_request.old_closed_date.strftime("%Y-%m-%d") if change_request.old_closed_date else ""
        )
        closing_date_after = (
            change_request.new_closed_date.strftime("%Y-%m-%d")
            if change_request.new_closed_date
            else (
                change_request.org_unit.closed_date.strftime("%Y-%m-%d")
                if change_request.org_unit.closed_date
                else None
            )
        )
        closing_date_conclusion = get_conclusion(closing_date_before, closing_date_after)

        expected_row_data.extend([closing_date_before, closing_date_after, closing_date_conclusion])

        # Groups changes
        groups_before = ",".join(group.name for group in change_request.old_groups.all())
        groups_after = (
            ",".join(group.name for group in change_request.new_groups.all())
            if change_request.new_groups.exists()
            else ",".join(group.name for group in change_request.org_unit.groups.all())
        )
        groups_conclusion = get_conclusion(groups_before, groups_after)

        expected_row_data.extend([groups_before, groups_after, groups_conclusion])

        # Location changes
        location_before = get_location_str(change_request.old_location)
        location_after = (
            get_location_str(change_request.new_location)
            if change_request.new_location
            else get_location_str(change_request.org_unit.location)
        )
        location_conclusion = get_conclusion(location_before, location_after)

        expected_row_data.extend([location_before, location_after, location_conclusion])

        # Reference instances changes
        reference_before = get_reference_instance_ids(change_request.old_reference_instances)
        reference_after = (
            get_reference_instance_ids(change_request.new_reference_instances)
            if change_request.new_reference_instances.exists()
            else get_reference_instance_ids(change_request.org_unit.reference_instances)
        )

        expected_row_data.extend([reference_before, reference_after])

        # Convert None values to empty strings for comparison
        expected_row_data = ["" if v is None else str(v) for v in expected_row_data]
        first_data_row = ["" if v is None else str(v) for v in first_data_row]

        self.assertEqual(
            first_data_row,
            expected_row_data,
        )
=======
        self.assertIn(expected_csv_row, data)
>>>>>>> 494c7e2c
<|MERGE_RESOLUTION|>--- conflicted
+++ resolved
@@ -511,7 +511,6 @@
         data_headers = data[0]
         self.assertEqual(data_headers, OrgUnitChangeRequestViewSet.CSV_HEADER_COLUMNS)
 
-<<<<<<< HEAD
         first_data_row = data[1]
 
         # Helper function to determine if a field has changed
@@ -545,9 +544,6 @@
 
         # Basic expected data
         expected_row_data = [
-=======
-        expected_csv_row = [
->>>>>>> 494c7e2c
             str(change_request.id),
             str(change_request.org_unit_id),
             change_request.org_unit.source_ref,
@@ -562,7 +558,6 @@
             get_creator_name(change_request.updated_by) if change_request.updated_by else None,
             str(change_request.get_status_display()),
         ]
-<<<<<<< HEAD
 
         # Name changes
         name_before = change_request.old_name if change_request.kind == change_request.Kind.ORG_UNIT_CHANGE else ""
@@ -667,7 +662,4 @@
         self.assertEqual(
             first_data_row,
             expected_row_data,
-        )
-=======
-        self.assertIn(expected_csv_row, data)
->>>>>>> 494c7e2c
+        )