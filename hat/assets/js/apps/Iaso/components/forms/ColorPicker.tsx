--- conflicted
+++ resolved
@@ -87,8 +87,7 @@
         if (open) {
             setOpen(false);
         }
-<<<<<<< HEAD
-    };
+    }, [open]);
     const displayedColors = useMemo(
         () =>
             (colors ? colors : (apiColors ?? [])).filter(
@@ -96,14 +95,6 @@
             ),
         [colors, apiColors, currentColor],
     );
-=======
-    }, [open]);
-    const usedColors = useMemo(() => {
-        return (colors ? colors : (apiColors ?? [])).filter(
-            color => color !== currentColor,
-        );
-    }, [colors, apiColors, currentColor]);
->>>>>>> 97654426
     return (
         <Box>
             <Box display="flex" alignItems="center">
