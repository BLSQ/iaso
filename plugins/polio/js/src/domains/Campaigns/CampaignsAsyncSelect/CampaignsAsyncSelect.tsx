<<<<<<< HEAD
import React, { FunctionComponent, useCallback, useMemo } from 'react';
import { getRequest, IntlMessage } from 'bluesquare-components';
import { AsyncSelect } from 'Iaso/components/forms/AsyncSelect';
=======
import React, {
    FunctionComponent,
    useCallback,
    useMemo,
    useState,
} from 'react';
import { getRequest, IntlMessage, AsyncSelect } from 'bluesquare-components';
>>>>>>> 5a22324c
import MESSAGES from '../../../constants/messages';
import {
    CampaignCategory,
    CAMPAIGNS_ENDPOINT,
    getURL,
    makeCampaignOptions,
    Options,
    useGetCampaigns,
} from '../hooks/api/useGetCampaigns';
import { openSnackBar } from 'Iaso/components/snackBars/EventDispatcher';
import { errorSnackBar } from 'Iaso/constants/snackBars';
import { Campaign } from '../../../constants/types';
import { useAsyncInitialState } from 'Iaso/hooks/useAsyncInitialState';
import { useCampaignTypeNames } from './useCampaignTypeNames';

type Props = {
    handleChange: (keyValue: string, value: unknown) => void;
    label?: IntlMessage;
    multi?: boolean;
    keyValue?: string;
    clearable?: boolean;
    initialValue?: string; // obr name
    onHold?: boolean;
    showTest?: boolean;
    showPlanned?: boolean;
    campaignCategory?: CampaignCategory;
    campaignType?: 'polio' | 'non-polio' | string;
};

/**
 * A wrapper on AsyncSelect geared towards polio campaigns
 * The filters to apply to the campaigns API can be parametrized using the components props
 * The component will automatically pass fieldset=dropdown to limit the fields returned by the API and reformat
 * the response to be usable by AsyncSelect
 *
 */

export const CampaignAsyncSelect: FunctionComponent<Props> = ({
    keyValue = 'campaigns',
    handleChange,
    multi,
    clearable,
    initialValue,
    campaignCategory = 'regular' as CampaignCategory,
    onHold = true,
    showPlanned = true,
    showTest = false,
    campaignType = 'polio',
    label = MESSAGES.campaign,
}) => {
    const campaignTypes = useCampaignTypeNames(campaignType);
    const [search, setSearch, isStateSet] = useAsyncInitialState<
        string | undefined
    >(initialValue);

    const baseOptions = useMemo(() => {
        return {
            fieldset: 'dropdown',
            campaignCategory,
            on_hold: onHold,
            is_planned: showPlanned,
            show_test: showTest,
        };
    }, [campaignCategory, onHold, showPlanned, showTest]);
    const options: Options = useMemo(() => {
        return {
            enabled: isStateSet,
            campaignType: campaignTypes,
            search,
            ...baseOptions,
        };
    }, [campaignTypes, search]);

    const fetchOptions = useCallback(
        async (query: string): Promise<any[]> => {
            const campaignOptions = makeCampaignOptions({
                search: query,
                ...baseOptions,
                campaignType: campaignTypes,
            });
            const url = getURL(campaignOptions, CAMPAIGNS_ENDPOINT);
            try {
                const searchResult = await getRequest(url);
                const result = searchResult.map(option => ({
                    label: option.obr_name,
                    value: option.id,
                    campaign_types: option.campaign_types,
                }));
                return result;
            } catch (e) {
                openSnackBar(errorSnackBar(undefined, MESSAGES.error, e));
                return [];
            }
        },
        [campaignTypes],
    );

    const { data: selectedCampaigns } = useGetCampaigns(
        options,
        CAMPAIGNS_ENDPOINT,
        undefined,
        { keepPreviousData: false },
    );

    const campaignOptions = useMemo(() => {
        return (
            (selectedCampaigns as Campaign[])?.map(selected => ({
                label: selected.obr_name,
                value: selected.id,
                campaign_types: selected.campaign_types,
            })) ?? []
        );
    }, [selectedCampaigns]);

    const handleChangeCampaigns = useCallback(
        (keyValue, newValue) => {
            const val = multi
                ? newValue?.map(r => r.label)?.join(',') // using label i.o value to get the obr name
                : newValue;
            setSearch(val?.label ? val.label : undefined);
            handleChange(keyValue, val ? val : undefined);
        },
        [handleChange],
    );

    return (
        <AsyncSelect
            keyValue={keyValue}
            label={label}
            value={campaignOptions ?? ''}
            onChange={handleChangeCampaigns}
            debounceTime={500}
            multi={multi}
            clearable={clearable}
            fetchOptions={input => fetchOptions(input)}
        />
    );
};<|MERGE_RESOLUTION|>--- conflicted
+++ resolved
@@ -1,16 +1,5 @@
-<<<<<<< HEAD
 import React, { FunctionComponent, useCallback, useMemo } from 'react';
-import { getRequest, IntlMessage } from 'bluesquare-components';
-import { AsyncSelect } from 'Iaso/components/forms/AsyncSelect';
-=======
-import React, {
-    FunctionComponent,
-    useCallback,
-    useMemo,
-    useState,
-} from 'react';
 import { getRequest, IntlMessage, AsyncSelect } from 'bluesquare-components';
->>>>>>> 5a22324c
 import MESSAGES from '../../../constants/messages';
 import {
     CampaignCategory,
