from django.shortcuts import get_object_or_404, render
from django.contrib.auth.decorators import resolve_url
from django.contrib.auth.views import redirect_to_login
from django.http import HttpResponse, JsonResponse
from django.conf import settings
<<<<<<< HEAD
from iaso.models import Page, Account
=======
from iaso.models import Page, Account, TEXT, IFRAME

from hat.__version__ import DEPLOYED_ON, DEPLOYED_BY, VERSION
>>>>>>> ad3dfaf1


def page(request, page_slug):
    page = get_object_or_404(Page, slug=page_slug)
    path = request.get_full_path()
    resolved_login_url = resolve_url(settings.LOGIN_URL)
    print()
    if page.needs_authentication and ((not request.user.is_authenticated) or (request.user not in page.users.all())):
        return redirect_to_login(path, resolved_login_url, "next")
    if page.type == IFRAME:
        return render(request, "iaso/pages/iframe.html", {"src": page.content, "title": page.name})
    if page.type == TEXT:
        return render(request, "iaso/pages/text.html", {"text": page.content, "title": page.name})

    return HttpResponse(page.content)


def health(request):
    """This is used by aws health check to verify the environment is up

    it just looks at the 200 status code and not at the content.
    """
    res = {
        "up": "ok",
        "env": settings.ENVIRONMENT,
        "database": settings.DATABASES["default"]["NAME"],
        "DEPLOYED_ON": DEPLOYED_ON,
        "DEPLOYED_BY": DEPLOYED_BY,
        "VERSION": VERSION,
    }
    # noinspection PyBroadException
    try:
        # mostly to check we can connect to the db
        res["account_count"] = Account.objects.count()
    except:
        res["error"] = "db_fail"

<<<<<<< HEAD
    return HttpResponse(page.content)


def health(request):
    """This is used by aws health check to verify the environment is up

    it just looks at the 200 status code and not at the content.
    """
    res = {"up": "ok", "env": settings.ENVIRONMENT}
    try:
        # mostly to check we can connect to the db
        res["account_count"] = Account.objects.count()
    except:
        res["error"] = "db_fail"

=======
>>>>>>> ad3dfaf1
    return JsonResponse(res)<|MERGE_RESOLUTION|>--- conflicted
+++ resolved
@@ -3,13 +3,9 @@
 from django.contrib.auth.views import redirect_to_login
 from django.http import HttpResponse, JsonResponse
 from django.conf import settings
-<<<<<<< HEAD
-from iaso.models import Page, Account
-=======
 from iaso.models import Page, Account, TEXT, IFRAME
 
 from hat.__version__ import DEPLOYED_ON, DEPLOYED_BY, VERSION
->>>>>>> ad3dfaf1
 
 
 def page(request, page_slug):
@@ -47,22 +43,4 @@
     except:
         res["error"] = "db_fail"
 
-<<<<<<< HEAD
-    return HttpResponse(page.content)
-
-
-def health(request):
-    """This is used by aws health check to verify the environment is up
-
-    it just looks at the 200 status code and not at the content.
-    """
-    res = {"up": "ok", "env": settings.ENVIRONMENT}
-    try:
-        # mostly to check we can connect to the db
-        res["account_count"] = Account.objects.count()
-    except:
-        res["error"] = "db_fail"
-
-=======
->>>>>>> ad3dfaf1
     return JsonResponse(res)