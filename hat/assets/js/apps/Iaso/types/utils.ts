// Make selected properties of a type optional
export type PartialBy<T, K extends keyof T> = Omit<T, K> & Partial<Pick<T, K>>;

export type DropdownOptions<T> = {
    label: string;
    value: T;
<<<<<<< HEAD
    original?: Record<any, any>;
};
=======
};
export type ValidationError = Record<string, string> | null | undefined;
export type GenericObject = Record<string, any>;
>>>>>>> 4443eaca
<|MERGE_RESOLUTION|>--- conflicted
+++ resolved
@@ -4,11 +4,7 @@
 export type DropdownOptions<T> = {
     label: string;
     value: T;
-<<<<<<< HEAD
     original?: Record<any, any>;
 };
-=======
-};
 export type ValidationError = Record<string, string> | null | undefined;
-export type GenericObject = Record<string, any>;
->>>>>>> 4443eaca
+export type GenericObject = Record<string, any>;