--- conflicted
+++ resolved
@@ -6,10 +6,7 @@
 import {
     useGetCampaignLogDetail,
     CampaignLogDetailResult,
-<<<<<<< HEAD
-=======
     initialLogDetail,
->>>>>>> 6baeb0fa
 } from '../../hooks/useGetCampaignHistory';
 
 import ErrorPaperComponent from '../../../../../../hat/assets/js/apps/Iaso/components/papers/ErrorPaperComponent';
@@ -30,11 +27,7 @@
         isLoading,
         isError,
     }: {
-<<<<<<< HEAD
-        data?: CampaignLogDetailResult | undefined;
-=======
         data?: CampaignLogDetailResult;
->>>>>>> 6baeb0fa
         isLoading: boolean;
         isError: boolean;
     } = useGetCampaignLogDetail(initialLogDetail, logId);
