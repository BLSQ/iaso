--- conflicted
+++ resolved
@@ -25,14 +25,8 @@
     """
 
     def test_read_access_is_public(self):
-<<<<<<< HEAD
-        """
-        Unauthenticated users should not be able to access the endpoint.
-        """
         response = self.client.get(self.COUNTRY_PLAN_THRESHOLDS_API_URL)
-=======
-        response = self.client.get(self.PERFORMANCE_THRESHOLDS_API_URL)
->>>>>>> d40cb17f
+
         self.assertJSONResponse(response, status.HTTP_200_OK)
 
         self.client.force_authenticate(self.user_no_perms)
