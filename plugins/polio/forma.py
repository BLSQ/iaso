import operator
from collections import defaultdict
from datetime import timedelta, date
from functools import lru_cache, reduce
from logging import getLogger
from typing import Dict, Callable, Any, Optional
from uuid import UUID

import pandas as pd
from django.core.cache import cache
from django.db.models import Max, Min, Q
from django.http import HttpResponse
from django.utils.decorators import method_decorator
from django.views.decorators.cache import cache_page
from pandas import DataFrame
from rest_framework import viewsets
from rest_framework.decorators import action

from iaso.api.common import CONTENT_TYPE_CSV
from iaso.models import OrgUnit
from plugins.polio.helpers import get_url_content
from plugins.polio.models import Campaign
from plugins.polio.models import Config

logger = getLogger(__name__)


def forma_find_campaign_on_day(campaigns, day):
    """Guess campaign from formA submission

    FormA Submission are still considered on time 28 days after the round end at the campaign level
    So we are quite lenient on dates
    """
    for c in campaigns:
        start_date = c.start_date
        if not start_date:
            continue
        end_date = c.end_date
        if not end_date or end_date < c.last_start_date:
            end_date = c.last_start_date

        end_date = end_date + timedelta(days=+60)
        if start_date <= day < end_date:
            return c
    return None


def find_orgunit_in_cache(cache_dict, name, parent_name=None):
    if not name or pd.isna(name):
        return None
    name = name.lower().strip()
    parent_name = parent_name.lower() if (parent_name and not pd.isna(parent_name)) else ""
    matched_orgunits = cache_dict[name]

    if len(matched_orgunits) == 0:
        return
    if len(matched_orgunits) == 1:
        return matched_orgunits[0]
    for f in matched_orgunits:
        if f.parent.name.lower() == parent_name:
            return f
        if f.parent.aliases:
            aliases = [alias.lower() for alias in f.parent.aliases]
            if parent_name in aliases:
                return f
    # if no match found on parent, use the first since we put them before the aliases
    return matched_orgunits[0]


def make_orgunits_cache(orgunits):
    cache_dict = defaultdict(list)
    for f in orgunits:
        cache_dict[f.name.lower()].append(f)
    for f in orgunits:
        if f.aliases:
            for a in f.aliases:
                if not f.name.lower() == a.lower():
                    cache_dict[a.lower()].append(f)
    return cache_dict


def parents_q(org_units):
    """Create Q query object for all the parents for all the org units present

    This fix the problem in django query that it would otherwise only give the intersection
    """
    if not org_units:
        return Q(pk=None)

    queries = [Q(path__ancestors=org_unit.path) for org_unit in org_units]
    q = reduce(operator.or_, queries)
    return q


def make_find_orgunit_for_campaign(cs):
    districts = (
        cs.get_all_districts()
        .prefetch_related("parent")
        .prefetch_related("parent__parent")
        .prefetch_related("parent__parent__parent")
        .prefetch_related("org_unit_type")
    )
    facilities = (
        OrgUnit.objects.filter(parent__in=districts)
        .prefetch_related("parent")
        .prefetch_related("parent__parent")
        .prefetch_related("parent__parent__parent")
        .prefetch_related("org_unit_type")
    )
    regions = (
        OrgUnit.objects.filter(parents_q(districts))
        .filter(path__depth=2)
        .prefetch_related("parent")
        .prefetch_related("parent__parent")
        .prefetch_related("parent__parent__parent")
        .prefetch_related("org_unit_type")
    )
    countries = (
        OrgUnit.objects.filter(parents_q(districts))
        .filter(path__depth=1)
        .prefetch_related("parent")
        .prefetch_related("parent__parent")
        .prefetch_related("parent__parent__parent")
        .prefetch_related("org_unit_type")
    )
    logger.info(
        f"Creating cache for {cs}: Facilities, {facilities.count()}; regions, {regions.count()}, countries, {countries.count()}"
    )
    districts_cache = make_orgunits_cache(districts)
    facilities_cache = make_orgunits_cache(facilities)
    regions_cache = make_orgunits_cache(regions)
    countries_cache = make_orgunits_cache(countries)

    def find_orgunit(country, region, district, facility):
        if facility and not pd.isna(facility):
            return find_orgunit_in_cache(facilities_cache, facility, district)
        if district and not pd.isna(district):
            return find_orgunit_in_cache(districts_cache, district, facility)
        if region and not pd.isna(region):
            return find_orgunit_in_cache(regions_cache, region, district)
        if country and not pd.isna(country):
            return find_orgunit_in_cache(countries_cache, country)

    return find_orgunit


def find_campaign_orgunits(campaign_find_func, campaign, *args):
    if pd.isna(campaign):
        return
    if not campaign_find_func.get(campaign.pk):
        if not campaign.get_all_districts().count() > 0:
            campaign_find_func[campaign.pk] = lambda *x: None
        campaign_find_func[campaign.pk] = make_find_orgunit_for_campaign(campaign)
    return campaign_find_func[campaign.pk](*args)


def handle_country(forms, country: OrgUnit, campaign_qs) -> DataFrame:
    """For each submission try to match the Zone with a campaign and a matching orgunit in scope"""

    # Cache for orgunits per campaign
    cache_campaign_find_func: Dict[UUID, Callable[[Any], Any]] = {}

    df = DataFrame.from_records(forms)
    # Add fields to speed up detection of campaign day
    campaign_qs = campaign_qs.filter(country_id=country.id).annotate(
        last_start_date=Max("rounds__started_at"),
        start_date=Min("rounds__started_at"),
        end_date=Max("rounds__ended_at"),
    )

    df["today"] = pd.to_datetime(df["today"])
    if "District" not in df.columns:
        df["District"] = None
    if "Region" not in df.columns:
        df["Region"] = None
    if "facility" not in df.columns:
        df["facility"] = None

    df["country_config_id"] = country.id
    df["country_config_name"] = country.name
    df["country_config"] = country
    logger.info(f"Matching country  {country} DF: {df.shape}")

    forma_find_campaign_on_day_cached = lru_cache(maxsize=None)(forma_find_campaign_on_day)
    df["campaign"] = df.apply(lambda r: forma_find_campaign_on_day_cached(campaign_qs, r["today"]), axis=1)
    df["campaign_id"] = df["campaign"].apply(lambda c: str(c.id) if c else None)
    df["campaign_obr_name"] = df["campaign"].apply(lambda c: c.obr_name if c else None)

    df["ou"] = df.apply(
        lambda r: find_campaign_orgunits(
            cache_campaign_find_func, r["campaign"], r["country_config_name"], r["Region"], r["District"], r["facility"]
        ),
        axis=1,
    )

    df["org_unit_id"] = df.apply(lambda r: r["ou"].id if r["ou"] else None, axis=1)
    df["org_unit_name"] = df.apply(lambda r: r["ou"].name if r["ou"] else None, axis=1)
    df["org_unit_type"] = df.apply(lambda r: r["ou"].org_unit_type if r["ou"] else None, axis=1)

    df["Admin Sub-District"] = df.apply(lambda r: r["facility"] if r["Admin_LvL_Rpt"] == "Sub-District" else "", axis=1)
    df["Admin District"] = df.apply(
        lambda r: r["District"] if r["Admin_LvL_Rpt"] in ("Sub-District", "District") else "", axis=1
    )
    df["Admin Region"] = df.apply(
        lambda r: r["Region"] if r["Admin_LvL_Rpt"] in ("Sub-District", "District", "Regional") else "", axis=1
    )
    df["report_org_unit"] = df.apply(
        lambda r: find_campaign_orgunits(
            cache_campaign_find_func,
            r["campaign"],
            r["country_config_name"],
            r["Admin Region"],
            r["Admin District"],
            r["Admin Sub-District"],
        ),
        axis=1,
    )
    df["report_org_unit_id"] = df.apply(lambda r: r["report_org_unit"].id if r["report_org_unit"] else None, axis=1)
    df["report_org_unit_name"] = df.apply(lambda r: r["report_org_unit"].name if r["report_org_unit"] else None, axis=1)
    # Not removing duplicate here, we do it in PowerBi so we can debug problems there
    # df = df.sort_values("endtime").drop_duplicates(['Region', 'District', 'facility', 'roundNumber', 'Admin_LvL_Rpt'])
    return df


def get_content_for_config(config, prefer_cache):
    return get_url_content(
<<<<<<< HEAD
        url=config["url"] + "?date_created__month__lte=24",
        login=config["login"],
        password=config["password"],
        minutes=config.get("minutes", 120),
=======
        url=config["url"],
        login=config["login"],
        password=config["password"],
        minutes=config.get("minutes", 120),
        prefer_cache=prefer_cache,
>>>>>>> 619c6566
    )


def fetch_and_match_forma_data(country_id=None):

    conf = Config.objects.get(slug="forma")
    campaign_qs = Campaign.objects.filter(deleted_at=None).all().prefetch_related("rounds").prefetch_related("country")

    dfs = []
    for config in conf.content:
        cid = int(country_id) if country_id and country_id.isdigit() else None
        if country_id is not None and config.get("country_id", None) != cid:
            continue
        try:
            country = OrgUnit.objects.get(id=config["country_id"])

            campaigns_of_country = campaign_qs.filter(country_id=config["country_id"]).annotate(
                last_start_date=Max("rounds__started_at"),
                start_date=Min("rounds__started_at"),
                end_date=Max("rounds__ended_at"),
            )
            # If all the country's campaigns has been over for more than 2 months, don't fetch submission from remote server
            # use cache. (FormA is after campaign so the delay is longer)
            last_campaign_date_agg = campaigns_of_country.aggregate(last_date=Max("end_date"))
            last_campaign_date: Optional[date] = last_campaign_date_agg["last_date"]
            prefer_cache = last_campaign_date and last_campaign_date + timedelta(days=60) < (date.today())
            submissions = get_content_for_config(config, prefer_cache)
            df = handle_country(submissions, country, campaigns_of_country)
            dfs.append(df)
        except Exception:
            logger.exception(f"Error handling forma data for country {config.get('country', conf)}")

    concatened_df = pd.concat(dfs)
    return concatened_df


def get_forma_scope_df(campaigns):
    scope_dfs = []
    for campaign in campaigns:
        for round in campaign.rounds.all():
            districts = campaign.get_districts_for_round(round)

            if districts.count() == 0:
                logger.info(f"skipping {campaign}, no scope")
                continue
            facilities = OrgUnit.objects.filter(parent__in=districts).filter(validation_status="VALID")
            regions = (
                OrgUnit.objects.filter(parents_q(districts)).filter(path__depth=2).filter(validation_status="VALID")
            )
            countries = (
                OrgUnit.objects.filter(parents_q(districts)).filter(path__depth=1).filter(validation_status="VALID")
            )

            for ous in [districts, facilities, regions, countries]:
                scope_df = DataFrame.from_records(
                    ous.values(
                        "name",
                        "id",
                        "parent",
                        "parent__name",
                        "parent__parent__name",
                        "parent__parent_id",
                        "parent__parent__parent__name",
                        "parent__parent__parent_id",
                        "org_unit_type__name",
                    )
                )
                if scope_df.shape == (0, 0):
                    continue

                scope_df.columns = [
                    "name",
                    "id",
                    "parent_name",
                    "parent_id",
                    "parent2_name",
                    "parent2_id",
                    "parent3_name",
                    "parent3_id",
                    "type",
                ]
                scope_df["campaign_id"] = str(campaign.id)
                scope_df["campaign_obr_name"] = str(campaign.obr_name)
                scope_df["round_number"] = str(round.number)
                scope_dfs.append(scope_df)

    all_scopes = pd.concat(scope_dfs)
    return all_scopes


class FormAStocksViewSetV2(viewsets.ViewSet):
    """
    Endpoint used to transform Vaccine Stocks data from existing ODK forms stored in ONA.
    for display in PowerBI
    """

    @action(detail=False)
    def scopes(self, request):
        country = request.GET.get("country", "")
        cache_key = "form_a_scopes%s" % country
        r = cache.get(cache_key)
        if not r:
            campaigns = Campaign.objects.filter(deleted_at=None).all()
            if country:
                campaigns = campaigns.filter(country_id=country)
            if len(campaigns) == 0:
                r = "{}"
            else:
                r = get_forma_scope_df(campaigns).to_json(orient="table")
            cache.set(cache_key, r, 60 * 60)

        return HttpResponse(r, content_type="application/json")

    @method_decorator(cache_page(60 * 60 * 1))  # cache result for one hour
    def list(self, request):
        df = fetch_and_match_forma_data()
        # Need to drop all the Django orm object, since Panda can't serialize them
        df = df.drop(["ou", "report_org_unit", "country_config", "campaign"], axis=1)
        if request.GET.get("format", None) == "csv":
            r = df.to_csv()
            return HttpResponse(r, content_type=CONTENT_TYPE_CSV)
        else:
            r = df.to_json(orient="table")
            return HttpResponse(r, content_type="application/json")

    @method_decorator(cache_page(60 * 60 * 1))  # cache result for one hour
    def retrieve(self, request, pk):
        df = fetch_and_match_forma_data(country_id=pk)
        # Need to drop all the Django orm object, since Panda can't serialize them
        df = df.drop(["ou", "report_org_unit", "country_config", "campaign"], axis=1)
        if request.GET.get("format", None) == "csv":
            r = df.to_csv()
            return HttpResponse(r, content_type=CONTENT_TYPE_CSV)
        else:
            r = df.to_json(orient="table")
            return HttpResponse(r, content_type="application/json")<|MERGE_RESOLUTION|>--- conflicted
+++ resolved
@@ -224,18 +224,11 @@
 
 def get_content_for_config(config, prefer_cache):
     return get_url_content(
-<<<<<<< HEAD
-        url=config["url"] + "?date_created__month__lte=24",
-        login=config["login"],
-        password=config["password"],
-        minutes=config.get("minutes", 120),
-=======
         url=config["url"],
         login=config["login"],
         password=config["password"],
         minutes=config.get("minutes", 120),
         prefer_cache=prefer_cache,
->>>>>>> 619c6566
     )
 
 
