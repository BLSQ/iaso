--- conflicted
+++ resolved
@@ -1,15 +1,6 @@
-import { useSnackQuery, useSnackMutation } from 'Iaso/libs/apiHooks.ts';
-<<<<<<< HEAD
-import { getRequest, patchRequest } from 'Iaso/libs/Api';
+import { useSnackMutation, useSnackQuery } from 'Iaso/libs/apiHooks.ts';
+import { getRequest, patchRequest, postRequest } from 'Iaso/libs/Api';
 import { fetchOrgUnitsTypes } from '../../utils/requests';
-=======
-import { getRequest, patchRequest, postRequest } from 'Iaso/libs/Api';
-import {
-    fetchOrgUnitsTypes,
-    fetchDevices,
-    fetchDevicesOwnerships,
-} from '../../utils/requests';
->>>>>>> 59a94241
 import MESSAGES from './messages';
 import { setOrgUnitTypes } from '../orgUnits/actions';
 
