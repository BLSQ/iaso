--- conflicted
+++ resolved
@@ -33,16 +33,15 @@
     return {"sentry_config": json.dumps(config["sentry_config"])}
 
 
-<<<<<<< HEAD
-def learn_more_url(request: HttpRequest) -> Dict[str, Any]:
-    return {"LEARN_MORE_URL": settings.LEARN_MORE_URL}
-=======
 def product_fruits_config(request: HttpRequest) -> Dict[str, Any]:
     config = {
         "PRODUCT_FRUITS_WORKSPACE_CODE": settings.PRODUCT_FRUITS_WORKSPACE_CODE or None,
     }
     return {"product_fruits_config": json.dumps(config)}
->>>>>>> 2e20f653
+
+
+def learn_more_url(request: HttpRequest) -> Dict[str, Any]:
+    return {"LEARN_MORE_URL": settings.LEARN_MORE_URL}
 
 
 def theme(request: HttpRequest) -> Dict[str, Any]:
