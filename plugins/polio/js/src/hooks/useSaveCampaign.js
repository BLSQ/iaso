import { useSnackMutation } from 'Iaso/libs/apiHooks';
import { postRequest, putRequest } from 'Iaso/libs/Api';
import { commaSeparatedIdsToStringArray } from '../../../../../hat/assets/js/apps/Iaso/utils/forms';

// we need this check because the select box returns the list in string format, but the api retirns an actual array
const formatGroupedCampaigns = groupedCampaigns => {
    if (typeof groupedCampaigns === 'string')
        return commaSeparatedIdsToStringArray(groupedCampaigns);
    return groupedCampaigns ?? [];
};
<<<<<<< HEAD

=======
>>>>>>> 3fbc3335
export const useSaveCampaign = () => {
    return useSnackMutation(
        body => {
            // TODO remove this hack when we get the real multiselect in polio
            const hackedBody = {
                ...body,
                grouped_campaigns: formatGroupedCampaigns(
                    body.grouped_campaigns,
                ),
            };
            return hackedBody.id
                ? putRequest(
                      `/api/polio/campaigns/${hackedBody.id}/`,
                      hackedBody,
                  )
                : postRequest('/api/polio/campaigns/', hackedBody);
        },
        undefined,
        undefined,
        ['polio', 'campaigns'],
    );
};<|MERGE_RESOLUTION|>--- conflicted
+++ resolved
@@ -8,10 +8,6 @@
         return commaSeparatedIdsToStringArray(groupedCampaigns);
     return groupedCampaigns ?? [];
 };
-<<<<<<< HEAD
-
-=======
->>>>>>> 3fbc3335
 export const useSaveCampaign = () => {
     return useSnackMutation(
         body => {
