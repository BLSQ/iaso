import { Box } from '@mui/material';
import { makeStyles } from '@mui/styles';
<<<<<<< HEAD
=======
import { Table } from 'bluesquare-components';
import React, { FunctionComponent } from 'react';
import { useDispatch } from 'react-redux';
>>>>>>> 06752ba6

import { baseUrls } from '../../../constants/urls';
import { redirectToReplace } from '../../../routing/actions';

import { useGetOrgUnitsListColumns } from '../config';
import { OrgUnitListChildren } from '../hooks/useGetOrgUnit';
<<<<<<< HEAD
import { useRedirectToReplace } from '../../../routing/routing';
=======
import { RegistryDetailParams } from '../types';
>>>>>>> 06752ba6

type Props = {
    params: RegistryDetailParams;
    orgUnitChildren?: OrgUnitListChildren;
    isFetchingChildren: boolean;
};
export const defaultSorted = [{ id: 'name', desc: true }];
const useStyles = makeStyles(theme => ({
    root: {
        position: 'relative',
        '& .MuiTableContainer-root': {
            maxHeight: 444, // to fit with map height
            overflow: 'auto',
            // @ts-ignore
            borderTop: `1px solid ${theme.palette.ligthGray.border}`,
        },
        '& .pagination-count': {
            position: 'absolute',
            top: -50,
            right: theme.spacing(2),
        },
        '& .MuiTableHead-root': {
            position: 'sticky',
            top: 0,
            zIndex: 10,
        },
        '& .MuiTablePagination-toolbar': {
            paddingLeft: 2,
        },
        '& .MuiTableCell-sizeSmall:last-child': {
            padding: '3px 0',
        },
    },
}));

export const OrgUnitChildrenList: FunctionComponent<Props> = ({
    params,
    orgUnitChildren,
    isFetchingChildren,
}) => {
    const classes: Record<string, string> = useStyles();
    const columns = useGetOrgUnitsListColumns();
    const redirectToReplace = useRedirectToReplace();
    return (
        <Box className={classes.root}>
            <Table
                marginTop={false}
                marginBottom={false}
                data={orgUnitChildren?.orgunits || []}
                pages={orgUnitChildren?.pages || 0}
                defaultSorted={defaultSorted}
                paramsPrefix="orgUnitList"
                columns={columns}
                count={orgUnitChildren?.count || 0}
                baseUrl={baseUrls.registry}
                params={params}
                extraProps={{ loading: isFetchingChildren }}
                elevation={0}
                onTableParamsChange={p => {
<<<<<<< HEAD
                    redirectToReplace(baseUrls.registryDetail, p);
=======
                    dispatch(redirectToReplace(baseUrls.registry, p));
>>>>>>> 06752ba6
                }}
            />
        </Box>
    );
};<|MERGE_RESOLUTION|>--- conflicted
+++ resolved
@@ -1,22 +1,12 @@
 import { Box } from '@mui/material';
 import { makeStyles } from '@mui/styles';
-<<<<<<< HEAD
-=======
 import { Table } from 'bluesquare-components';
 import React, { FunctionComponent } from 'react';
-import { useDispatch } from 'react-redux';
->>>>>>> 06752ba6
-
 import { baseUrls } from '../../../constants/urls';
-import { redirectToReplace } from '../../../routing/actions';
-
 import { useGetOrgUnitsListColumns } from '../config';
 import { OrgUnitListChildren } from '../hooks/useGetOrgUnit';
-<<<<<<< HEAD
 import { useRedirectToReplace } from '../../../routing/routing';
-=======
 import { RegistryDetailParams } from '../types';
->>>>>>> 06752ba6
 
 type Props = {
     params: RegistryDetailParams;
@@ -76,11 +66,7 @@
                 extraProps={{ loading: isFetchingChildren }}
                 elevation={0}
                 onTableParamsChange={p => {
-<<<<<<< HEAD
-                    redirectToReplace(baseUrls.registryDetail, p);
-=======
-                    dispatch(redirectToReplace(baseUrls.registry, p));
->>>>>>> 06752ba6
+                    redirectToReplace(baseUrls.registry, p);
                 }}
             />
         </Box>
