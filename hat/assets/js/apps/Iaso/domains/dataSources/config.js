import React from 'react';
import CheckCircleIcon from '@material-ui/icons/CheckCircle';
import { Tooltip } from '@material-ui/core';

import {
    IconButton as IconButtonComponent,
    textPlaceholder,
} from 'bluesquare-components';
import DataSourceDialogComponent from './components/DataSourceDialogComponent';
import MESSAGES from './messages';
import { VersionsDialog } from './components/VersionsDialog';

const dataSourcesTableColumns = (
    formatMessage,
    setForceRefresh,
    defaultSourceVersion,
) => [
    {
        Header: formatMessage(MESSAGES.defaultSource),
        accessor: 'defaultSource',
        sortable: false,
        Cell: settings =>
            defaultSourceVersion &&
            defaultSourceVersion.source &&
            defaultSourceVersion.source.id === settings.row.original.id && (
                <Tooltip title={formatMessage(MESSAGES.defaultSource)}>
                    <CheckCircleIcon color="primary" />
                </Tooltip>
            ),
    },
    {
        Header: formatMessage(MESSAGES.defaultVersion),
        accessor: 'default_version__number',
        Cell: settings => {
            if (!settings.row.original.default_version) return textPlaceholder;
            return <span>{settings.row.original.default_version.number}</span>;
        },
    },
    {
        Header: formatMessage(MESSAGES.dataSourceName),
        accessor: 'name',
        Cell: settings => {
            return <span>{settings.row.original.name}</span>;
        },
    },
    {
        Header: formatMessage(MESSAGES.dataSourceDescription),
        accessor: 'description',
        Cell: settings => <span>{settings.row.original.description}</span>,
    },
    {
        Header: formatMessage(MESSAGES.dataSourceReadOnly),
        accessor: 'read_only',
        Cell: settings => (
            <span>
                {settings.row.original.read_only === true
                    ? formatMessage(MESSAGES.yes)
                    : formatMessage(MESSAGES.no)}
            </span>
        ),
    },
    {
        Header: formatMessage(MESSAGES.actions),
        accessor: 'actions',
        resizable: false,
        sortable: false,
        Cell: settings => {
<<<<<<< HEAD
=======
            const sortedVersions = settings.row.original.versions.sort(
                (v1, v2) => v2.number - v1.number,
            );
            const latestVersion =
                sortedVersions.length > 0 ? sortedVersions[0].number : 0;
            const addTaskTitle = {
                ...MESSAGES.addTaskTitle,
                values: {
                    title: formatMessage(MESSAGES.importFromDhis2),
                    source: settings.row.original.name,
                    version: latestVersion + 1,
                },
            };
            const defaultVersion =
                settings.row.original.default_version?.number ?? null;
>>>>>>> 4344b523
            return (
                <section>
                    <DataSourceDialogComponent
                        renderTrigger={({ openDialog }) => (
                            <IconButtonComponent
                                onClick={openDialog}
                                icon="edit"
                                tooltipMessage={MESSAGES.edit}
                            />
                        )}
                        initialData={{
                            ...settings.row.original,
                            projects: settings.row.original.projects.flat(),
                        }}
                        defaultSourceVersion={defaultSourceVersion}
                        titleMessage={MESSAGES.updateDataSource}
                        key={settings.row.original.updated_at}
                        onSuccess={() => setForceRefresh(true)}
                        sourceCredentials={
                            settings.row.original.credentials
                                ? settings.row.original.credentials
                                : {}
                        }
                    />
                    <VersionsDialog
                        renderTrigger={({ openDialog }) => (
                            <IconButtonComponent
                                onClick={openDialog}
                                icon="history" // FIXME replace by formatListNumberedIcon when merged in bluesquare
                                tooltipMessage={MESSAGES.versions}
                            />
                        )}
                        defaultSourceVersion={defaultSourceVersion}
<<<<<<< HEAD
                        source={settings.original}
=======
                        titleMessage={addTaskTitle}
                        key={`${settings.row.original.updated_at} ${settings.row.original.id} addTask`}
                        sourceId={settings.row.original.id}
                        sourceVersion={latestVersion + 1}
                        sourceCredentials={
                            settings.row.original.credentials
                                ? settings.row.original.credentials
                                : {}
                        }
                    />
                    <ImportGeoPkgDialog
                        renderTrigger={({ openDialog }) => (
                            <IconButtonComponent
                                onClick={openDialog}
                                icon="globe"
                                tooltipMessage={MESSAGES.importGeoPkg}
                            />
                        )}
                        titleMessage={MESSAGES.geoPkgTitle}
                        sourceId={settings.row.original.id}
                        sourceName={settings.row.original.name}
                        latestVersion={latestVersion}
                        defaultVersion={defaultVersion}
                        projects={settings.row.original.projects.flat()}
>>>>>>> 4344b523
                    />
                </section>
            );
        },
    },
];
export default dataSourcesTableColumns;<|MERGE_RESOLUTION|>--- conflicted
+++ resolved
@@ -65,24 +65,6 @@
         resizable: false,
         sortable: false,
         Cell: settings => {
-<<<<<<< HEAD
-=======
-            const sortedVersions = settings.row.original.versions.sort(
-                (v1, v2) => v2.number - v1.number,
-            );
-            const latestVersion =
-                sortedVersions.length > 0 ? sortedVersions[0].number : 0;
-            const addTaskTitle = {
-                ...MESSAGES.addTaskTitle,
-                values: {
-                    title: formatMessage(MESSAGES.importFromDhis2),
-                    source: settings.row.original.name,
-                    version: latestVersion + 1,
-                },
-            };
-            const defaultVersion =
-                settings.row.original.default_version?.number ?? null;
->>>>>>> 4344b523
             return (
                 <section>
                     <DataSourceDialogComponent
@@ -116,34 +98,7 @@
                             />
                         )}
                         defaultSourceVersion={defaultSourceVersion}
-<<<<<<< HEAD
                         source={settings.original}
-=======
-                        titleMessage={addTaskTitle}
-                        key={`${settings.row.original.updated_at} ${settings.row.original.id} addTask`}
-                        sourceId={settings.row.original.id}
-                        sourceVersion={latestVersion + 1}
-                        sourceCredentials={
-                            settings.row.original.credentials
-                                ? settings.row.original.credentials
-                                : {}
-                        }
-                    />
-                    <ImportGeoPkgDialog
-                        renderTrigger={({ openDialog }) => (
-                            <IconButtonComponent
-                                onClick={openDialog}
-                                icon="globe"
-                                tooltipMessage={MESSAGES.importGeoPkg}
-                            />
-                        )}
-                        titleMessage={MESSAGES.geoPkgTitle}
-                        sourceId={settings.row.original.id}
-                        sourceName={settings.row.original.name}
-                        latestVersion={latestVersion}
-                        defaultVersion={defaultVersion}
-                        projects={settings.row.original.projects.flat()}
->>>>>>> 4344b523
                     />
                 </section>
             );
