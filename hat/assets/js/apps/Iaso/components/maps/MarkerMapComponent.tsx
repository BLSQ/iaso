--- conflicted
+++ resolved
@@ -36,11 +36,7 @@
 
     const classes: Record<string, string> = useStyles();
 
-<<<<<<< HEAD
-    const boundsOptions: Record<string, any> = {
-=======
     const boundsOptions: Record<string, [number, number] | number> = {
->>>>>>> ad1e4494
         padding: [500, 500],
         maxZoom: currentTile.maxZoom,
     };
