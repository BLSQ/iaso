from django.conf import settings
from django.contrib.auth import update_session_auth_hash
from django.contrib.auth.models import Permission
from django.contrib.auth.models import User
from django.contrib.auth import models
from django.contrib.auth.tokens import PasswordResetTokenGenerator
from django.contrib.sites.shortcuts import get_current_site
from django.core.mail import send_mail
from django.core.paginator import Paginator
from django.db.models import Q
from django.http import JsonResponse
from django.shortcuts import get_object_or_404
from django.urls import reverse
from django.utils.encoding import force_bytes
from django.utils.http import urlsafe_base64_encode
from django.utils.translation import gettext as _
from rest_framework import viewsets, permissions
from rest_framework.response import Response

from iaso.models import Profile, OrgUnit, UserRole, Project


class HasProfilePermission(permissions.BasePermission):
    def has_permission(self, request, view):
        if view.action in ("retrieve", "partial_update") and view.kwargs.get("pk") == "me":
            return True
        if (not request.user.has_perm("menupermissions.iaso_users")) and request.method != "GET":
            return False
        return True


def get_filtered_profiles(queryset, search, perms, location, org_unit_type, parent_ou, children_ou, projects):
    original_queryset = queryset
    if search:
        queryset = queryset.filter(
            Q(user__username__icontains=search)
            | Q(user__first_name__icontains=search)
            | Q(user__last_name__icontains=search)
        ).distinct()

    if perms:
        queryset = queryset.filter(user__user_permissions__codename__icontains=perms).distinct()

    if location:
        queryset = queryset.filter(
            user__iaso_profile__org_units__pk=location,
        ).distinct()

    no_parent_ou = False

    if parent_ou and location or children_ou and location:
        ou = get_object_or_404(OrgUnit, pk=location)
        if parent_ou and ou.parent is None:
            no_parent_ou = True

        if parent_ou and not children_ou:
            queryset_current = original_queryset.filter(user__iaso_profile__org_units__pk=location)

            if no_parent_ou:
                queryset = queryset_current

            else:
                queryset = (
                    original_queryset.filter(
                        user__iaso_profile__org_units__pk=ou.parent.pk,
                    )
                ) | queryset_current

                queryset = queryset.distinct()

        if children_ou and not parent_ou:
            queryset_current = original_queryset.filter(user__iaso_profile__org_units__pk=location)
            children_ou = OrgUnit.objects.filter(parent__pk=location)
            queryset = (
                original_queryset.filter(user__iaso_profile__org_units__in=[ou.pk for ou in children_ou])
                | queryset_current
            )

        if parent_ou and children_ou:
            if no_parent_ou:
                queryset_parent = original_queryset.filter(user__iaso_profile__org_units__pk=location)
            else:
                queryset_parent = original_queryset.filter(
                    user__iaso_profile__org_units__pk=ou.parent.pk,
                )

            queryset_current = original_queryset.filter(user__iaso_profile__org_units__pk=location)

            children_ou = OrgUnit.objects.filter(parent__pk=location)
            queryset_children = original_queryset.filter(
                user__iaso_profile__org_units__in=[ou.pk for ou in children_ou]
            )

            queryset = queryset_current | queryset_parent | queryset_children

    if org_unit_type:
        if org_unit_type == "unassigned":
            queryset = queryset.filter(user__iaso_profile__org_units__org_unit_type__pk=None).distinct()
        else:
            queryset = queryset.filter(user__iaso_profile__org_units__org_unit_type__pk=org_unit_type).distinct()

    if projects:
        queryset = queryset.filter(user__iaso_profile__projects__pk__in=projects.split(","))

    return queryset


class ProfilesViewSet(viewsets.ViewSet):
    """Profiles API

    This API is restricted to authenticated users having the "menupermissions.iaso_users" permission for write permission
    Read access is accessible to any authenticated users as it necessary to list profile or display a particular one in
    the interface.

    Any logged user can also edit his profile to set his language.


    GET /api/profiles/
    GET /api/profiles/me => current user
    GET /api/profiles/<id>
    POST /api/profiles/
    PATCH /api/profiles/me => current user, can only set language field
    PATCH /api/profiles/<id>
    DELETE /api/profiles/<id>
    """

    # FIXME : replace by a model viewset

    permission_classes = [permissions.IsAuthenticated, HasProfilePermission]

    def get_queryset(self):
        account = self.request.user.iaso_profile.account
        return Profile.objects.filter(account=account)

    def list(self, request):
        limit = request.GET.get("limit", None)
        page_offset = request.GET.get("page", 1)
        orders = request.GET.get("order", "user__username").split(",")
        search = request.GET.get("search", None)
        perms = request.GET.get("permissions", None)
        location = request.GET.get("location", None)
        org_unit_type = request.GET.get("orgUnitTypes", None)
        parent_ou = True if request.GET.get("ouParent", None) == "true" else False
        children_ou = True if request.GET.get("ouChildren", None) == "true" else False
        projects = request.GET.get("projects", None)

<<<<<<< HEAD
        queryset = get_filtered_profiles(
            self.get_queryset(), search, perms, location, org_unit_type, parent_ou, children_ou, projects
        )
=======
        userRoles = request.GET.get("userRoles", None)
        queryset = self.get_queryset()
        if search:
            queryset = queryset.filter(
                Q(user__username__icontains=search)
                | Q(user__first_name__icontains=search)
                | Q(user__last_name__icontains=search)
            ).distinct()

        if perms:
            queryset = queryset.filter(user__user_permissions__codename__icontains=perms).distinct()

        if location:
            queryset = queryset.filter(
                user__iaso_profile__org_units__pk=location,
            ).distinct()

        no_parent_ou = False

        if parent_ou and location or children_ou and location:
            ou = get_object_or_404(OrgUnit, pk=location)
            if parent_ou and ou.parent is None:
                no_parent_ou = True

            if parent_ou and not children_ou:
                queryset_current = self.get_queryset().filter(user__iaso_profile__org_units__pk=location)

                if no_parent_ou:
                    queryset = queryset_current

                else:
                    queryset = (
                        self.get_queryset().filter(
                            user__iaso_profile__org_units__pk=ou.parent.pk,
                        )
                    ) | queryset_current

                    queryset = queryset.distinct()

            if children_ou and not parent_ou:
                queryset_current = self.get_queryset().filter(user__iaso_profile__org_units__pk=location)
                children_ou = OrgUnit.objects.filter(parent__pk=location)
                queryset = (
                    self.get_queryset().filter(user__iaso_profile__org_units__in=[ou.pk for ou in children_ou])
                    | queryset_current
                )

            if parent_ou and children_ou:
                if no_parent_ou:
                    queryset_parent = self.get_queryset().filter(user__iaso_profile__org_units__pk=location)
                else:
                    queryset_parent = self.get_queryset().filter(
                        user__iaso_profile__org_units__pk=ou.parent.pk,
                    )

                queryset_current = self.get_queryset().filter(user__iaso_profile__org_units__pk=location)

                children_ou = OrgUnit.objects.filter(parent__pk=location)
                queryset_children = self.get_queryset().filter(
                    user__iaso_profile__org_units__in=[ou.pk for ou in children_ou]
                )

                queryset = queryset_current | queryset_parent | queryset_children

        if org_unit_type:
            if org_unit_type == "unassigned":
                queryset = queryset.filter(user__iaso_profile__org_units__org_unit_type__pk=None).distinct()
            else:
                queryset = queryset.filter(user__iaso_profile__org_units__org_unit_type__pk=org_unit_type).distinct()
>>>>>>> cba8af7b

        if userRoles:
            queryset = queryset.filter(user__iaso_profile__user_roles__in=userRoles.split(","))

        if limit:
            queryset = queryset.order_by(*orders)
            limit = int(limit)
            page_offset = int(page_offset)
            paginator = Paginator(queryset, limit)
            res = {"count": paginator.count}
            if page_offset > paginator.num_pages:
                page_offset = paginator.num_pages
            page = paginator.page(page_offset)

            res["profiles"] = map(lambda x: x.as_dict(), page.object_list)
            res["has_next"] = page.has_next()
            res["has_previous"] = page.has_previous()
            res["page"] = page_offset
            res["pages"] = paginator.num_pages
            res["limit"] = limit
            return Response(res)
        else:
            return Response({"profiles": [profile.as_short_dict() for profile in queryset]})

    def retrieve(self, request, *args, **kwargs):
        pk = kwargs.get("pk")
        if pk == "me":
            profile = request.user.iaso_profile
            return Response(profile.as_dict())
        else:
            profile = get_object_or_404(self.get_queryset(), pk=pk)
            return Response(profile.as_dict())

    def partial_update(self, request, pk=None):
        if pk == "me":
            # allow user to change his own language
            profile = request.user.iaso_profile
            if "home_page" in request.data:
                profile.home_page = request.data["home_page"]

            if "language" in request.data:
                profile.language = request.data["language"]
            profile.save()
            return Response(profile.as_dict())
        profile = get_object_or_404(self.get_queryset(), id=pk)
        username = request.data.get("user_name")
        password = request.data.get("password", "")

        if not username:
            return JsonResponse({"errorKey": "user_name", "errorMessage": _("Nom d'utilisateur requis")}, status=400)
        existing_user = User.objects.get(username__iexact=username)
        user = profile.user
        if existing_user and not existing_user.id == user.id:
            # Prevent from username change with existing username
            return JsonResponse({"errorKey": "user_name", "errorMessage": _("Nom d'utilisateur existant")}, status=400)

        user.first_name = request.data.get("first_name", "")
        user.last_name = request.data.get("last_name", "")
        user.username = username
        user.email = request.data.get("email", "")
        profile.language = request.data.get("language", "")
        profile.home_page = request.data.get("home_page", "")
        profile.dhis2_id = request.data.get("dhis2_id", "")
        profile.save()
        if password != "":
            user.set_password(password)
        permissions = request.data.get("user_permissions", [])
        user.user_permissions.clear()
        for permission_codename in permissions:
            permission = get_object_or_404(Permission, codename=permission_codename)
            user.user_permissions.add(permission)
        user.save()

        if password and request.user == user:
            # update session hash if you changed your own password, so you don't get unlogged
            # https://docs.djangoproject.com/en/3.2/topics/auth/default/#session-invalidation-on-password-change
            update_session_auth_hash(request, user)

        org_units = request.data.get("org_units", [])
        profile.org_units.clear()
        for org_unit in org_units:
            org_unit_item = get_object_or_404(OrgUnit, pk=org_unit.get("id"))
            profile.org_units.add(org_unit_item)
        # link the profile to user roles
        user_roles = request.data.get("user_roles", [])
        profile.user_roles.clear()
        profile.user.groups.clear()
        for user_role_id in user_roles:
            user_role_item = get_object_or_404(UserRole, pk=user_role_id)
            user_group_item = get_object_or_404(models.Group, pk=user_role_item.group_id)
            profile.user.groups.add(user_group_item)
            profile.user_roles.add(user_role_item)

        if profile.dhis2_id == "":
            profile.dhis2_id = None

        projects = request.data.get("projects", [])
        profile.projects.clear()
        for project in projects:
            item = get_object_or_404(Project, pk=project)
            if profile.account_id != item.account_id:
                return JsonResponse({"errorKey": "projects", "errorMessage": _("Unauthorized")}, status=400)
            profile.projects.add(item)
        profile.save()

        return Response(profile.as_dict())

    def send_email_invitation(self, profile, email_subject, email_message):
        current_site = get_current_site(self.request)
        site_name = current_site.name
        domain = current_site.domain
        from_email = settings.DEFAULT_FROM_EMAIL

        token_generator = PasswordResetTokenGenerator()
        token = token_generator.make_token(profile.user)

        uid = urlsafe_base64_encode(force_bytes(profile.user.pk))
        create_password_path = reverse("reset_password_confirmation", kwargs={"uidb64": uid, "token": token})

        protocol = "https" if self.request.is_secure() else "http"
        email_message_text = email_message.format(
            userName=profile.user.username,
            url=f"{protocol}://{domain}{create_password_path}",
            protocol=protocol,
            domain=domain,
            site_name=site_name,
        )

        email_subject_text = email_subject.format(dns_domain=f"{site_name}")

        send_mail(email_subject_text, email_message_text, from_email, [profile.user.email])

    @staticmethod
    def get_message_by_language(self, request_languange="en"):
        return self.CREATE_PASSWORD_MESSAGE_FR if request_languange == "fr" else self.CREATE_PASSWORD_MESSAGE_EN

    @staticmethod
    def get_subject_by_language(self, request_languange="en"):
        return self.EMAIL_SUBJECT_FR if request_languange == "fr" else self.EMAIL_SUBJECT_EN

    def create(self, request):
        username = request.data.get("user_name")
        password = request.data.get("password", "")
        send_email_invitation = request.data.get("send_email_invitation")

        if not username:
            return JsonResponse({"errorKey": "user_name", "errorMessage": _("Nom d'utilisateur requis")}, status=400)
        if not password and not send_email_invitation:
            return JsonResponse({"errorKey": "password", "errorMessage": _("Mot de passe requis")}, status=400)
        existing_user = User.objects.filter(username__iexact=username)
        if existing_user:
            return JsonResponse({"errorKey": "user_name", "errorMessage": _("Nom d'utilisateur existant")}, status=400)

        user = User()
        user.first_name = request.data.get("first_name", "")
        user.last_name = request.data.get("last_name", "")
        user.username = username
        user.email = request.data.get("email", "")
        permissions = request.data.get("user_permissions", [])
        if password != "":
            user.set_password(password)
        user.save()
        for permission_codename in permissions:
            permission = get_object_or_404(Permission, codename=permission_codename)
            user.user_permissions.add(permission)
        if permissions != []:
            user.save()

        # Create an Iaso profile for the new user and attach it to the same account
        # as the currently authenticated user
        current_profile = request.user.iaso_profile
        user.profile = Profile.objects.create(
            user=user,
            account=current_profile.account,
            language=request.data.get("language", ""),
            home_page=request.data.get("home_page", ""),
        )

        org_units = request.data.get("org_units", [])
        profile = get_object_or_404(Profile, id=user.profile.pk)
        profile.org_units.clear()
        for org_unit in org_units:
            org_unit_item = get_object_or_404(OrgUnit, pk=org_unit.get("id"))
            profile.org_units.add(org_unit_item)

        # link the profile to user roles
        user_roles = request.data.get("user_roles", [])
        profile.user_roles.clear()
        profile.user.groups.clear()
        for user_role_id in user_roles:
            user_role_item = get_object_or_404(UserRole, pk=user_role_id)
            user_group_item = get_object_or_404(models.Group, pk=user_role_item.group.id)
            profile.user.groups.add(user_group_item)
            profile.user_roles.add(user_role_item)

        projects = request.data.get("projects", [])
        profile.projects.clear()
        for project in projects:
            item = get_object_or_404(Project, pk=project)
            if profile.account_id != item.account_id:
                return JsonResponse({"errorKey": "projects", "errorMessage": _("Unauthorized")}, status=400)
            profile.projects.add(item)
        dhis2_id = request.data.get("dhis2_id", None)
        if dhis2_id == "":
            dhis2_id = None
        profile.dhis2_id = dhis2_id
        profile.save()

        # send an email invitation to new user when the send_email_invitation checkbox has been checked
        # and the email adresse has been given
        if send_email_invitation and profile.user.email:
            email_subject = self.get_subject_by_language(self, request.data.get("language"))
            email_message = self.get_message_by_language(self, request.data.get("language"))

            self.send_email_invitation(profile, email_subject, email_message)

        return Response(user.profile.as_dict())

    def delete(self, request, pk=None):
        profile = get_object_or_404(self.get_queryset(), id=pk)
        user = profile.user
        user.delete()
        profile.delete()
        return Response(True)

    CREATE_PASSWORD_MESSAGE_EN = """Hello,

You've been invited to access {protocol}://{domain}, and a new account with the username {userName} has been created for you. 

To set up a password for your account, please click on the link:

{url}

If clicking the link above doesn't work, please copy and paste the URL in a new browser
window instead.

If you did not request an account on {domain}, you can ignore this e-mail - no password will be created.

Sincerely,
The {site_name} Team.
    """

    CREATE_PASSWORD_MESSAGE_FR = """Bonjour, 

Vous avez été invité à accéder à {protocol}://{domain} et un nouveau compte avec le nom d'utilisateur {userName} a été créé pour vous.

Pour configurer un mot de passe pour votre compte, merci de cliquer sur le lien ci-dessous :

{url}

Si le lien ne fonctionne pas, merci de copier et coller l'URL dans une nouvelle fenêtre de votre navigateur.

Si vous n'avez pas demandé de compte sur {domain}, vous pouvez ignorer cet e-mail - aucun mot de passe ne sera créé.

Cordialement,
L'équipe {site_name}.
    """

    EMAIL_SUBJECT_FR = "Configurer un mot de passe pour votre nouveau compte sur {dns_domain}"
    EMAIL_SUBJECT_EN = "Set up a password for your new account on {dns_domain}"<|MERGE_RESOLUTION|>--- conflicted
+++ resolved
@@ -29,7 +29,9 @@
         return True
 
 
-def get_filtered_profiles(queryset, search, perms, location, org_unit_type, parent_ou, children_ou, projects):
+def get_filtered_profiles(
+    queryset, search, perms, location, org_unit_type, parent_ou, children_ou, projects, userRoles
+):
     original_queryset = queryset
     if search:
         queryset = queryset.filter(
@@ -102,6 +104,8 @@
     if projects:
         queryset = queryset.filter(user__iaso_profile__projects__pk__in=projects.split(","))
 
+    if userRoles:
+        queryset = queryset.filter(user__iaso_profile__user_roles__in=userRoles.split(","))
     return queryset
 
 
@@ -143,85 +147,10 @@
         parent_ou = True if request.GET.get("ouParent", None) == "true" else False
         children_ou = True if request.GET.get("ouChildren", None) == "true" else False
         projects = request.GET.get("projects", None)
-
-<<<<<<< HEAD
+        userRoles = request.GET.get("userRoles", None)
         queryset = get_filtered_profiles(
-            self.get_queryset(), search, perms, location, org_unit_type, parent_ou, children_ou, projects
+            self.get_queryset(), search, perms, location, org_unit_type, parent_ou, children_ou, projects, userRoles
         )
-=======
-        userRoles = request.GET.get("userRoles", None)
-        queryset = self.get_queryset()
-        if search:
-            queryset = queryset.filter(
-                Q(user__username__icontains=search)
-                | Q(user__first_name__icontains=search)
-                | Q(user__last_name__icontains=search)
-            ).distinct()
-
-        if perms:
-            queryset = queryset.filter(user__user_permissions__codename__icontains=perms).distinct()
-
-        if location:
-            queryset = queryset.filter(
-                user__iaso_profile__org_units__pk=location,
-            ).distinct()
-
-        no_parent_ou = False
-
-        if parent_ou and location or children_ou and location:
-            ou = get_object_or_404(OrgUnit, pk=location)
-            if parent_ou and ou.parent is None:
-                no_parent_ou = True
-
-            if parent_ou and not children_ou:
-                queryset_current = self.get_queryset().filter(user__iaso_profile__org_units__pk=location)
-
-                if no_parent_ou:
-                    queryset = queryset_current
-
-                else:
-                    queryset = (
-                        self.get_queryset().filter(
-                            user__iaso_profile__org_units__pk=ou.parent.pk,
-                        )
-                    ) | queryset_current
-
-                    queryset = queryset.distinct()
-
-            if children_ou and not parent_ou:
-                queryset_current = self.get_queryset().filter(user__iaso_profile__org_units__pk=location)
-                children_ou = OrgUnit.objects.filter(parent__pk=location)
-                queryset = (
-                    self.get_queryset().filter(user__iaso_profile__org_units__in=[ou.pk for ou in children_ou])
-                    | queryset_current
-                )
-
-            if parent_ou and children_ou:
-                if no_parent_ou:
-                    queryset_parent = self.get_queryset().filter(user__iaso_profile__org_units__pk=location)
-                else:
-                    queryset_parent = self.get_queryset().filter(
-                        user__iaso_profile__org_units__pk=ou.parent.pk,
-                    )
-
-                queryset_current = self.get_queryset().filter(user__iaso_profile__org_units__pk=location)
-
-                children_ou = OrgUnit.objects.filter(parent__pk=location)
-                queryset_children = self.get_queryset().filter(
-                    user__iaso_profile__org_units__in=[ou.pk for ou in children_ou]
-                )
-
-                queryset = queryset_current | queryset_parent | queryset_children
-
-        if org_unit_type:
-            if org_unit_type == "unassigned":
-                queryset = queryset.filter(user__iaso_profile__org_units__org_unit_type__pk=None).distinct()
-            else:
-                queryset = queryset.filter(user__iaso_profile__org_units__org_unit_type__pk=org_unit_type).distinct()
->>>>>>> cba8af7b
-
-        if userRoles:
-            queryset = queryset.filter(user__iaso_profile__user_roles__in=userRoles.split(","))
 
         if limit:
             queryset = queryset.order_by(*orders)
