import csv
import functools
import json
import datetime as dt
from datetime import timedelta, datetime, date
import string
from datetime import timedelta, datetime
import logging
from typing import Any, Dict, List, Optional, Union
from collections import defaultdict
from functools import lru_cache
from logging import getLogger
<<<<<<< HEAD
from io import BytesIO
from tempfile import NamedTemporaryFile
=======
from openpyxl.writer.excel import save_virtual_workbook  # type: ignore
>>>>>>> 82c49950

import openpyxl
from django.core.files import File
from django.core.cache import cache
from django.core.exceptions import ObjectDoesNotExist
from django.core.mail import EmailMultiAlternatives
from django.core.mail import send_mail
from django.db.models import Q, Max, Min
from django.db.models import Value, TextField, UUIDField
from django.contrib.auth.models import User
from django.db.models.expressions import RawSQL
from django.http import HttpResponse
from django.http import JsonResponse
from django.http.response import HttpResponseBadRequest
from django.shortcuts import get_object_or_404
from django.utils.timezone import now, make_aware
from django_filters.rest_framework import DjangoFilterBackend  # type: ignore
from django.template.loader import render_to_string
from gspread.utils import extract_id_from_url  # type: ignore
from hat.settings import DEFAULT_FROM_EMAIL
from rest_framework import routers, filters, viewsets, serializers, permissions, status
from rest_framework.decorators import action
from rest_framework.request import Request
from rest_framework.response import Response
from django.conf import settings
from hat.api.token_authentication import generate_auto_authentication_link
from iaso.api.common import ModelViewSet, DeletionFilterBackend
from iaso.models import OrgUnit
from iaso.models.microplanning import Team
from iaso.models.org_unit import OrgUnitType
from plugins.polio.serializers import (
    OrgUnitSerializer,
    CampaignSerializer,
    PreparednessPreviewSerializer,
    LineListImportSerializer,
    AnonymousCampaignSerializer,
    SmallCampaignSerializer,
    get_current_preparedness,
    CampaignGroupSerializer,
    BudgetEventSerializer,
    BudgetFilesSerializer,
    serialize_campaign,
    log_campaign_modification,
    CampaignFormTemplateSerializer,
)
from plugins.polio.serializers import (
    CountryUsersGroupSerializer,
)
from plugins.polio.serializers import SurgePreviewSerializer, CampaignPreparednessSpreadsheetSerializer
from .forma import (
    FormAStocksViewSetV2,
    make_orgunits_cache,
    find_orgunit_in_cache,
)
from .helpers import get_url_content
from .models import (
    Campaign,
    Config,
    LineListImport,
    SpreadSheetImport,
    Round,
    CampaignGroup,
    BudgetEvent,
    BudgetFiles,
    CampaignScope,
    RoundScope,
    CampaignFormTemplate,
)
from .models import CountryUsersGroup
from .models import URLCache
from .preparedness.calculator import preparedness_summary
from .preparedness.parser import get_preparedness
from .export_utils import generate_xlsx_campaigns_calendar, xlsx_file_name

logger = getLogger(__name__)

CACHE_VERSION = 7


class CustomFilterBackend(filters.BaseFilterBackend):
    def filter_queryset(self, request, queryset, view):
        search = request.query_params.get("search")
        if search:
            country_types = OrgUnitType.objects.countries().only("id")
            org_units = OrgUnit.objects.filter(
                name__icontains=search, org_unit_type__in=country_types, path__isnull=False
            ).only("id")

            query = Q(obr_name__icontains=search) | Q(epid__icontains=search)
            if len(org_units) > 0:
                query.add(
                    Q(initial_org_unit__path__descendants=OrgUnit.objects.query_for_related_org_units(org_units)), Q.OR
                )

            return queryset.filter(query)

        return queryset


class PolioOrgunitViewSet(ModelViewSet):
    """Org units API for Polio

    This API is use by polio plugin to fetch country related to an org unit. Read only

    GET /api/polio/orgunits
    """

    results_key = "results"
    permission_classes = [permissions.IsAuthenticated]
    remove_results_key_if_paginated = True
    http_method_names = ["get"]

    def get_serializer_class(self):
        return OrgUnitSerializer

    def get_queryset(self):
        return OrgUnit.objects.filter_for_user_and_app_id(self.request.user, self.request.query_params.get("app_id"))


class CampaignViewSet(ModelViewSet):
    results_key = "campaigns"
    remove_results_key_if_paginated = True
    filter_backends = [
        filters.OrderingFilter,
        DjangoFilterBackend,
        CustomFilterBackend,
        DeletionFilterBackend,
    ]

    ordering_fields = [
        "obr_name",
        "cvdpv2_notified_at",
        "detection_status",
        "first_round_started_at",
        "last_round_started_at",
        "country__name",
        "last_budget_event__created_at",
        "last_budget_event__type",
        "last_budget_event__status",
    ]
    filterset_fields = {
        "last_budget_event__status": ["exact"],
        "country__name": ["exact"],
        "country__id": ["in"],
        "grouped_campaigns__id": ["in", "exact"],
        "obr_name": ["exact", "contains"],
        "cvdpv2_notified_at": ["gte", "lte", "range"],
        "created_at": ["gte", "lte", "range"],
        "rounds__started_at": ["gte", "lte", "range"],
    }

    # We allow anonymous read access for the embeddable calendar map view
    # in this case we use a restricted serializer with less field
    # notably not the url that we want to remain private.
    permission_classes = [permissions.IsAuthenticatedOrReadOnly]

    def get_serializer_class(self):
        if self.request.user.is_authenticated:
            return CampaignSerializer
        else:
            return AnonymousCampaignSerializer

    def filter_queryset(self, queryset):
        queryset = super().filter_queryset(queryset)
        if self.action in ("update", "partial_update", "retrieve", "destroy"):
            return queryset
        campaign_type = self.request.query_params.get("campaign_type")
        campaign_groups = self.request.query_params.get("campaign_groups")
        show_test = self.request.query_params.get("show_test", "false")
        campaigns = queryset
        if show_test == "false":
            campaigns = campaigns.filter(is_test=False)
        campaigns.prefetch_related("rounds", "group", "grouped_campaigns")
        if campaign_type == "preventive":
            campaigns = campaigns.filter(is_preventive=True)
        if campaign_type == "test":
            campaigns = campaigns.filter(is_test=True)
        if campaign_type == "regular":
            campaigns = campaigns.filter(is_preventive=False).filter(is_test=False)
        if campaign_groups:
            campaigns = campaigns.filter(grouped_campaigns__in=campaign_groups.split(","))
        return campaigns.distinct()

    def get_queryset(self):
        user = self.request.user
        campaigns = Campaign.objects.all()

        # used for Ordering
        campaigns = campaigns.annotate(last_round_started_at=Max("rounds__started_at"))
        campaigns = campaigns.annotate(first_round_started_at=Min("rounds__started_at"))

        if user.is_authenticated and user.iaso_profile.org_units.count():
            org_units = OrgUnit.objects.hierarchy(user.iaso_profile.org_units.all())
            return campaigns.filter(initial_org_unit__in=org_units)
        else:
            return campaigns.filter()

    @action(methods=["POST"], detail=False, serializer_class=PreparednessPreviewSerializer)
    def preview_preparedness(self, request, **kwargs):
        serializer = PreparednessPreviewSerializer(data=request.data)
        serializer.is_valid(raise_exception=True)
        return Response(serializer.data)

    @action(methods=["GET"], detail=True, serializer_class=serializers.Serializer)
    def preparedness(self, request, **kwargs):
        campaign = self.get_object()
        roundNumber = request.query_params.get("round", "")
        return Response(get_current_preparedness(campaign, roundNumber))

    @action(methods=["GET"], detail=False, serializer_class=None)
    def create_calendar_xlsx_sheet(self, request, **kwargs):
        current_date = request.query_params.get("currentDate")
        current_year = self.get_year(current_date)

        params = request.query_params

        calendar_data = self.get_calendar_data(self, current_year, request.query_params)
        filename = xlsx_file_name("calendar", params)
        xlsx_file = generate_xlsx_campaigns_calendar(filename, calendar_data)

        response = HttpResponse(
            save_virtual_workbook(xlsx_file),
            content_type="application/vnd.openxmlformats-officedocument.spreadsheetml.sheet",
        )
        response["Content-Disposition"] = "attachment; filename=%s" % filename + ".xlsx"
        return response

    @staticmethod
    def get_year(current_date):
        if current_date is not None:
            current_date = dt.datetime.strptime(current_date, "%Y-%m-%d")
            current_date = current_date.date()
            return current_date.year
        else:
            today = dt.date.today()
            return today.year

    @staticmethod
    def get_calendar_data(self, year, params):
        countries = params.get("countries") if params.get("countries") is not None else None
        campaign_groups = params.get("campaignGroups") if params.get("campaignGroups") is not None else None
        campaign_type = params.get("campaignType") if params.get("campaignType") is not None else None
        order_by = params.get("order") if params.get("order") is not None else None
        search = params.get("search")
        rounds = Round.objects.filter(started_at__year=year)
        if countries:
            rounds = rounds.filter(campaign__country_id__in=countries.split(","))
        if campaign_groups:
            rounds = rounds.filter(campaign__group_id__in=campaign_groups.split(","))
        if campaign_type == "preventive":
            rounds = rounds.filter(campaign__is_preventive=True)
        if campaign_type == "test":
            rounds = rounds.filter(campaign__is_test=True)
        if campaign_type == "regular":
            rounds = rounds.filter(campaign__is_preventive=False).filter(campaign__is_test=False)
        if search:
            rounds = rounds.filter(Q(campaign__obr_name__icontains=search) | Q(campaign__epid__icontains=search))

        return self.loop_on_rounds(self, rounds)

    @staticmethod
    def loop_on_rounds(self, rounds):
        data_row = []
        for round in rounds:
            if round.campaign is not None:
                if round.campaign.country is not None:
                    if not any(d["country_id"] == round.campaign.country.id for d in data_row):
                        row = {"country_id": round.campaign.country.id, "country_name": round.campaign.country.name}
                        month = round.started_at.month
                        row["rounds"] = {}
                        row["rounds"][str(month)] = []
                        row["rounds"][str(month)].append(self.get_round(round))
                        data_row.append(row)
                    else:
                        row = [sub for sub in data_row if sub["country_id"] == round.campaign.country.id][0]
                        row_index = data_row.index(row)
                        if row is not None:
                            month = round.started_at.month
                            if str(month) in data_row[row_index]["rounds"]:
                                data_row[row_index]["rounds"][str(month)].append(self.get_round(round))
                            else:
                                data_row[row_index]["rounds"][str(month)] = []
                                data_row[row_index]["rounds"][str(month)].append(self.get_round(round))
        return data_row

    @staticmethod
    def get_round(round):
        started_at = dt.datetime.strftime(round.started_at, "%Y-%m-%d") if round.started_at is not None else None
        ended_at = dt.datetime.strftime(round.ended_at, "%Y-%m-%d") if round.ended_at is not None else None
        obr_name = round.campaign.obr_name if round.campaign.obr_name is not None else ""
        vacine = round.campaign.vacine if round.campaign.vacine is not None else ""
        round_number = round.number if round.number is not None else ""
        return {
            "started_at": started_at,
            "ended_at": ended_at,
            "obr_name": obr_name,
            "vacine": vacine,
            "round_number": round_number,
        }

    @action(methods=["POST"], detail=True, serializer_class=CampaignPreparednessSpreadsheetSerializer)
    def create_preparedness_sheet(self, request: Request, pk=None, **kwargs):
        data = request.data
        data["campaign"] = pk
        serializer = CampaignPreparednessSpreadsheetSerializer(data=data)
        serializer.is_valid(raise_exception=True)
        serializer.save()
        return Response(serializer.data)

    @action(methods=["POST"], detail=False, serializer_class=SurgePreviewSerializer)
    def preview_surge(self, request, **kwargs):
        serializer = SurgePreviewSerializer(data=request.data)
        serializer.is_valid(raise_exception=True)
        return Response(serializer.data)

    NEW_CAMPAIGN_MESSAGE = """Dear GPEI coordinator – {country_name}

This is an automated email.

Following the newly confirmed virus {virus_type} reported from {initial_orgunit_name} with date of onset/sample collection {onset_date}. \
A new outbreak {obr_name} has been created on the timeline tracker, to visualize the campaign visit: {url_campaign}

Some campaign details are missing at this stage. It is important to update the outbreak response information on this link {url}, \
to ensure optimal coordination of activities. The information should be updated at least weekly. Details for log in will be provided.

For more follow up: contact RRT team.

Timeline tracker Automated message
    """

    @action(methods=["POST"], detail=True, serializer_class=serializers.Serializer)
    def send_notification_email(self, request, pk, **kwargs):
        campaign = get_object_or_404(Campaign, pk=pk)
        old_campaign_dump = serialize_campaign(campaign)
        country = campaign.country

        domain = settings.DNS_DOMAIN
        from_email = settings.DEFAULT_FROM_EMAIL

        if campaign.creation_email_send_at:
            raise serializers.ValidationError("Notification Email already sent")
        if not (campaign.obr_name and campaign.virus and country and campaign.onset_at):
            raise serializers.ValidationError("Missing information on the campaign")

        email_text = self.NEW_CAMPAIGN_MESSAGE.format(
            country_name=country.name,
            obr_name=campaign.obr_name,
            virus_type=campaign.virus,
            onset_date=campaign.onset_at,
            initial_orgunit_name=campaign.initial_org_unit.name
            + (", " + campaign.initial_org_unit.parent.name if campaign.initial_org_unit.parent else ""),
            url=f"https://{domain}/dashboard/polio/list",
            url_campaign=f"https://{domain}/dashboard/polio/list/campaignId/{campaign.id}",
        )

        try:
            cug = CountryUsersGroup.objects.get(country=country)
        except CountryUsersGroup.DoesNotExist:
            raise serializers.ValidationError(
                f"Country {country.name} is not configured, please go to Configuration page"
            )
        users = cug.users.all()
        emails = [user.email for user in users if user.email]
        if not emails:
            raise serializers.ValidationError(f"No recipients have been configured on the country")

        send_mail(
            "New Campaign {}".format(campaign.obr_name),
            email_text,
            from_email,
            emails,
        )
        campaign.creation_email_send_at = now()
        campaign.save()
        request_user = self.request.user
        log_campaign_modification(campaign, old_campaign_dump, request_user)

        return Response({"message": "email sent"})

    @action(methods=["PATCH"], detail=False)
    def restore_deleted_campaigns(self, request):
        campaign = get_object_or_404(Campaign, pk=request.data["id"])
        if campaign.deleted_at is not None:
            campaign.deleted_at = None
            campaign.save()
            return Response(campaign.id, status=status.HTTP_200_OK)
        else:
            return Response("Campaign already active.", status=status.HTTP_400_BAD_REQUEST)

    @action(
        methods=["GET", "HEAD"],  # type: ignore # HEAD is missing in djangorestframework-stubs
        detail=False,
        url_path="merged_shapes.geojson",
    )
    def shapes(self, request):
        """GeoJson, one geojson per campaign

        We use the django annotate feature to make a raw Postgis request that will generate the shape on the
        postgresql server which is faster.
        Campaign with and without scope per round are  handled separately"""
        # FIXME: The cache ignore all the filter parameter which will return wrong result if used
        key_name = "{0}-geo_shapes".format(request.user.id)
        campaigns = self.filter_queryset(self.get_queryset())
        # Remove deleted campaigns
        campaigns = campaigns.filter(deleted_at=None)

        # Determine last modification date to see if we invalidate the cache
        last_campaign_updated = campaigns.order_by("updated_at").last()
        last_roundscope_org_unit_updated = (
            OrgUnit.objects.order_by("updated_at").filter(groups__roundScope__round__campaign__in=campaigns).last()
        )
        last_org_unit_updated = (
            OrgUnit.objects.order_by("updated_at").filter(groups__campaignScope__campaign__in=campaigns).last()
        )

        update_dates = [
            last_org_unit_updated.updated_at if last_campaign_updated else None,
            last_roundscope_org_unit_updated.updated_at if last_roundscope_org_unit_updated else None,
            last_campaign_updated.updated_at if last_campaign_updated else None,
        ]
        cached_response = self.return_cached_response_if_valid(key_name, update_dates)
        if cached_response:
            return cached_response

        round_scope_queryset = campaigns.filter(separate_scopes_per_round=True).annotate(
            geom=RawSQL(
                """select st_asgeojson(st_simplify(st_union(st_buffer(iaso_orgunit.geom::geometry, 0)), 0.01)::geography)
from iaso_orgunit
right join iaso_group_org_units ON iaso_group_org_units.orgunit_id = iaso_orgunit.id
right join polio_roundscope ON iaso_group_org_units.group_id =  polio_roundscope.group_id
right join polio_round ON polio_round.id = polio_roundscope.round_id
where polio_round.campaign_id = polio_campaign.id""",
                [],
            )
        )
        # For campaign scope
        campain_scope_queryset = campaigns.filter(separate_scopes_per_round=False).annotate(
            geom=RawSQL(
                """select st_asgeojson(st_simplify(st_union(st_buffer(iaso_orgunit.geom::geometry, 0)), 0.01)::geography)
from iaso_orgunit
right join iaso_group_org_units ON iaso_group_org_units.orgunit_id = iaso_orgunit.id
right join polio_campaignscope ON iaso_group_org_units.group_id =  polio_campaignscope.group_id
where polio_campaignscope.campaign_id = polio_campaign.id""",
                [],
            )
        )

        features = []
        for queryset in (round_scope_queryset, campain_scope_queryset):
            for c in queryset:
                if c.geom:
                    s = SmallCampaignSerializer(c)
                    feature = {"type": "Feature", "geometry": json.loads(c.geom), "properties": s.data}
                    features.append(feature)
        res = {"type": "FeatureCollection", "features": features, "cache_creation_date": datetime.utcnow().timestamp()}

        cache.set(key_name, json.dumps(res), 3600 * 24, version=CACHE_VERSION)
        return JsonResponse(res)

    @staticmethod
    def return_cached_response_if_valid(cache_key, update_dates):
        cached_response = cache.get(cache_key, version=CACHE_VERSION)
        if not cached_response:
            return None
        parsed_cache_response = json.loads(cached_response)
        cache_creation_date = make_aware(datetime.utcfromtimestamp(parsed_cache_response["cache_creation_date"]))
        for update_date in update_dates:
            if update_date and update_date > cache_creation_date:
                return None
        return JsonResponse(json.loads(cached_response))

    @action(
        methods=["GET", "HEAD"],  # type: ignore # HEAD is missing in djangorestframework-stubs
        detail=False,
        url_path="v2/merged_shapes.geojson",
    )
    def shapes_v2(self, request):
        # FIXME: The cache ignore all the filter parameter which will return wrong result if used
        key_name = "{0}-geo_shapes_v2".format(request.user.id)

        campaigns = self.filter_queryset(self.get_queryset())
        # Remove deleted campaigns
        campaigns = campaigns.filter(deleted_at=None)

        last_campaign_updated = campaigns.order_by("updated_at").last()
        last_roundscope_org_unit_updated = (
            OrgUnit.objects.order_by("updated_at").filter(groups__roundScope__round__campaign__in=campaigns).last()
        )
        last_org_unit_updated = (
            OrgUnit.objects.order_by("updated_at").filter(groups__campaignScope__campaign__in=campaigns).last()
        )

        update_dates = [
            last_org_unit_updated.updated_at if last_campaign_updated else None,
            last_roundscope_org_unit_updated.updated_at if last_roundscope_org_unit_updated else None,
            last_campaign_updated.updated_at if last_campaign_updated else None,
        ]
        cached_response = self.return_cached_response_if_valid(key_name, update_dates)
        if cached_response:
            return cached_response

        campaign_scopes = CampaignScope.objects.filter(campaign__in=campaigns.filter(separate_scopes_per_round=False))
        campaign_scopes = campaign_scopes.prefetch_related("campaign")
        campaign_scopes = campaign_scopes.prefetch_related("campaign__country")
        campaign_scopes = campaign_scopes.annotate(
            geom=RawSQL(
                """select st_asgeojson(st_simplify(st_union(st_buffer(iaso_orgunit.geom::geometry, 0)), 0.01)::geography)
from iaso_orgunit right join iaso_group_org_units ON iaso_group_org_units.orgunit_id = iaso_orgunit.id
where group_id = polio_campaignscope.group_id""",
                [],
            )
        )
        # Check if the campaigns have been updated since the response has been cached
        features = []
        scope: CampaignScope
        for scope in campaign_scopes:
            if scope.geom:
                feature = {
                    "type": "Feature",
                    "geometry": json.loads(scope.geom),
                    "properties": {
                        "obr_name": scope.campaign.obr_name,
                        "id": str(scope.campaign.id),
                        "vaccine": scope.vaccine,
                        "scope_key": f"campaignScope-{scope.id}",
                        "top_level_org_unit_name": scope.campaign.country.name,
                    },
                }
                features.append(feature)

        round_scopes = RoundScope.objects.filter(round__campaign__in=campaigns.filter(separate_scopes_per_round=True))
        round_scopes = round_scopes.prefetch_related("round__campaign")
        round_scopes = round_scopes.prefetch_related("round__campaign__country")
        round_scopes = round_scopes.annotate(
            geom=RawSQL(
                """select st_asgeojson(st_simplify(st_union(st_buffer(iaso_orgunit.geom::geometry, 0)), 0.01)::geography)
from iaso_orgunit right join iaso_group_org_units ON iaso_group_org_units.orgunit_id = iaso_orgunit.id
where group_id = polio_roundscope.group_id""",
                [],
            )
        )

        for scope in round_scopes:
            scope: RoundScope
            if scope.geom:
                feature = {
                    "type": "Feature",
                    "geometry": json.loads(scope.geom),
                    "properties": {
                        "obr_name": scope.round.campaign.obr_name,
                        "id": str(scope.round.campaign.id),
                        "vaccine": scope.vaccine,
                        "scope_key": f"roundScope-{scope.id}",
                        "top_level_org_unit_name": scope.round.campaign.country.name,
                        "round_number": scope.round.number,
                    },
                }
                features.append(feature)

        res = {"type": "FeatureCollection", "features": features, "cache_creation_date": datetime.utcnow().timestamp()}

        cache.set(key_name, json.dumps(res), 3600 * 24, version=CACHE_VERSION)
        return JsonResponse(res)

    @action(methods=["GET", "POST"], detail=False)
    def generate_xlsform(self, request):
        """
        Export a xlsform out of a campaign. A template is required. Specific data can be extracted from campaigns by
        starting the name variable by 'survey_' in the xls file in "calculate" row. The data will be saved in the
        calculation column.
        """
        campaign_id = request.query_params.get("id", None)
        campaign = get_object_or_404(Campaign, id=campaign_id)
        campaign_scope = get_object_or_404(CampaignScope, campaign=campaign).group.org_units.all()
        form_name = request.query_params.get("form_name", None)

        authorized_fields = [
            "id",
            "epid",
            "obr_name",
            "gpei_email",
            "description",
            "creation_email_send_at",
            "onset_at",
            "three_level_call_at",
            "cvdpv_notified_at",
            "cvdpv2_notified_at",
            "pv_notified_at",
            "pv2_notified_at",
            "virus",
            "detection_status",
            "detection_responsible",
            "detection_first_draft_submitted_at",
            "detection_rrt_oprtt_approval_at",
            "risk_assessment_status",
            "risk_assessment_responsible",
            "investigation_at",
            "risk_assessment_first_draft_submitted_at",
            "risk_assessment_rrt_oprtt_approval_at",
            "ag_nopv_group_met_at",
            "dg_authorized_at",
            "verification_score",
            "doses_requested",
            "preperadness_spreadsheet_url",
            "preperadness_sync_status",
            "surge_spreadsheet_url",
            "country_name_in_surge_spreadsheet",
            "budget_status",
            "budget_responsible",
            "created_at",
            "updated_at",
            "district_count",
            "round_pne",
            "round_two",
            "vacine",
        ]

        try:
            path = CampaignFormTemplate.objects.get(name=form_name).form_template.path
        except ValueError:
            raise serializers.ValidationError({"error": f"No template form is linked to the campaign {campaign}."})

        wb = openpyxl.load_workbook(path)
        sheet = wb.get_sheet_by_name("choices")
        choices_row = 2
        choices_column = 1
        cell = list(string.ascii_uppercase)
        q_sheet = wb.get_sheet_by_name("survey")
        survey_columns = []
        survey_last_empty_row = len(list(q_sheet.rows))
        for l in cell:
            survey_columns.append(q_sheet[f"{l}1"].value)

        ou_tree_list = []

        # create dictionary with OU tree
        for ou in campaign_scope:
            ou_tree_dict = {ou.org_unit_type.name: ou}
            ou_parent = ou.parent
            if ou_parent is not None:
                ou_tree_dict[ou_parent.org_unit_type.name] = ou_parent
            while ou_parent is not None:
                ou_tree_dict[ou_parent.org_unit_type.name] = ou_parent
                ou_parent = ou_parent.parent
                if ou_parent is not None:
                    ou_tree_dict[ou_parent.org_unit_type.name] = ou_parent
            ou_tree_list.append(ou_tree_dict)
            ou_children = ou.descendants()
            for ou_child in ou_children:
                ou_tree_dict[ou_child.org_unit_type.name] = ou_child

        added_countries = []
        added_regions = []
        added_district = []
        added_facilities = []
        region_added = False
        district_added = False
        facility_added = False

        # create xls column
        sheet[cell[choices_column - 1] + "1"] = "list name"
        sheet[cell[choices_column] + "1"] = "name"
        sheet[cell[choices_column + 1] + "1"] = "label"
        sheet[cell[choices_column + 2] + "1"] = "id"
        sheet[cell[choices_column + 3] + "1"] = "country"
        sheet[cell[choices_column + 4] + "1"] = "region"
        sheet[cell[choices_column + 5] + "1"] = "district"
        sheet[cell[choices_column + 6] + "1"] = "health facility"

        # populate csv with OU
        for ou_dic in ou_tree_list:
            for k, v in ou_dic.items():
                if k == "COUNTRY" and v not in added_countries:
                    added_countries.append(v)
                    q_sheet[cell[0] + str(16)] = "select_one ou_country"
                    q_sheet[cell[1] + str(16)] = "ou_country"
                    q_sheet[cell[2] + str(16)] = "Select Country"
                    q_sheet[cell[3] + str(16)] = "yes"
                    sheet[cell[choices_column - 1] + str(choices_row)] = "ou_country"
                    sheet[cell[choices_column] + str(choices_row)] = v.id
                    sheet[cell[choices_column + 1] + str(choices_row)] = str(v.name)
                    choices_row += 1
                    survey_last_empty_row += 1
                if k == "REGION" and v not in added_regions:
                    survey_last_empty_row += 2
                    added_regions.append(v)
                    if not region_added:
                        q_sheet[cell[0] + str(17)] = "select_one ou_region"
                        q_sheet[cell[1] + str(17)] = "ou_region"
                        q_sheet[cell[2] + str(17)] = "Select a Region"
                        q_sheet[cell[9] + str(17)] = "country=${ou_country}"
                        region_added = True
                    sheet[cell[choices_column - 1] + str(choices_row)] = "ou_region"
                    sheet[cell[choices_column] + str(choices_row)] = v.id
                    sheet[cell[choices_column + 1] + str(choices_row)] = str(v.name)
                    sheet[cell[choices_column + 3] + str(choices_row)] = (
                        ou_dic.get("COUNTRY", None)
                        if ou_dic.get("COUNTRY", None) is None
                        else ou_dic.get("COUNTRY", None).pk
                    )
                    choices_row += 1
                    survey_last_empty_row += 1

                if k == "DISTRICT" and v not in added_district:
                    survey_last_empty_row += 4
                    added_district.append(v)
                    if not district_added:
                        q_sheet[cell[0] + str(18)] = "select_one ou_district"
                        q_sheet[cell[1] + str(18)] = "ou_district"
                        q_sheet[cell[2] + str(18)] = "Select a District"
                        q_sheet[cell[9] + str(18)] = "region=${ou_region}"
                        district_added = True
                    sheet[cell[choices_column - 1] + str(choices_row)] = "ou_district"
                    sheet[cell[choices_column] + str(choices_row)] = v.id
                    sheet[cell[choices_column + 1] + str(choices_row)] = str(v.name)
                    sheet[cell[choices_column + 3] + str(choices_row)] = (
                        ou_dic.get("COUNTRY", None)
                        if ou_dic.get("COUNTRY", None) is None
                        else ou_dic.get("COUNTRY", None).pk
                    )
                    sheet[cell[choices_column + 4] + str(choices_row)] = (
                        ou_dic.get("REGION", None)
                        if ou_dic.get("REGION", None) is None
                        else ou_dic.get("REGION", None).pk
                    )
                    choices_row += 1
                    survey_last_empty_row += 1

                if k == "HEALTH FACILITY" and v not in added_facilities:
                    survey_last_empty_row += 6
                    added_facilities.append(v)
                    if not facility_added:
                        q_sheet[cell[0] + str(19)] = "select_one ou_facility"
                        q_sheet[cell[1] + str(19)] = "ou_facility"
                        q_sheet[cell[2] + str(19)] = "Select a Health Facility"
                        q_sheet[cell[9] + str(19)] = "district=${ou_district}"
                        district_added = True
                    sheet[cell[choices_column - 1] + str(choices_row)] = ""
                    sheet[cell[choices_column] + str(choices_row)] = v.id
                    sheet[cell[choices_column + 1] + str(choices_row)] = str(v.name)
                    sheet[cell[choices_column + 3] + str(choices_row)] = (
                        ou_dic.get("COUNTRY", None)
                        if ou_dic.get("COUNTRY", None) is None
                        else ou_dic.get("COUNTRY", None).pk
                    )
                    sheet[cell[choices_column + 4] + str(choices_row)] = (
                        ou_dic.get("REGION", None)
                        if ou_dic.get("REGION", None) is None
                        else ou_dic.get("REGION", None).pk
                    )
                    sheet[cell[choices_column + 5] + str(choices_row)] = (
                        ou_dic.get("DISTRICT", None)
                        if ou_dic.get("DISTRICT", None) is None
                        else ou_dic.get("DISTRICT", None).name
                    )
                    choices_row += 1
                    survey_last_empty_row += 1

        # Add default data to the xlsform
        row = q_sheet.max_row

        q_sheet[cell[0] + str(11)] = "note"
        q_sheet[cell[1] + str(11)] = "note_obr_name"
        q_sheet[cell[2] + str(11)] = f"Outbreak Name: {campaign.obr_name} "

        number_of_round = 0 if campaign.round_one is None else 1
        number_of_round = number_of_round if campaign.round_two is None else 2
        q_sheet[cell[0] + str(12)] = "note"
        q_sheet[cell[1] + str(12)] = "note_round_number"
        q_sheet[cell[2] + str(12)] = f"Number of rounds: {number_of_round} "

        q_sheet[cell[0] + str(13)] = "note"
        q_sheet[cell[1] + str(13)] = "note_first_round_date"
        if campaign.round_one is not None:
            q_sheet[cell[2] + str(13)] = f"First Round Date: {campaign.round_one.started_at} "
        else:
            q_sheet[cell[2] + str(13)] = f"First Round Date: {None}"
        q_sheet[cell[0] + str(14)] = "note"
        q_sheet[cell[1] + str(14)] = "note_vaccine_type"
        q_sheet[cell[2] + str(14)] = f"Vaccine Type: {campaign.vacine} "

        # Get Calculation column position
        calculation_index = 0
        for row_calc in q_sheet.rows:
            iterator = 0
            for cell in row_calc:
                iterator += 1
                if cell.value == "calculation":
                    calculation_index = iterator
                    break

        # Insert data as calculation
        for i in range(2, row + 1):
            cell_obj = q_sheet.cell(row=i, column=2)
            cell_value_start = cell_obj.value[:7] if cell_obj.value is not None else ""
            if cell_value_start == "survey_":
                str_request = cell_obj.value[7:]
                if str_request in authorized_fields:
                    cell_obj = q_sheet.cell(row=i, column=calculation_index)
                    cell_obj.value = str(getattr(campaign, str_request))

        filename = f"FORM_{campaign.obr_name}_{datetime.now().date()}.xlsx"

        with NamedTemporaryFile() as tmp:
            wb.save(tmp.name)
            tmp.seek(0)
            stream = tmp.read()

            response = HttpResponse(
                stream, content_type="application/vnd.openxmlformats-officedocument.spreadsheetml.sheet"
            )
            response["Content-Disposition"] = "attachment; filename=%s" % filename
            return response


class CountryUsersGroupViewSet(ModelViewSet):
    serializer_class = CountryUsersGroupSerializer
    results_key = "country_users_group"
    http_method_names = ["get", "put"]
    filter_backends = [filters.OrderingFilter]
    ordering_fields = ["country__name", "language"]

    def get_queryset(self):
        countries = OrgUnit.objects.filter_for_user_and_app_id(self.request.user).filter(
            org_unit_type__category="COUNTRY"
        )
        for country in countries:
            cug, created = CountryUsersGroup.objects.get_or_create(
                country=country
            )  # ensuring that such a model always exist
            if created:
                print(f"created {cug}")
        return CountryUsersGroup.objects.filter(country__in=countries)


class LineListImportViewSet(ModelViewSet):
    serializer_class = LineListImportSerializer
    results_key = "imports"

    def get_queryset(self):
        return LineListImport.objects.all()


DAYS_EVOLUTION = [
    # day before, target in percent
    (1, 90),
    (3, 85),
    (7, 80),
    (14, 60),
    (21, 40),
    (28, 20),
]


def score_for_x_day_before(ssi_for_campaign, ref_date: date, n_day: int):
    day = ref_date - timedelta(days=n_day)
    try:
        ssi = ssi_for_campaign.filter(created_at__date=day).last()
    except SpreadSheetImport.DoesNotExist:
        return None, day, None
    try:
        preparedness = get_preparedness(ssi.cached_spreadsheet)
        summary = preparedness_summary(preparedness)
        score = summary["overall_status_score"]
    except Exception as e:
        return None, day, None
    return ssi.created_at, day, score


def history_for_campaign(ssi_qs, round: Round):
    ref_date = round.started_at
    if not ref_date:
        return {"error": f"Please configure a start date for the round {round}"}
    r = []
    for n_day, target in DAYS_EVOLUTION:
        sync_time, day, score = score_for_x_day_before(ssi_qs, ref_date, n_day)
        r.append(
            {
                "days_before": n_day,
                "expected_score": target,
                "preparedness_score": score,
                "date": day,
                "sync_time": sync_time,
            }
        )
    return r


def _make_prep(c: Campaign, round: Round):
    url = round.preparedness_spreadsheet_url
    if not url:
        return None
    campaign_prep = {
        "campaign_id": c.id,
        "campaign_obr_name": c.obr_name,
        "indicators": {},
        "round": f"Round{round.number}",
        "round_id": round.id,
        "round_start": round.started_at,
        "round_end": round.ended_at,
    }
    try:
        spread_id = extract_id_from_url(url)
        ssi_qs = SpreadSheetImport.objects.filter(spread_id=spread_id)

        if not ssi_qs:
            # No import yet
            campaign_prep["status"] = "not_sync"
            campaign_prep["details"] = "This spreadsheet has not been synchronised yet"
            return campaign_prep
        # FIXME: what if ssi_qs.last() is None?
        campaign_prep["date"] = ssi_qs.last().created_at  # type: ignore
        cs = ssi_qs.last().cached_spreadsheet  # type: ignore
        last_p = get_preparedness(cs)
        campaign_prep.update(preparedness_summary(last_p))
        if round.number != last_p["national"]["round"]:
            logger.info(f"Round mismatch on {c} {round}")

        campaign_prep["history"] = history_for_campaign(ssi_qs, round)
    except Exception as e:  # FIXME: too broad Exception
        campaign_prep["status"] = "error"
        campaign_prep["details"] = str(e)
        logger.exception(e)
    return campaign_prep


class PreparednessDashboardViewSet(viewsets.ViewSet):
    def list(self, request):

        r = []
        qs = Campaign.objects.all()
        if request.query_params.get("campaign"):
            qs = qs.filter(obr_name=request.query_params.get("campaign"))

        for c in qs:
            for round in c.rounds.all():
                p = _make_prep(c, round)
                if p:
                    r.append(p)
        return Response(r)


def _build_district_cache(districts_qs):
    district_dict = defaultdict(list)
    for f in districts_qs:
        district_dict[f.name.lower()].append(f)
        if f.aliases:
            for alias in f.aliases:
                district_dict[alias.lower()].append(f)
    return district_dict


class IMStatsViewSet(viewsets.ViewSet):
    """
           Endpoint used to transform IM (independent monitoring) data from existing ODK forms stored in ONA. Very custom to the polio project.

    sample Config:

    configs = [
           {
               "keys": {"roundNumber": "roundNumber",
                       "Response": "Response",
                },
               "prefix": "OHH",
               "url": 'https://brol.com/api/v1/data/5888',
               "login": "qmsdkljf",
               "password": "qmsdlfj"
           },
           {
               "keys": {'roundNumber': "roundNumber",
                       "Response": "Response",
                },
               "prefix": "HH",
               "url":  'https://brol.com/api/v1/data/5887',
               "login": "qmsldkjf",
               "password": "qsdfmlkj"
           }
       ]
    """

    def list(self, request):

        requested_country = request.GET.get("country_id", None)
        no_cache = request.GET.get("no_cache", "false") == "true"

        if requested_country is None:
            return HttpResponseBadRequest

        requested_country = int(requested_country)

        campaigns = Campaign.objects.filter(country_id=requested_country).filter(is_test=False)

        if campaigns:
            latest_campaign_update = campaigns.latest("updated_at").updated_at
        else:
            latest_campaign_update = None

        stats_types = request.GET.get("type", "HH,OHH")

        im_request_type = stats_types

        if stats_types == "HH,OHH":
            im_request_type = ""

        cached_response = cache.get(
            "{0}-{1}-IM{2}".format(request.user.id, request.query_params["country_id"], im_request_type),
            version=CACHE_VERSION,
        )

        if not request.user.is_anonymous and cached_response and not no_cache:
            response = json.loads(cached_response)
            cached_date = make_aware(datetime.utcfromtimestamp(response["cache_creation_date"]))

            if latest_campaign_update and cached_date > latest_campaign_update:
                return JsonResponse(response)

        stats_types = stats_types.split(",")
        config = get_object_or_404(Config, slug="im-config")
        skipped_forms_list = []
        no_round_count = 0
        unknown_round = 0
        skipped_forms = {"count": 0, "no_round": 0, "unknown_round": unknown_round, "forms_id": skipped_forms_list}
        find_lqas_im_campaign_cached = lru_cache(maxsize=None)(find_lqas_im_campaign)
        form_count = 0
        fully_mapped_form_count = 0
        base_stats = lambda: {"total_child_fmd": 0, "total_child_checked": 0, "total_sites_visited": 0}
        make_round_stats = lambda: {
            "number": -1,
            "data": defaultdict(base_stats),
            "nfm_stats": defaultdict(int),
            "nfm_abs_stats": defaultdict(int),
        }
        campaign_stats = defaultdict(
            lambda: {
                "rounds": defaultdict(make_round_stats),
                "districts_not_found": [],
                "has_scope": False,
                # Submission where it says a certain round but the date place it in another round
                "bad_round_number": 0,
            }
        )
        day_country_not_found = defaultdict(lambda: defaultdict(int))
        form_campaign_not_found_count = 0
        nfm_reason_keys = [
            "Tot_child_Absent_HH",
            "Tot_child_NC_HH",
            "Tot_child_NotVisited_HH",
            "Tot_child_NotRevisited_HH",
            "Tot_child_Asleep_HH",
            "Tot_child_Others_HH",
            "Tot_child_VaccinatedRoutine",
        ]
        nfm_reason_abs_keys = [
            "Tot_child_Abs_Parent_Absent",
            "Tot_child_Abs_Social_event",
            "Tot_child_Abs_Travelling",
            "Tot_child_Abs_Play_areas",
            "Tot_child_Abs_School",
            "Tot_child_Abs_Market",
            "Tot_child_Abs_Other",
            "Tot_child_Abs_Farm",
        ]
        # Ugly fix to exclude forms known to have data so terrible it breaks the results
        excluded_forms = [
            "2399548d-545e-4182-a3a0-54da841bc179",
            "59ca0419-798d-40ca-b690-460063329938",
            "ec93a59a-b354-4f9d-8240-f2a05c24479e",
        ]

        if request.user.iaso_profile.org_units.count() == 0:
            authorized_countries = OrgUnit.objects.filter(org_unit_type_id__category="COUNTRY")
        else:
            authorized_countries = request.user.iaso_profile.org_units.filter(org_unit_type_id__category="COUNTRY")

        for country_config in config.content:
            if country_config["country_id"] != requested_country:
                continue
            country = OrgUnit.objects.get(id=country_config["country_id"])
            if country not in authorized_countries:
                continue

            districts_qs = (
                OrgUnit.objects.hierarchy(country)
                .filter(org_unit_type_id__category="DISTRICT")
                .only("name", "id", "parent", "aliases")
                .prefetch_related("parent")
            )
            district_dict = _build_district_cache(districts_qs)
            forms = get_url_content(country_config["url"], country_config["login"], country_config["password"])
            debug_response = set()
            for form in forms:
                form_count += 1
                total_sites_visited = 0
                total_Child_FMD = 0
                total_Child_Checked = 0
                nfm_counts_dict = defaultdict(int)
                nfm_abs_counts_dict = defaultdict(int)
                done_something = False
                if isinstance(form, str):
                    print("wrong form format:", form, "in", country.name)
                    continue
                try:
                    round_number = form.get("roundNumber", None)
                    if round_number is None:
                        round_number = form.get("HH", [{}])[0]["HH/roundNumber"]
                    if round_number.upper() == "MOPUP":
                        continue
                except KeyError:
                    skipped_forms_list.append({form["_id"]: {"round": None, "date": form.get("date_monitored", None)}})
                    no_round_count += 1
                    continue
                if round_number[-1].isdigit():
                    round_number = round_number[-1]
                else:
                    skipped_forms_list.append(
                        {form["_id"]: {"round": form["roundNumber"], "date": form.get("date_monitored", None)}}
                    )
                    unknown_round += 1
                    continue
                if form.get("HH", None) and (form.get("_uuid", None) not in excluded_forms):
                    if "HH" in stats_types:
                        for kid in form.get("HH", []):
                            total_sites_visited += 1
                            Child_FMD = kid.get("HH/U5_Vac_FM_HH", 0)
                            Child_Checked = kid.get("HH/Total_U5_Present_HH", 0)
                            total_Child_FMD += int(Child_FMD)
                            total_Child_Checked += int(Child_Checked)
                            for reason in nfm_reason_keys:
                                nfm_counts_dict[reason] = nfm_counts_dict[reason] + int(
                                    kid.get("HH/group1/" + reason, "0")
                                )
                            for reason_abs in nfm_reason_abs_keys:
                                nfm_abs_counts_dict[reason_abs] = nfm_abs_counts_dict[reason_abs] + int(
                                    kid.get("HH/group2/" + reason_abs, "0")
                                )
                            done_something = True
                else:
                    if "OHH" in stats_types and form.get("_uuid", None) not in excluded_forms:
                        for kid in form.get("OHH", []):
                            total_sites_visited += 1
                            Child_FMD = kid.get("OHH/Child_FMD", 0)
                            Child_Checked = kid.get("OHH/Child_Checked", 0)
                            total_Child_FMD += int(Child_FMD)
                            total_Child_Checked += int(Child_Checked)
                            done_something = True
                if not done_something:
                    continue
                today_string = form.get("today", None)
                if today_string:
                    today = datetime.strptime(today_string, "%Y-%m-%d").date()
                else:
                    today = None
                campaign = find_lqas_im_campaign_cached(campaigns, today, country, round_number, "im")
                if not campaign:
                    campaign = find_lqas_im_campaign_cached(campaigns, today, country, None, "im")
                    if campaign:
                        campaign_name = campaign.obr_name
                        campaign_stats[campaign_name]["bad_round_number"] += 1
                region_name = form.get("Region")
                district_name = form.get("District", None)
                if not district_name:
                    district_name = form.get("district", None)
                if form.get("Response", None) and campaign:
                    debug_response.add((campaign.obr_name, form["Response"]))
                if campaign:
                    campaign_name = campaign.obr_name
                    # FIXME: We refetch the whole list for all submission this is probably a cause of slowness
                    scope = campaign.get_districts_for_round_number(round_number).values_list("id", flat=True)
                    campaign_stats[campaign_name]["has_scope"] = len(scope) > 0
                    district = find_district(district_name, region_name, district_dict)
                    if not district:
                        district_long_name = "%s - %s" % (district_name, region_name)
                        if district_long_name not in campaign_stats[campaign_name]["districts_not_found"]:
                            campaign_stats[campaign_name]["districts_not_found"].append(district_long_name)
                    # Sending district info if it exists and either the district is in scope or there's no scope (in which case we send all ifo for all distrcits found)
                    if district is not None and (district.id in scope or len(scope) == 0):
                        campaign_stats[campaign_name]["country_id"] = country.id
                        campaign_stats[campaign_name]["country_name"] = country.name
                        campaign_stats[campaign_name]["campaign"] = campaign
                        round_stats = campaign_stats[campaign_name]["rounds"][round_number]
                        round_stats["number"] = int(round_number)

                        for key in nfm_counts_dict:
                            round_stats["nfm_stats"][key] = round_stats["nfm_stats"][key] + nfm_counts_dict[key]

                        for key_abs in nfm_abs_counts_dict:
                            round_stats["nfm_abs_stats"][key_abs] = (
                                round_stats["nfm_abs_stats"][key_abs] + nfm_abs_counts_dict[key_abs]
                            )
                        d = round_stats["data"][district_name]
                        d["total_child_fmd"] = d["total_child_fmd"] + total_Child_FMD
                        d["total_child_checked"] = d["total_child_checked"] + total_Child_Checked
                        d["total_sites_visited"] = d["total_sites_visited"] + total_sites_visited
                        d["district"] = district.id
                        d["region_name"] = district.parent.name
                        fully_mapped_form_count += 1

                else:
                    day_country_not_found[country.name][today_string] += 1
                    form_campaign_not_found_count += 1
        skipped_forms.update(
            {"count": len(skipped_forms_list), "no_round": no_round_count, "unknown_round": unknown_round}
        )
        for campaign_stat in campaign_stats.values():
            # Ensure round that might not have data are present.
            campaign_stat_campaign = campaign_stat.get("campaign", None)
            if campaign_stat_campaign:
                for round in campaign_stat["campaign"].rounds.all():
                    # this actually make an entry thanks to the defaultdict
                    # noinspection PyStatementEffect
                    campaign_stat["rounds"][str(round.number)]
                del campaign_stat["campaign"]
            for round_number, round in campaign_stat["rounds"].items():
                round["number"] = int(round_number)
            campaign_stat["rounds"] = list(campaign_stat["rounds"].values())

        response = {
            "stats": campaign_stats,
            "form_campaign_not_found_count": form_campaign_not_found_count,
            "day_country_not_found": day_country_not_found,
            "form_count": form_count,
            "fully_mapped_form_count": fully_mapped_form_count,
            "skipped_forms": skipped_forms,
            "cache_creation_date": datetime.utcnow().timestamp(),
        }

        if not request.user.is_anonymous:
            cache.set(
                "{0}-{1}-IM{2}".format(request.user.id, request.query_params["country_id"], im_request_type),
                json.dumps(response),
                3600,
                version=CACHE_VERSION,
            )

        return JsonResponse(response, safe=False)


def lqasim_day_in_round(current_round, today, kind, campaign, country):
    lqas_im_start = kind + "_started_at"
    lqas_im_end = kind + "_ended_at"
    reference_start_date = current_round.started_at
    reference_end_date = current_round.ended_at
    if current_round.get_item_by_key(lqas_im_start):
        # What if IM start date is after round end date?
        reference_start_date = current_round.get_item_by_key(lqas_im_start)
    if current_round.get_item_by_key(lqas_im_end):
        reference_end_date = current_round.get_item_by_key(lqas_im_end)
    if not reference_end_date and not reference_start_date:
        return False
    # Temporary answer to question above
    if reference_end_date <= reference_start_date:
        reference_end_date = reference_start_date + timedelta(days=+10)
    if campaign.country_id == country.id and reference_start_date <= today <= reference_end_date:
        return True
    return False


def find_lqas_im_campaign(campaigns, today, country, round_number: Optional[int], kind):
    if not today:
        return None
    for campaign in campaigns:
        if round_number is not None:
            try:
                current_round = campaign.rounds.get(number=round_number)
            except Round.DoesNotExist:
                continue
            if lqasim_day_in_round(current_round, today, kind, campaign, country):
                return campaign
        else:
            for current_round in campaign.rounds.all():
                if lqasim_day_in_round(current_round, today, kind, campaign, country):
                    return campaign

    return None


def find_campaign_on_day(campaigns, day):
    for c in campaigns:
        if not c.start_date:
            continue
        start_date = c.start_date
        end_date = c.end_date
        if not end_date or end_date < c.last_start_date:
            end_date = c.last_start_date + timedelta(days=+28)
        else:
            end_date = end_date + timedelta(days=+10)
        if start_date <= day < end_date:
            return c


def convert_dicts_to_table(list_of_dicts):
    keys = set()
    for d in list_of_dicts:
        keys.update(set(d.keys()))
    keys = list(keys)
    keys.sort()
    values = [keys]

    for d in list_of_dicts:
        l = []
        for k in keys:
            l.append(d.get(k, None))
        values.append(l)

    return values


def handle_ona_request_with_key(request, key):
    as_csv = request.GET.get("format", None) == "csv"
    config = get_object_or_404(Config, slug=key)
    res = []
    failure_count = 0
    campaigns = Campaign.objects.all().filter(deleted_at=None)

    form_count = 0
    find_campaign_on_day_cached = functools.lru_cache(None)(find_campaign_on_day)
    for config in config.content:
        forms = get_url_content(
            url=config["url"], login=config["login"], password=config["password"], minutes=config.get("minutes", 60)
        )
        country = OrgUnit.objects.get(id=config["country_id"])
        facilities = (
            OrgUnit.objects.hierarchy(country)
            .filter(org_unit_type_id__category="HF")
            .only("name", "id", "parent", "aliases")
            .prefetch_related("parent")
        )
        cache = make_orgunits_cache(facilities)
        # Add fields to speed up detection of campaign day
        campaign_qs = campaigns.filter(country_id=country.id).annotate(
            last_start_date=Max("rounds__started_at"),
            start_date=Min("rounds__started_at"),
            end_date=Max("rounds__ended_at"),
        )

        for form in forms:
            try:
                today_string = form["today"]
                today = datetime.strptime(today_string, "%Y-%m-%d").date()
                campaign = find_campaign_on_day_cached(campaign_qs, today)
                district_name = form.get("District", None)
                if not district_name:
                    district_name = form.get("district", "")
                facility_name = form.get("facility", None)
                # some form version for Senegal had their facility column as Facility with an uppercase.
                if not facility_name:
                    facility_name = form.get("Facility", "")

                if facility_name:
                    facility = find_orgunit_in_cache(cache, facility_name, district_name)
                    form["facility_id"] = facility.id if facility else None
                else:
                    form["facility_id"] = None

                form["country"] = country.name

                if campaign:
                    form["campaign_id"] = campaign.id
                    form["epid"] = campaign.epid
                    form["obr"] = campaign.obr_name
                else:
                    form["campaign_id"] = None
                    form["epid"] = None
                    form["obr"] = None
                res.append(form)
                form_count += 1
            except Exception as e:
                logger.exception(f"failed parsing of {form}", exc_info=e)
                failure_count += 1
    print("parsed:", len(res), "failed:", failure_count)
    res = convert_dicts_to_table(res)

    if as_csv:
        response = HttpResponse(content_type="text/csv")
        writer = csv.writer(response)
        i = 1
        for item in res:
            writer.writerow(item)
        return response
    else:
        return JsonResponse(res, safe=False)


class VaccineStocksViewSet(viewsets.ViewSet):
    """
    Endpoint used to transform Vaccine Stocks data from existing ODK forms stored in ONA.
    sample config: [{"url": "https://afro.who.int/api/v1/data/yyy", "login": "d", "country": "hyrule", "password": "zeldarules", "country_id": 2115781}]
    """

    def list(self, request):
        return handle_ona_request_with_key(request, "vaccines")


class FormAStocksViewSet(viewsets.ViewSet):
    """
    Endpoint used to transform Vaccine Stocks data from existing ODK forms stored in ONA.
    sample config: [{"url": "https://afro.who.int/api/v1/data/yyy", "login": "d", "country": "hyrule", "password": "zeldarules", "country_id": 2115781}]
    """

    def list(self, request):
        return handle_ona_request_with_key(request, "forma")


def org_unit_as_array(o):
    res = [o.campaign_id, o.campaign_obr, o.id, o.name, o.org_unit_type.name]

    parent = o
    for i in range(4):
        if parent:
            parent = parent.parent
        if parent:
            res.extend([parent.id, parent.name])
        else:
            res.extend((None, None))
    return res


class OrgUnitsPerCampaignViewset(viewsets.ViewSet):
    def list(self, request):
        org_unit_type = request.GET.get("org_unit_type_id", None)
        as_csv = request.GET.get("format", None) == "csv"
        campaigns = Campaign.objects.all()
        queryset = OrgUnit.objects.none()

        for campaign in campaigns:
            districts = campaign.get_all_districts()

            if districts:
                all_facilities = OrgUnit.objects.hierarchy(districts)
                if org_unit_type:
                    all_facilities = all_facilities.filter(org_unit_type_id=org_unit_type)
                all_facilities = (
                    all_facilities.prefetch_related("parent")
                    .prefetch_related("parent__parent")
                    .prefetch_related("parent__parent__parent")
                    .prefetch_related("parent__parent__parent__parent")
                )
                all_facilities = all_facilities.annotate(campaign_id=Value(campaign.id, UUIDField()))
                all_facilities = all_facilities.annotate(campaign_obr=Value(campaign.obr_name, TextField()))
                queryset = queryset.union(all_facilities)

        headers = [
            "campaign_id",
            "campaign_obr",
            "org_unit_id",
            "org_unit_name",
            "type",
            "parent1_id",
            "parent1_name",
            "parent2_id",
            "parent2_name",
            "parent3_id",
            "parent3_name",
            "parent4_id",
            "parent4_name",
        ]
        res = [headers]
        res.extend([org_unit_as_array(o) for o in queryset])
        if as_csv:
            response = HttpResponse(content_type="text/csv")
            writer = csv.writer(response)
            for item in res:
                writer.writerow(item)
            return response
        else:
            return JsonResponse(res, safe=False)


def find_district(district_name, region_name, district_dict):
    district_name_lower = district_name.lower() if district_name else None
    district_list = district_dict.get(district_name_lower)
    if district_list and len(district_list) == 1:
        return district_list[0]
    elif district_list and len(district_list) > 1:
        for di in district_list:
            if di.parent.name.lower() == region_name.lower() or (
                di.parent.aliases and region_name in di.parent.aliases
            ):
                return di
    return None


# Checking for each district for each campaign if LQAS data is not disqualified. If it isn't we add the reasons no finger mark to the count
def add_nfm_stats_for_rounds(campaign_stats, nfm_stats, kind: str):
    assert kind in ["nfm_stats", "nfm_abs_stats"]
    for campaign, stats in campaign_stats.items():
        for round_number, round_stats in stats["rounds"].items():
            for district, district_stats in round_stats["data"].items():
                if district_stats["total_child_checked"] == 60:
                    for reason, count in nfm_stats[campaign][round_number][district].items():
                        round_stats[kind][reason] += count
    return campaign_stats


def format_caregiver_stats(campaign_stats):
    for campaign in campaign_stats.values():
        for round_stats in campaign["rounds"].values():
            for district in round_stats["data"].values():
                all_care_givers_stats = district["care_giver_stats"]
                sorted_care_givers_stats = {
                    key: all_care_givers_stats[key]
                    for key in sorted(all_care_givers_stats, key=all_care_givers_stats.get, reverse=True)
                }
                if "caregivers_informed" not in sorted_care_givers_stats.keys():
                    continue
                total_informed = sorted_care_givers_stats.pop("caregivers_informed")
                best_result_key = next(iter(sorted_care_givers_stats))
                best_result = sorted_care_givers_stats[best_result_key]
                caregivers_dict = defaultdict(float)
                caregivers_dict["caregivers_informed"] = total_informed
                for reason, count in sorted_care_givers_stats.items():
                    if count == best_result:
                        caregivers_dict[reason] = count
                ratio = (100 * best_result) / total_informed
                caregivers_dict["ratio"] = ratio
                children_checked = district["total_child_checked"]
                caregivers_informed_ratio = (100 * total_informed) / children_checked
                caregivers_dict["caregivers_informed_ratio"] = caregivers_informed_ratio
                district["care_giver_stats"] = caregivers_dict


class LQASStatsViewSet(viewsets.ViewSet):
    """
    Endpoint used to transform IM (independent monitoring) data from existing ODK forms stored in ONA.
    """

    def list(self, request):
        no_cache = request.GET.get("no_cache", "false") == "true"
        requested_country = request.GET.get("country_id", None)
        if requested_country is None:
            return HttpResponseBadRequest
        requested_country = int(requested_country)

        campaigns = Campaign.objects.filter(country_id=requested_country).filter(is_test=False)
        if campaigns:
            latest_campaign_update = campaigns.latest("updated_at").updated_at
        else:
            latest_campaign_update = None

        cached_response = cache.get(
            "{0}-{1}-LQAS".format(request.user.id, request.query_params["country_id"]), version=CACHE_VERSION
        )

        if not request.user.is_anonymous and cached_response and not no_cache:
            response = json.loads(cached_response)
            cached_date = make_aware(datetime.utcfromtimestamp(response["cache_creation_date"]))
            if latest_campaign_update and cached_date > latest_campaign_update:
                return JsonResponse(response)

        config = get_object_or_404(Config, slug="lqas-config")
        skipped_forms_list = []
        no_round_count = 0
        unknown_round = 0
        skipped_forms = {"count": 0, "no_round": 0, "unknown_round": unknown_round, "forms_id": skipped_forms_list}

        find_lqas_im_campaign_cached = lru_cache(maxsize=None)(find_lqas_im_campaign)

        base_stats = lambda: {
            "total_child_fmd": 0,
            "total_child_checked": 0,
            "care_giver_stats": defaultdict(float),
            "total_sites_visited": 0,
        }
        round_stats = lambda: {
            "number": -1,
            "data": defaultdict(base_stats),
            "nfm_stats": defaultdict(int),
            "nfm_abs_stats": defaultdict(int),
        }
        campaign_stats = defaultdict(
            lambda: {
                "rounds": defaultdict(round_stats),
                "districts_not_found": [],
                "has_scope": False,
                # Submission where it says a certain round but the date place it in another round
                "bad_round_number": 0,
            }
        )

        # Storing all "reasons no finger mark" for each campaign in this dict
        # Campaign -> Round -> District -> reason -> count
        nfm_reasons_per_district_per_campaign = defaultdict(
            lambda: defaultdict(lambda: defaultdict(lambda: defaultdict(int)))
        )
        # Same with reasons for absence
        nfm_abs_reasons_per_district_per_campaign = defaultdict(
            lambda: defaultdict(lambda: defaultdict(lambda: defaultdict(int)))
        )
        form_count = 0
        form_campaign_not_found_count = 0
        day_country_not_found = defaultdict(lambda: defaultdict(int))
        caregiver_source_info_keys = [
            "TV",
            "Radio",
            "Others",
            "Gong_gong",
            "Mob_VanPA",
            "H2H_Mobilizer",
            "IEC_Materials",
            "Volunteers",
            "Health_worker",
            "Opinion_leader",
            "Com_Info_centre",
            "Religious_leader",
            "MobileMessaging_SocialMedia",
        ]
        if request.user.iaso_profile.org_units.count() == 0:
            authorized_countries = OrgUnit.objects.filter(org_unit_type_id__category="COUNTRY")
        else:
            authorized_countries = request.user.iaso_profile.org_units.filter(org_unit_type_id__category="COUNTRY")
        for country_config in config.content:
            country = OrgUnit.objects.get(id=country_config["country_id"])

            if country not in authorized_countries:
                continue

            if country.id != requested_country:
                continue

            districts_qs = (
                OrgUnit.objects.hierarchy(country)
                .filter(org_unit_type_id__category="DISTRICT")
                .only("name", "id", "parent", "aliases")
                .prefetch_related("parent")
            )
            district_dict = _build_district_cache(districts_qs)

            forms = get_url_content(
                url=country_config["url"],
                login=country_config["login"],
                password=country_config["password"],
                minutes=country_config.get("minutes", 60 * 24 * 10),
            )
            debug_response = set()

            for form in forms:
                if "roundNumber" not in form:
                    skipped_forms_list.append({form["_id"]: {"round": None, "date": form.get("Date_of_LQAS", None)}})
                    no_round_count += 1
                    continue
                round_number_key = form["roundNumber"]
                if round_number_key.upper() == "MOPUP":
                    continue
                if round_number_key[-1].isdigit():
                    round_number = round_number_key[-1]
                else:
                    skipped_forms_list.append(
                        {form["_id"]: {"round": form["roundNumber"], "date": form.get("Date_of_LQAS", None)}}
                    )
                    unknown_round += 1
                    continue
                form_count += 1
                try:
                    today_string = form["today"]
                    today = datetime.strptime(today_string, "%Y-%m-%d").date()
                except KeyError:
                    skipped_forms_list.append(
                        {form["_id"]: {"round": form["roundNumber"], "date": form.get("Date_of_LQAS", None)}}
                    )
                    continue

                campaign = find_lqas_im_campaign_cached(campaigns, today, country, round_number, "lqas")

                if not campaign:
                    campaign = find_lqas_im_campaign_cached(campaigns, today, country, None, "lqas")
                    if campaign:
                        campaign_name = campaign.obr_name
                        campaign_stats[campaign_name]["bad_round_number"] += 1

                if not campaign:
                    day_country_not_found[country.name][today_string] += 1
                    form_campaign_not_found_count += 1
                    continue
                if form.get("Response", None) and campaign:
                    debug_response.add((campaign.obr_name, form["Response"]))
                campaign_name = campaign.obr_name
                total_sites_visited = 0
                total_Child_FMD = 0
                total_Child_Checked = 0
                caregiver_counts_dict = defaultdict(int)
                district_name = form.get("District", None)
                if not district_name:
                    district_name = form.get("district", None)
                region_name = form.get("Region")

                HH_COUNT = form.get("Count_HH", None)
                if HH_COUNT is None:
                    print("missing HH_COUNT", form)

                for HH in form.get("Count_HH", []):
                    total_sites_visited += 1
                    # check finger
                    Child_FMD = HH.get("Count_HH/FM_Child", 0)
                    Child_Checked = HH.get("Count_HH/Child_Checked", None)
                    if not Child_Checked:
                        Child_Checked = HH.get("Count_HH/Children_seen", 0)
                    if Child_FMD == "Y":
                        total_Child_FMD += 1
                    else:
                        reason = HH.get("Count_HH/Reason_Not_FM")
                        if reason and campaign and round_number:
                            nfm_reasons_per_district_per_campaign[campaign_name][round_number][district_name][
                                reason
                            ] += 1

                        if reason == "childabsent" and round_number:
                            reason_abs = HH.get("Count_HH/Reason_ABS_NFM", "unknown")
                            nfm_abs_reasons_per_district_per_campaign[campaign_name][round_number][district_name][
                                reason_abs
                            ] += 1
                    total_Child_Checked += int(Child_Checked)
                    # gather caregiver stats
                    caregiver_informed = HH.get("Count_HH/Care_Giver_Informed_SIA", 0)
                    caregiver_source_info = HH.get("Count_HH/Caregiver_Source_Info", None)
                    if caregiver_informed == "Y":
                        caregiver_counts_dict["caregivers_informed"] += 1

                    if isinstance(caregiver_source_info, str):
                        source_keys = caregiver_source_info.split()
                        for source_key in source_keys:
                            caregiver_counts_dict[source_key] += 1
                    else:
                        for source_info_key in caregiver_source_info_keys:
                            source_info = HH.get("Count_HH/Caregiver_Source_Info/" + source_info_key)
                            if source_info == "True":
                                caregiver_counts_dict[source_info_key] += 1
                # FIXME: We refetch the whole list for all submission this is probably a cause of slowness
                scope = campaign.get_districts_for_round_number(round_number).values_list("id", flat=True)
                campaign_stats[campaign_name]["has_scope"] = len(scope) > 0
                district = find_district(district_name, region_name, district_dict)
                if not district:
                    district_long_name = "%s - %s" % (district_name, region_name)

                    if district_long_name not in campaign_stats[campaign_name]["districts_not_found"]:
                        campaign_stats[campaign_name]["districts_not_found"].append(district_long_name)
                # Sending district info if it exists and either the district is in scope or there's no scope (in which case we send all info for all distrcits found)
                if district is not None and (district.id in scope or len(scope) == 0):
                    campaign_stats[campaign_name]["country_id"] = country.id
                    campaign_stats[campaign_name]["country_name"] = country.name
                    campaign_stats[campaign_name]["campaign"] = campaign
                    d = campaign_stats[campaign_name]["rounds"][round_number]["data"][district_name]

                    for key in caregiver_counts_dict:
                        d["care_giver_stats"][key] += caregiver_counts_dict[key]

                    d["total_child_fmd"] = d["total_child_fmd"] + total_Child_FMD
                    d["total_child_checked"] = (
                        d["total_child_checked"] + total_sites_visited
                    )  # ChildCehck always zero in Mali?
                    d["total_sites_visited"] = d["total_sites_visited"] + total_sites_visited
                    d["district"] = district.id
                    d["region_name"] = district.parent.name
        add_nfm_stats_for_rounds(campaign_stats, nfm_reasons_per_district_per_campaign, "nfm_stats")
        add_nfm_stats_for_rounds(campaign_stats, nfm_abs_reasons_per_district_per_campaign, "nfm_abs_stats")
        format_caregiver_stats(campaign_stats)

        skipped_forms.update(
            {"count": len(skipped_forms_list), "no_round": no_round_count, "unknown_round": unknown_round}
        )
        for campaign_stat in campaign_stats.values():
            # Ensure round that might not have data are present.
            campaign_stat_campaign = campaign_stat.get("campaign", None)
            if campaign_stat_campaign:
                for round in campaign_stat["campaign"].rounds.all():
                    # this actually make an entry thanks to the defaultdict
                    # noinspection PyStatementEffect
                    campaign_stat["rounds"][str(round.number)]
                del campaign_stat["campaign"]
            for round_number, round in campaign_stat["rounds"].items():
                round["number"] = int(round_number)
            campaign_stat["rounds"] = list(campaign_stat["rounds"].values())

        response = {
            "stats": campaign_stats,
            "form_count": form_count,
            "form_campaign_not_found_count": form_campaign_not_found_count,
            "day_country_not_found": day_country_not_found,
            "skipped_forms": skipped_forms,
            "cache_creation_date": datetime.utcnow().timestamp(),
        }

        if not request.user.is_anonymous:
            cache.set(
                "{0}-{1}-LQAS".format(request.user.id, request.query_params["country_id"]),
                json.dumps(response),
                3600,
                version=CACHE_VERSION,
            )
        return JsonResponse(response, safe=False)


class CampaignGroupSearchFilterBackend(filters.BaseFilterBackend):
    def filter_queryset(self, request, queryset, view):
        search = request.query_params.get("search")

        if search:
            queryset = queryset.filter(Q(campaigns__obr_name__icontains=search) | Q(name__icontains=search)).distinct()
        return queryset


class CampaignGroupViewSet(ModelViewSet):
    results_key = "results"
    queryset = CampaignGroup.objects.all()
    serializer_class = CampaignGroupSerializer

    # We allow anonymous read access for the embeddable calendar map view
    # in this case we use a restricted serializer with less field
    # notably not the url that we want to remain private.
    permission_classes = [permissions.IsAuthenticatedOrReadOnly]

    filter_backends = [
        filters.OrderingFilter,
        DjangoFilterBackend,
        CampaignGroupSearchFilterBackend,
        DeletionFilterBackend,
    ]
    ordering_fields = ["id", "name", "created_at", "updated_at"]
    filterset_fields = {
        "name": ["icontains"],
    }


class HasPoliobudgetPermission(permissions.BasePermission):
    def has_permission(self, request, view) -> bool:
        if not request.user.has_perm("menupermissions.iaso_polio_budget"):
            return False
        return True


def email_subject(event_type: str, campaign_name: str) -> str:
    email_subject_template = "New {} for {}"
    return email_subject_template.format(event_type, campaign_name)


def event_creation_email(
    event_type: str, first_name: str, last_name: str, comment: str, file: str, links: str, link: str, dns_domain: str
) -> str:
    email_template = """%s by %s %s.

Comment: %s

Files: %s

Links: %s

------------

you can access the history of this budget here: %s

------------    
This is an automated email from %s
"""
    return email_template % (event_type, first_name, last_name, comment, file, links, link, dns_domain)


def creation_email_with_two_links(
    event_type: str,
    first_name: str,
    last_name: str,
    comment: Optional[str],
    files: str,
    links: Optional[str],
    validation_link: str,
    rejection_link: str,
    dns_domain: str,
) -> str:
    email_template = """%s by %s %s.

Comment: %s

Files:  %s

Links: %s

------------

you can validate the budget here: %s

you can reject and add a comment here : %s

------------    
This is an automated email from %s
"""
    return email_template % (
        event_type,
        first_name,
        last_name,
        comment,
        files,
        links,
        validation_link,
        rejection_link,
        dns_domain,
    )


def budget_approval_email_subject(campaign_name: str) -> str:
    email_subject_validation_template = "APPROVED: Budget For Campaign {}"
    return email_subject_validation_template.format(campaign_name)


def budget_approval_email(campaign_name: str, link: str, dns_domain: str) -> str:
    email_template = """
            
                    The budget for campaign {0} has been approved.
                    Click here to see the details :
                    {1}
            
                    ------------
                    This is an automated email from {2}
                    """
    return email_template.format(campaign_name, link, dns_domain)


def send_approval_budget_mail(event: BudgetEvent) -> None:
    mails_list = list()
    events = BudgetEvent.objects.filter(campaign=event.campaign)
    link_to_send = "https://%s/dashboard/polio/budget/details/campaignId/%s/campaignName/%s/country/%d" % (
        settings.DNS_DOMAIN,
        event.campaign.id,
        event.campaign.obr_name,
        # FIXME: check if the country might be None
        event.campaign.country.id,  # type: ignore
    )
    subject = budget_approval_email_subject(event.campaign.obr_name)
    for e in events:
        teams = e.target_teams.all()
        for team in teams:
            for user in team.users.all():
                if user.email not in mails_list:
                    mails_list.append(user.email)
                    text_content = budget_approval_email(
                        event.campaign.obr_name,
                        generate_auto_authentication_link(link_to_send, user),
                        settings.DNS_DOMAIN,
                    )

                    msg = EmailMultiAlternatives(subject, text_content, DEFAULT_FROM_EMAIL, [user.email])
                    html_content = render_to_string(
                        "budget_approved_email.html",
                        {
                            "campaign": event.campaign.obr_name,
                            "LANGUAGE_CODE": user.iaso_profile.language,
                            "sender": settings.DNS_DOMAIN,
                            "link": generate_auto_authentication_link(link_to_send, user),
                        },
                    )
                    msg.attach_alternative(html_content, "text/html")
                    msg.send(fail_silently=False)


def send_approvers_email(
    user: User,
    author_team: Team,
    event: BudgetEvent,
    event_type: str,
    approval_link: str,
    rejection_link: str,
    files_info: Optional[List[Dict[str, Any]]],
    links_string: Optional[str],
) -> None:
    # if user is in other approval team, send the mail with the fat buttons
    subject = email_subject(event_type, event.campaign.obr_name)
    from_email = settings.DEFAULT_FROM_EMAIL
    files_string = "None"
    if files_info:
        files_string = ",\n ".join([f["path"] for f in files_info])
    links = None
    if links_string:
        links = links_string.split(",")
    auto_authentication_approval_link = generate_auto_authentication_link(approval_link, user)
    auto_authentication_rejection_link = generate_auto_authentication_link(rejection_link, user)
    text_content = creation_email_with_two_links(
        event.type,
        event.author.first_name,
        event.author.last_name,
        event.comment,
        files_string,
        links_string,
        auto_authentication_approval_link,
        auto_authentication_rejection_link,
        settings.DNS_DOMAIN,
    )
    msg = EmailMultiAlternatives(subject, text_content, from_email, [user.email])
    html_content = render_to_string(
        "validation_email.html",
        {
            "LANGUAGE_CODE": user.iaso_profile.language,
            "campaign": event.campaign.obr_name,
            "comment": event.comment,
            "author_first_name": event.author.first_name,
            "author_last_name": event.author.last_name,
            "validation_link": auto_authentication_approval_link,
            "rejection_link": auto_authentication_rejection_link,
            "team": author_team.name,
            "sender": settings.DNS_DOMAIN,
            "event_type": event_type,
            "files": files_info,
            "links": links,
        },
    )
    msg.attach_alternative(html_content, "text/html")
    msg.send(fail_silently=False)


def send_approval_confirmation_to_users(event: BudgetEvent) -> None:
    # modify campaign.budget_status instead of event.status
    event.status = "validated"
    event.save()
    send_approval_budget_mail(event)


def is_budget_approved(user: User, event: BudgetEvent) -> bool:
    val_teams = (
        Team.objects.filter(name__icontains="approval")
        .filter(project__account=user.iaso_profile.account)
        .filter(deleted_at=None)
    )
    validation_count = 0
    for val_team in val_teams:
        for user in val_team.users.all():
            try:
                count = BudgetEvent.objects.filter(author=user, campaign=event.campaign, type="validation").count()
                if count > 0:
                    validation_count += 1
                    break
            except ObjectDoesNotExist:
                pass
    if validation_count == val_teams.count():
        return True
    return False


def format_file_link(event_file: BudgetFiles) -> Dict[str, str]:
    serialized_file = BudgetFilesSerializer(event_file).data
    return {"path": serialized_file["file"], "name": event_file.file.name}


def make_budget_event_file_links(event: BudgetEvent) -> Optional[List[Dict[str, str]]]:
    event_files = event.event_files.all()
    if not event_files:
        return None
    return [format_file_link(f) for f in event_files]


class RecipientFilterBackend(filters.BaseFilterBackend):
    def filter_queryset(self, request, queryset, view):
        recipient = request.query_params.get("recipient")
        if recipient:
            queryset = queryset.filter(target_teams__in=[int(recipient)])
        return queryset


class BudgetEventTypeFilterBackend(filters.BaseFilterBackend):
    def filter_queryset(self, request, queryset, view):
        type = request.query_params.get("type", "all")
        if type == "all":
            return queryset
        else:
            return queryset.filter(type=type)


class SenderTeamFilterBackend(filters.BaseFilterBackend):
    def filter_queryset(self, request, queryset, view):
        sender_team_id = request.query_params.get("senderTeam")
        if sender_team_id:
            try:
                sender_team = Team.objects.get(id=int(sender_team_id))
                queryset = queryset.filter(author__in=list(sender_team.users.all()))
            except:
                logging.debug("No team found for id ", sender_team_id)

        return queryset


class BudgetEventViewset(ModelViewSet):
    result_key = "results"
    remove_results_key_if_paginated = True
    serializer_class = BudgetEventSerializer
    permission_classes = [permissions.IsAuthenticated, HasPoliobudgetPermission]
    filter_backends = [
        filters.OrderingFilter,
        DjangoFilterBackend,
        BudgetEventTypeFilterBackend,
        RecipientFilterBackend,
        SenderTeamFilterBackend,
    ]
    ordering_fields = [
        "created_at",
        "updated_at",
        "type",
        "author",
    ]

    def get_serializer_class(self):
        return BudgetEventSerializer

    def get_queryset(self):
        user = self.request.user
        queryset = BudgetEvent.objects.filter(author__iaso_profile__account=self.request.user.iaso_profile.account)
        show_non_internals = Q(internal=False)
        show_internals = Q(internal=True) & (Q(author=user) | Q(target_teams__users=user))
        queryset = queryset.filter(show_internals | show_non_internals)
        show_deleted = self.request.query_params.get("show_deleted")
        if show_deleted == "false":
            queryset = queryset.filter(deleted_at=None)
        campaign_id = self.request.query_params.get("campaign_id")
        if campaign_id is not None:
            queryset = queryset.filter(campaign_id=campaign_id)
        return queryset.distinct()

    def perform_create(self, serializer):
        # block event creation if user is not part of a team
        if not self.request.user.iaso_profile.has_a_team():
            raise serializers.ValidationError({"general": ["userWithoutTeam"]})
        event = serializer.save(author=self.request.user)
        serializer = BudgetEventSerializer(event, many=False)
        return Response(serializer.data)

    @action(methods=["PUT"], detail=False, serializer_class=BudgetEventSerializer)
    def confirm_budget(self, request):
        if request.method == "PUT":
            event_pk = request.data["event"]
            event = BudgetEvent.objects.get(pk=event_pk)
            if not event.author.iaso_profile.has_a_team():
                raise serializers.ValidationError({"general": ["userWithoutTeam"]})
            event.is_finalized = True if request.data["is_finalized"] else False
            event.save()
            files_string = "None"
            files_info = make_budget_event_file_links(event)
            if files_info:
                files_string = ",\n ".join([f["path"] for f in files_info])

            current_user = self.request.user
            event_type = "approval" if event.type == "validation" else event.type

            if event.is_finalized and not event.is_email_sent:
                recipients = set()
                for team in event.target_teams.all():
                    for user in team.users.all():
                        if user.email:
                            recipients.add(user)

                link_to_send = "https://%s/dashboard/polio/budget/details/campaignId/%s/campaignName/%s/country/%d" % (
                    settings.DNS_DOMAIN,
                    event.campaign.id,
                    event.campaign.obr_name,
                    event.campaign.country.id,
                )
                approval_link = link_to_send + "/action/confirmApproval"
                rejection_link = link_to_send + "/action/addComment"
                # If other approval teams still have to approve the budget, notify their members with html email
                if event_type == "approval" and not is_budget_approved(current_user, event):
                    # We're assuming a user can only be in one approval team
                    author_team = event.author.teams.filter(name__icontains="approval").filter(deleted_at=None).first()
                    # if not author_team:
                    #     raise serializers.ValidationError({"general":"userWithoutTeam"})
                    other_approval_teams = (
                        Team.objects.filter(name__icontains="approval")
                        .exclude(id=author_team.id)
                        .filter(deleted_at=None)
                    )
                    approvers = other_approval_teams.values("users")

                    for approver in approvers:
                        user = User.objects.get(id=approver["users"])
                        send_approvers_email(
                            user, author_team, event, event_type, approval_link, rejection_link, files_info, event.links
                        )
                        # TODO check that this works
                        recipients.discard(user)
                # Send email with link to all approvers if event is a submission
                elif event_type == "submission" or event_type == "transmission":
                    author_team = event.author.teams.filter(name__icontains="approval").filter(deleted_at=None).first()
                    if not author_team:
                        author_team = event.author.teams.first()
                    # if not author_team:
                    #     raise serializers.ValidationError({"general":"userWithoutTeam"})
                    approval_teams = Team.objects.filter(name__icontains="approval").filter(deleted_at=None)
                    approvers = approval_teams.values("users")
                    for approver in approvers:
                        user = User.objects.get(id=approver["users"])
                        send_approvers_email(
                            user, author_team, event, event_type, approval_link, rejection_link, files_info, event.links
                        )
                        recipients.discard(user)
                for user in recipients:
                    subject = email_subject(event_type, event.campaign.obr_name)
                    text_content = event_creation_email(
                        event.type,
                        event.author.first_name,
                        event.author.last_name,
                        event.comment,
                        files_string,
                        event.links,
                        generate_auto_authentication_link(link_to_send, user),
                        settings.DNS_DOMAIN,
                    )
                    msg = EmailMultiAlternatives(subject, text_content, DEFAULT_FROM_EMAIL, [user.email])
                    links = event.links
                    if links:
                        links = links.split(",")
                    html_content = render_to_string(
                        "event_created_email.html",
                        {
                            "campaign": event.campaign.obr_name,
                            "LANGUAGE_CODE": user.iaso_profile.language,
                            "sender": settings.DNS_DOMAIN,
                            "link": generate_auto_authentication_link(link_to_send, user),
                            "first_name": event.author.first_name,
                            "last_name": event.author.last_name,
                            "comment": event.comment,
                            "event_type": event_type,
                            "files": files_info,
                            "links": links,
                        },
                    )
                    msg.attach_alternative(html_content, "text/html")
                    msg.send(fail_silently=False)

                event.is_email_sent = True
                event.save()
                # If the budget is approved as a results of the events creation, send the confirmation email as well
                if event_type == "approval" and is_budget_approved(current_user, event):
                    send_approval_confirmation_to_users(event)
            serializer = BudgetEventSerializer(event, many=False)
            return Response(serializer.data)

        event = BudgetEvent.objects.none()
        serializer = BudgetEventSerializer(event, many=False)
        return Response(serializer.data)

    def team_budget_validation(self, request):
        pass


class BudgetFilesViewset(ModelViewSet):
    results_key = "results"
    serializer_class = BudgetFilesSerializer
    remove_results_key_if_paginated = True
    permission_classes = [HasPoliobudgetPermission]

    def get_serializer_class(self):
        return BudgetFilesSerializer

    def get_queryset(self):
        queryset = BudgetFiles.objects.filter(
            event__author__iaso_profile__account=self.request.user.iaso_profile.account
        )
        event_id = self.request.query_params.get("event_id")
        if event_id is not None:
            queryset = queryset.filter(event_id=event_id)
        return queryset

    def create(self, request, *args, **kwargs):
        event = request.data["event"]
        event = get_object_or_404(BudgetEvent, id=event)
        for file in request.FILES.items():
            budget_file = BudgetFiles.objects.create(file=File(file[1]), event=event)
            budget_file.save()

        files = BudgetFiles.objects.filter(event__author__iaso_profile__account=self.request.user.iaso_profile.account)
        serializer = BudgetFilesSerializer(files, many=True)
        return Response(serializer.data)


class CampaignFormTemplateViewSet(ModelViewSet):
    results_key = "results"
    serializer_class = CampaignFormTemplateSerializer
    remove_results_key_if_paginated = True

    def get_queryset(self):
        queryset = CampaignFormTemplate.objects.filter(account=self.request.user.iaso_profile.account)
        return queryset

    def create(self, request, *args, **kwargs):
        name = request.data["name"]
        account = request.user.iaso_profile.account
        form_template = request.data["form_template"]

        return super().create(request, name, account, form_template)


router = routers.SimpleRouter()
router.register(r"polio/orgunits", PolioOrgunitViewSet, basename="PolioOrgunit")
router.register(r"polio/campaigns", CampaignViewSet, basename="Campaign")
router.register(r"polio/campaignsgroup", CampaignGroupViewSet, basename="campaigngroup")
router.register(r"polio/preparedness_dashboard", PreparednessDashboardViewSet, basename="preparedness_dashboard")
router.register(r"polio/imstats", IMStatsViewSet, basename="imstats")
router.register(r"polio/lqasstats", LQASStatsViewSet, basename="lqasstats")
router.register(r"polio/vaccines", VaccineStocksViewSet, basename="vaccines")
router.register(r"polio/forma", FormAStocksViewSet, basename="forma")
router.register(r"polio/v2/forma", FormAStocksViewSetV2, basename="forma")
router.register(r"polio/countryusersgroup", CountryUsersGroupViewSet, basename="countryusersgroup")
router.register(r"polio/linelistimport", LineListImportViewSet, basename="linelistimport")
router.register(r"polio/orgunitspercampaign", OrgUnitsPerCampaignViewset, basename="orgunitspercampaign")
router.register(r"polio/budgetevent", BudgetEventViewset, basename="budget")
router.register(r"polio/budgetfiles", BudgetFilesViewset, basename="budgetfiles")
router.register(r"polio/campaignformtemplate", CampaignFormTemplateViewSet, basename="campaigntemplateform")<|MERGE_RESOLUTION|>--- conflicted
+++ resolved
@@ -10,12 +10,8 @@
 from collections import defaultdict
 from functools import lru_cache
 from logging import getLogger
-<<<<<<< HEAD
 from io import BytesIO
 from tempfile import NamedTemporaryFile
-=======
-from openpyxl.writer.excel import save_virtual_workbook  # type: ignore
->>>>>>> 82c49950
 
 import openpyxl
 from django.core.files import File
