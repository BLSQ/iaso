import { Box, Divider, Paper } from '@mui/material';
import React, { FunctionComponent } from 'react';
import { useSafeIntl, Column, Paginated } from 'bluesquare-components';
import { TableWithDeepLink } from '../../../../../../../hat/assets/js/apps/Iaso/components/tables/TableWithDeepLink';

import { BudgetDetailsFilters } from './BudgetDetailsFilters';

import MESSAGES from '../../../constants/messages';
import { BUDGET_DETAILS } from '../../../constants/routes';

import { BudgetStep } from '../types';

import { DropdownOptions } from '../../../../../../../hat/assets/js/apps/Iaso/types/utils';
import { GraphTitle } from '../../LQAS-IM/shared/GraphTitle';

type Props = {
    budgetDetails?: Paginated<BudgetStep>;
    resetPageToOne: any;
    isFetching: boolean;
    columns: Column[];
    params: any;
    showHidden: boolean;
    // eslint-disable-next-line no-unused-vars
    setShowHidden: (show: boolean) => void;
    stepsList?: DropdownOptions<string>[];
};

export const BudgetDetailsTableLayout: FunctionComponent<Props> = ({
    budgetDetails,
    params,
    columns,
    isFetching,
    resetPageToOne,
    stepsList = [],
    showHidden,
    setShowHidden,
}) => {
    const { formatMessage } = useSafeIntl();
    return (
        <>
            <Paper elevation={2}>
                <Box pt={2} pb={budgetDetails?.results.length === 0 ? 1 : 0}>
                    <Box px={2}>
<<<<<<< HEAD
                        <Grid container justifyContent="space-between">
                            <Grid item lg={8}>
                                <GraphTitle
                                    text={formatMessage(MESSAGES.steps)}
                                    displayTrigger
                                />
                            </Grid>
                            <Grid
                                container
                                item
                                xs={4}
                                justifyContent="flex-end"
                            >
                                {/* Link causes crash. The current address requires authtication which users don't have anyway */}
                                {/* <LinkToProcedure /> */}
                            </Grid>
                        </Grid>
=======
                        <GraphTitle
                            text={formatMessage(MESSAGES.steps)}
                            displayTrigger
                        />
>>>>>>> 229eba9d
                    </Box>
                    <Box mt={2} mb={1}>
                        <Divider />
                    </Box>
                    <Box px={2} pb={2}>
                        <BudgetDetailsFilters
                            params={params}
                            stepsList={stepsList}
                            showHidden={showHidden}
                            setShowHidden={setShowHidden}
                        />
                    </Box>
                    <Divider />
                    {/* @ts-ignore */}
                    <TableWithDeepLink
                        countOnTop={false}
                        data={budgetDetails?.results ?? []}
                        count={budgetDetails?.count}
                        pages={budgetDetails?.pages}
                        params={params}
                        columns={columns}
                        baseUrl={BUDGET_DETAILS}
                        marginTop={false}
                        extraProps={{
                            loading: isFetching,
                            columns,
                        }}
                        resetPageToOne={resetPageToOne}
                        elevation={0}
                    />
                </Box>
            </Paper>
        </>
    );
};<|MERGE_RESOLUTION|>--- conflicted
+++ resolved
@@ -41,30 +41,10 @@
             <Paper elevation={2}>
                 <Box pt={2} pb={budgetDetails?.results.length === 0 ? 1 : 0}>
                     <Box px={2}>
-<<<<<<< HEAD
-                        <Grid container justifyContent="space-between">
-                            <Grid item lg={8}>
-                                <GraphTitle
-                                    text={formatMessage(MESSAGES.steps)}
-                                    displayTrigger
-                                />
-                            </Grid>
-                            <Grid
-                                container
-                                item
-                                xs={4}
-                                justifyContent="flex-end"
-                            >
-                                {/* Link causes crash. The current address requires authtication which users don't have anyway */}
-                                {/* <LinkToProcedure /> */}
-                            </Grid>
-                        </Grid>
-=======
                         <GraphTitle
                             text={formatMessage(MESSAGES.steps)}
                             displayTrigger
                         />
->>>>>>> 229eba9d
                     </Box>
                     <Box mt={2} mb={1}>
                         <Divider />
