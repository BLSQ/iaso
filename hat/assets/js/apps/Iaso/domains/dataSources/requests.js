import React from 'react';
import { useMutation, useQuery } from 'react-query';
import { useDispatch, useSelector } from 'react-redux';
import { iasoGetRequest, iasoPostRequest } from '../../utils/requests';
<<<<<<< HEAD
import { dispatch as storeDispatch } from '../../redux/store';
import { iasoFetch, postRequest, putRequest } from '../../libs/Api';
import { enqueueSnackbar } from '../../redux/snackBarsReducer';
import { errorSnackBar } from '../../constants/snackBars';
import snackBarMessages from '../../components/snackBars/messages';
import { fetchCurrentUser } from '../users/actions';
import { useSnackMutation } from '../../libs/apiHooks';
=======
import { dispatch } from '../../redux/store';
import { getRequest, iasoFetch } from '../../libs/Api';
import { enqueueSnackbar } from '../../redux/snackBarsReducer';
import { errorSnackBar } from '../../constants/snackBars';
import snackBarMessages from '../../components/snackBars/messages';
import { useSnackQuery } from '../../libs/apiHooks';
>>>>>>> 77df4a3a

/**
 *
 * @param {Object} requestBody - request's body
 * @param {number} requestBody.source_id
 * @param {number} requestBody.source_version_number
 * @param {string} requestBody.dhis_name
 * @param {string} requestBody.dhis_url
 * @param {string} requestBody.dhis_login
 * @param {string} requestBody.dhis_password
 * @param {boolean} requestBody.force - should be false
 * @param {boolean} requestBody.validate_status
 * @param {boolean} requestBody.continue_on_error
 * @returns {Object} request's response
 */

export const sendDhisOuImporterRequest = async requestBody =>
    iasoPostRequest({
        requestParams: { url: '/api/dhis2ouimporter/', body: requestBody },
        errorKeyMessage: 'dhisouimporterError',
        consoleError: 'DHIS OU Importer',
    });

export const postGeoPkg = async request => {
    const file = { file: request.file };
    const body = { ...request };
    delete body.file;
    return iasoPostRequest({
        requestParams: {
            url: '/api/tasks/create/importgpkg/',
            body,
            fileData: file,
        },
    });
};

const getOrgUnitTypes = async () => {
    return iasoGetRequest({
        requestParams: { url: '/api/orgunittypes/' },
        disableSuccessSnackBar: true,
    });
};

export const useOrgUnitTypes = () => {
    return useQuery(['orgUnitTypes'], getOrgUnitTypes, {
        select: data =>
            data.orgUnitTypes.map(orgUnitType => ({
                value: orgUnitType.id,
                label: orgUnitType.name,
            })),
    });
};

const getDataSourceVersions = async () => {
    return iasoGetRequest({
        requestParams: { url: '/api/sourceversions/' },
        disableSuccessSnackBar: true,
    });
};

export const useDataSourceVersions = () => {
    return useQuery(['dataSourceVersions'], getDataSourceVersions, {
        select: data => {
            return data.versions.map(version => {
                return {
                    id: version.id,
                    data_source: version.data_source,
                    data_source_name: version.data_source_name,
                    is_default: version.is_default,
                    number: version.number,
                };
            });
        },
    });
};

const adaptForApi = data => {
    const adaptedData = { ...data };
    if (data.ref_status === 'ALL') {
        adaptedData.ref_status = '';
    }
    return adaptedData;
};

export const postToDHIS2 = async data => {
    const adaptedData = adaptForApi(data);
    return iasoPostRequest({
        requestParams: {
            url: '/api/sourceversions/export_dhis2/',
            body: adaptedData,
        },
        errorKeyMessage: 'iaso.snackBar.exportToDHIS2Error',
        errorMessageObject: snackBarMessages.exportToDHIS2Error,
        consoleError: 'exportdatasource',
    });
};

export const convertExportDataToURL = data => {
    const up = new URLSearchParams();

    Object.entries(data).forEach(([k, v]) => {
        if (Array.isArray(v)) {
            v.forEach(p => up.append(k, p));
        } else if (v !== undefined && v !== null) {
            up.append(k, v);
        }
    });

    return `/api/sourceversions/diff.csv/?${up.toString()}`;
};

export const csvPreview = async data => {
    const adaptedData = adaptForApi(data);
    const url = convertExportDataToURL(adaptedData);
    const requestSettings = {
        method: 'GET',
        headers: { 'Sec-fetch-Dest': 'document', 'Content-Type': 'text/csv' },
    };
    // using iasoFetch so I can convert response to text i.o. json
    return iasoFetch(url, requestSettings)
        .then(result => result.text())
        .catch(error => {
            storeDispatch(
                enqueueSnackbar(
                    errorSnackBar(
                        'iaso.snackBar.generateCSVError',
                        snackBarMessages.generateCSVError,
                        error,
                    ),
                ),
            );
            console.error(`Error while fetching CSV:`, error);
            throw error;
        });
};

<<<<<<< HEAD
export const updateDefaultDataSource = (accountId, defaultVersionId) =>
    putRequest(`/api/accounts/${accountId}/`, {
        default_version: defaultVersionId,
    });

/**
 * Save DataSource on server
 * If the data source is marked as default this necessitate a separate request to
 * save and then we refetch the user since it's updated
 * Mark errors in form.
 * @param {func} setFieldErrors
 */
export const useSaveDataSource = setFieldErrors => {
    const [isSaving, setIsSaving] = React.useState(false);
    const currentUser = useSelector(state => state.users.current);
    const dispatch = useDispatch();

    const { mutateAsync: saveMutation } = useSnackMutation(
        campaignData =>
            putRequest(`/api/datasources/${campaignData.id}/`, campaignData),
        undefined,
        snackBarMessages.updateDataSourceError,
    );
    const { mutateAsync: createMutation } = useSnackMutation(
        campaignData => postRequest('/api/datasources/', campaignData),
        undefined,
        snackBarMessages.createDataSourceError,
    );
    const saveDefaultDataSourceMutation = useSnackMutation(
        updateDefaultDataSource,
        false,
        snackBarMessages.updateDefaultSourceError,
    );

    const saveDataSource = async form => {
        setIsSaving(true);
        // eslint-disable-next-line camelcase
        const { is_default_source, ...campaignData } = Object.fromEntries(
            Object.entries(form).map(([key, valueDict]) => [
                key,
                valueDict.value,
            ]),
        );

        try {
            if (campaignData.id) {
                await saveMutation(campaignData);
            } else {
                await createMutation(campaignData);
            }
        } catch (error) {
            // Update error on forms
            if (error.status === 400) {
                Object.entries(error.details).forEach(
                    ([errorKey, errorMessages]) => {
                        setFieldErrors(errorKey, errorMessages);
                    },
                );
            }
            setIsSaving(false);
            throw error;
        }

        // eslint-disable-next-line camelcase
        if (is_default_source && form.default_version_id.value) {
            await saveDefaultDataSourceMutation.mutateAsync(
                currentUser.account.id,
                form.default_version_id.value,
            );
            dispatch(fetchCurrentUser());
        }
        setIsSaving(false);
    };
    return { saveDataSource, isSaving };
};

export const useCheckDhis2Mutation = setFieldErrors =>
    useMutation(
        form =>
            postRequest(`/api/datasources/check_dhis2/`, {
                data_source: form.id.value,
                dhis2_url: form.credentials.value.dhis_url,
                dhis2_login: form.credentials.value.dhis_login,
                dhis2_password: form.credentials.value.dhis_password,
            }),
        {
            onSuccess: () => {
                // Clean errors
                [
                    'credentials',
                    'credentials_dhis2_url',
                    'credentials_dhis2_login',
                    'credentials_dhis2_password',
                ].forEach(key => setFieldErrors(key, []));
            },
            onError: error => {
                if (error.status === 400)
                    Object.entries(error.details).forEach(
                        ([errorKey, errorMessages]) => {
                            setFieldErrors(
                                `credentials_${errorKey}`,
                                errorMessages,
                            );
                        },
                    );
                else {
                    setFieldErrors('credentials', [
                        error.details?.detail ?? 'Test failed',
                    ]);
                }
=======
export const useDataSourceForVersion = sourceVersion =>
    useSnackQuery(
        ['dataSources'],
        () => getRequest('/api/datasources/'),
        snackBarMessages.fetchSourcesError,
        {
            select: data => {
                if (sourceVersion) {
                    const source = data.sources.find(
                        s => s.id === sourceVersion.data_source,
                    );
                    return source;
                }
                return null;
>>>>>>> 77df4a3a
            },
        },
    );<|MERGE_RESOLUTION|>--- conflicted
+++ resolved
@@ -2,22 +2,13 @@
 import { useMutation, useQuery } from 'react-query';
 import { useDispatch, useSelector } from 'react-redux';
 import { iasoGetRequest, iasoPostRequest } from '../../utils/requests';
-<<<<<<< HEAD
 import { dispatch as storeDispatch } from '../../redux/store';
-import { iasoFetch, postRequest, putRequest } from '../../libs/Api';
+import { getRequest, iasoFetch, postRequest, putRequest } from '../../libs/Api';
 import { enqueueSnackbar } from '../../redux/snackBarsReducer';
 import { errorSnackBar } from '../../constants/snackBars';
 import snackBarMessages from '../../components/snackBars/messages';
 import { fetchCurrentUser } from '../users/actions';
-import { useSnackMutation } from '../../libs/apiHooks';
-=======
-import { dispatch } from '../../redux/store';
-import { getRequest, iasoFetch } from '../../libs/Api';
-import { enqueueSnackbar } from '../../redux/snackBarsReducer';
-import { errorSnackBar } from '../../constants/snackBars';
-import snackBarMessages from '../../components/snackBars/messages';
-import { useSnackQuery } from '../../libs/apiHooks';
->>>>>>> 77df4a3a
+import { useSnackMutation, useSnackQuery } from '../../libs/apiHooks';
 
 /**
  *
@@ -154,7 +145,6 @@
         });
 };
 
-<<<<<<< HEAD
 export const updateDefaultDataSource = (accountId, defaultVersionId) =>
     putRequest(`/api/accounts/${accountId}/`, {
         default_version: defaultVersionId,
@@ -265,7 +255,10 @@
                         error.details?.detail ?? 'Test failed',
                     ]);
                 }
-=======
+            },
+        },
+    );
+
 export const useDataSourceForVersion = sourceVersion =>
     useSnackQuery(
         ['dataSources'],
@@ -280,7 +273,6 @@
                     return source;
                 }
                 return null;
->>>>>>> 77df4a3a
             },
         },
     );