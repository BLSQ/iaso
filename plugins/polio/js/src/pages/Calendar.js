--- conflicted
+++ resolved
@@ -2,12 +2,9 @@
 import PropTypes from 'prop-types';
 import moment from 'moment';
 import { Box, makeStyles } from '@material-ui/core';
-<<<<<<< HEAD
 import { commonStyles, useSafeIntl } from 'bluesquare-components';
-=======
-import { commonStyles } from 'bluesquare-components';
 import { useSelector } from 'react-redux';
->>>>>>> 58714a7c
+
 import TopBar from '../../../../../hat/assets/js/apps/Iaso/components/nav/TopBarComponent';
 
 import { CampaignsCalendar } from '../components/campaignCalendar';
@@ -58,14 +55,12 @@
     );
     return (
         <div>
-<<<<<<< HEAD
-            <TopBar
-                title={formatMessage(MESSAGES.calendar)}
-                displayBackButton={false}
-            />
-=======
-            {isLogged && <TopBar title="Calendar" displayBackButton={false} />}
->>>>>>> 58714a7c
+            {isLogged && (
+                <TopBar
+                    title={formatMessage(MESSAGES.calendar)}
+                    displayBackButton={false}
+                />
+            )}
             <Box className={classes.containerFullHeightNoTabPadded}>
                 <Box width={1} position="relative">
                     <CampaignsCalendar
