import django_filters

from rest_framework import filters

from hat.audit.audit_mixin import AuditMixin
from iaso.api.common import ModelViewSet
from plugins.polio.api.country_plan.permissions import CountryPlanPermission
from plugins.polio.api.performance_thresholds.filters import PerformanceThresholdFilter
from plugins.polio.api.performance_thresholds.serializers import (
    PerformanceThresholdReadSerializer,
    PerformanceThresholdWriteSerializer,
)
from plugins.polio.models.performance_thresholds import PerformanceThresholds


class PerformanceThresholdsViewSet(AuditMixin, ModelViewSet):
    """
<<<<<<< HEAD
    API endpoint for Performance tresholds.
=======
    API endpoint for Performance dashboard thresholds.
>>>>>>> d40cb17f

    This endpoint supports filtering by:
    - indicator

    The permissions are structured as follows:
    - **Read-only**: Can only list and retrieve thresholds.
    - **Non-admin**: Can create and update thresholds.
    - **Admin**: Can delete thresholds.

    We are reusing the country plan permissions since the features are related from a business point of view
    """

    permission_classes = [CountryPlanPermission]
    filter_backends = [
        filters.OrderingFilter,
        filters.SearchFilter,
        django_filters.rest_framework.DjangoFilterBackend,
    ]
    filterset_class = PerformanceThresholdFilter
    ordering_fields = ["indicator", "created_at", "updated_at"]
    http_method_names = ["get", "post", "patch", "delete"]
    search_fields = ["indicator"]
    audit_serializer = PerformanceThresholdReadSerializer

    def get_queryset(self):
        """
        Get the queryset for the view, filtered for the current user's account.
        """
        return PerformanceThresholds.objects.filter_for_user_and_app_id(
            self.request.user, self.request.query_params.get("app_id", None)
        ).order_by("indicator")

    def get_serializer_class(self):
        """
        Dynamically returns the appropriate serializer class based on the action.
        """
        if self.action in ["list", "retrieve"]:
            return PerformanceThresholdReadSerializer

        if self.action in ["create", "update", "partial_update"]:
            return PerformanceThresholdWriteSerializer

        return super().get_serializer_class()<|MERGE_RESOLUTION|>--- conflicted
+++ resolved
@@ -15,11 +15,7 @@
 
 class PerformanceThresholdsViewSet(AuditMixin, ModelViewSet):
     """
-<<<<<<< HEAD
     API endpoint for Performance tresholds.
-=======
-    API endpoint for Performance dashboard thresholds.
->>>>>>> d40cb17f
 
     This endpoint supports filtering by:
     - indicator
