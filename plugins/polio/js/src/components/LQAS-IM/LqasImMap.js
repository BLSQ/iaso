--- conflicted
+++ resolved
@@ -33,16 +33,11 @@
 }) => {
     const { formatMessage } = useSafeIntl();
     const [renderCount, setRenderCount] = useState(0);
-<<<<<<< HEAD
-    const { data, isLoading } = useConvertedLqasImData(type, countryId);
-    const { data: shapes = [] } = useGetGeoJson(countryId, 'DISTRICT');
-=======
-    const { data, isFetching } = useConvertedLqasImData(type);
+    const { data, isFetching } = useConvertedLqasImData(type, countryId);
     const { data: shapes = [], isFetching: isFetchingGeoJson } = useGetGeoJson(
         countryId,
         'DISTRICT',
     );
->>>>>>> f7a046fe
 
     const scope = findScope(selectedCampaign, campaigns, shapes);
 
