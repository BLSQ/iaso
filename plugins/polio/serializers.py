--- conflicted
+++ resolved
@@ -57,18 +57,6 @@
 class CampaignSerializer(serializers.ModelSerializer):
     round_one = RoundSerializer()
     round_two = RoundSerializer()
-<<<<<<< HEAD
-
-    group = GroupSerializer(required=False, allow_null=True)
-
-    preparedness_data = PreparednessSerializer(required=False)
-    last_preparedness = PreparednessSerializer(
-        required=False,
-        read_only=True,
-        allow_null=True,
-    )
-=======
->>>>>>> ccf5654e
 
     top_level_org_unit_name = serializers.SerializerMethodField()
 
