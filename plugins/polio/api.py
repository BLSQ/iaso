import csv

import requests
from django.db.models import Q
from django.http import HttpResponse
from django.http import JsonResponse
from django.shortcuts import get_object_or_404
from django_filters.rest_framework import DjangoFilterBackend
from rest_framework import routers, filters, viewsets
from rest_framework.decorators import action
from rest_framework.response import Response

from iaso.api.common import ModelViewSet
from iaso.models import OrgUnit
from iaso.models.org_unit import OrgUnitType
<<<<<<< HEAD

from plugins.polio.serializers import CampaignSerializer, PreparednessPreviewSerializer
from plugins.polio.serializers import (
    SurgePreviewSerializer,
    CampaignPreparednessSpreadsheetSerializer,
    CountryUsersGroupSerializer,
)
from .models import Campaign, Config, CountryUsersGroup
=======
from plugins.polio.serializers import CampaignSerializer, PreparednessPreviewSerializer, LineListImportSerializer
from plugins.polio.serializers import SurgePreviewSerializer, CampaignPreparednessSpreadsheetSerializer
from .models import Campaign, Config, LineListImport
>>>>>>> 1622d024


class CustomFilterBackend(filters.BaseFilterBackend):
    def filter_queryset(self, request, queryset, view):
        search = request.query_params.get("search")
        if search:
            country_types = OrgUnitType.objects.countries().only("id")
            org_units = OrgUnit.objects.filter(
                name__icontains=search, org_unit_type__in=country_types, path__isnull=False
            ).only("id")

            query = Q(obr_name__icontains=search) | Q(epid__icontains=search)
            if len(org_units) > 0:
                query.add(
                    Q(initial_org_unit__path__descendants=OrgUnit.objects.query_for_related_org_units(org_units)), Q.OR
                )

            return queryset.filter(query)

        return queryset


class CampaignViewSet(ModelViewSet):
    serializer_class = CampaignSerializer
    results_key = "campaigns"
    remove_results_key_if_paginated = True
    filters.OrderingFilter.ordering_param = "order"
    filter_backends = [filters.OrderingFilter, DjangoFilterBackend, CustomFilterBackend]
    ordering_fields = [
        "obr_name",
        "cvdpv2_notified_at",
        "detection_status",
        "round_one__started_at",
        "round_two__started_at",
    ]

    def get_queryset(self):
        user = self.request.user

        if user.iaso_profile.org_units.count():
            org_units = OrgUnit.objects.hierarchy(user.iaso_profile.org_units.all())

            return Campaign.objects.filter(initial_org_unit__in=org_units)
        else:
            return Campaign.objects.all()

    @action(methods=["POST"], detail=False, serializer_class=PreparednessPreviewSerializer)
    def preview_preparedness(self, request, **kwargs):
        serializer = self.get_serializer(data=request.data)
        serializer.is_valid(raise_exception=True)
        return Response(serializer.data)

    @action(methods=["POST"], detail=True, serializer_class=CampaignPreparednessSpreadsheetSerializer)
    def create_preparedness_sheet(self, request, pk=None, **kwargs):
        serializer = self.get_serializer(data={"campaign": pk})
        serializer.is_valid(raise_exception=True)
        serializer.save()
        return Response(serializer.data)

    @action(methods=["POST"], detail=False, serializer_class=SurgePreviewSerializer)
    def preview_surge(self, request, **kwargs):
        serializer = self.get_serializer(data=request.data)
        serializer.is_valid(raise_exception=True)
        return Response(serializer.data)


<<<<<<< HEAD
class CountryUsersGroupViewSet(ModelViewSet):
    serializer_class = CountryUsersGroupSerializer
    results_key = "country_users_group"
    http_method_names = ["get", "put"]

    def get_queryset(self):
        countries = OrgUnit.objects.filter(org_unit_type__category="COUNTRY")
        for country in countries:
            CountryUsersGroup.objects.get_or_create(country=country)  # ensuring that such a model always exist
        return CountryUsersGroup.objects.all()
=======
class LineListImportViewSet(ModelViewSet):
    serializer_class = LineListImportSerializer
    results_key = "imports"

    def get_queryset(self):
        return LineListImport.objects.all()
>>>>>>> 1622d024


class IMViewSet(viewsets.ViewSet):
    """
           Endpoint used to transform IM (independent monitoring) data from existing ODK forms stored in ONA. Very custom to the polio project.

    sample Config:

    configs = [
           {
               "keys": {"roundNumber": "roundNumber",
                       "Response": "Response",
                },
               "prefix": "OHH",
               "url": 'https://brol.com/api/v1/data/5888',
               "login": "qmsdkljf",
               "password": "qmsdlfj"
           },
           {
               "keys": {'roundNumber': "roundNumber",
                       "Response": "Response",
                },
               "prefix": "HH",
               "url":  'https://brol.com/api/v1/data/5887',
               "login": "qmsldkjf",
               "password": "qsdfmlkj"
           }
       ]
    """

    def list(self, request):

        slug = request.GET.get("country", None)
        as_csv = request.GET.get("format", None) == "csv"
        config = get_object_or_404(Config, slug=slug)
        res = []
        failure_count = 0
        all_keys = set()
        for config in config.content:
            keys = config["keys"]
            all_keys = all_keys.union(keys.keys())
            prefix = config["prefix"]
            response = requests.get(config["url"], auth=(config["login"], config["password"]))
            forms = response.json()
            form_count = 0
            for form in forms:
                try:
                    copy_form = form.copy()
                    del copy_form[prefix]
                    all_keys = all_keys.union(copy_form.keys())
                    for key in keys.keys():
                        value = form.get(key, None)
                        if value is None:
                            value = form[prefix][0]["%s/%s" % (prefix, key)]
                        copy_form[keys[key]] = value
                    count = 1
                    for sub_part in form[prefix]:
                        for k in sub_part.keys():
                            new_key = "%s[%d]/%s" % (prefix, count, k[len(prefix) + 1 :])
                            all_keys.add(new_key)
                            copy_form[new_key] = sub_part[k]
                        count += 1
                    copy_form["type"] = prefix
                    res.append(copy_form)
                except Exception as e:
                    print("failed on ", e, form, prefix)
                    failure_count += 1
                form_count += 1

        print("parsed:", len(res), "failed:", failure_count)
        print("all_keys", all_keys)

        all_keys = sorted(list(all_keys))
        all_keys.insert(0, "type")
        if not as_csv:
            for item in res:
                for k in all_keys:
                    if k not in item:
                        item[k] = None
            return JsonResponse(res, safe=False)
        else:
            response = HttpResponse(content_type="text/csv")

            writer = csv.writer(response)
            writer.writerow(all_keys)
            i = 1
            for item in res:
                ar = [item.get(key, None) for key in all_keys]
                writer.writerow(ar)
                i += 1
                if i % 100 == 0:
                    print(i)
            return response


router = routers.SimpleRouter()
router.register(r"polio/campaigns", CampaignViewSet, basename="Campaign")
router.register(r"polio/im", IMViewSet, basename="IM")
<<<<<<< HEAD
router.register(r"polio/countryusersgroup", CountryUsersGroupViewSet, basename="countryusersgroup")
=======
router.register(r"polio/linelistimport", LineListImportViewSet, basename="linelistimport")
>>>>>>> 1622d024
<|MERGE_RESOLUTION|>--- conflicted
+++ resolved
@@ -13,7 +13,6 @@
 from iaso.api.common import ModelViewSet
 from iaso.models import OrgUnit
 from iaso.models.org_unit import OrgUnitType
-<<<<<<< HEAD
 
 from plugins.polio.serializers import CampaignSerializer, PreparednessPreviewSerializer
 from plugins.polio.serializers import (
@@ -22,11 +21,9 @@
     CountryUsersGroupSerializer,
 )
 from .models import Campaign, Config, CountryUsersGroup
-=======
 from plugins.polio.serializers import CampaignSerializer, PreparednessPreviewSerializer, LineListImportSerializer
 from plugins.polio.serializers import SurgePreviewSerializer, CampaignPreparednessSpreadsheetSerializer
 from .models import Campaign, Config, LineListImport
->>>>>>> 1622d024
 
 
 class CustomFilterBackend(filters.BaseFilterBackend):
@@ -93,7 +90,6 @@
         return Response(serializer.data)
 
 
-<<<<<<< HEAD
 class CountryUsersGroupViewSet(ModelViewSet):
     serializer_class = CountryUsersGroupSerializer
     results_key = "country_users_group"
@@ -104,14 +100,12 @@
         for country in countries:
             CountryUsersGroup.objects.get_or_create(country=country)  # ensuring that such a model always exist
         return CountryUsersGroup.objects.all()
-=======
 class LineListImportViewSet(ModelViewSet):
     serializer_class = LineListImportSerializer
     results_key = "imports"
 
     def get_queryset(self):
         return LineListImport.objects.all()
->>>>>>> 1622d024
 
 
 class IMViewSet(viewsets.ViewSet):
@@ -210,8 +204,5 @@
 router = routers.SimpleRouter()
 router.register(r"polio/campaigns", CampaignViewSet, basename="Campaign")
 router.register(r"polio/im", IMViewSet, basename="IM")
-<<<<<<< HEAD
 router.register(r"polio/countryusersgroup", CountryUsersGroupViewSet, basename="countryusersgroup")
-=======
-router.register(r"polio/linelistimport", LineListImportViewSet, basename="linelistimport")
->>>>>>> 1622d024
+router.register(r"polio/linelistimport", LineListImportViewSet, basename="linelistimport")