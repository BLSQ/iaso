--- conflicted
+++ resolved
@@ -811,13 +811,10 @@
     device = models.ForeignKey("Device", null=True, blank=True, on_delete=models.DO_NOTHING)
     period = models.TextField(null=True, blank=True, db_index=True)
     entity = models.ForeignKey("Entity", null=True, blank=True, on_delete=models.DO_NOTHING, related_name="instances")
-<<<<<<< HEAD
+    planning = models.ForeignKey(
+        "Planning", null=True, blank=True, on_delete=models.DO_NOTHING, related_name="instances"
     form_version = models.ForeignKey(
         "FormVersion", null=True, blank=True, on_delete=models.DO_NOTHING, related_name="form_version"
-=======
-    planning = models.ForeignKey(
-        "Planning", null=True, blank=True, on_delete=models.DO_NOTHING, related_name="instances"
->>>>>>> 8d1a8720
     )
 
     last_export_success_at = models.DateTimeField(null=True, blank=True)
