--- conflicted
+++ resolved
@@ -352,42 +352,26 @@
     const selectedCampaign = useMemo(
         // @ts-ignore
         () => (data ?? []).find(campaign => campaign.obr_name === campaignName),
-<<<<<<< HEAD
-        [data],
-=======
         [data, campaignName],
->>>>>>> dea8f056
     );
     const roundOptions = useMemo(() => {
         return selectedCampaign
             ? selectedCampaign.rounds
                   .filter(r => !r.on_hold || r.number === round)
-<<<<<<< HEAD
-                  .map(round => {
-=======
                   .map(rnd => {
->>>>>>> dea8f056
                       return {
                           label: `${formatMessage(MESSAGES.round)} ${rnd.number}`,
                           value: rnd.id,
                       };
                   })
             : [];
-<<<<<<< HEAD
-    }, [campaignName, data, formatMessage, selectedCampaign]);
-=======
     }, [campaignName, data, formatMessage, selectedCampaign, round]);
->>>>>>> dea8f056
 
     const roundNumberOptions = useMemo(() => {
         return selectedCampaign
             ? selectedCampaign.rounds
                   .filter(r => !r.on_hold || r.number === round)
-<<<<<<< HEAD
-                  .map(round => {
-=======
                   .map(rnd => {
->>>>>>> dea8f056
                       return {
                           label: `${formatMessage(MESSAGES.round)} ${rnd.number}`,
                           value: rnd.number,
@@ -399,11 +383,7 @@
 
     const campaignOptions = useMemo(() => {
         const campaignsList = (data ?? [])
-<<<<<<< HEAD
-            //@ts-ignore
-=======
             // @ts-ignore
->>>>>>> dea8f056
             .filter(
                 c =>
                     (!c.on_hold &&
