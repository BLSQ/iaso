import React, { FunctionComponent } from 'react';
import { LinkTo } from '../../../components/nav/LinkTo';
import { baseUrls } from '../../../constants/urls';
import { useCurrentUser } from '../../../utils/usersUtils';
import { OrgUnit, ShortOrgUnit } from '../../orgUnits/types/orgUnit';
import { userHasOneOfPermissions } from '../../users/utils';

import MESSAGES from '../messages';

import { REGISTRY } from '../../../utils/permissions';

type Props = {
    orgUnit?: OrgUnit | ShortOrgUnit;
    useIcon?: boolean;
    className?: string;
    replace?: boolean;
    iconSize?: 'small' | 'medium' | 'large' | 'default' | 'inherit';
    size?: 'small' | 'medium' | 'large' | 'default' | 'inherit';
    color?: string;
};

export const LinkToRegistry: FunctionComponent<Props> = ({
    orgUnit,
    useIcon = false,
    className = '',
    replace = false,
    iconSize = 'medium',
    size = 'medium',
    color = 'inherit',
}) => {
    const user = useCurrentUser();
    const condition = userHasPermission(REGISTRY, user) && Boolean(orgUnit);
    const url = `/${baseUrls.registry}/orgUnitId/${orgUnit?.id}`;
    const text = orgUnit?.name;

<<<<<<< HEAD
    const targetBlankEnabled = useKeyPressListener('Meta');
    const classes: Record<string, string> = useStyles();
    const dispatch = useDispatch();
    if (
        userHasOneOfPermissions(
            [Permission.REGISTRY_WRITE, Permission.REGISTRY_READ],
            user,
        ) &&
        orgUnit
    ) {
        const url = `/${baseUrls.registry}/orgUnitId/${orgUnit?.id}`;
        const handleClick = () => {
            if (targetBlankEnabled) {
                window.open(`/dashboard${url}`, '_blank');
            } else if (replace) {
                dispatch(redirectToReplace(url));
            } else {
                dispatch(redirectTo(url));
            }
        };
        if (useIcon) {
            return (
                <IconButtonComponent
                    onClick={handleClick}
                    overrideIcon={MenuBookIcon}
                    tooltipMessage={MESSAGES.seeRegistry}
                    iconSize={iconSize}
                    size={size}
                    color={color}
                />
            );
        }
        return (
            <Link
                className={classNames(className, classes.link)}
                onClick={handleClick}
            >
                {orgUnit.name}
            </Link>
        );
    }
    if (useIcon) return null;
    return <>{orgUnit ? orgUnit.name : '-'}</>;
=======
    return (
        <LinkTo
            condition={condition}
            url={url}
            useIcon={useIcon}
            className={className}
            replace={replace}
            size={size}
            iconSize={iconSize}
            text={text}
            tooltipMessage={MESSAGES.seeRegistry}
            color={color}
        />
    );
>>>>>>> 9abe91e5
};<|MERGE_RESOLUTION|>--- conflicted
+++ resolved
@@ -7,7 +7,7 @@
 
 import MESSAGES from '../messages';
 
-import { REGISTRY } from '../../../utils/permissions';
+import { REGISTRY_READ, REGISTRY_WRITE } from '../../../utils/permissions';
 
 type Props = {
     orgUnit?: OrgUnit | ShortOrgUnit;
@@ -29,55 +29,12 @@
     color = 'inherit',
 }) => {
     const user = useCurrentUser();
-    const condition = userHasPermission(REGISTRY, user) && Boolean(orgUnit);
+    const condition =
+        userHasOneOfPermissions([REGISTRY_READ, REGISTRY_WRITE], user) &&
+        Boolean(orgUnit);
     const url = `/${baseUrls.registry}/orgUnitId/${orgUnit?.id}`;
     const text = orgUnit?.name;
 
-<<<<<<< HEAD
-    const targetBlankEnabled = useKeyPressListener('Meta');
-    const classes: Record<string, string> = useStyles();
-    const dispatch = useDispatch();
-    if (
-        userHasOneOfPermissions(
-            [Permission.REGISTRY_WRITE, Permission.REGISTRY_READ],
-            user,
-        ) &&
-        orgUnit
-    ) {
-        const url = `/${baseUrls.registry}/orgUnitId/${orgUnit?.id}`;
-        const handleClick = () => {
-            if (targetBlankEnabled) {
-                window.open(`/dashboard${url}`, '_blank');
-            } else if (replace) {
-                dispatch(redirectToReplace(url));
-            } else {
-                dispatch(redirectTo(url));
-            }
-        };
-        if (useIcon) {
-            return (
-                <IconButtonComponent
-                    onClick={handleClick}
-                    overrideIcon={MenuBookIcon}
-                    tooltipMessage={MESSAGES.seeRegistry}
-                    iconSize={iconSize}
-                    size={size}
-                    color={color}
-                />
-            );
-        }
-        return (
-            <Link
-                className={classNames(className, classes.link)}
-                onClick={handleClick}
-            >
-                {orgUnit.name}
-            </Link>
-        );
-    }
-    if (useIcon) return null;
-    return <>{orgUnit ? orgUnit.name : '-'}</>;
-=======
     return (
         <LinkTo
             condition={condition}
@@ -92,5 +49,4 @@
             color={color}
         />
     );
->>>>>>> 9abe91e5
 };