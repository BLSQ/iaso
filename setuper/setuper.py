from iaso_api_client import IasoClient
from micro_planning import setup_users_teams_micro_planning
from data_collection import setup_instances
from pyramid import setup_orgunits
from entities import setup_entities
from registry import setup_registry
from default_healthFacility_form import setup_health_facility_level_default_form
from review_change_proposal import setup_review_change_proposal
from create_submission_with_picture import create_submission_with_picture
from additional_projects import create_projects, link_new_projects_to_main_data_source
import string
import random
import argparse
<<<<<<< HEAD
=======

>>>>>>> 04831285


def admin_login(server_url, username, password):
    iaso_admin_client = IasoClient(server_url=server_url)
    iaso_admin_client.authenticate_with_username_and_password(
        username=username,
        password=password,
    )
    return iaso_admin_client


def setup_account(account_name, server_url, username, password):
    data = {
        "account_name": account_name,
        "user_username": account_name,
        "user_first_name": account_name,
        "user_last_name": account_name,
        "password": account_name,
        "modules": ["DEFAULT", "REGISTRY", "PLANNING", "ENTITIES", "DATA_COLLECTION_FORMS"],
    }
    iaso_admin_client = admin_login(server_url, username, password)
    iaso_admin_client.post("/api/setupaccount/", json=data)

    # make sure we use that connection afterwards so we are connected as the account admin and not the ADMIN_USER_NAME
    iaso_client = IasoClient(server_url)
    iaso_client.authenticate_with_username_and_password(
        username=account_name,
        password=account_name,
    )
    return iaso_client


seed_default_health_facility_form = True

seed_instances = True

seed_entities = True

seed_registry = True

seed_review_change_proposal = True

parser = argparse.ArgumentParser()
parser.add_argument("--additionnal_projects", action="store_true")
args = parser.parse_args()

def create_account(server_url, username, password):
    account_name = "".join(random.choices(string.ascii_lowercase, k=7))
    print("Creating account:", account_name)
    iaso_client = setup_account(account_name, server_url, username, password)
    setup_orgunits(iaso_client=iaso_client)

    if seed_default_health_facility_form:
        setup_health_facility_level_default_form(account_name, iaso_client=iaso_client)
        create_submission_with_picture(account_name, iaso_client=iaso_client)

    if seed_registry:
        setup_registry(account_name, iaso_client=iaso_client)

    if seed_instances:
        setup_instances(account_name, iaso_client=iaso_client)
        setup_users_teams_micro_planning(account_name, iaso_client=iaso_client)

    if seed_entities:
        setup_entities(account_name, iaso_client=iaso_client)

    if args.additionnal_projects:
        create_projects(account_name, iaso_client=iaso_client)
        link_new_projects_to_main_data_source(account_name, iaso_client=iaso_client)

    if seed_review_change_proposal:
        setup_review_change_proposal(account_name, iaso_client=iaso_client)

    print("-----------------------------------------------")
    print("Account created:", account_name)
    print("Login at %s with\n\tlogin: %s \n\tpassword: %s" % (server_url, account_name, account_name))
    print("-----------------------------------------------")
    return account_name


if __name__ == "__main__":
    parser = argparse.ArgumentParser(description="Provide credentials for the setuper")
    parser.add_argument("-u", "--username", type=str, help="User name")
    parser.add_argument("-p", "--password", type=str, help="Password")
    parser.add_argument("-s", "--server_url", type=str, help="Server URL")

    args = parser.parse_args()
    server_url = args.server_url
    username = args.username
    password = args.password

    if server_url is None or username is None or password is None:
        from credentials import *

        server_url = SERVER
        username = ADMIN_USER_NAME
        password = ADMIN_PASSWORD

    create_account(server_url, username, password)<|MERGE_RESOLUTION|>--- conflicted
+++ resolved
@@ -11,10 +11,6 @@
 import string
 import random
 import argparse
-<<<<<<< HEAD
-=======
-
->>>>>>> 04831285
 
 
 def admin_login(server_url, username, password):
