import React, { Component } from 'react';
import omit from 'lodash/omit';
import { connect } from 'react-redux';
import { push, replace } from 'react-router-redux';
import { bindActionCreators } from 'redux';

import { withStyles, Box, Tabs, Tab, Grid } from '@material-ui/core';

import PropTypes from 'prop-types';

import {
    createUrl,
    injectIntl,
    commonStyles,
    // TopBar,
    LoadingSpinner,
} from 'bluesquare-components';
import { fade } from '@material-ui/core/styles/colorManipulator';
import TopBar from '../../components/nav/TopBarComponent';
import {
    setCurrentOrgUnit,
    setOrgUnitTypes,
    resetOrgUnits,
    setCurrentForms,
    setSources,
    setGroups,
    setFetchingDetail,
    saveOrgUnit as saveOrgUnitAction,
    createOrgUnit as createOrgUnitAction,
    setSourcesSelected,
} from './actions';
import { setAlgorithms, setAlgorithmRuns } from '../links/actions';

import { setForms as setFormsAction } from '../forms/actions';
import formsTableColumns from '../forms/config';
import { resetOrgUnitsLevels } from '../../redux/orgUnitsLevelsReducer';

import {
    fetchOrgUnitsTypes,
    fetchAssociatedDataSources,
    fetchOrgUnitDetail,
    fetchForms,
    fetchGroups,
    fetchSources,
    fetchOrgUnitsList,
    fetchLinks,
    fetchAlgorithms,
    fetchAlgorithmRuns,
    saveLink,
    fetchAssociatedOrgUnits,
} from '../../utils/requests';
import {
    getAliasesArrayFromString,
    getOrgUnitsTree,
    getSourcesWithoutCurrentSource,
} from './utils';
import { fetchUsersProfiles as fetchUsersProfilesAction } from '../users/actions';

import OrgUnitForm from './components/OrgUnitForm';
import OrgUnitMap from './components/orgUnitMap/OrgUnitMapComponent';
import Logs from '../../components/logs/LogsComponent';
import SingleTable from '../../components/tables/SingleTable';
import LinksDetails from '../links/components/LinksDetailsComponent';

import { getChipColors } from '../../constants/chipColors';
import { baseUrls } from '../../constants/urls';
import MESSAGES from './messages';

import {
    orgUnitFiltersWithPrefix,
    linksFiltersWithPrefix,
    onlyChildrenParams,
} from '../../constants/filters';
import { orgUnitsTableColumns } from './config';
import { linksTableColumns } from '../links/config';
import { OrgUnitsMapComments } from './components/OrgUnitsMapComments';

const baseUrl = baseUrls.orgUnitDetails;

const styles = theme => ({
    ...commonStyles(theme),
    root: {
        '& path.primary': {
            fill: fade(theme.palette.primary.main, 0.6),
            stroke: theme.palette.primary.main,
            strokeOpacity: 1,
            strokeWidth: 3,
        },
        '& path.secondary': {
            fill: fade(theme.palette.secondary.main, 0.6),
            stroke: theme.palette.secondary.main,
            strokeOpacity: 1,
            strokeWidth: 3,
        },
    },
    hiddenOpacity: {
        position: 'absolute',
        top: '0px',
        left: '0px',
        width: '100vw',
        zIndex: '-100',
        opacity: '0',
    },
    comments: {
        overflowY: 'auto',
        height: '65vh',
    },
    commentsWrapper: {
        backgroundColor: 'white',
        paddingTop: '10px',
    },
});

const initialOrgUnit = {
    id: null,
    name: '',
    org_unit_type_id: null,
    groups: [],
    sub_source: null,
    status: false,
    aliases: [],
};

class OrgUnitDetail extends Component {
    constructor(props) {
        super(props);
        this.state = {
            tab: props.params.tab ? props.params.tab : 'infos',
            currentOrgUnit: undefined,
            orgUnitModified: false,
            orgUnitLocationModified: false,
            tableColumns: formsTableColumns(
                props.intl.formatMessage,
                this,
                false,
                false,
            ),
        };
    }

    componentDidMount() {
        const {
            dispatch,
            params: { orgUnitId },
            fetchUsersProfiles,
            setSelectedSources,
        } = this.props;
        this.props.resetOrgUnitsLevels();
        const promisesArray = [];
        if (this.props.orgUnitTypes.length === 0) {
            promisesArray.push(
                fetchOrgUnitsTypes(dispatch).then(orgUnitTypes =>
                    this.props.setOrgUnitTypes(orgUnitTypes),
                ),
            );
        }

        fetchUsersProfiles();
        fetchAlgorithms(dispatch).then(algoList =>
            this.props.setAlgorithms(algoList),
        );
        fetchAlgorithmRuns(dispatch).then(algoRunsList =>
            this.props.setAlgorithmRuns(algoRunsList),
        );
        if (!this.props.sources) {
            promisesArray.push(
                fetchSources(dispatch).then(data => {
                    const sources = [];
                    data.forEach((s, i) => {
                        sources.push({
                            ...s,
                            color: getChipColors(i),
                        });
                    });
                    this.props.setSources(sources);
                }),
            );
        }

        if (this.props.groups.length === 0) {
            promisesArray.push(
                fetchGroups(dispatch, orgUnitId === '0').then(groups =>
                    this.props.setGroups(groups),
                ),
            );
        }
        const sources = [];
        if (orgUnitId !== '0') {
            fetchAssociatedDataSources(dispatch, orgUnitId).then(data => {
                data.forEach((s, i) => {
                    sources.push({
                        ...s,
                        color: getChipColors(i),
                    });
                });
                this.props.setSources(sources);
            });
        }

        Promise.all(promisesArray).then(() => {
            this.fetchDetail().then(async currentOrgUnit => {
                const { links } = await fetchLinks(
                    dispatch,
                    `/api/links/?orgUnitId=${orgUnitId}`,
                );
                let selectedSources = [];
                links.forEach(l => {
                    const tempSources = getSourcesWithoutCurrentSource(
                        sources,
                        currentOrgUnit.source_id,
                    );
                    const linkSources = tempSources.filter(
                        s =>
                            (s.id === l.source.source_id &&
                                !selectedSources.find(
                                    ss => ss.id === l.source.source_id,
                                )) ||
                            (s.id === l.destination.source_id &&
                                !selectedSources.find(
                                    ss => ss.id === l.destination.source_id,
                                )),
                    );
                    if (linkSources.length > 0) {
                        selectedSources = selectedSources.concat(linkSources);
                    }
                });
                if (selectedSources.length === 0) {
                    setSelectedSources([]);
                } else {
                    const fullSelectedSources = [];

                    for (let i = 0; i < selectedSources.length; i += 1) {
                        const ss = selectedSources[i];
                        // eslint-disable-next-line no-await-in-loop
                        const detail = await fetchAssociatedOrgUnits(
                            dispatch,
                            ss,
                            currentOrgUnit,
                        );
                        fullSelectedSources.push(detail);
                        if (i === selectedSources.length - 1) {
                            setSelectedSources(fullSelectedSources);
                        }
                    }
                }
                dispatch(setFetchingDetail(false));
            });
        });
    }

    componentDidUpdate(prevProps) {
        const { params } = this.props;
        if (
            params.orgUnitId !== prevProps.params.orgUnitId &&
            prevProps.params.orgUnitId !== '0'
        ) {
            this.resetCurrentOrgUnit();
            this.fetchDetail();
        }
        if (params.tab !== prevProps.params.tab) {
            this.handleChangeTab(params.tab, false);
        }
    }

    handleChangeTab(tab, redirect = true) {
        if (redirect) {
            const { redirectTo, params } = this.props;
            const newParams = {
                ...params,
                tab,
            };
            redirectTo(baseUrl, newParams);
        }
        this.setState({
            tab,
        });
    }

    handleChangeShape(geoJson, key) {
        const currentOrgUnit = {
            ...this.state.currentOrgUnit,
            [key]: geoJson,
        };
        this.setOrgUnitLocationModified(true);
        this.setState({
            currentOrgUnit,
        });
    }

    handleChangeLocation(location) {
        this.setState({
            orgUnitLocationModified: true,
            currentOrgUnit: {
                ...this.state.currentOrgUnit,
                latitude: location.lat
                    ? parseFloat(location.lat.toFixed(8))
                    : null,
                longitude: location.lng
                    ? parseFloat(location.lng.toFixed(8))
                    : null,
                altitude: location.alt
                    ? parseFloat(location.alt.toFixed(8))
                    : null,
            },
        });
    }

    handleSaveOrgUnit(newOrgUnit = {}) {
        const { currentOrgUnit } = this.state;
        let orgUnitPayload = omit({ ...currentOrgUnit, ...newOrgUnit });
        orgUnitPayload = {
            ...orgUnitPayload,
            groups:
                orgUnitPayload.groups.length > 0 && !orgUnitPayload.groups[0].id
                    ? orgUnitPayload.groups
                    : orgUnitPayload.groups.map(g => g.id),
        };
        const { saveOrgUnit, createOrgUnit, redirectTo, params } = this.props;

        const isNewOrgunit = currentOrgUnit && !currentOrgUnit.id;
        const savePromise = isNewOrgunit
            ? createOrgUnit(orgUnitPayload)
            : saveOrgUnit(orgUnitPayload);
        return savePromise
            .then(savedOrgUnit => {
                this.setState({
                    orgUnitLocationModified: false,
                    currentOrgUnit: savedOrgUnit,
                });
                this.props.resetOrgUnits();
                this.props.setCurrentOrgUnit(savedOrgUnit);
                if (isNewOrgunit) {
                    redirectTo(baseUrl, {
                        ...params,
                        orgUnitId: savedOrgUnit.id,
                    });
                }
                return savedOrgUnit;
            })
            .catch(err => {
                throw err;
            });
    }

    async handleResetOrgUnit() {
        this.props.resetOrgUnitsLevels();
        const { redirectTo, params, dispatch } = this.props;
        const newParams = {
            ...params,
            levels: null,
        };
        redirectTo(baseUrl, newParams);

        dispatch(setFetchingDetail(true));
        await this.fetchDetail();
        dispatch(setFetchingDetail(false));
    }

    setOrgUnitLocationModified(orgUnitLocationModified = true) {
        this.setState({
            orgUnitLocationModified,
        });
    }

    resetCurrentOrgUnit() {
        this.setState({
            currentOrgUnit: undefined,
        });
    }

    fetchDetail() {
        const {
            params: { orgUnitId },
            dispatch,
        } = this.props;
        if (orgUnitId !== '0') {
            return fetchOrgUnitDetail(dispatch, orgUnitId).then(orgUnit => {
                const orgUnitTree = getOrgUnitsTree(orgUnit);
                if (orgUnitTree.length > 0) {
                    const { redirectTo, params } = this.props;
                    const levels = orgUnitTree.map(o => o.id);
                    const newParams = {
                        ...params,
                        levels,
                    };
                    redirectTo(baseUrl, newParams);
                }
                this.props.setCurrentOrgUnit(orgUnit);
                if (orgUnit.org_unit_type_id) {
                    fetchForms(
                        this.props.dispatch,
                        `/api/forms/?orgUnitTypeId=${orgUnit.org_unit_type_id}`,
                    ).then(data => {
                        const forms = [];
                        data.forms.forEach((f, i) => {
                            forms.push({
                                ...f,
                                color: getChipColors(i, true),
                            });
                        });
                        this.props.setCurrentForms(forms);
                    });
                }

                this.setState({
                    currentOrgUnit: orgUnit,
                });
                return orgUnit;
            });
        }
        this.props.setCurrentOrgUnit(initialOrgUnit);
        this.setState({
            currentOrgUnit: initialOrgUnit,
        });
        return new Promise(resolve => resolve());
    }

    goToRevision(orgUnitRevision) {
        const mappedRevision = {
            ...this.props.currentOrgUnit,
            ...orgUnitRevision.fields,
            geo_json: null,
            aliases: orgUnitRevision.fields.aliases
                ? getAliasesArrayFromString(orgUnitRevision.fields.aliases)
                : this.props.currentOrgUnit.aliases,
            id: this.props.currentOrgUnit.id,
        };
        const { saveOrgUnit } = this.props;
        return saveOrgUnit(mappedRevision).then(currentOrgUnit => {
            this.setState({
                currentOrgUnit,
            });
            this.props.resetOrgUnits();
            this.props.setCurrentOrgUnit(currentOrgUnit);
        });
    }

    validateLink(link, handleFetch) {
        const { dispatch } = this.props;
        const newLink = {
            ...link,
            validated: !link.validated,
        };
        saveLink(dispatch, newLink).then(() => handleFetch());
    }

    render() {
        const {
            classes,
            fetching,
            intl: { formatMessage },
            orgUnitTypes,
            groups,
            params,
            router,
            prevPathname,
            redirectToPush,
            reduxPage,
            sources,
            profiles,
            algorithms,
            algorithmRuns,
        } = this.props;
        const {
            tab,
            currentOrgUnit,
            orgUnitModified,
            orgUnitLocationModified,
        } = this.state;
        const isNewOrgunit = params.orgUnitId === '0';
        let title = '';
        if (currentOrgUnit) {
            title = !isNewOrgunit
                ? currentOrgUnit.name
                : formatMessage(MESSAGES.newOrgUnit);
            if (!isNewOrgunit) {
                title = `${title}${
                    currentOrgUnit.org_unit_type_name
                        ? ` - ${currentOrgUnit.org_unit_type_name}`
                        : ''
                }`;
            }
        }
<<<<<<< HEAD
        const tabs = ['infos', 'map', 'children', 'links', 'history', 'forms'];
=======
        const tabs = [
            'infos',
            'map',
            'children',
            'links',
            'history',
            'forms',
            'comments',
        ];
>>>>>>> 899c358c
        return (
            <section className={classes.root}>
                <TopBar
                    title={title}
                    displayBackButton
                    goBack={() => {
                        if (prevPathname) {
                            this.props.resetOrgUnitsLevels();
                            setTimeout(() => {
                                router.goBack();
                            }, 300);
                        } else {
                            redirectToPush(baseUrls.orgUnits, {});
                        }
                    }}
                >
                    {!isNewOrgunit && (
                        <Tabs
                            value={tab}
                            classes={{
                                root: classes.tabs,
                                indicator: classes.indicator,
                            }}
                            onChange={(event, newtab) =>
                                this.handleChangeTab(newtab)
                            }
                        >
                            {tabs.map(t => (
                                <Tab
                                    key={t}
                                    value={t}
                                    label={formatMessage(MESSAGES[t])}
                                />
                            ))}
                        </Tabs>
                    )}
                </TopBar>
                {fetching && <LoadingSpinner />}
                {currentOrgUnit && (
                    <section>
                        {tab === 'infos' && (
                            <Box
                                className={
                                    isNewOrgunit
                                        ? classes.containerFullHeightNoTabPadded
                                        : classes.containerFullHeightPadded
                                }
                            >
                                <OrgUnitForm
                                    orgUnit={currentOrgUnit}
                                    orgUnitTypes={orgUnitTypes}
                                    groups={groups}
                                    onResetOrgUnit={() =>
                                        this.handleResetOrgUnit()
                                    }
                                    saveOrgUnit={newOrgUnit =>
                                        this.handleSaveOrgUnit(newOrgUnit)
                                    }
                                    params={params}
                                    baseUrl={baseUrl}
                                    orgUnitModified={orgUnitModified}
                                />
                            </Box>
                        )}
                        <div
                            className={
                                tab === 'map' ? '' : classes.hiddenOpacity
                            }
                        >
                            <Box className={classes.containerFullHeight}>
                                <OrgUnitMap
                                    setOrgUnitLocationModified={isModified =>
                                        this.setOrgUnitLocationModified(
                                            isModified,
                                        )
                                    }
                                    orgUnitLocationModified={
                                        orgUnitLocationModified
                                    }
                                    orgUnit={currentOrgUnit}
                                    resetOrgUnit={() =>
                                        this.handleResetOrgUnit()
                                    }
                                    saveOrgUnit={() => this.handleSaveOrgUnit()}
                                    onChangeLocation={location => {
                                        this.handleChangeLocation(location);
                                    }}
                                    onChangeShape={(key, geoJson) =>
                                        this.handleChangeShape(geoJson, key)
                                    }
                                />
                            </Box>
                        </div>

                        {tab === 'history' && (
                            <Logs
                                params={params}
                                logObjectId={currentOrgUnit.id}
                                goToRevision={orgUnitRevision =>
                                    this.goToRevision(orgUnitRevision)
                                }
                            />
                        )}
                        {tab === 'forms' && (
                            <SingleTable
                                paramsPrefix="formsParams"
                                apiParams={{
                                    orgUnitId: currentOrgUnit.id,
                                }}
                                exportButton={false}
                                baseUrl={baseUrl}
                                endPointPath="forms"
                                fetchItems={fetchForms}
                                columns={this.state.tableColumns}
                                results={reduxPage}
                                onDataLoaded={({ list, count, pages }) => {
                                    this.props.setForms(
                                        list,
                                        true,
                                        params,
                                        count,
                                        pages,
                                    );
                                }}
                            />
                        )}
                        <div
                            className={
                                tab === 'children' ? '' : classes.hiddenOpacity
                            }
                        >
                            <SingleTable
                                paramsPrefix="childrenParams"
                                apiParams={{
                                    ...onlyChildrenParams(
                                        'childrenParams',
                                        params,
                                        currentOrgUnit,
                                    ),
                                }}
                                baseUrl={baseUrl}
                                endPointPath="orgunits"
                                fetchItems={fetchOrgUnitsList}
                                filters={orgUnitFiltersWithPrefix(
                                    'childrenParams',
                                    true,
                                    formatMessage,
                                    groups,
                                    orgUnitTypes,
                                )}
                                columns={orgUnitsTableColumns(
                                    formatMessage,
                                    classes,
                                )}
                            />
                        </div>
                        <div
                            className={
                                tab === 'links' ? '' : classes.hiddenOpacity
                            }
                        >
                            <SingleTable
                                apiParams={{
                                    orgUnitId: currentOrgUnit.id,
                                }}
                                filters={linksFiltersWithPrefix(
                                    'linksParams',
                                    algorithmRuns,
                                    formatMessage,
                                    profiles,
                                    algorithms,
                                    sources,
                                )}
                                paramsPrefix="linksParams"
                                baseUrl={baseUrl}
                                endPointPath="links"
                                fetchItems={fetchLinks}
                                defaultSorted={[
                                    { id: 'similarity_score', desc: false },
                                ]}
                                columns={handleFetch =>
                                    linksTableColumns(
                                        formatMessage,
                                        link =>
                                            this.validateLink(
                                                link,
                                                handleFetch,
                                            ),
                                        classes,
                                    )
                                }
                                subComponent={(link, handleFetch) =>
                                    link ? (
                                        <LinksDetails
                                            linkId={link.id}
                                            validated={link.validated}
                                            validateLink={() =>
                                                this.validateLink(
                                                    link,
                                                    handleFetch,
                                                )
                                            }
                                        />
                                    ) : null
                                }
                            />
                        </div>
                        {tab === 'comments' && (
                            <Grid
                                container
                                justify="center"
                                className={classes.commentsWrapper}
                            >
                                <Grid item xs={6}>
                                    <OrgUnitsMapComments
                                        className={classes.comments}
                                        orgUnit={currentOrgUnit}
                                        maxPages={4}
                                    />
                                </Grid>
                            </Grid>
                        )}
                    </section>
                )}
            </section>
        );
    }
}
OrgUnitDetail.defaultProps = {
    currentOrgUnit: undefined,
    sources: [],
    prevPathname: null,
    reduxPage: undefined,
};

OrgUnitDetail.propTypes = {
    router: PropTypes.object.isRequired,
    classes: PropTypes.object.isRequired,
    intl: PropTypes.object.isRequired,
    params: PropTypes.object.isRequired,
    setCurrentOrgUnit: PropTypes.func.isRequired,
    setCurrentForms: PropTypes.func.isRequired,
    setOrgUnitTypes: PropTypes.func.isRequired,
    currentOrgUnit: PropTypes.object,
    redirectTo: PropTypes.func.isRequired,
    redirectToPush: PropTypes.func.isRequired,
    fetching: PropTypes.bool.isRequired,
    orgUnitTypes: PropTypes.array.isRequired,
    dispatch: PropTypes.func.isRequired,
    resetOrgUnits: PropTypes.func.isRequired,
    resetOrgUnitsLevels: PropTypes.func.isRequired,
    setSources: PropTypes.func.isRequired,
    sources: PropTypes.array,
    prevPathname: PropTypes.any,
    groups: PropTypes.array.isRequired,
    setGroups: PropTypes.func.isRequired,
    saveOrgUnit: PropTypes.func.isRequired,
    createOrgUnit: PropTypes.func.isRequired,
    setAlgorithms: PropTypes.func.isRequired,
    setAlgorithmRuns: PropTypes.func.isRequired,
    setForms: PropTypes.func.isRequired,
    reduxPage: PropTypes.object,
    profiles: PropTypes.array.isRequired,
    algorithms: PropTypes.array.isRequired,
    algorithmRuns: PropTypes.array.isRequired,
    fetchUsersProfiles: PropTypes.func.isRequired,
    setSelectedSources: PropTypes.func.isRequired,
};

const MapStateToProps = state => ({
    fetching: state.orgUnits.fetchingDetail,
    currentOrgUnit: state.orgUnits.current,
    orgUnitTypes: state.orgUnits.orgUnitTypes,
    currentForms: state.orgUnits.currentForms,
    sources: state.orgUnits.sources,
    prevPathname: state.routerCustom.prevPathname,
    groups: state.orgUnits.groups,
    profiles: state.users.list,
    algorithms: state.links.algorithmsList,
    algorithmRuns: state.links.algorithmRunsList,
});

const MapDispatchToProps = dispatch => ({
    dispatch,
    setCurrentOrgUnit: orgUnit => dispatch(setCurrentOrgUnit(orgUnit)),
    setOrgUnitTypes: orgUnitTypes => dispatch(setOrgUnitTypes(orgUnitTypes)),
    setCurrentForms: currentForms => dispatch(setCurrentForms(currentForms)),
    redirectTo: (key, params) =>
        dispatch(replace(`${key}${createUrl(params, '')}`)),
    redirectToPush: (key, params) =>
        dispatch(push(`${key}${createUrl(params, '')}`)),
    resetOrgUnits: () => dispatch(resetOrgUnits()),
    resetOrgUnitsLevels: () => dispatch(resetOrgUnitsLevels()),
    setSources: sources => dispatch(setSources(sources)),
    setGroups: groups => dispatch(setGroups(groups)),
    setAlgorithms: algoList => dispatch(setAlgorithms(algoList)),
    setAlgorithmRuns: algoRunsList => dispatch(setAlgorithmRuns(algoRunsList)),
    setSelectedSources: sources => dispatch(setSourcesSelected(sources)),
    ...bindActionCreators(
        {
            setForms: setFormsAction,
            saveOrgUnit: saveOrgUnitAction,
            createOrgUnit: createOrgUnitAction,
            fetchUsersProfiles: fetchUsersProfilesAction,
        },
        dispatch,
    ),
});

export default withStyles(styles)(
    connect(MapStateToProps, MapDispatchToProps)(injectIntl(OrgUnitDetail)),
);<|MERGE_RESOLUTION|>--- conflicted
+++ resolved
@@ -73,7 +73,7 @@
 } from '../../constants/filters';
 import { orgUnitsTableColumns } from './config';
 import { linksTableColumns } from '../links/config';
-import { OrgUnitsMapComments } from './components/OrgUnitsMapComments';
+import { OrgUnitsMapComments } from './components/orgUnitMap/OrgUnitsMapComments';
 
 const baseUrl = baseUrls.orgUnitDetails;
 
@@ -481,9 +481,6 @@
                 }`;
             }
         }
-<<<<<<< HEAD
-        const tabs = ['infos', 'map', 'children', 'links', 'history', 'forms'];
-=======
         const tabs = [
             'infos',
             'map',
@@ -493,7 +490,6 @@
             'forms',
             'comments',
         ];
->>>>>>> 899c358c
         return (
             <section className={classes.root}>
                 <TopBar
