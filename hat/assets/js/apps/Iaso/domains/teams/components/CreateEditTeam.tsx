import React, { FunctionComponent, useMemo, useEffect } from 'react';
import { Box } from '@mui/material';
import {
    AddButton,
    useSafeIntl,
    IntlFormatMessage,
    ConfirmCancelModal,
    makeFullModal,
} from 'bluesquare-components';
<<<<<<< HEAD
import { useFormik, FormikProvider } from 'formik';
import { isEqual } from 'lodash';
import { EditIconButton } from 'Iaso/components/Buttons/EditIconButton';
import { ColorPicker } from 'Iaso/components/forms/ColorPicker';
import { useGetColors } from 'Iaso/hooks/useGetColors';
import { DropdownOptions } from 'Iaso/types/utils';
import { useCurrentUser } from 'Iaso/utils/usersUtils';

=======
// @ts-ignore
import { useFormik, FormikProvider } from 'formik';
import { isEqual } from 'lodash';
import { useCurrentUser } from 'Iaso/utils/usersUtils';

import ConfirmCancelDialogComponent from '../../../components/dialogs/ConfirmCancelDialogComponent';
>>>>>>> 59110a01
import InputComponent from '../../../components/forms/InputComponent';

import {
    useApiErrorValidation,
    useTranslatedErrors,
} from '../../../libs/validation';
import { commaSeparatedIdsToArray } from '../../../utils/forms';
import { useGetProjectsDropDown } from '../../projects/hooks/requests/useGetProjectsDropDown';
import { TEAM_OF_TEAMS, TEAM_OF_USERS } from '../constants';
import { useGetProfilesDropdown } from '../hooks/requests/useGetProfilesDropdown';
import { useGetTeamsDropdown } from '../hooks/requests/useGetTeams';
import {
    convertAPIErrorsToState,
    SaveTeamQuery,
    useSaveTeam,
} from '../hooks/requests/useSaveTeam';
import MESSAGES from '../messages';
import { DropdownTeamsOptions } from '../types/team';
import { useTeamValidation } from '../validation';
<<<<<<< HEAD
=======

>>>>>>> 59110a01
type ModalMode = 'create' | 'edit';

type Props = Partial<SaveTeamQuery> & {
    dialogType: ModalMode;
    isOpen: boolean;
    closeDialog: () => void;
};

const formatTitle = (
    dialogType: ModalMode,
    formatMessage: IntlFormatMessage,
) => {
    switch (dialogType) {
        case 'create':
            return formatMessage(MESSAGES.createTeam);
        case 'edit':
            return formatMessage(MESSAGES.editTeam);
        default:
            return formatMessage(MESSAGES.createTeam);
    }
};

const CreateEditTeam: FunctionComponent<Props> = ({
    dialogType,
    id,
    name,
    description,
    project,
    manager,
    subTeams,
    type,
    users,
    parent,
    isOpen,
    closeDialog,
    color,
}) => {
    const { data: colors } = useGetColors();
    const { formatMessage } = useSafeIntl();
    const currentUser = useCurrentUser();
    const { data: projectsDropdown, isFetching: isFetchingProjects } =
        useGetProjectsDropDown();
    const { data: teamsDropdown = [], isFetching: isFetchingTeams } =
        useGetTeamsDropdown(
            {
                project,
            },
            id,
        );
    const { data: profilesDropdown, isFetching: isFetchingProfiles } =
        useGetProfilesDropdown();

    const { mutateAsync: saveTeam } = useSaveTeam(dialogType);

    const {
        apiErrors,
        payload,
        mutation: save,
    } = useApiErrorValidation<Partial<SaveTeamQuery>, any>({
        mutationFn: saveTeam,
        onSuccess: () => {
            closeDialog();
            formik.resetForm();
        },
        convertError: convertAPIErrorsToState,
    });

    const schema = useTeamValidation(apiErrors, payload);

    const formik = useFormik({
        initialValues: {
            id,
            name,
            description,
            project,
            manager: manager || currentUser.user_id,
            subTeams: subTeams || [],
            type,
            users: users || [],
            parent,
            color,
        },
        enableReinitialize: true,
        validateOnBlur: true,
        validationSchema: schema,
        onSubmit: save, // TODO: convert forms string to Array of IDs
    });

    const {
        values,
        setFieldValue,
        touched,
        setFieldTouched,
        errors,
        isValid,
        initialValues,
        handleSubmit,
        resetForm,
    } = formik;

    const onChange = (keyValue, value) => {
        setFieldTouched(keyValue, true);
        setFieldValue(keyValue, value);
    };

    const getErrors = useTranslatedErrors({
        errors,
        formatMessage,
        touched,
        messages: MESSAGES,
    });

    const titleMessage = formatTitle(dialogType, formatMessage);

    useEffect(() => {
        if (values.type === TEAM_OF_USERS) {
            setFieldValue('subTeams', []);
        }
        if (values.type === TEAM_OF_TEAMS) {
            setFieldValue('users', []);
        }
    }, [setFieldValue, values.type]);

    const availableChildren: DropdownTeamsOptions[] = useMemo(
        () => teamsDropdown.filter(team => values?.parent !== team.original.id),
        [teamsDropdown, values?.parent],
    );
    const availableParents: DropdownTeamsOptions[] | undefined = useMemo(
        () =>
            teamsDropdown.filter(
                team =>
                    team.original.type === TEAM_OF_TEAMS &&
                    !values?.subTeams?.includes(team.original.id),
            ),
        [teamsDropdown, values?.subTeams],
    );
    return (
        <FormikProvider value={formik}>
            <ConfirmCancelModal
                dataTestId="create-team-modal"
                id="create-team-modal"
                open={isOpen}
                closeDialog={closeDialog}
                allowConfirm={isValid && !isEqual(values, initialValues)}
                titleMessage={titleMessage}
                onConfirm={handleSubmit}
                onCancel={() => {
                    resetForm();
                }}
                maxWidth="xs"
                onClose={() => null}
                cancelMessage={MESSAGES.cancel}
                confirmMessage={MESSAGES.save}
            >
                <InputComponent
                    keyValue="name"
                    onChange={onChange}
                    value={values.name}
                    errors={getErrors('name')}
                    type="text"
                    label={MESSAGES.name}
                    required
                />
                <InputComponent
                    type="select"
                    keyValue="manager"
                    onChange={onChange}
                    value={values.manager}
                    errors={getErrors('manager')}
                    label={MESSAGES.manager}
                    required
                    options={
                        profilesDropdown as any as DropdownOptions<number>[]
                    }
                    loading={isFetchingProfiles}
                />
                <InputComponent
                    type="select"
                    keyValue="project"
                    onChange={onChange}
                    value={values.project}
                    errors={getErrors('project')}
                    label={MESSAGES.project}
                    required
                    options={projectsDropdown}
                    loading={isFetchingProjects}
                />
                <InputComponent
                    keyValue="description"
                    onChange={onChange}
                    value={values.description}
                    errors={getErrors('description')}
                    type="text"
                    label={MESSAGES.description}
                />
                <InputComponent
                    type="select"
                    keyValue="type"
                    onChange={onChange}
                    value={values.type}
                    errors={getErrors('type')}
                    label={MESSAGES.type}
                    options={[
                        {
                            label: formatMessage(MESSAGES.teamsOfTeams),
                            value: TEAM_OF_TEAMS,
                        },
                        {
                            label: formatMessage(MESSAGES.teamsOfUsers),
                            value: TEAM_OF_USERS,
                        },
                    ]}
                />
                <Box mt={2}>
                    {colors && (
                        <ColorPicker
                            currentColor={values.color ?? colors[0]}
                            onChangeColor={color =>
                                setFieldValue('color', color)
                            }
                        />
                    )}
                </Box>
                {values.type === TEAM_OF_USERS && (
                    <InputComponent
                        type="select"
                        keyValue="users"
                        onChange={(key, value) =>
                            onChange(key, commaSeparatedIdsToArray(value))
                        }
                        value={values.users}
                        errors={getErrors('users')}
                        label={MESSAGES.users}
                        options={
                            profilesDropdown as any as DropdownOptions<number>[]
                        }
                        loading={isFetchingProfiles}
                        multi
                    />
                )}
                {values.type === TEAM_OF_TEAMS && (
                    <InputComponent
                        type="select"
                        keyValue="subTeams"
                        onChange={(key, value) =>
                            onChange(key, commaSeparatedIdsToArray(value))
                        }
                        value={values.subTeams}
                        errors={getErrors('subTeams')}
                        label={MESSAGES.title}
                        options={availableChildren}
                        loading={isFetchingTeams}
                        multi
                    />
                )}
                <InputComponent
                    type="select"
                    keyValue="parent"
                    onChange={onChange}
                    value={values.parent}
                    errors={getErrors('parent')}
                    label={MESSAGES.parentTeam}
                    options={availableParents}
                    loading={isFetchingTeams}
                    multi={false}
                />
            </ConfirmCancelModal>
        </FormikProvider>
    );
};
const AddTeamModal = makeFullModal(CreateEditTeam, AddButton);
const EditTeamModal = makeFullModal(CreateEditTeam, EditIconButton);

export { AddTeamModal, EditTeamModal };<|MERGE_RESOLUTION|>--- conflicted
+++ resolved
@@ -7,7 +7,6 @@
     ConfirmCancelModal,
     makeFullModal,
 } from 'bluesquare-components';
-<<<<<<< HEAD
 import { useFormik, FormikProvider } from 'formik';
 import { isEqual } from 'lodash';
 import { EditIconButton } from 'Iaso/components/Buttons/EditIconButton';
@@ -16,14 +15,6 @@
 import { DropdownOptions } from 'Iaso/types/utils';
 import { useCurrentUser } from 'Iaso/utils/usersUtils';
 
-=======
-// @ts-ignore
-import { useFormik, FormikProvider } from 'formik';
-import { isEqual } from 'lodash';
-import { useCurrentUser } from 'Iaso/utils/usersUtils';
-
-import ConfirmCancelDialogComponent from '../../../components/dialogs/ConfirmCancelDialogComponent';
->>>>>>> 59110a01
 import InputComponent from '../../../components/forms/InputComponent';
 
 import {
@@ -43,10 +34,6 @@
 import MESSAGES from '../messages';
 import { DropdownTeamsOptions } from '../types/team';
 import { useTeamValidation } from '../validation';
-<<<<<<< HEAD
-=======
-
->>>>>>> 59110a01
 type ModalMode = 'create' | 'edit';
 
 type Props = Partial<SaveTeamQuery> & {
