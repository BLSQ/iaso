import csv
import datetime as dt
import functools
import json
import numpy as np
from collections import defaultdict
from datetime import timedelta, datetime
from functools import lru_cache
from logging import getLogger
from typing import Any, List, Optional, Union
from django.contrib.gis.geos import Polygon, MultiPolygon
from django.db.models.query import QuerySet
from drf_yasg.utils import swagger_auto_schema, no_body
from django.conf import settings
from django.core.cache import cache
from django.core.mail import send_mail
from django.db.models import Q, Max, Min
from django.db.models import Value, TextField, UUIDField
from django.db.models.expressions import RawSQL
from django.http import FileResponse
from django.http import HttpResponse, StreamingHttpResponse
from django.db.models.expressions import RawSQL, Subquery
from django.http import JsonResponse
from django.http.response import HttpResponseBadRequest
from django.shortcuts import get_object_or_404
from django.utils.decorators import method_decorator
from django.utils.timezone import now, make_aware
from django.views.decorators.cache import cache_page
from django_filters.rest_framework import DjangoFilterBackend  # type: ignore
from gspread.utils import extract_id_from_url  # type: ignore
from openpyxl.writer.excel import save_virtual_workbook  # type: ignore
from requests import HTTPError
from iaso.api.serializers import OrgUnitDropdownSerializer
from iaso.models.data_store import JsonDataStore
from iaso.utils import geojson_queryset
from plugins.polio.tasks.api.create_refresh_preparedness_data import RefreshPreparednessLaucherViewSet
from rest_framework import routers, filters, viewsets, serializers, permissions, status
from rest_framework.decorators import action
from rest_framework.request import Request
from rest_framework.response import Response
from iaso.api.common import (
    CSVExportMixin,
    ModelViewSet,
    DeletionFilterBackend,
    CONTENT_TYPE_XLSX,
    CONTENT_TYPE_CSV,
)
from iaso.models import OrgUnit, Group
from iaso.utils.powerbi import launch_dataset_refresh
from plugins.polio.serializers import (
    ConfigSerializer,
    CountryUsersGroupSerializer,
    ExportCampaignSerializer,
    RoundDateHistoryEntrySerializer,
    PowerBIRefreshSerializer,
)
from plugins.polio.serializers import (
    OrgUnitSerializer,
    CampaignSerializer,
    PreparednessPreviewSerializer,
    LineListImportSerializer,
    AnonymousCampaignSerializer,
    SmallCampaignSerializer,
    get_current_preparedness,
    CampaignGroupSerializer,
    serialize_campaign,
    log_campaign_modification,
    ListCampaignSerializer,
    CalendarCampaignSerializer,
)
from plugins.polio.serializers import CampaignPreparednessSpreadsheetSerializer
from .export_utils import generate_xlsx_campaigns_calendar, xlsx_file_name
from .forma import (
    FormAStocksViewSetV2,
    make_orgunits_cache,
    find_orgunit_in_cache,
)
from .helpers import (
    LqasAfroViewset,
    get_url_content,
    CustomFilterBackend,
    calculate_country_status,
    determine_status_for_district,
    make_safe_bbox,
)
from .vaccines_email import send_vaccines_notification_email
from .models import (
    Campaign,
    Config,
    LineListImport,
    Round,
    CampaignGroup,
    CampaignScope,
    RoundDateHistoryEntry,
    RoundScope,
)
from hat.api.export_utils import Echo, iter_items
from time import gmtime, strftime
from .models import CountryUsersGroup
from .preparedness.summary import get_or_set_preparedness_cache_for_round

logger = getLogger(__name__)

CACHE_VERSION = 7


class PolioOrgunitViewSet(ModelViewSet):
    """Org units API for Polio

    This API is use by polio plugin to fetch country related to an org unit. Read only

    GET /api/polio/orgunits
    """

    results_key = "results"
    permission_classes = [permissions.IsAuthenticated]
    remove_results_key_if_paginated = True
    http_method_names = ["get"]

    def get_serializer_class(self):
        return OrgUnitSerializer

    def get_queryset(self):
        return OrgUnit.objects.filter_for_user_and_app_id(self.request.user, self.request.query_params.get("app_id"))


class CampaignViewSet(ModelViewSet, CSVExportMixin):
    """Main endpoint for campaign.

    GET (Anonymously too)
    POST
    PATCH
    See swagger for Parameters
    """

    results_key = "campaigns"
    remove_results_key_if_paginated = True
    filter_backends = [
        filters.OrderingFilter,
        DjangoFilterBackend,
        CustomFilterBackend,
        DeletionFilterBackend,
    ]

    ordering_fields = [
        "obr_name",
        "cvdpv2_notified_at",
        "detection_status",
        "first_round_started_at",
        "last_round_started_at",
        "country__name",
    ]
    filterset_fields = {
        "country__name": ["exact"],
        "country__id": ["in"],
        "grouped_campaigns__id": ["in", "exact"],
        "obr_name": ["exact", "contains"],
        "cvdpv2_notified_at": ["gte", "lte", "range"],
        "created_at": ["gte", "lte", "range"],
        "rounds__started_at": ["gte", "lte", "range"],
    }

    # We allow anonymous read access for the embeddable calendar map view
    # in this case we use a restricted serializer with less field
    # notably not the url that we want to remain private.
    permission_classes = [permissions.IsAuthenticatedOrReadOnly]
    exporter_serializer_class = ExportCampaignSerializer
    export_filename = "campaigns_list_{date}.csv"
    use_field_order = False

    def get_serializer_class(self):
        if self.request.user.is_authenticated:
            if self.request.query_params.get("fieldset") == "list" and self.request.method in permissions.SAFE_METHODS:
                return ListCampaignSerializer
            if (
                self.request.query_params.get("fieldset") == "calendar"
                and self.request.method in permissions.SAFE_METHODS
            ):
                return CalendarCampaignSerializer

            return CampaignSerializer
        else:
            if (
                self.request.query_params.get("fieldset") == "calendar"
                and self.request.method in permissions.SAFE_METHODS
            ):
                return CalendarCampaignSerializer
            return AnonymousCampaignSerializer

    def filter_queryset(self, queryset):
        queryset = super().filter_queryset(queryset)
        if self.action in ("update", "partial_update", "retrieve", "destroy"):
            return queryset
        campaign_type = self.request.query_params.get("campaign_type")
        campaign_groups = self.request.query_params.get("campaign_groups")
        show_test = self.request.query_params.get("show_test", "false")
        org_unit_groups = self.request.query_params.get("org_unit_groups")

        campaigns = queryset
        if show_test == "false":
            campaigns = campaigns.filter(is_test=False)
        campaigns.prefetch_related("rounds", "group", "grouped_campaigns")
        if campaign_type == "preventive":
            campaigns = campaigns.filter(is_preventive=True)
        if campaign_type == "test":
            campaigns = campaigns.filter(is_test=True)
        if campaign_type == "regular":
            campaigns = campaigns.filter(is_preventive=False).filter(is_test=False)
        if campaign_groups:
            campaigns = campaigns.filter(grouped_campaigns__in=campaign_groups.split(","))
        if org_unit_groups:
            campaigns = campaigns.filter(country__groups__in=org_unit_groups.split(","))

        return campaigns.distinct()

    def get_queryset(self):
        user = self.request.user
        campaigns = Campaign.objects.all()

        # used for Ordering
        campaigns = campaigns.annotate(last_round_started_at=Max("rounds__started_at"))
        campaigns = campaigns.annotate(first_round_started_at=Min("rounds__started_at"))

        campaigns = campaigns.filter_for_user(user)
        if not self.request.user.is_authenticated:
            # For this endpoint since it's available anonymously we allow all user to list the campaigns
            # and to additionally filter on the account_id
            # In the future we may want to make the account_id parameter mandatory.
            account_id = self.request.query_params.get("account_id", None)
            if account_id is not None:
                campaigns = campaigns.filter(account_id=account_id)

        return campaigns

    @action(methods=["POST"], detail=False, serializer_class=PreparednessPreviewSerializer)
    def preview_preparedness(self, request, **kwargs):
        serializer = PreparednessPreviewSerializer(data=request.data)
        serializer.is_valid(raise_exception=True)
        return Response(serializer.data)

    @action(methods=["GET"], detail=True, serializer_class=serializers.Serializer)
    def preparedness(self, request, **kwargs):
        campaign = self.get_object()
        roundNumber = request.query_params.get("round", "")
        return Response(get_current_preparedness(campaign, roundNumber))

    @action(methods=["GET"], detail=False, serializer_class=None)
    def create_calendar_xlsx_sheet(self, request, **kwargs):
        current_date = request.query_params.get("currentDate")
        current_year = self.get_year(current_date)

        params = request.query_params
        calendar_data = self.get_calendar_data(current_year, params)
        filename = xlsx_file_name("calendar", params)
        xlsx_file = generate_xlsx_campaigns_calendar(filename, calendar_data)

        response = HttpResponse(
            save_virtual_workbook(xlsx_file),
            content_type=CONTENT_TYPE_XLSX,
        )
        response["Content-Disposition"] = "attachment; filename=%s" % filename + ".xlsx"
        return response

    @action(methods=["GET"], detail=False, serializer_class=None)
    def csv_campaign_scopes_export(self, request, **kwargs):
        """
        It generates a csv export file with round's related informations

            parameters:
                self: a self
                round: an integer representing the round id
            returns:
                it generates a csv file export
        """
        round = Round.objects.get(pk=request.GET.get("round"))
        campaign = round.campaign
        org_units_list = []
        org_units = campaign.get_districts_for_round(round)

        for org_unit in org_units:
            item = {}
            item["id"] = org_unit.id
            item["org_unit_name"] = org_unit.name
            item["org_unit_parent_name"] = org_unit.parent.name
            item["org_unit_parent_of_parent_name"] = org_unit.parent.parent.name
            item["obr_name"] = campaign.obr_name
            item["round_number"] = "R" + str(round.number)
            org_units_list.append(item)

        filename = "%s-%s--%s--%s-%s" % (
            "campaign",
            campaign.obr_name,
            "R" + str(round.number),
            "org_units",
            strftime("%Y-%m-%d-%H-%M", gmtime()),
        )
        columns = [
            {"title": "ID", "width": 10},
            {"title": "Admin 2", "width": 25},
            {"title": "Admin 1", "width": 25},
            {"title": "Admin 0", "width": 25},
            {"title": "OBR Name", "width": 25},
            {"title": "Round Number", "width": 35},
        ]

        def get_row(org_unit, **kwargs):
            campaign_scope_values = [
                org_unit.get("id"),
                org_unit.get("org_unit_name"),
                org_unit.get("org_unit_parent_name"),
                org_unit.get("org_unit_parent_of_parent_name"),
                org_unit.get("obr_name"),
                org_unit.get("round_number"),
            ]
            return campaign_scope_values

        response = StreamingHttpResponse(
            streaming_content=(iter_items(org_units_list, Echo(), columns, get_row)), content_type=CONTENT_TYPE_CSV
        )
        filename = filename + ".csv"
        response["Content-Disposition"] = "attachment; filename=%s" % filename
        return response

    @staticmethod
    def get_year(current_date):
        if current_date is not None:
            current_date = dt.datetime.strptime(current_date, "%Y-%m-%d")
            current_date = current_date.date()
            return current_date.year
        else:
            today = dt.date.today()
            return today.year

    def get_calendar_data(self: "CampaignViewSet", year: int, params: Any) -> Any:
        """
        Returns filtered rounds from database

            parameters:
                self: a self
                year (int): a year int
                params(dictionary): a params dictionary
            returns:
                rounds (array of dictionary): a rounds of array of dictionaries
        """
        countries = params.get("countries") if params.get("countries") is not None else None
        campaign_groups = params.get("campaignGroups") if params.get("campaignGroups") is not None else None
        campaign_type = params.get("campaignType") if params.get("campaignType") is not None else None
        search = params.get("search")
        org_unit_groups = params.get("orgUnitGroups") if params.get("orgUnitGroups") is not None else None

        rounds = Round.objects.filter(started_at__year=year)
        # Test campaigns should not appear in the xlsx calendar
        rounds = rounds.filter(campaign__is_test=False)
        if countries:
            rounds = rounds.filter(campaign__country_id__in=countries.split(","))
        if campaign_groups:
            rounds = rounds.filter(campaign__group_id__in=campaign_groups.split(","))
        if campaign_type == "preventive":
            rounds = rounds.filter(campaign__is_preventive=True)
        if campaign_type == "regular":
            rounds = rounds.filter(campaign__is_preventive=False).filter(campaign__is_test=False)
        if search:
            rounds = rounds.filter(Q(campaign__obr_name__icontains=search) | Q(campaign__epid__icontains=search))
        if org_unit_groups:
            rounds = rounds.filter(campaign__country__groups__in=org_unit_groups.split(","))

        return self.loop_on_rounds(self, rounds)

    @staticmethod
    def loop_on_rounds(self: "CampaignViewSet", rounds: Union[QuerySet, List[Round]]) -> list:
        """
        Returns formatted rounds

            parameters:
                self (CampaignViewSet): a self CampaignViewSet
                rounds(rounds queryset): rounds queryset
            returns:
                rounds (list): list of rounds
        """
        data_row: list = []
        for round in rounds:
            if round.campaign is not None:
                if round.campaign.country is not None:
                    campaign = round.campaign
                    country = campaign.country
                    if not any(d["country_id"] == country.id for d in data_row):
                        row = {"country_id": country.id, "country_name": country.name}
                        month = round.started_at.month
                        row["rounds"] = {}
                        row["rounds"][str(month)] = []
                        row["rounds"][str(month)].append(self.get_round(round, campaign, country))
                        data_row.append(row)
                    else:
                        row = [sub for sub in data_row if sub["country_id"] == country.id][0]
                        row_index = data_row.index(row)
                        if row is not None:
                            month = round.started_at.month
                            if str(month) in data_row[row_index]["rounds"]:
                                data_row[row_index]["rounds"][str(month)].append(
                                    self.get_round(round, campaign, country)
                                )
                            else:
                                data_row[row_index]["rounds"][str(month)] = []
                                data_row[row_index]["rounds"][str(month)].append(
                                    self.get_round(round, campaign, country)
                                )
        return data_row

    def get_round(self: "CampaignViewSet", round: Round, campaign: Campaign, country: OrgUnit) -> dict:
        started_at = dt.datetime.strftime(round.started_at, "%Y-%m-%d") if round.started_at is not None else None
        ended_at = dt.datetime.strftime(round.ended_at, "%Y-%m-%d") if round.ended_at is not None else None
        obr_name = campaign.obr_name if campaign.obr_name is not None else ""
        round_number = round.number if round.number is not None else ""
        # count all districts in the country
        country_districts_count = country.descendants().filter(org_unit_type__category="DISTRICT").count()
        # count disticts related to the round
        round_districts_count = campaign.get_districts_for_round_number(round_number).count() if round_number else 0
        districts_exists = country_districts_count > 0 and round_districts_count > 0
        # check if country districts is equal to round districts
        if districts_exists:
            nid_or_snid = "NID" if country_districts_count == round_districts_count else "sNID"
        else:
            nid_or_snid = ""

        # percentage target population
        percentage_covered_target_population = (
            round.percentage_covered_target_population if round.percentage_covered_target_population is not None else ""
        )

        # target population
        target_population = round.target_population if round.target_population is not None else ""

        return {
            "started_at": started_at,
            "ended_at": ended_at,
            "obr_name": obr_name,
            "vaccines": round.vaccine_names(),
            "round_number": round_number,
            "percentage_covered_target_population": percentage_covered_target_population,
            "target_population": target_population,
            "nid_or_snid": nid_or_snid,
        }

    @action(methods=["POST"], detail=True, serializer_class=CampaignPreparednessSpreadsheetSerializer)
    def create_preparedness_sheet(self, request: Request, pk=None, **kwargs):
        data = request.data
        data["campaign"] = pk
        serializer = CampaignPreparednessSpreadsheetSerializer(data=data)
        serializer.is_valid(raise_exception=True)
        serializer.save()
        return Response(serializer.data)

    NEW_CAMPAIGN_MESSAGE = """Dear GPEI coordinator – {country_name}

This is an automated email.

Following the newly confirmed virus {virus_type} reported from {initial_orgunit_name} with date of onset/sample collection {onset_date}. \
A new outbreak {obr_name} has been created on the timeline tracker, to visualize the campaign visit: {url_campaign}

Some campaign details are missing at this stage. It is important to update the outbreak response information on this link {url}, \
to ensure optimal coordination of activities. The information should be updated at least weekly. Details for log in will be provided.

For more follow up: contact RRT team.

Timeline tracker Automated message
    """

    @action(methods=["POST"], detail=True, serializer_class=serializers.Serializer)
    def send_notification_email(self, request, pk, **kwargs):
        campaign = get_object_or_404(Campaign, pk=pk)
        old_campaign_dump = serialize_campaign(campaign)
        country = campaign.country

        domain = settings.DNS_DOMAIN
        from_email = settings.DEFAULT_FROM_EMAIL

        if campaign.creation_email_send_at:
            raise serializers.ValidationError("Notification Email already sent")
        if not (campaign.obr_name and campaign.virus and country and campaign.onset_at):
            raise serializers.ValidationError("Missing information on the campaign")

        email_text = self.NEW_CAMPAIGN_MESSAGE.format(
            country_name=country.name,
            obr_name=campaign.obr_name,
            virus_type=campaign.virus,
            onset_date=campaign.onset_at,
            initial_orgunit_name=campaign.initial_org_unit.name
            + (", " + campaign.initial_org_unit.parent.name if campaign.initial_org_unit.parent else ""),
            url=f"https://{domain}/dashboard/polio/list",
            url_campaign=f"https://{domain}/dashboard/polio/list/campaignId/{campaign.id}",
        )

        try:
            cug = CountryUsersGroup.objects.get(country=country)
        except CountryUsersGroup.DoesNotExist:
            raise serializers.ValidationError(
                f"Country {country.name} is not configured, please go to Configuration page"
            )
        users = cug.users.all()
        emails = [user.email for user in users if user.email]
        if not emails:
            raise serializers.ValidationError(f"No recipients have been configured on the country")

        send_mail(
            "New Campaign {}".format(campaign.obr_name),
            email_text,
            from_email,
            emails,
        )
        campaign.creation_email_send_at = now()
        campaign.save()
        request_user = self.request.user
        log_campaign_modification(campaign, old_campaign_dump, request_user)

        return Response({"message": "email sent"})

    @action(methods=["PATCH"], detail=False)
    def restore_deleted_campaigns(self, request):
        campaign = get_object_or_404(Campaign, pk=request.data["id"])
        if campaign.deleted_at is not None:
            campaign.deleted_at = None
            campaign.save()
            return Response(campaign.id, status=status.HTTP_200_OK)
        else:
            return Response("Campaign already active.", status=status.HTTP_400_BAD_REQUEST)

    @action(
        methods=["GET", "HEAD"],  # type: ignore # HEAD is missing in djangorestframework-stubs
        detail=False,
        url_path="merged_shapes.geojson",
    )
    def shapes(self, request):
        """GeoJson, one geojson per campaign

        We use the django annotate feature to make a raw Postgis request that will generate the shape on the
        postgresql server which is faster.
        Campaign with and without scope per round are handled separately"""
        # FIXME: The cache ignore all the filter parameter which will return wrong result if used
        key_name = "{0}-geo_shapes".format(request.user.id)

        # use the same filter logic and rule as for anonymous or not
        campaigns = self.filter_queryset(self.get_queryset())
        # Remove deleted campaigns
        campaigns = campaigns.filter(deleted_at=None)

        # Determine last modification date to see if we invalidate the cache
        last_campaign_updated = campaigns.order_by("updated_at").last()
        last_roundscope_org_unit_updated = (
            OrgUnit.objects.order_by("updated_at").filter(groups__roundScope__round__campaign__in=campaigns).last()
        )
        last_org_unit_updated = (
            OrgUnit.objects.order_by("updated_at").filter(groups__campaignScope__campaign__in=campaigns).last()
        )

        update_dates = [
            last_org_unit_updated.updated_at if last_campaign_updated else None,
            last_roundscope_org_unit_updated.updated_at if last_roundscope_org_unit_updated else None,
            last_campaign_updated.updated_at if last_campaign_updated else None,
        ]
        cached_response = self.return_cached_response_if_valid(key_name, update_dates)
        if cached_response:
            return cached_response

        # noinspection SqlResolve
        round_scope_queryset = campaigns.filter(separate_scopes_per_round=True).annotate(
            geom=RawSQL(
                """select st_asgeojson(st_simplify(st_union(st_buffer(iaso_orgunit.simplified_geom::geometry, 0)), 0.01)::geography)
from iaso_orgunit
right join iaso_group_org_units ON iaso_group_org_units.orgunit_id = iaso_orgunit.id
right join polio_roundscope ON iaso_group_org_units.group_id =  polio_roundscope.group_id
right join polio_round ON polio_round.id = polio_roundscope.round_id
where polio_round.campaign_id = polio_campaign.id""",
                [],
            )
        )
        # For campaign scope
        # noinspection SqlResolve
        campain_scope_queryset = campaigns.filter(separate_scopes_per_round=False).annotate(
            geom=RawSQL(
                """select st_asgeojson(st_simplify(st_union(st_buffer(iaso_orgunit.simplified_geom::geometry, 0)), 0.01)::geography)
from iaso_orgunit
right join iaso_group_org_units ON iaso_group_org_units.orgunit_id = iaso_orgunit.id
right join polio_campaignscope ON iaso_group_org_units.group_id =  polio_campaignscope.group_id
where polio_campaignscope.campaign_id = polio_campaign.id""",
                [],
            )
        )

        features = []
        for queryset in (round_scope_queryset, campain_scope_queryset):
            for c in queryset:
                if c.geom:
                    s = SmallCampaignSerializer(c)
                    feature = {"type": "Feature", "geometry": json.loads(c.geom), "properties": s.data}
                    features.append(feature)
        res = {"type": "FeatureCollection", "features": features, "cache_creation_date": datetime.utcnow().timestamp()}

        cache.set(key_name, json.dumps(res), 3600 * 24, version=CACHE_VERSION)
        return JsonResponse(res)

    @staticmethod
    def return_cached_response_if_valid(cache_key, update_dates):
        cached_response = cache.get(cache_key, version=CACHE_VERSION)
        if not cached_response:
            return None
        parsed_cache_response = json.loads(cached_response)
        cache_creation_date = make_aware(datetime.utcfromtimestamp(parsed_cache_response["cache_creation_date"]))
        for update_date in update_dates:
            if update_date and update_date > cache_creation_date:
                return None
        return JsonResponse(json.loads(cached_response))

    @action(
        methods=["GET", "HEAD"],  # type: ignore # HEAD is missing in djangorestframework-stubs
        detail=False,
        url_path="v2/merged_shapes.geojson",
    )
    def shapes_v2(self, request):
        "Deprecated, should return the same format as shapes v3, kept for comparison"
        # FIXME: The cache ignore all the filter parameter which will return wrong result if used
        key_name = "{0}-geo_shapes_v2".format(request.user.id)

        campaigns = self.filter_queryset(self.get_queryset())
        # Remove deleted campaigns
        campaigns = campaigns.filter(deleted_at=None)

        last_campaign_updated = campaigns.order_by("updated_at").last()
        last_roundscope_org_unit_updated = (
            OrgUnit.objects.order_by("updated_at").filter(groups__roundScope__round__campaign__in=campaigns).last()
        )
        last_org_unit_updated = (
            OrgUnit.objects.order_by("updated_at").filter(groups__campaignScope__campaign__in=campaigns).last()
        )

        update_dates = [
            last_org_unit_updated.updated_at if last_org_unit_updated else None,
            last_roundscope_org_unit_updated.updated_at if last_roundscope_org_unit_updated else None,
            last_campaign_updated.updated_at if last_campaign_updated else None,
        ]
        cached_response = self.return_cached_response_if_valid(key_name, update_dates)
        if cached_response:
            return cached_response

        campaign_scopes = CampaignScope.objects.filter(campaign__in=campaigns.filter(separate_scopes_per_round=False))
        campaign_scopes = campaign_scopes.prefetch_related("campaign")
        campaign_scopes = campaign_scopes.prefetch_related("campaign__country")

        # noinspection SqlResolve
        campaign_scopes = campaign_scopes.annotate(
            geom=RawSQL(
                """SELECT st_asgeojson(st_simplify(st_union(st_buffer(iaso_orgunit.simplified_geom::geometry, 0)), 0.01)::geography)
from iaso_orgunit right join iaso_group_org_units ON iaso_group_org_units.orgunit_id = iaso_orgunit.id
where group_id = polio_campaignscope.group_id""",
                [],
            )
        )
        # Check if the campaigns have been updated since the response has been cached
        features = []
        scope: CampaignScope
        for scope in campaign_scopes:
            if scope.geom:
                feature = {
                    "type": "Feature",
                    "geometry": json.loads(scope.geom),
                    "properties": {
                        "obr_name": scope.campaign.obr_name,
                        "id": str(scope.campaign.id),
                        "vaccine": scope.vaccine,
                        "scope_key": f"campaignScope-{scope.id}",
                        "top_level_org_unit_name": scope.campaign.country.name,
                    },
                }
                features.append(feature)

        round_scopes = RoundScope.objects.filter(round__campaign__in=campaigns.filter(separate_scopes_per_round=True))
        round_scopes = round_scopes.prefetch_related("round__campaign")
        round_scopes = round_scopes.prefetch_related("round__campaign__country")
        # noinspection SqlResolve
        round_scopes = round_scopes.annotate(
            geom=RawSQL(
                """select st_asgeojson(st_simplify(st_union(st_buffer(iaso_orgunit.simplified_geom::geometry, 0)), 0.01)::geography)
from iaso_orgunit right join iaso_group_org_units ON iaso_group_org_units.orgunit_id = iaso_orgunit.id
where group_id = polio_roundscope.group_id""",
                [],
            )
        )

        scope: RoundScope
        for scope in round_scopes:
            if scope.geom:
                feature = {
                    "type": "Feature",
                    "geometry": json.loads(scope.geom),
                    "properties": {
                        "obr_name": scope.round.campaign.obr_name,
                        "id": str(scope.round.campaign.id),
                        "vaccine": scope.vaccine,
                        "scope_key": f"roundScope-{scope.id}",
                        "top_level_org_unit_name": scope.round.campaign.country.name,
                        "round_number": scope.round.number,
                    },
                }
                features.append(feature)

        res = {"type": "FeatureCollection", "features": features, "cache_creation_date": datetime.utcnow().timestamp()}

        cache.set(key_name, json.dumps(res), 3600 * 24, version=CACHE_VERSION)
        return JsonResponse(res)

    @action(
        methods=["GET", "HEAD"],  # type: ignore # HEAD is missing in djangorestframework-stubs
        detail=False,
        url_path="v3/merged_shapes.geojson",
    )
    def shapes_v3(self, request):
        campaigns = self.filter_queryset(self.get_queryset())
        # Remove deleted campaigns
        campaigns = campaigns.filter(deleted_at=None)
        campaigns = campaigns.only("geojson")
        features = []
        for c in campaigns:
            if c.geojson:
                features.extend(c.geojson)

        res = {"type": "FeatureCollection", "features": features}

        return JsonResponse(res)


class CountryUsersGroupViewSet(ModelViewSet):
    serializer_class = CountryUsersGroupSerializer
    results_key = "country_users_group"
    http_method_names = ["get", "put"]
    filter_backends = [filters.OrderingFilter]
    ordering_fields = ["country__name", "language"]

    def get_queryset(self):
        countries = OrgUnit.objects.filter_for_user_and_app_id(self.request.user).filter(
            org_unit_type__category="COUNTRY"
        )
        for country in countries:
            cug, created = CountryUsersGroup.objects.get_or_create(
                country=country
            )  # ensuring that such a model always exist
            if created:
                print(f"created {cug}")
        return CountryUsersGroup.objects.filter(country__in=countries)


class LineListImportViewSet(ModelViewSet):
    serializer_class = LineListImportSerializer
    results_key = "imports"

    def get_queryset(self):
        return LineListImport.objects.all()

    @swagger_auto_schema(request_body=no_body)
    @action(detail=False, methods=["get"], url_path="getsample")
    def download_sample_csv(self, request):
        return FileResponse(open("plugins/polio/fixtures/linelist_template.xls", "rb"))


class PreparednessDashboardViewSet(viewsets.ViewSet):
    def list(self, request):
        r = []
        qs = Campaign.objects.all().prefetch_related("rounds")
        if request.query_params.get("campaign"):
            qs = qs.filter(obr_name=request.query_params.get("campaign"))

        for c in qs:
            for round in c.rounds.all():
                p = get_or_set_preparedness_cache_for_round(c, round)
                if p:
                    r.append(p)
        return Response(r)


def _build_district_cache(districts_qs):
    district_dict = defaultdict(list)
    for f in districts_qs:
        district_dict[f.name.lower().strip()].append(f)
        if f.aliases:
            for alias in f.aliases:
                district_dict[alias.lower().strip()].append(f)
    return district_dict


class IMStatsViewSet(viewsets.ViewSet):
    """
           Endpoint used to transform IM (independent monitoring) data from existing ODK forms stored in ONA. Very custom to the polio project.

    sample Config:

    configs = [
           {
               "keys": {"roundNumber": "roundNumber",
                       "Response": "Response",
                },
               "prefix": "OHH",
               "url": 'https://brol.com/api/v1/data/5888',
               "login": "qmsdkljf",
               "password": "qmsdlfj"
           },
           {
               "keys": {'roundNumber': "roundNumber",
                       "Response": "Response",
                },
               "prefix": "HH",
               "url":  'https://brol.com/api/v1/data/5887',
               "login": "qmsldkjf",
               "password": "qsdfmlkj"
           }
       ]
    """

    def list(self, request):
        requested_country = request.GET.get("country_id", None)
        no_cache = request.GET.get("no_cache", "false") == "true"

        if requested_country is None:
            return HttpResponseBadRequest

        requested_country = int(requested_country)

        campaigns = Campaign.objects.filter(country_id=requested_country).filter(is_test=False)

        if campaigns:
            latest_campaign_update = campaigns.latest("updated_at").updated_at
        else:
            latest_campaign_update = None

        stats_types = request.GET.get("type", "HH,OHH")

        im_request_type = stats_types

        if stats_types == "HH,OHH":
            im_request_type = ""

        cached_response = cache.get(
            "{0}-{1}-IM{2}".format(request.user.id, request.query_params["country_id"], im_request_type),
            version=CACHE_VERSION,
        )

        if not request.user.is_anonymous and cached_response and not no_cache:
            response = json.loads(cached_response)
            cached_date = make_aware(datetime.utcfromtimestamp(response["cache_creation_date"]))

            if latest_campaign_update and cached_date > latest_campaign_update:
                return JsonResponse(response)

        stats_types = stats_types.split(",")
        config = get_object_or_404(Config, slug="im-config")
        skipped_forms_list = []
        no_round_count = 0
        unknown_round = 0
        skipped_forms = {"count": 0, "no_round": 0, "unknown_round": unknown_round, "forms_id": skipped_forms_list}
        find_lqas_im_campaign_cached = lru_cache(maxsize=None)(find_lqas_im_campaign)
        form_count = 0
        fully_mapped_form_count = 0
        base_stats = lambda: {"total_child_fmd": 0, "total_child_checked": 0, "total_sites_visited": 0}
        make_round_stats = lambda: {
            "number": -1,
            "data": defaultdict(base_stats),
            "nfm_stats": defaultdict(int),
            "nfm_abs_stats": defaultdict(int),
        }
        campaign_stats = defaultdict(
            lambda: {
                "rounds": defaultdict(make_round_stats),
                "districts_not_found": [],
                "has_scope": False,
                # Submission where it says a certain round but the date place it in another round
                "bad_round_number": 0,
            }
        )
        day_country_not_found = defaultdict(lambda: defaultdict(int))
        form_campaign_not_found_count = 0
        nfm_reason_keys = [
            "Tot_child_Absent_HH",
            "Tot_child_NC_HH",
            "Tot_child_NotVisited_HH",
            "Tot_child_NotRevisited_HH",
            "Tot_child_Asleep_HH",
            "Tot_child_Others_HH",
            "Tot_child_VaccinatedRoutine",
        ]
        nfm_reason_abs_keys = [
            "Tot_child_Abs_Parent_Absent",
            "Tot_child_Abs_Social_event",
            "Tot_child_Abs_Travelling",
            "Tot_child_Abs_Play_areas",
            "Tot_child_Abs_School",
            "Tot_child_Abs_Market",
            "Tot_child_Abs_Other",
            "Tot_child_Abs_Farm",
        ]
        # Ugly fix to exclude forms known to have data so terrible it breaks the results
        excluded_forms = [
            "2399548d-545e-4182-a3a0-54da841bc179",
            "59ca0419-798d-40ca-b690-460063329938",
            "ec93a59a-b354-4f9d-8240-f2a05c24479e",
        ]

        if request.user.iaso_profile.org_units.count() == 0:
            authorized_countries = OrgUnit.objects.filter(org_unit_type_id__category="COUNTRY")
        else:
            authorized_countries = request.user.iaso_profile.org_units.filter(org_unit_type_id__category="COUNTRY")

        for country_config in config.content:
            if country_config["country_id"] != requested_country:
                continue
            country = OrgUnit.objects.get(id=country_config["country_id"])
            if country not in authorized_countries:
                continue

            districts_qs = (
                OrgUnit.objects.hierarchy(country)
                .filter(org_unit_type_id__category="DISTRICT")
                .filter(validation_status="VALID")
                .only("name", "id", "parent", "aliases")
                .prefetch_related("parent")
            )
            district_dict = _build_district_cache(districts_qs)
            forms = get_url_content(
                country_config["url"],
                country_config["login"],
                country_config["password"],
                minutes=country_config.get("minutes", 60 * 24 * 10),
            )
            debug_response = set()
            for form in forms:
                form_count += 1
                total_sites_visited = 0
                total_Child_FMD = 0
                total_Child_Checked = 0
                nfm_counts_dict = defaultdict(int)
                nfm_abs_counts_dict = defaultdict(int)
                done_something = False
                if isinstance(form, str):
                    print("wrong form format:", form, "in", country.name)
                    continue
                try:
                    round_number = form.get("roundNumber", None)
                    if round_number is None:
                        round_number = form.get("HH", [{}])[0]["HH/roundNumber"]
                    if round_number.upper() == "MOPUP":
                        continue
                except KeyError:
                    skipped_forms_list.append({form["_id"]: {"round": None, "date": form.get("date_monitored", None)}})
                    no_round_count += 1
                    continue
                if round_number[-1].isdigit():
                    round_number = round_number[-1]
                else:
                    skipped_forms_list.append(
                        {form["_id"]: {"round": form["roundNumber"], "date": form.get("date_monitored", None)}}
                    )
                    unknown_round += 1
                    continue
                if form.get("HH", None) and (form.get("_uuid", None) not in excluded_forms):
                    if "HH" in stats_types:
                        for kid in form.get("HH", []):
                            total_sites_visited += 1
                            Child_FMD = kid.get("HH/U5_Vac_FM_HH", 0)
                            Child_Checked = kid.get("HH/Total_U5_Present_HH", 0)
                            total_Child_FMD += int(Child_FMD)
                            total_Child_Checked += int(Child_Checked)
                            for reason in nfm_reason_keys:
                                nfm_counts_dict[reason] = nfm_counts_dict[reason] + int(
                                    kid.get("HH/group1/" + reason, "0")
                                )
                            for reason_abs in nfm_reason_abs_keys:
                                nfm_abs_counts_dict[reason_abs] = nfm_abs_counts_dict[reason_abs] + int(
                                    kid.get("HH/group2/" + reason_abs, "0")
                                )
                            done_something = True
                else:
                    if "OHH" in stats_types and form.get("_uuid", None) not in excluded_forms:
                        for kid in form.get("OHH", []):
                            total_sites_visited += 1
                            Child_FMD = kid.get("OHH/Child_FMD", 0)
                            Child_Checked = kid.get("OHH/Child_Checked", 0)
                            total_Child_FMD += int(Child_FMD)
                            total_Child_Checked += int(Child_Checked)
                            done_something = True
                if not done_something:
                    continue
                today_string = form.get("today", None)
                if today_string:
                    today = datetime.strptime(today_string, "%Y-%m-%d").date()
                else:
                    today = None
                campaign = find_lqas_im_campaign_cached(campaigns, today, country, round_number, "im")
                if not campaign:
                    campaign = find_lqas_im_campaign_cached(campaigns, today, country, None, "im")
                    if campaign:
                        campaign_name = campaign.obr_name
                        campaign_stats[campaign_name]["bad_round_number"] += 1
                region_name = form.get("Region")
                district_name = form.get("District", None)
                if not district_name:
                    district_name = form.get("district", None)
                if form.get("Response", None) and campaign:
                    debug_response.add((campaign.obr_name, form["Response"]))
                if campaign:
                    campaign_name = campaign.obr_name
                    # FIXME: We refetch the whole list for all submission this is probably a cause of slowness
                    scope = campaign.get_districts_for_round_number(round_number).values_list("id", flat=True)
                    campaign_stats[campaign_name]["has_scope"] = len(scope) > 0
                    district = find_district(district_name, region_name, district_dict)
                    if not district:
                        district_long_name = "%s - %s" % (district_name, region_name)
                        if district_long_name not in campaign_stats[campaign_name]["districts_not_found"]:
                            campaign_stats[campaign_name]["districts_not_found"].append(district_long_name)
                    # Sending district info if it exists and either the district is in scope or there's no scope (in which case we send all ifo for all distrcits found)
                    if district is not None and (district.id in scope or len(scope) == 0):
                        campaign_stats[campaign_name]["country_id"] = country.id
                        campaign_stats[campaign_name]["country_name"] = country.name
                        campaign_stats[campaign_name]["campaign"] = campaign
                        round_stats = campaign_stats[campaign_name]["rounds"][round_number]
                        round_stats["number"] = int(round_number)

                        for key in nfm_counts_dict:
                            round_stats["nfm_stats"][key] = round_stats["nfm_stats"][key] + nfm_counts_dict[key]

                        for key_abs in nfm_abs_counts_dict:
                            round_stats["nfm_abs_stats"][key_abs] = (
                                round_stats["nfm_abs_stats"][key_abs] + nfm_abs_counts_dict[key_abs]
                            )
                        d = round_stats["data"][district_name]
                        d["total_child_fmd"] = d["total_child_fmd"] + total_Child_FMD
                        d["total_child_checked"] = d["total_child_checked"] + total_Child_Checked
                        d["total_sites_visited"] = d["total_sites_visited"] + total_sites_visited
                        d["district"] = district.id
                        d["region_name"] = district.parent.name
                        fully_mapped_form_count += 1

                else:
                    day_country_not_found[country.name][today_string] += 1
                    form_campaign_not_found_count += 1
        skipped_forms.update(
            {"count": len(skipped_forms_list), "no_round": no_round_count, "unknown_round": unknown_round}
        )
        for campaign_stat in campaign_stats.values():
            # Ensure round that might not have data are present.
            campaign_stat_campaign = campaign_stat.get("campaign", None)
            if campaign_stat_campaign:
                for round in campaign_stat["campaign"].rounds.all():
                    # this actually make an entry thanks to the defaultdict
                    # noinspection PyStatementEffect
                    campaign_stat["rounds"][str(round.number)]
                del campaign_stat["campaign"]
            for round_number, round in campaign_stat["rounds"].items():
                round["number"] = int(round_number)
            campaign_stat["rounds"] = list(campaign_stat["rounds"].values())

        response = {
            "stats": campaign_stats,
            "form_campaign_not_found_count": form_campaign_not_found_count,
            "day_country_not_found": day_country_not_found,
            "form_count": form_count,
            "fully_mapped_form_count": fully_mapped_form_count,
            "skipped_forms": skipped_forms,
            "cache_creation_date": datetime.utcnow().timestamp(),
        }

        if not request.user.is_anonymous:
            cache.set(
                "{0}-{1}-IM{2}".format(request.user.id, request.query_params["country_id"], im_request_type),
                json.dumps(response),
                3600,
                version=CACHE_VERSION,
            )

        return JsonResponse(response, safe=False)


def lqasim_day_in_round(current_round, today, kind, campaign, country):
    lqas_im_start = kind + "_started_at"
    lqas_im_end = kind + "_ended_at"
    reference_start_date = current_round.started_at
    reference_end_date = current_round.ended_at
    if current_round.get_item_by_key(lqas_im_start):
        # What if IM start date is after round end date?
        reference_start_date = current_round.get_item_by_key(lqas_im_start)
    if current_round.get_item_by_key(lqas_im_end):
        reference_end_date = current_round.get_item_by_key(lqas_im_end)
    if not reference_end_date and not reference_start_date:
        return False
    # Temporary answer to question above
    if reference_end_date <= reference_start_date:
        reference_end_date = reference_start_date + timedelta(days=+10)
    if campaign.country_id == country.id and reference_start_date <= today <= reference_end_date:
        return True
    return False


def find_lqas_im_campaign(campaigns, today, country, round_number: Optional[int], kind):
    if not today:
        return None
    for campaign in campaigns:
        if round_number is not None:
            try:
                current_round = campaign.rounds.get(number=round_number)
            except Round.DoesNotExist:
                continue
            if lqasim_day_in_round(current_round, today, kind, campaign, country):
                return campaign
        else:
            for current_round in campaign.rounds.all():
                if lqasim_day_in_round(current_round, today, kind, campaign, country):
                    return campaign

    return None


def find_campaign_on_day(campaigns, day):
    for c in campaigns:
        if not c.start_date:
            continue
        start_date = c.start_date
        end_date = c.end_date
        if not end_date or end_date < c.last_start_date:
            end_date = c.last_start_date + timedelta(days=+28)
        else:
            end_date = end_date + timedelta(days=+10)
        if start_date <= day < end_date:
            return c


def convert_dicts_to_table(list_of_dicts):
    keys = set()
    for d in list_of_dicts:
        keys.update(set(d.keys()))
    keys = list(keys)
    keys.sort()
    values = [keys]

    for d in list_of_dicts:
        l = []
        for k in keys:
            l.append(d.get(k, None))
        values.append(l)

    return values


def handle_ona_request_with_key(request, key, country_id=None):
    as_csv = request.GET.get("format", None) == "csv"
    config = get_object_or_404(Config, slug=key)
    res = []
    failure_count = 0
    campaigns = Campaign.objects.all().filter(deleted_at=None)

    form_count = 0
    find_campaign_on_day_cached = functools.lru_cache(None)(find_campaign_on_day)
    stats = {
        "7days": {"ok": defaultdict(lambda: 0), "failure": defaultdict(lambda: 0)},
        "alltime": {"ok": defaultdict(lambda: 0), "failure": defaultdict(lambda: 0)},
    }
    for config in config.content:
        cid = int(country_id) if (country_id and country_id.isdigit()) else None
        if country_id is not None and config.get("country_id", None) != cid:
            continue

        country = OrgUnit.objects.get(id=config["country_id"])

        facilities = (
            OrgUnit.objects.hierarchy(country)
            .filter(org_unit_type_id__category="HF")
            .only("name", "id", "parent", "aliases")
            .prefetch_related("parent")
        )
        cache = make_orgunits_cache(facilities)
        logger.info(f"vaccines country cache len {len(cache)}")
        # Add fields to speed up detection of campaign day
        campaign_qs = campaigns.filter(country_id=country.id).annotate(
            last_start_date=Max("rounds__started_at"),
            start_date=Min("rounds__started_at"),
            end_date=Max("rounds__ended_at"),
        )

        # If all the country's campaigns has been over for more than five day, don't fetch submission from remote server
        # use cache
        last_campaign_date_agg = campaign_qs.aggregate(last_date=Max("end_date"))
        last_campaign_date: Optional[dt.date] = last_campaign_date_agg["last_date"]
        prefer_cache = last_campaign_date and (last_campaign_date + timedelta(days=5)) < dt.date.today()
        try:
            forms = get_url_content(
                url=config["url"],
                login=config["login"],
                password=config["password"],
                minutes=config.get("minutes", 60),
                prefer_cache=prefer_cache,
            )
        except HTTPError:
            # Send an email in case the WHO server returns an error.
            logger.exception(f"error refreshing ona data for {country.name}, skipping country")
            email_config = Config.objects.filter(slug="vaccines_emails").first()

            if email_config and email_config.content:
                emails = email_config.content
                send_vaccines_notification_email(config["login"], emails)
            continue
        logger.info(f"vaccines  {country.name}  forms: {len(forms)}")

        for form in forms:
            try:
                today_string = form["today"]
                today = datetime.strptime(today_string, "%Y-%m-%d").date()
                campaign = find_campaign_on_day_cached(campaign_qs, today)
                district_name = form.get("District", None)
                if not district_name:
                    district_name = form.get("district", "")
                facility_name = form.get("facility", None)
                # some form version for Senegal had their facility column as Facility with an uppercase.
                if not facility_name:
                    facility_name = form.get("Facility", "")

                if facility_name:
                    facility = find_orgunit_in_cache(cache, facility_name, district_name)
                    form["facility_id"] = facility.id if facility else None
                else:
                    form["facility_id"] = None

                form["country"] = country.name

                if campaign:
                    form["campaign_id"] = campaign.id
                    form["epid"] = campaign.epid
                    form["obr"] = campaign.obr_name
                else:
                    form["campaign_id"] = None
                    form["epid"] = None
                    form["obr"] = None

                res.append(form)
                form_count += 1

                success = form["facility_id"] != None and form["campaign_id"] != None
                stats_key = "ok" if success else "failure"
                stats["alltime"][stats_key][country.name] = stats["alltime"][stats_key][country.name] + 1
                if (datetime.utcnow().date() - today).days <= 7:
                    stats["7days"][stats_key][country.name] = stats["7days"][stats_key][country.name] + 1
            except Exception as e:
                logger.exception(f"failed parsing of {form}", exc_info=e)
                failure_count += 1
    print("parsed:", len(res), "failed:", failure_count)
    res = convert_dicts_to_table(res)

    if len(stats["7days"]["failure"]) > 1:  # let's send an email if there are recent failures
        email_text = "Forms not appearing in %s for the last 7 days \n" % key.upper()
        config = get_object_or_404(Config, slug="refresh_error_mailing_list")
        mails = config.content["mails"].split(",")  # format should be: {"mails": "a@a.b,b@b.a"}
        for country in stats["7days"]["failure"]:
            new_line = "\n%d\t%s" % (stats["7days"]["failure"][country], country)
            email_text += new_line
        email_text += "\n\nForms correctly handled in %s for the last 7 days\n" % key.upper()
        for country in stats["7days"]["ok"]:
            new_line = "\n%d\t%s" % (stats["7days"]["ok"][country], country)
            email_text += new_line
        send_mail(
            "Recent errors for %s" % (key.upper(),),
            email_text,
            settings.DEFAULT_FROM_EMAIL,
            mails,
        )
    if as_csv:
        response = HttpResponse(content_type=CONTENT_TYPE_CSV)
        writer = csv.writer(response)
        for item in res:
            writer.writerow(item)
        return response
    else:
        return JsonResponse(res, safe=False)


class VaccineStocksViewSet(viewsets.ViewSet):
    """
    Endpoint used to transform Vaccine Stocks data from existing ODK forms stored in ONA.
    sample config: [{"url": "https://afro.who.int/api/v1/data/yyy", "login": "d", "country": "hyrule", "password": "zeldarules", "country_id": 2115781}]
     A notification email can be automatically send for in case of login error by creating a config into polio under the name vaccines_emails.  The content must be an array of emails.
    """

    @method_decorator(cache_page(60 * 60 * 1))  # cache result for one hour
    def list(self, request):
        return handle_ona_request_with_key(request, "vaccines")

    @method_decorator(cache_page(60 * 60 * 1))  # cache result for one hour
    def retrieve(self, request, pk=None):
        return handle_ona_request_with_key(request, "vaccines", country_id=pk)


class FormAStocksViewSet(viewsets.ViewSet):
    """
    Endpoint used to transform Vaccine Stocks data from existing ODK forms stored in ONA.
    sample config: [{"url": "https://afro.who.int/api/v1/data/yyy", "login": "d", "country": "hyrule", "password": "zeldarules", "country_id": 2115781}]
    """

    def list(self, request):
        return handle_ona_request_with_key(request, "forma")


def org_unit_as_array(o):
    res = [o.campaign_id, o.campaign_obr, o.id, o.name, o.org_unit_type.name]

    parent = o
    for i in range(4):
        if parent:
            parent = parent.parent
        if parent:
            res.extend([parent.id, parent.name])
        else:
            res.extend((None, None))
    return res


class OrgUnitsPerCampaignViewset(viewsets.ViewSet):
    def list(self, request):
        org_unit_type = request.GET.get("org_unit_type_id", None)
        as_csv = request.GET.get("format", None) == "csv"
        campaigns = Campaign.objects.all()
        queryset = OrgUnit.objects.none()

        for campaign in campaigns:
            districts = campaign.get_all_districts()

            if districts:
                all_facilities = OrgUnit.objects.hierarchy(districts)
                if org_unit_type:
                    all_facilities = all_facilities.filter(org_unit_type_id=org_unit_type)
                all_facilities = (
                    all_facilities.prefetch_related("parent")
                    .prefetch_related("parent__parent")
                    .prefetch_related("parent__parent__parent")
                    .prefetch_related("parent__parent__parent__parent")
                )
                all_facilities = all_facilities.annotate(campaign_id=Value(campaign.id, UUIDField()))
                all_facilities = all_facilities.annotate(campaign_obr=Value(campaign.obr_name, TextField()))
                queryset = queryset.union(all_facilities)

        headers = [
            "campaign_id",
            "campaign_obr",
            "org_unit_id",
            "org_unit_name",
            "type",
            "parent1_id",
            "parent1_name",
            "parent2_id",
            "parent2_name",
            "parent3_id",
            "parent3_name",
            "parent4_id",
            "parent4_name",
        ]
        res = [headers]
        res.extend([org_unit_as_array(o) for o in queryset])
        if as_csv:
            response = HttpResponse(content_type=CONTENT_TYPE_CSV)
            writer = csv.writer(response)
            for item in res:
                writer.writerow(item)
            return response
        else:
            return JsonResponse(res, safe=False)


def find_district(district_name, region_name, district_dict):
    district_name_lower = district_name.lower() if district_name else None
    district_list = district_dict.get(district_name_lower)
    if district_list and len(district_list) == 1:
        return district_list[0]
    elif district_list and len(district_list) > 1:
        for di in district_list:
            parent_aliases_lower = [alias.lower().strip() for alias in di.parent.aliases] if di.parent.aliases else []
            if di.parent.name.lower().strip() == region_name.lower().strip() or (
                di.parent.aliases and region_name.lower().strip() in parent_aliases_lower
            ):
                return di
    return None


# Checking for each district for each campaign if LQAS data is not disqualified. If it isn't we add the reasons no finger mark to the count
def add_nfm_stats_for_rounds(campaign_stats, nfm_stats, kind: str):
    assert kind in ["nfm_stats", "nfm_abs_stats"]
    for campaign, stats in campaign_stats.items():
        for round_number, round_stats in stats["rounds"].items():
            for district, district_stats in round_stats["data"].items():
                if district_stats["total_child_checked"] == 60:
                    for reason, count in nfm_stats[campaign][round_number][district].items():
                        round_stats[kind][reason] += count
    return campaign_stats


def format_caregiver_stats(campaign_stats):
    for campaign in campaign_stats.values():
        for round_stats in campaign["rounds"].values():
            for district in round_stats["data"].values():
                all_care_givers_stats = district["care_giver_stats"]
                sorted_care_givers_stats = {
                    key: all_care_givers_stats[key]
                    for key in sorted(all_care_givers_stats, key=all_care_givers_stats.get, reverse=True)
                }
                if "caregivers_informed" not in sorted_care_givers_stats.keys():
                    continue
                total_informed = sorted_care_givers_stats.pop("caregivers_informed")
                best_result_key = next(iter(sorted_care_givers_stats))
                best_result = sorted_care_givers_stats[best_result_key]
                caregivers_dict = defaultdict(float)
                caregivers_dict["caregivers_informed"] = total_informed
                for reason, count in sorted_care_givers_stats.items():
                    if count == best_result:
                        caregivers_dict[reason] = count
                ratio = (100 * best_result) / total_informed
                caregivers_dict["ratio"] = ratio
                children_checked = district["total_child_checked"]
                caregivers_informed_ratio = (100 * total_informed) / children_checked
                caregivers_dict["caregivers_informed_ratio"] = caregivers_informed_ratio
                district["care_giver_stats"] = caregivers_dict


@swagger_auto_schema()
class LaunchPowerBIRefreshViewSet(viewsets.ViewSet):
    serializer_class = PowerBIRefreshSerializer

    def create(self, request):
        serializer = self.serializer_class(data=request.data)
        serializer.is_valid(raise_exception=True)

        data_set_id = serializer.validated_data["data_set_id"]
        group_id = serializer.validated_data["group_id"]
        # Perform actions using uuid1 and uuid2
        response_data = {"message": f"Received data_set_id: {data_set_id}, group_id: {group_id}"}
        launch_dataset_refresh(group_id, data_set_id)

        return Response(response_data, status=status.HTTP_201_CREATED)


class LQASStatsViewSet(viewsets.ViewSet):
    """
    Endpoint used to transform IM (independent monitoring) data from existing ODK forms stored in ONA.
    """

    def list(self, request):
        no_cache = request.GET.get("no_cache", "false") == "true"
        requested_country = request.GET.get("country_id", None)
        if requested_country is None:
            return HttpResponseBadRequest
        requested_country = int(requested_country)

        campaigns = Campaign.objects.filter(country_id=requested_country).filter(is_test=False).filter(deleted_at=None)
        if campaigns:
            latest_campaign_update = campaigns.latest("updated_at").updated_at
        else:
            latest_campaign_update = None

        cached_response = cache.get(
            "{0}-{1}-LQAS".format(request.user.id, request.query_params["country_id"]), version=CACHE_VERSION
        )

        if not request.user.is_anonymous and cached_response and not no_cache:
            response = json.loads(cached_response)
            cached_date = make_aware(datetime.utcfromtimestamp(response["cache_creation_date"]))
            if latest_campaign_update and cached_date > latest_campaign_update:
                return JsonResponse(response)

        config = get_object_or_404(Config, slug="lqas-config")
        skipped_forms_list = []
        no_round_count = 0
        unknown_round = 0
        skipped_forms = {"count": 0, "no_round": 0, "unknown_round": unknown_round, "forms_id": skipped_forms_list}

        find_lqas_im_campaign_cached = lru_cache(maxsize=None)(find_lqas_im_campaign)

        base_stats = lambda: {
            "total_child_fmd": 0,
            "total_child_checked": 0,
            "care_giver_stats": defaultdict(float),
            "total_sites_visited": 0,
        }
        round_stats = lambda: {
            "number": -1,
            "data": defaultdict(base_stats),
            "nfm_stats": defaultdict(int),
            "nfm_abs_stats": defaultdict(int),
        }
        campaign_stats = defaultdict(
            lambda: {
                "rounds": defaultdict(round_stats),
                "districts_not_found": [],
                "has_scope": False,
                # Submission where it says a certain round but the date place it in another round
                "bad_round_number": 0,
            }
        )

        # Storing all "reasons no finger mark" for each campaign in this dict
        # Campaign -> Round -> District -> reason -> count
        nfm_reasons_per_district_per_campaign = defaultdict(
            lambda: defaultdict(lambda: defaultdict(lambda: defaultdict(int)))
        )
        # Same with reasons for absence
        nfm_abs_reasons_per_district_per_campaign = defaultdict(
            lambda: defaultdict(lambda: defaultdict(lambda: defaultdict(int)))
        )
        form_count = 0
        form_campaign_not_found_count = 0
        day_country_not_found = defaultdict(lambda: defaultdict(int))
        caregiver_source_info_keys = [
            "TV",
            "Radio",
            "Others",
            "Gong_gong",
            "Mob_VanPA",
            "H2H_Mobilizer",
            "IEC_Materials",
            "Volunteers",
            "Health_worker",
            "Opinion_leader",
            "Com_Info_centre",
            "Religious_leader",
            "MobileMessaging_SocialMedia",
        ]
        if request.user.iaso_profile.org_units.count() == 0:
            authorized_countries = OrgUnit.objects.filter(org_unit_type_id__category="COUNTRY")
        else:
            authorized_countries = request.user.iaso_profile.org_units.filter(org_unit_type_id__category="COUNTRY")
        for country_config in config.content:
            country = OrgUnit.objects.get(id=country_config["country_id"])

            if country not in authorized_countries:
                continue

            if country.id != requested_country:
                continue

            districts_qs = (
                OrgUnit.objects.hierarchy(country)
                .filter(org_unit_type_id__category="DISTRICT")
                .filter(validation_status="VALID")
                .only("name", "id", "parent", "aliases")
                .prefetch_related("parent")
            )
            district_dict = _build_district_cache(districts_qs)

            forms = get_url_content(
                url=country_config["url"],
                login=country_config["login"],
                password=country_config["password"],
                minutes=country_config.get("minutes", 60 * 24 * 10),
            )
            debug_response = set()

            for form in forms:
                if "roundNumber" not in form:
                    skipped_forms_list.append({form["_id"]: {"round": None, "date": form.get("Date_of_LQAS", None)}})
                    no_round_count += 1
                    continue
                round_number_key = form["roundNumber"]
                if round_number_key.upper() == "MOPUP":
                    continue
                if round_number_key[-1].isdigit():
                    round_number = round_number_key[-1]
                else:
                    skipped_forms_list.append(
                        {form["_id"]: {"round": form["roundNumber"], "date": form.get("Date_of_LQAS", None)}}
                    )
                    unknown_round += 1
                    continue
                form_count += 1
                try:
                    today_string = form["today"]
                    today = datetime.strptime(today_string, "%Y-%m-%d").date()
                except KeyError:
                    skipped_forms_list.append(
                        {form["_id"]: {"round": form["roundNumber"], "date": form.get("Date_of_LQAS", None)}}
                    )
                    continue

                campaign = find_lqas_im_campaign_cached(campaigns, today, country, round_number, "lqas")

                if not campaign:
                    campaign = find_lqas_im_campaign_cached(campaigns, today, country, None, "lqas")
                    if campaign:
                        campaign_name = campaign.obr_name
                        campaign_stats[campaign_name]["bad_round_number"] += 1

                if not campaign:
                    day_country_not_found[country.name][today_string] += 1
                    form_campaign_not_found_count += 1
                    continue
                if form.get("Response", None) and campaign:
                    debug_response.add((campaign.obr_name, form["Response"]))
                campaign_name = campaign.obr_name
                total_sites_visited = 0
                total_Child_FMD = 0
                total_Child_Checked = 0
                caregiver_counts_dict = defaultdict(int)
                district_name = form.get("District", None)
                if not district_name:
                    district_name = form.get("district", None)
                region_name = form.get("Region")

                HH_COUNT = form.get("Count_HH", None)
                if HH_COUNT is None:
                    print("missing HH_COUNT", form)

                for HH in form.get("Count_HH", []):
                    total_sites_visited += 1
                    # check finger
                    Child_FMD = HH.get("Count_HH/FM_Child", 0)
                    Child_Checked = HH.get("Count_HH/Child_Checked", None)
                    if not Child_Checked:
                        Child_Checked = HH.get("Count_HH/Children_seen", 0)
                    if Child_FMD == "Y":
                        total_Child_FMD += 1
                    else:
                        reason = HH.get("Count_HH/Reason_Not_FM")
                        if reason and campaign and round_number:
                            nfm_reasons_per_district_per_campaign[campaign_name][round_number][district_name][
                                reason
                            ] += 1

                        if reason == "childabsent" and round_number:
                            reason_abs = HH.get("Count_HH/Reason_ABS_NFM", "unknown")
                            nfm_abs_reasons_per_district_per_campaign[campaign_name][round_number][district_name][
                                reason_abs
                            ] += 1
                    total_Child_Checked += int(Child_Checked)
                    # gather caregiver stats
                    caregiver_informed = HH.get("Count_HH/Care_Giver_Informed_SIA", 0)
                    caregiver_source_info = HH.get("Count_HH/Caregiver_Source_Info", None)
                    if caregiver_informed == "Y":
                        caregiver_counts_dict["caregivers_informed"] += 1

                    if isinstance(caregiver_source_info, str):
                        source_keys = caregiver_source_info.split()
                        for source_key in source_keys:
                            caregiver_counts_dict[source_key] += 1
                    else:
                        for source_info_key in caregiver_source_info_keys:
                            source_info = HH.get("Count_HH/Caregiver_Source_Info/" + source_info_key)
                            if source_info == "True":
                                caregiver_counts_dict[source_info_key] += 1
                # FIXME: We refetch the whole list for all submission this is probably a cause of slowness
                scope = campaign.get_districts_for_round_number(round_number).values_list("id", flat=True)
                campaign_stats[campaign_name]["has_scope"] = len(scope) > 0
                district = find_district(district_name, region_name, district_dict)
                if not district:
                    district_long_name = "%s - %s" % (district_name, region_name)

                    if district_long_name not in campaign_stats[campaign_name]["districts_not_found"]:
                        campaign_stats[campaign_name]["districts_not_found"].append(district_long_name)
                # Sending district info if it exists and either the district is in scope or there's no scope (in which case we send all info for all distrcits found)
                if district is not None and (district.id in scope or len(scope) == 0):
                    campaign_stats[campaign_name]["country_id"] = country.id
                    campaign_stats[campaign_name]["country_name"] = country.name
                    campaign_stats[campaign_name]["campaign"] = campaign
                    d = campaign_stats[campaign_name]["rounds"][round_number]["data"][district_name]

                    for key in caregiver_counts_dict:
                        d["care_giver_stats"][key] += caregiver_counts_dict[key]

                    d["total_child_fmd"] = d["total_child_fmd"] + total_Child_FMD
                    d["total_child_checked"] = (
                        d["total_child_checked"] + total_sites_visited
                    )  # ChildCehck always zero in Mali?
                    d["total_sites_visited"] = d["total_sites_visited"] + total_sites_visited
                    d["district"] = district.id
                    d["region_name"] = district.parent.name
        add_nfm_stats_for_rounds(campaign_stats, nfm_reasons_per_district_per_campaign, "nfm_stats")
        add_nfm_stats_for_rounds(campaign_stats, nfm_abs_reasons_per_district_per_campaign, "nfm_abs_stats")
        format_caregiver_stats(campaign_stats)

        skipped_forms.update(
            {"count": len(skipped_forms_list), "no_round": no_round_count, "unknown_round": unknown_round}
        )
        for campaign_stat in campaign_stats.values():
            # Ensure round that might not have data are present.
            campaign_stat_campaign = campaign_stat.get("campaign", None)
            if campaign_stat_campaign:
                for round in campaign_stat["campaign"].rounds.all():
                    # this actually make an entry thanks to the defaultdict
                    # noinspection PyStatementEffect
                    campaign_stat["rounds"][str(round.number)]
                del campaign_stat["campaign"]
            for round_number, round in campaign_stat["rounds"].items():
                round["number"] = int(round_number)
            campaign_stat["rounds"] = list(campaign_stat["rounds"].values())

        response = {
            "stats": campaign_stats,
            "form_count": form_count,
            "form_campaign_not_found_count": form_campaign_not_found_count,
            "day_country_not_found": day_country_not_found,
            "skipped_forms": skipped_forms,
            "cache_creation_date": datetime.utcnow().timestamp(),
        }

        if not request.user.is_anonymous:
            cache.set(
                "{0}-{1}-LQAS".format(request.user.id, request.query_params["country_id"]),
                json.dumps(response),
                3600,
                version=CACHE_VERSION,
            )
        return JsonResponse(response, safe=False)


class CampaignGroupSearchFilterBackend(filters.BaseFilterBackend):
    def filter_queryset(self, request, queryset, view):
        search = request.query_params.get("search")

        if search:
            queryset = queryset.filter(Q(campaigns__obr_name__icontains=search) | Q(name__icontains=search)).distinct()
        return queryset


class CampaignGroupViewSet(ModelViewSet):
    results_key = "results"
    queryset = CampaignGroup.objects.all()
    serializer_class = CampaignGroupSerializer

    # We allow anonymous read access for the embeddable calendar map view
    # in this case we use a restricted serializer with less field
    # notably not the url that we want to remain private.
    permission_classes = [permissions.IsAuthenticatedOrReadOnly]

    filter_backends = [
        filters.OrderingFilter,
        DjangoFilterBackend,
        CampaignGroupSearchFilterBackend,
        DeletionFilterBackend,
    ]
    ordering_fields = ["id", "name", "created_at", "updated_at"]
    filterset_fields = {
        "name": ["icontains"],
    }


@swagger_auto_schema(tags=["polio-configs"])
class ConfigViewSet(ModelViewSet):
    http_method_names = ["get"]
    serializer_class = ConfigSerializer
    lookup_field = "slug"

    def get_queryset(self):
        return Config.objects.filter(users=self.request.user)


@swagger_auto_schema(tags=["datelogs"])
class RoundDateHistoryEntryViewset(ModelViewSet):
    http_method_names = ["get"]
    permission_classes = [permissions.IsAuthenticatedOrReadOnly]
    serializer_class = RoundDateHistoryEntrySerializer
    ordering_fields = ["modified_by", "created_at"]
    filter_backends = [
        filters.OrderingFilter,
        DjangoFilterBackend,
    ]
    filterset_fields = {
        "round__id": ["exact"],
    }

    def get_queryset(self):
        user = self.request.user
        return RoundDateHistoryEntry.objects.filter_for_user(user)


@swagger_auto_schema(tags=["lqasglobal"])
class LQASIMGlobalMapViewSet(LqasAfroViewset):
    http_method_names = ["get"]
    permission_classes = [permissions.IsAuthenticatedOrReadOnly]
    results_key = "results"

    def get_queryset(self):
        # TODO see if we need to filter per user as with Campaign
        return OrgUnit.objects.filter(org_unit_type__category="COUNTRY").exclude(simplified_geom__isnull=True)

    def list(self, request):
        results = []

        # Should be "lqas", "im_OHH", "im_HH"
        requested_round = self.request.GET.get("round", "latest")
        queryset = self.get_queryset()
        data_stores = self.get_datastores()
        for org_unit in queryset:
            result = None
            start_date_after, end_date_before = self.compute_reference_dates()
            country_id = org_unit.id
            try:
                data_store = data_stores.get(slug__contains=str(country_id))
            except JsonDataStore.DoesNotExist:
                data_store = None
            # Get shapes
            shape_queryset = OrgUnit.objects.filter_for_user_and_app_id(
                request.user, request.query_params.get("app_id", None)
            ).filter(id=org_unit.id)
            shapes = geojson_queryset(shape_queryset, geometry_field="simplified_geom")

            latest_active_campaign, latest_active_campaign_rounds = self.get_latest_active_campaign_and_rounds(
                org_unit, start_date_after, end_date_before
            )

            if latest_active_campaign is None:
                result = {
                    "id": int(country_id),
                    "data": {"country_name": org_unit.name},
                    "geo_json": shapes,
                    "status": "inScope",
                }
                continue

            # Get data from json datastore
            data_for_country = data_store.content if data_store else None
            # remove data from all campaigns but latest
            stats = data_for_country.get("stats", None) if data_for_country else None

            if stats:
                stats = stats.get(latest_active_campaign.obr_name, None)
            if stats:
                round_number = requested_round
                if round_number == "latest":
                    round_number = (
                        latest_active_campaign_rounds.first().number
                        if latest_active_campaign_rounds.count() > 0
                        else None
                    )
                elif round_number == "penultimate":
                    round_number = (
                        latest_active_campaign_rounds[1].number if latest_active_campaign_rounds.count() > 1 else None
                    )
                else:
                    round_number = int(round_number)

                if latest_active_campaign.separate_scopes_per_round:
                    scope = latest_active_campaign.get_districts_for_round_number(round_number)

                else:
                    scope = latest_active_campaign.get_all_districts()

                result = {
                    "id": int(country_id),
                    "data": {
                        "campaign": latest_active_campaign.obr_name,
                        **stats,
                        "country_name": org_unit.name,
                        "round_number": round_number,
                    },
                    "geo_json": shapes,
                    "status": calculate_country_status(stats, scope, round_number),
                }
            else:
                result = {
                    "id": int(country_id),
                    "data": {"campaign": latest_active_campaign.obr_name, "country_name": org_unit.name},
                    "geo_json": shapes,
                    "status": "inScope",
                }
            results.append(result)
        return Response({"results": results})


@swagger_auto_schema(tags=["lqaszoomin"])
class LQASIMZoominMapViewSet(LqasAfroViewset):
    http_method_names = ["get"]
    permission_classes = [permissions.IsAuthenticatedOrReadOnly]
    results_key = "results"

    def get_queryset(self):
        bounds = json.loads(self.request.GET.get("bounds", None))
        bounds_as_polygon = Polygon(
            make_safe_bbox(
                bounds["_southWest"]["lng"],
                bounds["_southWest"]["lat"],
                bounds["_northEast"]["lng"],
                bounds["_northEast"]["lat"],
            ),
        )
        # TODO see if we need to filter per user as with Campaign
        return (
<<<<<<< HEAD
            OrgUnit.objects.filter(org_unit_type__category="COUNTRY").exclude(simplified_geom__isnull=True)
            # .filter(id=29720)
=======
            OrgUnit.objects.filter(org_unit_type__category="COUNTRY")
            .exclude(simplified_geom__isnull=True)
>>>>>>> a6f628a3
            .filter(simplified_geom__intersects=bounds_as_polygon)
        )

    def list(self, request):
        results = []
        requested_round = self.request.GET.get("round", "latest")
        queryset = self.get_queryset()
        bounds = json.loads(request.GET.get("bounds", None))
        bounds_as_polygon = Polygon(
            make_safe_bbox(
                bounds["_southWest"]["lng"],
                bounds["_southWest"]["lat"],
                bounds["_northEast"]["lng"],
                bounds["_northEast"]["lat"],
            )
        )
        data_stores = self.get_datastores()
        for org_unit in queryset:
            start_date_after, end_date_before = self.compute_reference_dates()
            country_id = org_unit.id
            try:
                data_store = data_stores.get(slug__contains=str(country_id))
            except JsonDataStore.DoesNotExist:
                continue

            latest_active_campaign, latest_active_campaign_rounds = self.get_latest_active_campaign_and_rounds(
                org_unit, start_date_after, end_date_before
            )

            if latest_active_campaign is None:
                continue
            if requested_round == "latest":
                round_number = (
                    latest_active_campaign_rounds[0].number if latest_active_campaign_rounds.count() > 0 else None
                )
            elif requested_round == "penultimate":
                round_number = (
                    latest_active_campaign_rounds[1].number if latest_active_campaign_rounds.count() > 1 else None
                )
            else:
                round_number = int(requested_round)
            if latest_active_campaign.separate_scopes_per_round:
                scope = latest_active_campaign.get_districts_for_round_number(round_number)

            else:
                scope = latest_active_campaign.get_all_districts()
            # Visible districts in scope
            districts = (
                scope.filter(org_unit_type__category="DISTRICT")
                .filter(parent__parent=org_unit.id)
                .exclude(simplified_geom__isnull=True)
                .filter(simplified_geom__intersects=bounds_as_polygon)
            )
            data_for_country = data_store.content
            stats = data_for_country.get("stats", None)
            if stats:
                stats = stats.get(latest_active_campaign.obr_name, None)
            for district in districts:
                result = None
                district_stats = dict(stats) if stats else None

                if district_stats:
                    district_stats = next(
                        (round for round in district_stats["rounds"] if round["number"] == round_number), None
                    )
                if district_stats:
                    district_stats = next(
                        (
                            data_for_district
                            for data_for_district in district_stats.get("data", {}).values()
                            if data_for_district["district"] == district.id
                        ),
                        None,
                    )
                    if district_stats:
                        district_stats["district_name"] = district.name
                shape_queryset = OrgUnit.objects.filter_for_user_and_app_id(
                    request.user, request.query_params.get("app_id", None)
                ).filter(id=district.id)

                shapes = geojson_queryset(shape_queryset, geometry_field="simplified_geom")

                if district_stats:
                    result = {
                        "id": district.id,
                        "data": {
                            "campaign": latest_active_campaign.obr_name,
                            **district_stats,
                            "district_name": district.name,
                            "round_number": round_number,
                        },
                        "geo_json": shapes,
                        "status": determine_status_for_district(district_stats),
                    }

                else:
                    result = {
                        "id": district.id,
                        "data": {"campaign": latest_active_campaign.obr_name, "district_name": district.name},
                        "geo_json": shapes,
                        "status": "inScope",
                    }
                results.append(result)
        return Response({"results": results})


@swagger_auto_schema(tags=["lqaszoominbackground"])
class LQASIMZoominMapBackgroundViewSet(ModelViewSet):
    http_method_names = ["get"]
    permission_classes = [permissions.IsAuthenticatedOrReadOnly]
    results_key = "results"

    def get_queryset(self):
        bounds = json.loads(self.request.GET.get("bounds", None))
        bounds_as_polygon = Polygon(
            make_safe_bbox(
                bounds["_southWest"]["lng"],
                bounds["_southWest"]["lat"],
                bounds["_northEast"]["lng"],
                bounds["_northEast"]["lat"],
            )
        )
        # TODO see if we need to filter per user as with Campaign
<<<<<<< HEAD
        qs = (
            OrgUnit.objects.filter(org_unit_type__category="COUNTRY").exclude(simplified_geom__isnull=True)
            # .filter(id=29720)/
=======
        return (
            OrgUnit.objects.filter(org_unit_type__category="COUNTRY")
            .exclude(simplified_geom__isnull=True)
>>>>>>> a6f628a3
            .filter(simplified_geom__intersects=bounds_as_polygon)
        )
        print("Query", qs.query)
        return qs

    def list(self, request):
        org_units = self.get_queryset()

        results = []
        for org_unit in org_units:
            shape_queryset = OrgUnit.objects.filter_for_user_and_app_id(
                request.user, request.query_params.get("app_id", None)
            ).filter(id=org_unit.id)

            shapes = geojson_queryset(shape_queryset, geometry_field="simplified_geom")
            results.append({"id": org_unit.id, "geo_json": shapes})
        return Response({"results": results})


@swagger_auto_schema(tags=["lqasimcountries"])
class CountriesWithLqasIMConfigViewSet(ModelViewSet):
    http_method_names = ["get"]
    permission_classes = [permissions.IsAuthenticatedOrReadOnly]
    results_key = "results"
    serializer_class = OrgUnitDropdownSerializer
    ordering_fields = ["name", "id"]
    filter_backends = [
        filters.OrderingFilter,
        DjangoFilterBackend,
    ]

    def get_queryset(self):
        category = self.request.query_params.get("category")
        # For lqas, we filter out the countries with no datastore
        if category == "lqas":
            configs = Config.objects.filter(slug=f"{category}-config").first().content
            country_ids = []
            for config in configs:
                if JsonDataStore.objects.filter(slug=f"{category}_{config['country_id']}").exists():
                    country_ids.append(config["country_id"])
                else:
                    continue

            return (
                OrgUnit.objects.filter_for_user_and_app_id(self.request.user, self.request.query_params.get("app_id"))
                .filter(validation_status="VALID")
                .filter(org_unit_type__category="COUNTRY")
                .filter(id__in=country_ids)
            )
        # For IM we send all countries. We'll align with LQAS when the datastores are configured for IM as well
        else:
            return (
                OrgUnit.objects.filter_for_user_and_app_id(self.request.user, self.request.query_params.get("app_id"))
                .filter(validation_status="VALID")
                .filter(org_unit_type__category="COUNTRY")
            )


router = routers.SimpleRouter()
router.register(r"polio/orgunits", PolioOrgunitViewSet, basename="PolioOrgunit")
router.register(r"polio/campaigns", CampaignViewSet, basename="Campaign")
from .budget.api import BudgetCampaignViewSet, BudgetStepViewSet, WorkflowViewSet

router.register(r"polio/budget", BudgetCampaignViewSet, basename="BudgetCampaign")
router.register(r"polio/budgetsteps", BudgetStepViewSet, basename="BudgetStep")
router.register(r"polio/workflow", WorkflowViewSet, basename="BudgetWorkflow")
router.register(r"polio/campaignsgroup", CampaignGroupViewSet, basename="campaigngroup")
router.register(r"polio/preparedness_dashboard", PreparednessDashboardViewSet, basename="preparedness_dashboard")
router.register(r"polio/imstats", IMStatsViewSet, basename="imstats")
router.register(r"polio/lqasstats", LQASStatsViewSet, basename="lqasstats")
router.register(r"polio/vaccines", VaccineStocksViewSet, basename="vaccines")
router.register(r"polio/forma", FormAStocksViewSet, basename="forma")
router.register(r"polio/v2/forma", FormAStocksViewSetV2, basename="forma")
router.register(r"polio/countryusersgroup", CountryUsersGroupViewSet, basename="countryusersgroup")
router.register(r"polio/linelistimport", LineListImportViewSet, basename="linelistimport")
router.register(r"polio/orgunitspercampaign", OrgUnitsPerCampaignViewset, basename="orgunitspercampaign")
router.register(r"polio/configs", ConfigViewSet, basename="polioconfigs")
router.register(r"polio/datelogs", RoundDateHistoryEntryViewset, basename="datelogs")
router.register(r"polio/lqasim/countries", CountriesWithLqasIMConfigViewSet, basename="lqasimcountries")
router.register(r"polio/lqasmap/global", LQASIMGlobalMapViewSet, basename="lqasmapglobal")
router.register(r"polio/lqasmap/zoomin", LQASIMZoominMapViewSet, basename="lqasmapzoomin")
router.register(r"polio/lqasmap/zoominbackground", LQASIMZoominMapBackgroundViewSet, basename="lqasmapzoominbackground")
router.register(r"polio/powerbirefresh", LaunchPowerBIRefreshViewSet, basename="powerbirefresh")
router.register(r"tasks/create/refreshpreparedness", RefreshPreparednessLaucherViewSet, basename="refresh_preparedness")<|MERGE_RESOLUTION|>--- conflicted
+++ resolved
@@ -1880,13 +1880,8 @@
         )
         # TODO see if we need to filter per user as with Campaign
         return (
-<<<<<<< HEAD
-            OrgUnit.objects.filter(org_unit_type__category="COUNTRY").exclude(simplified_geom__isnull=True)
-            # .filter(id=29720)
-=======
             OrgUnit.objects.filter(org_unit_type__category="COUNTRY")
             .exclude(simplified_geom__isnull=True)
->>>>>>> a6f628a3
             .filter(simplified_geom__intersects=bounds_as_polygon)
         )
 
@@ -2010,19 +2005,11 @@
             )
         )
         # TODO see if we need to filter per user as with Campaign
-<<<<<<< HEAD
-        qs = (
-            OrgUnit.objects.filter(org_unit_type__category="COUNTRY").exclude(simplified_geom__isnull=True)
-            # .filter(id=29720)/
-=======
         return (
             OrgUnit.objects.filter(org_unit_type__category="COUNTRY")
             .exclude(simplified_geom__isnull=True)
->>>>>>> a6f628a3
             .filter(simplified_geom__intersects=bounds_as_polygon)
         )
-        print("Query", qs.query)
-        return qs
 
     def list(self, request):
         org_units = self.get_queryset()
