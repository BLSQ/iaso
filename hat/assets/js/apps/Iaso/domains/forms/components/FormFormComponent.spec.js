import React from 'react';

import { expect } from 'chai';
import FormFormComponent from './FormFormComponent';
import { renderWithStore } from '../../../../../test/utils/redux';

let connectedWrapper;

const newName = 'ZELDA';

const baseSettings = [
    {
        keyValue: 'name',
        newValue: newName,
    },
    {
        keyValue: 'period_type',
        newValue: null,
    },
    {
        keyValue: 'period_type',
        newValue: 'period_type',
    },
    {
        keyValue: 'periods_before_allowed',
        newValue: 69,
    },
    {
        keyValue: 'periods_after_allowed',
        newValue: 69,
    },
    {
        keyValue: 'single_per_period',
        newValue: true,
    },
    {
        keyValue: 'project_ids',
        newValue: '69',
    },
    {
        keyValue: 'org_unit_type_ids',
        newValue: '69',
    },
];

const advancedSettings = [
    {
        keyValue: 'device_field',
        newValue: 'device_field',
    },
    {
        keyValue: 'location_field',
        newValue: 'location_field',
    },
    {
        keyValue: 'label_keys',
        newValue: 'booomerang',
    },
    {
        keyValue: 'derived',
        newValue: true,
    },
];

const inputsList = [...baseSettings, ...advancedSettings];

const currentForm = {
    id: { value: 69 },
    name: { value: 'ZELDA' },
    short_name: { value: 'ZELDA' },
    depth: { value: 0 },
    org_unit_type_ids: { value: [1] },
    project_ids: { value: [1] },
    period_type: { value: null },
    derived: { value: false },
    single_per_period: { value: false },
    periods_before_allowed: { value: 0 },
    periods_after_allowed: { value: 0 },
    device_field: { value: 'deviceid' },
    label_keys: { value: 'blue candle' },
    fields: {
        value: [
            { label: 'blue candle', name: 'bc', type: 'string' },
            { label: 'boomerang', name: 'bg', type: 'string' },
        ],
    },
    location_field: { value: '' },
};

const setFieldValueSpy = sinon.spy();
describe.only('FormFormComponent connected component', () => {
    describe('with a full form', () => {
        before(() => {
            connectedWrapper = mount(
                renderWithStore(
                    <FormFormComponent
                        currentForm={currentForm}
                        setFieldValue={() => {
                            setFieldValueSpy();
                        }}
                    />,
                    {
                        projects: {
                            allProjects: [
                                {
                                    name: "Majora's mask",
                                    id: 0,
                                },
                            ],
                        },
                        orgUnitsTypes: {
                            allTypes: [
                                {
                                    name: 'GAME',
                                    id: 0,
                                },
                            ],
                        },
                    },
                ),
            );
        });
        it('mount properly', () => {
            expect(connectedWrapper.exists()).to.equal(true);
        });
        it('displays only base settings settings on mount', () => {
            baseSettings.forEach(setting => {
                const input = connectedWrapper
                    .find(`[keyValue="${setting.keyValue}"]`)
                    .at(0);
                expect(input.exists()).to.equal(true);
            });
            advancedSettings.forEach(setting => {
                const input = connectedWrapper
                    .find(`[keyValue="${setting.keyValue}"]`)
                    .at(0);
                expect(input.exists()).to.equal(false);
            });
        });
        it('on inputs change update input value', () => {
            const advancedSettingsButton = connectedWrapper
                .find('[variant="overline"]')
                .at(0);
            // expect(advancedSettingsButton.exists()).to.equal(true);
            advancedSettingsButton.simulate('click');
            connectedWrapper.update();
            inputsList.forEach(i => {
                const element = connectedWrapper
                    .find(`[keyValue="${i.keyValue}"]`)
                    .at(0);
                element.props().onChange(i.keyValue, i.newValue);
                connectedWrapper.update();
            });
<<<<<<< HEAD
            // Count went from 16 to 17 switching to Select input because there's an additional call in a useEffect hook
            // Count went from 17 to 19 because clicking on advancedSettings button triggered a useEffect and we added an inputField
            expect(setFieldValueSpy.callCount).to.equal(19);
=======
            expect(setFieldValueSpy.callCount).to.equal(16);
>>>>>>> 1f825179
        });
        it('mount properly without org_unit_type_ids and project_ids', () => {
            connectedWrapper = mount(
                renderWithStore(
                    <FormFormComponent
                        currentForm={{
                            ...currentForm,
                            org_unit_type_ids: { value: [] },
                            project_ids: { value: [] },
                        }}
                        setFieldValue={() => {
                            setFieldValueSpy();
                        }}
                    />,
                    {
                        projects: {
                            allProjects: [],
                        },
                        orgUnitsTypes: {
                            allTypes: [],
                        },
                    },
                ),
            );
            expect(connectedWrapper.exists()).to.equal(true);
        });
        it('mount properly without projects and orgUnitsTypes', () => {
            connectedWrapper = mount(
                renderWithStore(
                    <FormFormComponent
                        currentForm={{
                            ...currentForm,
                            org_unit_type_ids: { value: [] },
                            project_ids: { value: [] },
                        }}
                        setFieldValue={() => {
                            setFieldValueSpy();
                        }}
                    />,
                    {
                        projects: {
                            allProjects: null,
                        },
                        orgUnitsTypes: {
                            allTypes: null,
                        },
                    },
                ),
            );
            expect(connectedWrapper.exists()).to.equal(true);
        });
    });
});<|MERGE_RESOLUTION|>--- conflicted
+++ resolved
@@ -151,13 +151,7 @@
                 element.props().onChange(i.keyValue, i.newValue);
                 connectedWrapper.update();
             });
-<<<<<<< HEAD
-            // Count went from 16 to 17 switching to Select input because there's an additional call in a useEffect hook
-            // Count went from 17 to 19 because clicking on advancedSettings button triggered a useEffect and we added an inputField
-            expect(setFieldValueSpy.callCount).to.equal(19);
-=======
             expect(setFieldValueSpy.callCount).to.equal(16);
->>>>>>> 1f825179
         });
         it('mount properly without org_unit_type_ids and project_ids', () => {
             connectedWrapper = mount(
