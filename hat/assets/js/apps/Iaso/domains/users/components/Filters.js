import React, { useState, useCallback } from 'react';
import { useDispatch } from 'react-redux';
import PropTypes from 'prop-types';

import {
    Grid,
    Button,
    makeStyles,
    Box,
    useTheme,
    useMediaQuery,
} from '@material-ui/core';
import SearchIcon from '@material-ui/icons/Search';

import { commonStyles, useSafeIntl } from 'bluesquare-components';

import InputComponent from 'Iaso/components/forms/InputComponent';
import { redirectTo } from '../../../routing/actions';
import MESSAGES from '../messages';
import { useGetPermissionsDropDown } from '../hooks/useGetPermissionsDropdown.ts';
import { useGetOrgUnitTypes } from '../../orgUnits/hooks/requests/useGetOrgUnitTypes.ts';
import { OrgUnitTreeviewModal } from '../../orgUnits/components/TreeView/OrgUnitTreeviewModal';
import { useGetOrgUnit } from '../../orgUnits/components/TreeView/requests';

const useStyles = makeStyles(theme => ({
    ...commonStyles(theme),
}));

const Filters = ({ baseUrl, params }) => {
    const [filtersUpdated, setFiltersUpdated] = useState(false);
    const classes = useStyles();
    const { formatMessage } = useSafeIntl();
    const dispatch = useDispatch();
    const [filters, setFilters] = useState({
        search: params.search,
        permissions: params.permissions,
        location: params.location,
        orgUnitTypes: params.orgUnitTypes,
    });
    const [initialOrgUnitId, setInitialOrgUnitId] = useState(params?.location);
    const { data: dropdown, isFetching } = useGetPermissionsDropDown();
    const { data: initialOrgUnit } = useGetOrgUnit(initialOrgUnitId);
    const { data: orgUnitTypeDropdown, isFetching: isFetchingOuTypes } =
        useGetOrgUnitTypes();

    const theme = useTheme();
    const isLargeLayout = useMediaQuery(theme.breakpoints.up('md'));

    const handleSearch = useCallback(() => {
        if (filtersUpdated) {
            setFiltersUpdated(false);
            const tempParams = {
                ...params,
                ...filters,
            };
            tempParams.page = 1;
            dispatch(redirectTo(baseUrl, tempParams));
        }
    }, [baseUrl, dispatch, filters, filtersUpdated, params]);

    const handleChange = useCallback(
        (key, value) => {
            setFiltersUpdated(true);
            if (key === 'location') {
                setInitialOrgUnitId(value);
            }
            setFilters({
                ...filters,
                [key]: value,
            });
        },
        [filters],
    );

    const handleSearchPerms = useCallback(() => {
        if (filtersUpdated) {
            setFiltersUpdated(false);
            const tempParams = {
                ...params,
                ...filters,
            };
            tempParams.page = 1;
            dispatch(redirectTo(baseUrl, tempParams));
        }
    }, [baseUrl, dispatch, filters, filtersUpdated, params]);

    return (
        <>
            <Grid container spacing={2}>
                <Grid item xs={12} md={3}>
                    <InputComponent
                        keyValue="search"
                        onChange={handleChange}
                        value={filters.search}
                        type="search"
                        label={MESSAGES.search}
                        onEnterPressed={handleSearch}
                    />
                </Grid>
                <Grid item xs={12} md={3}>
                    <InputComponent
                        keyValue="permissions"
                        onChange={handleChange}
                        value={filters.permissions}
                        type="select"
                        multi
                        options={dropdown ?? []}
                        label={MESSAGES.permissions}
                        loading={isFetching}
                        onEnterPressed={handleSearchPerms}
                    />
                </Grid>
                <Grid item xs={12} md={3}>
                    <Box id="ou-tree-input">
                        <OrgUnitTreeviewModal
                            toggleOnLabelClick={false}
                            titleMessage={MESSAGES.location}
                            onConfirm={orgUnit =>
                                handleChange(
                                    'location',
                                    orgUnit ? [orgUnit.id] : undefined,
                                )
                            }
                            initialSelection={initialOrgUnit}
                        />
                    </Box>
                </Grid>
<<<<<<< HEAD
=======
                <Grid item xs={3}>
                    <InputComponent
                        keyValue="orgUnitTypes"
                        onChange={handleChange}
                        value={filters.orgUnitTypes}
                        type="select"
                        options={orgUnitTypeDropdown}
                        label={MESSAGES.orgUnitTypesDropdown}
                        loading={isFetchingOuTypes}
                        onEnterPressed={handleSearchPerms}
                        clearable
                    />
                </Grid>
            </Grid>
            <Grid
                container
                spacing={2}
                justifyContent="flex-end"
                alignItems="center"
            >
>>>>>>> 406e73d1
                <Grid
                    container
                    item
                    xs={isLargeLayout ? 3 : 12}
                    justifyContent="flex-end"
                >
                    <Box mt={isLargeLayout ? 2 : 0}>
                        <Button
                            data-test="search-button"
                            disabled={!filtersUpdated}
                            variant="contained"
                            className={classes.button}
                            color="primary"
                            onClick={() => handleSearch()}
                        >
                            <SearchIcon className={classes.buttonIcon} />
                            {formatMessage(MESSAGES.search)}
                        </Button>
                    </Box>
                </Grid>
            </Grid>
        </>
    );
};

Filters.defaultProps = {
    baseUrl: '',
};

Filters.propTypes = {
    params: PropTypes.object.isRequired,
    baseUrl: PropTypes.string,
};

export default Filters;<|MERGE_RESOLUTION|>--- conflicted
+++ resolved
@@ -125,29 +125,6 @@
                         />
                     </Box>
                 </Grid>
-<<<<<<< HEAD
-=======
-                <Grid item xs={3}>
-                    <InputComponent
-                        keyValue="orgUnitTypes"
-                        onChange={handleChange}
-                        value={filters.orgUnitTypes}
-                        type="select"
-                        options={orgUnitTypeDropdown}
-                        label={MESSAGES.orgUnitTypesDropdown}
-                        loading={isFetchingOuTypes}
-                        onEnterPressed={handleSearchPerms}
-                        clearable
-                    />
-                </Grid>
-            </Grid>
-            <Grid
-                container
-                spacing={2}
-                justifyContent="flex-end"
-                alignItems="center"
-            >
->>>>>>> 406e73d1
                 <Grid
                     container
                     item
