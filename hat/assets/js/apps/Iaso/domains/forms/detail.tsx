import { Box, Button, Tab, Tabs } from '@mui/material';
import { makeStyles } from '@mui/styles';
import {
    CommonStyles,
    LoadingSpinner,
    commonStyles,
    useGoBack,
    useRedirectToReplace,
    useSafeIntl,
} from 'bluesquare-components';
import isEqual from 'lodash/isEqual';
import mapValues from 'lodash/mapValues';
import omit from 'lodash/omit';
import React, {
    FunctionComponent,
    useCallback,
    useEffect,
    useMemo,
    useState,
} from 'react';
import { useQueryClient } from 'react-query';
import { useDispatch } from 'react-redux';
import TopBar from '../../components/nav/TopBarComponent';
import { dispatcher } from '../../components/snackBars/EventDispatcher';
import { succesfullSnackBar } from '../../constants/snackBars';
import { baseUrls } from '../../constants/urls';
import { useFormState } from '../../hooks/form.js';
import { useParamsObject } from '../../routing/hooks/useParamsObject';
import { isFieldValid, isFormValid } from '../../utils/forms';
import { createForm, updateForm } from '../../utils/requests';
import { NO_PERIOD } from '../periods/constants';
import { FormAttachments } from './components/FormAttachments';
import FormForm from './components/FormFormComponent';
import FormVersions from './components/FormVersionsComponent';
import { requiredFields } from './config/index';
import { CR_MODE_NONE } from './constants';
import MESSAGES from './messages';
import { useGetForm } from './requests';
import { FormParams } from './types/forms';

const useStyles = makeStyles(theme => ({
    ...(commonStyles(theme) as unknown as CommonStyles),
    tabs: {
        ...commonStyles(theme).tabs,
        padding: 0,
    },
}));

const defaultForm = {
    id: null,
    name: '',
    short_name: '',
    depth: null,
    org_unit_type_ids: [],
    project_ids: [],
    period_type: null,
    derived: false,
    single_per_period: false,
    periods_before_allowed: 0,
    periods_after_allowed: 0,
    device_field: 'deviceid',
    location_field: '',
    possible_fields: [],
    label_keys: [],
    legend_threshold: null,
    change_request_mode: CR_MODE_NONE,
};

const formatFormData = value => {
    let form = value;
    if (!form) form = defaultForm;
    return {
        id: form.id,
        name: form.name,
        short_name: form.short_name,
        depth: form.depth,
        org_unit_type_ids: form.org_unit_types
            ? form.org_unit_types.map((ot: any) => ot.id)
            : [],
        project_ids: form.projects ? form.projects.map((p: any) => p.id) : [],
        period_type:
            form.period_type && form.period_type !== ''
                ? form.period_type
                : undefined,
        derived: form.derived,
        single_per_period: form.single_per_period,
        periods_before_allowed: form.periods_before_allowed,
        periods_after_allowed: form.periods_after_allowed,
        device_field: form.device_field,
        location_field: form.location_field,
        possible_fields: form.possible_fields ?? defaultForm.possible_fields,
        label_keys: form.label_keys ?? defaultForm.label_keys,
        legend_threshold: form.legend_threshold,
        change_request_mode: form.change_request_mode,
    };
};

const FormDetail: FunctionComponent = () => {
    const params = useParamsObject(
        baseUrls.formDetail,
    ) as unknown as FormParams;
    const goBack = useGoBack(baseUrls.forms);
    const queryClient = useQueryClient();
    const { data: form, isLoading: isFormLoading } = useGetForm(params.formId);
    const [isLoading, setIsLoading] = useState(false);
    const [isSaved, setIsSaved] = useState(false);
    const [tab, setTab] = useState(params.tab || 'versions');
    const dispatch = useDispatch();
    const redirectToReplace = useRedirectToReplace();
    const { formatMessage } = useSafeIntl();
    const classes: Record<string, string> = useStyles();
    const [currentForm, setFieldValue, setFieldErrors, setFormState] =
        useFormState(formatFormData(form));

    const isFormModified = useMemo(() => {
        return (
            !isEqual(
                mapValues(currentForm, v => v.value),
                formatFormData(form),
            ) && !isSaved
        );
    }, [currentForm, form, isSaved]);

    const detailRequiredFields = useMemo(() => {
        if (
            currentForm.period_type.value === NO_PERIOD ||
            !currentForm.period_type.value
        ) {
            return requiredFields.filter(
                field => field.key !== 'single_per_period',
            );
        }
        return requiredFields;
    }, [currentForm.period_type.value]);
    const isNew = params.formId === '0';
    const onConfirm = async () => {
        let isUpdate;
        let saveForm;
        let formData;

        if (isNew) {
            isUpdate = false;
            formData = mapValues(
                omit(currentForm, ['form_id', 'possible_fields']),
                v => v.value,
            );
            saveForm = createForm(dispatch, formData);
        } else {
            isUpdate = true;
            formData = mapValues(
                omit(currentForm, ['possible_fields']),
                v => v.value,
            );
            saveForm = updateForm(dispatch, currentForm.id.value, formData);
        }
        setIsLoading(true);
        let savedFormData;
        try {
            savedFormData = await saveForm;
            dispatcher.dispatch('snackbar', succesfullSnackBar());
            if (!isUpdate) {
                redirectToReplace(baseUrls.formDetail, {
                    formId: savedFormData.id,
                });
            } else {
                queryClient.resetQueries([
                    'formDetailsForInstance',
                    `${savedFormData.id}`,
                ]);
                queryClient.resetQueries(['forms']);
                queryClient.invalidateQueries([
                    'formVersions',
                    parseInt(params.formId, 10),
                ]);
            }
        } catch (error) {
            if (error.status === 400) {
                Object.entries(error.details).forEach(
                    ([errorKey, errorMessages]) => {
                        setFieldErrors(errorKey, errorMessages);
                    },
                );
            }
        }
        setIsLoading(false);
        setIsSaved(true);
    };

    const handleReset = useCallback(() => {
        setFormState(formatFormData(form));
    }, [form, setFormState]);

    const onChange = useCallback(
        (keyValue, value) => {
            if (isSaved) setIsSaved(false);
            setFieldValue(keyValue, value);
            if (!isFieldValid(keyValue, value, detailRequiredFields)) {
                setFieldErrors(keyValue, [
                    formatMessage(MESSAGES.requiredField),
                ]);
            }
        },
        [
            isSaved,
            setFieldValue,
            detailRequiredFields,
            setFieldErrors,
            formatMessage,
        ],
    );
    const handleChangeTab = (newTab: string) => {
        setTab(newTab);
        const newParams = {
            ...params,
            tab: newTab,
        };
        redirectToReplace(baseUrls.formDetail, newParams);
    };
    useEffect(() => {
        if (form) {
            setFormState(formatFormData(form));
        }
    }, [form, setFormState]);

    const originalSinglePerPeriod = useMemo(() => {
        let singlePerPeriodValue = false;
        if (form) {
            singlePerPeriodValue = form.period_type
                ? form.single_per_period
                : null;
        }
        return singlePerPeriodValue;
    }, [form]);

    return (
        <>
            <TopBar
                title={`${formatMessage(MESSAGES.detailTitle)}: ${
                    currentForm.name.value
                }`}
                displayBackButton
                goBack={() => goBack()}
            />
            {(isLoading || isFormLoading) && <LoadingSpinner />}
            <Box className={classes.containerFullHeightNoTabPadded}>
                <FormForm
                    currentForm={currentForm}
                    setFieldValue={onChange}
                    originalSinglePerPeriod={originalSinglePerPeriod}
                />
                <Box mt={2} justifyContent="flex-end" display="flex">
                    {currentForm.id.value !== '' && (
                        <Button
                            data-id="form-detail-cancel"
                            className={classes.marginLeft}
                            disabled={!isFormModified}
                            variant="contained"
                            onClick={() => handleReset()}
                        >
                            {formatMessage(MESSAGES.cancel)}
                        </Button>
                    )}
                    <Button
                        data-id="form-detail-confirm"
                        disabled={
                            !isFormModified ||
                            !isFormValid(detailRequiredFields, currentForm)
                        }
                        variant="contained"
                        className={classes.marginLeft}
                        color="primary"
                        onClick={() => onConfirm()}
                    >
                        {formatMessage(MESSAGES.save)}
                    </Button>
                </Box>
<<<<<<< HEAD
                {!isNew && (
                    <>
                        <Box>
                            <Tabs
                                value={tab}
                                classes={{
                                    root: classes.tabs,
                                }}
                                onChange={(_, newtab) =>
                                    handleChangeTab(newtab)
                                }
                            >
                                <Tab
                                    value="versions"
                                    label={formatMessage(MESSAGES.versions)}
                                />
                                <Tab
                                    value="attachments"
                                    label={formatMessage(MESSAGES.attachments)}
                                />
                            </Tabs>
                        </Box>
                        {tab === 'versions' && (
                            <FormVersions
                                periodType={
                                    currentForm.period_type.value || undefined
                                }
                                forceRefresh={forceRefreshVersions}
                                setForceRefresh={setForceRefreshVersions}
                                formId={parseInt(params.formId, 10)}
                            />
                        )}
                        {tab === 'attachments' && (
                            <FormAttachments params={params} />
                        )}
                    </>
=======
                <Box>
                    <Tabs
                        value={tab}
                        classes={{
                            root: classes.tabs,
                        }}
                        onChange={(_, newtab) => handleChangeTab(newtab)}
                    >
                        <Tab
                            value="versions"
                            label={formatMessage(MESSAGES.versions)}
                        />
                        <Tab
                            value="attachments"
                            label={formatMessage(MESSAGES.attachments)}
                        />
                    </Tabs>
                </Box>
                {tab === 'versions' && (
                    <FormVersions
                        periodType={currentForm.period_type.value || undefined}
                        formId={parseInt(params.formId, 10)}
                        params={params}
                    />
>>>>>>> 869979c2
                )}
            </Box>
        </>
    );
};

export default FormDetail;<|MERGE_RESOLUTION|>--- conflicted
+++ resolved
@@ -19,7 +19,6 @@
     useState,
 } from 'react';
 import { useQueryClient } from 'react-query';
-import { useDispatch } from 'react-redux';
 import TopBar from '../../components/nav/TopBarComponent';
 import { dispatcher } from '../../components/snackBars/EventDispatcher';
 import { succesfullSnackBar } from '../../constants/snackBars';
@@ -29,7 +28,6 @@
 import { isFieldValid, isFormValid } from '../../utils/forms';
 import { createForm, updateForm } from '../../utils/requests';
 import { NO_PERIOD } from '../periods/constants';
-import { FormAttachments } from './components/FormAttachments';
 import FormForm from './components/FormFormComponent';
 import FormVersions from './components/FormVersionsComponent';
 import { requiredFields } from './config/index';
@@ -105,7 +103,6 @@
     const [isLoading, setIsLoading] = useState(false);
     const [isSaved, setIsSaved] = useState(false);
     const [tab, setTab] = useState(params.tab || 'versions');
-    const dispatch = useDispatch();
     const redirectToReplace = useRedirectToReplace();
     const { formatMessage } = useSafeIntl();
     const classes: Record<string, string> = useStyles();
@@ -144,14 +141,14 @@
                 omit(currentForm, ['form_id', 'possible_fields']),
                 v => v.value,
             );
-            saveForm = createForm(dispatch, formData);
+            saveForm = createForm(formData);
         } else {
             isUpdate = true;
             formData = mapValues(
                 omit(currentForm, ['possible_fields']),
                 v => v.value,
             );
-            saveForm = updateForm(dispatch, currentForm.id.value, formData);
+            saveForm = updateForm(currentForm.id.value, formData);
         }
         setIsLoading(true);
         let savedFormData;
@@ -274,7 +271,6 @@
                         {formatMessage(MESSAGES.save)}
                     </Button>
                 </Box>
-<<<<<<< HEAD
                 {!isNew && (
                     <>
                         <Box>
@@ -302,41 +298,11 @@
                                 periodType={
                                     currentForm.period_type.value || undefined
                                 }
-                                forceRefresh={forceRefreshVersions}
-                                setForceRefresh={setForceRefreshVersions}
                                 formId={parseInt(params.formId, 10)}
+                                params={params}
                             />
                         )}
-                        {tab === 'attachments' && (
-                            <FormAttachments params={params} />
-                        )}
                     </>
-=======
-                <Box>
-                    <Tabs
-                        value={tab}
-                        classes={{
-                            root: classes.tabs,
-                        }}
-                        onChange={(_, newtab) => handleChangeTab(newtab)}
-                    >
-                        <Tab
-                            value="versions"
-                            label={formatMessage(MESSAGES.versions)}
-                        />
-                        <Tab
-                            value="attachments"
-                            label={formatMessage(MESSAGES.attachments)}
-                        />
-                    </Tabs>
-                </Box>
-                {tab === 'versions' && (
-                    <FormVersions
-                        periodType={currentForm.period_type.value || undefined}
-                        formId={parseInt(params.formId, 10)}
-                        params={params}
-                    />
->>>>>>> 869979c2
                 )}
             </Box>
         </>
