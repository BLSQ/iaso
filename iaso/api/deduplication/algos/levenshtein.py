from typing import List

from django.db import connection

from ..common import PotentialDuplicate  # type: ignore
from .base import DeduplicationAlgorithm
from .finalize import finalize_from_task


LEVENSHTEIN_MAX_DISTANCE = 3
ABOVE_SCORE_DISPLAY = 50

# We need to make sure the extension is loaded in the database
# CREATE EXTENSION fuzzystrmatch;


def _build_query(params):
    the_fields = params.get("fields", [])
    custom_params = params.get("parameters", {})
    levenshtein_max_distance = custom_params.get("levenshtein_max_distance", LEVENSHTEIN_MAX_DISTANCE)
    above_score_display = custom_params.get("above_score_display", ABOVE_SCORE_DISPLAY)
    n = len(the_fields)
    fc_arr = []
    query_params = []
    for field in the_fields:
        f_name = field.get("name")
        f_type = field.get("type")
        if f_type == "number" or f_type == "integer" or f_type == "decimal":
            # if field is a number we need to get as a result the difference between the two numbers
            # the final value should be 1 - (abs(number1 - number2) / max(number1, number2))
            fc_arr.append(
                "(1.0 - ( abs ( (instance1.json->>%s)::double precision - (instance2.json->>%s)::double precision ) / greatest( (instance1.json->>%s)::double precision, (instance2.json->>%s)::double precision )))"
            )
            query_params.extend([f_name, f_name, f_name, f_name])
        elif f_type == "text" or f_type is None:  # Handle both text and undefined types as text
            fc_arr.append("(1.0 - (levenshtein_less_equal(instance1.json->>%s, instance2.json->>%s, %s) / %s::float))")
            query_params.extend([f_name, f_name, levenshtein_max_distance, levenshtein_max_distance])
        elif f_type == "calculate":
            # Handle type casting based on field name suffix
            if f_name.endswith(("__int__", "__integer__")):
                cast_type = "integer"
            elif f_name.endswith("__long__"):
                cast_type = "bigint"
            elif f_name.endswith(("__decimal__", "__double__")):
                cast_type = "double precision"
            elif f_name.endswith(("__bool__", "__boolean__")):
                cast_type = "boolean"
            elif f_name.endswith("__date__"):
                cast_type = "date"
            elif f_name.endswith("__time__"):
                cast_type = "time"
            elif f_name.endswith(("__date_time__", "__datetime__")):
                cast_type = "timestamp"
            else:
                # Default to text comparison if no type suffix is found
                fc_arr.append(
                    "(1.0 - (levenshtein_less_equal(instance1.json->>%s, instance2.json->>%s, %s) / %s::float))"
                )
                query_params.extend([f_name, f_name, levenshtein_max_distance, levenshtein_max_distance])
                continue

            # For numeric types, use the same comparison as numbers
            if cast_type in ["integer", "bigint", "double precision"]:
                fc_arr.append(
                    "(1.0 - ( abs ( (instance1.json->>%s)::"
                    + cast_type
                    + " - (instance2.json->>%s)::"
                    + cast_type
                    + " ) / greatest( (instance1.json->>%s)::"
                    + cast_type
                    + ", (instance2.json->>%s)::"
                    + cast_type
                    + " )))"
                )
                query_params.extend([f_name, f_name, f_name, f_name])
            # For boolean types, compare as 0/1
            elif cast_type == "boolean":
                fc_arr.append(
                    "(1.0 - abs( (instance1.json->>%s)::"
                    + cast_type
                    + "::integer - (instance2.json->>%s)::"
                    + cast_type
                    + "::integer ))"
                )
                query_params.extend([f_name, f_name])
            # For date/time types, compare as timestamps
            if cast_type == "date":
                fc_arr.append(
<<<<<<< HEAD
                    "(1.0 - abs( extract(epoch from (instance1.json->>%s)::"
                    + cast_type
                    + " - (instance2.json->>%s)::"
                    + cast_type
                    + " ) / 86400.0 ))"
=======
                    "(1.0 - (CASE "
                    "WHEN (instance1.json->>%s) ~ '^[0-9]{4}-[0-9]{2}-[0-9]{2}' AND (instance2.json->>%s) ~ '^[0-9]{4}-[0-9]{2}-[0-9]{2}' "
                    "THEN abs(EXTRACT(EPOCH FROM ((instance1.json->>%s)::date::timestamp - (instance2.json->>%s)::date::timestamp))/86400.0) "
                    "ELSE NULL END))"
>>>>>>> 628c2614
                )
                query_params.extend([f_name, f_name, f_name, f_name])
            elif cast_type == "time":
                fc_arr.append(
                    "(1.0 - (CASE "
                    "WHEN (instance1.json->>%s) ~ '^[0-9]{2}:[0-9]{2}:[0-9]{2}' AND (instance2.json->>%s) ~ '^[0-9]{2}:[0-9]{2}:[0-9]{2}' "
                    "THEN abs(EXTRACT(EPOCH FROM ((instance1.json->>%s)::time - (instance2.json->>%s)::time))/86400.0) "
                    "ELSE NULL END))"
                )
                query_params.extend([f_name, f_name, f_name, f_name])
            elif cast_type == "timestamp":
                fc_arr.append(
                    "(1.0 - (CASE "
                    "WHEN (instance1.json->>%s) ~ '^[0-9]{4}-[0-9]{2}-[0-9]{2}T[0-9]{2}:[0-9]{2}:[0-9]{2}' AND (instance2.json->>%s) ~ '^[0-9]{4}-[0-9]{2}-[0-9]{2}T[0-9]{2}:[0-9]{2}:[0-9]{2}' "
                    "THEN abs(EXTRACT(EPOCH FROM ((instance1.json->>%s)::timestamp - (instance2.json->>%s)::timestamp))/31536000.0) "
                    "ELSE NULL END))"
                )
                query_params.extend([f_name, f_name, f_name, f_name])

    fields_comparison = " + ".join(fc_arr)

    query_params.extend([params.get("entity_type_id"), params.get("entity_type_id"), above_score_display])

    return (
        query_params,
        f"""
    SELECT * FROM (
        SELECT
        entity1.id,
        entity2.id,
        cast (({fields_comparison}) / {n} * 100 as smallint) as score
        FROM iaso_entity entity1, iaso_entity entity2, iaso_instance instance1, iaso_instance instance2
        WHERE entity1.id != entity2.id
        AND entity1.attributes_id = instance1.id
        AND entity2.attributes_id = instance2.id
        AND entity1.created_at > entity2.created_at
        AND entity1.entity_type_id = %s
        AND entity2.entity_type_id = %s
        AND entity1.deleted_at IS NULL
        AND entity2.deleted_at IS NULL
        AND NOT EXISTS (SELECT id FROM iaso_entityduplicate WHERE iaso_entityduplicate.entity1_id = entity1.id AND iaso_entityduplicate.entity2_id = entity2.id)
    ) AS subquery_high_score WHERE score > %s ORDER BY score DESC
    """,
    )


@DeduplicationAlgorithm.register("levenshtein")
class InverseAlgorithm(DeduplicationAlgorithm):
    """
    This algorithm has the following custom parameters:
    levenshtein_max_distance: the maximum distance for the levenshtein algorithm (defaults to LEVENSHTEIN_MAX_DISTANCE)
    above_score_display: the minimum score to display (defaults to ABOVE_SCORE_DISPLAY)
    """

    def run(self, params, task=None) -> List[PotentialDuplicate]:
        count = 100

        task.report_progress_and_stop_if_killed(
            progress_value=0,
            end_value=count,
            progress_message="Started Levenshtein Algorithm",
        )

        cursor = connection.cursor()
        potential_duplicates = []
        try:
            the_params, the_query = _build_query(params)

            # Log the generated query and parameters just before execution
            task.report_progress_and_stop_if_killed(
                progress_value=10,
                end_value=count,
                progress_message="=== SQL Query ===\n"
                + the_query
                + "\n=== Parameters ===\n"
                + str(the_params)
                + "\n=== End Query ===",
            )

            cursor.execute(the_query, the_params)

            while True:
                records = cursor.fetchmany(size=100)

                if not records:
                    break

                for record in records:
                    potential_duplicates.append(PotentialDuplicate(record[0], record[1], record[2]))
        finally:
            cursor.close()

        task.report_progress_and_stop_if_killed(
            progress_value=100,
            end_value=count,
            progress_message="Ended Levenshtein Algorithm",
        )

        finalize_from_task(task, potential_duplicates)

        return potential_duplicates<|MERGE_RESOLUTION|>--- conflicted
+++ resolved
@@ -86,18 +86,10 @@
             # For date/time types, compare as timestamps
             if cast_type == "date":
                 fc_arr.append(
-<<<<<<< HEAD
-                    "(1.0 - abs( extract(epoch from (instance1.json->>%s)::"
-                    + cast_type
-                    + " - (instance2.json->>%s)::"
-                    + cast_type
-                    + " ) / 86400.0 ))"
-=======
                     "(1.0 - (CASE "
                     "WHEN (instance1.json->>%s) ~ '^[0-9]{4}-[0-9]{2}-[0-9]{2}' AND (instance2.json->>%s) ~ '^[0-9]{4}-[0-9]{2}-[0-9]{2}' "
                     "THEN abs(EXTRACT(EPOCH FROM ((instance1.json->>%s)::date::timestamp - (instance2.json->>%s)::date::timestamp))/86400.0) "
                     "ELSE NULL END))"
->>>>>>> 628c2614
                 )
                 query_params.extend([f_name, f_name, f_name, f_name])
             elif cast_type == "time":
