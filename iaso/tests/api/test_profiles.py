import typing
import jsonschema
import numpy as np
import pandas as pd
from django.conf import settings
from django.contrib.auth.models import Group, Permission
from django.core import mail
from django.test import override_settings
from django.utils.translation import gettext as _

from hat.menupermissions import models as permission
from hat.menupermissions.constants import MODULES
from iaso import models as m
from iaso.models import Profile
from iaso.models.microplanning import Team
from iaso.test import APITestCase

name_and_id_schema = {
    "type": "object",
    "properties": {"id": {"type": "number"}, "name": {"type": "string"}},
    "required": ["name", "id"],
}

PROFILE_LOG_SCHEMA = {
    "type": "object",
    "properties": {
        "id": {"type": "number"},
        "content-type": {"type": "string"},
        "object_id": {"type": "string"},
        "source": {"type": "string"},
        "created_at": {"type": "string"},
        "user": {
            "type": "object",
            "properties": {
                "id": {"type": "number"},
                "first_name": {"type": ["string", "null"]},
                "last_name": {"type": ["string", "null"]},
                "user_name": {"type": "string"},
                "email": {"type": ["string", "null"]},
                "language": {"type": ["string", "null"]},
                "phone_number": {"type": ["string", "null"]},
                "country_code": {"type": ["string", "null"]},
            },
            "required": ["id", "user_name"],
        },
        "past_value": {
            "type": "array",
            "items": {
                "type": "object",
                "properties": {
                    "pk": {"type": "number"},
                    "fields": {
                        "type": "object",
                        "properties": {
                            "user": {
                                "type": "object",
                                "properties": {
                                    "id": {"type": "number"},
                                    "first_name": {"type": ["string", "null"]},
                                    "last_name": {"type": ["string", "null"]},
                                    "username": {"type": ["string", "null"]},
                                    "email": {"type": ["string", "null"]},
                                    "user_permissions": {"type": "array", "items": {"type": "string"}},
                                    "deleted_at": {"type": ["string", "null"]},
                                },
                                "required": ["id", "username"],
                            },
                            "account": {"type": "number"},
                            "dhis2_id": {"type": ["string", "null"]},
                            "language": {"type": ["string", "null"]},
                            "home_page": {"type": ["string", "null"]},
                            "projects": {"type": "array", "items": {"type": "number"}},
                            "org_units": {"type": "array", "items": {"type": "number"}},
                            "user_roles": {"type": "array", "items": {"type": "number"}},
                            "phone_number": {"type": ["string", "null"]},
                            "deleted_at": {"type": ["string", "null"]},
                        },
                        "required": ["user"],
                    },
<<<<<<< HEAD
                    "dhis2_id": {"type": ["string", "null"]},
                    "language": {"type": ["string", "null"]},
                    "home_page": {"type": ["string", "null"]},
                    "projects": {"type": "array", "items": name_and_id_schema},
                    "org_units": {"type": "array", "items": {"type": "number"}},
                    "user_roles": {"type": "array", "items": name_and_id_schema},
                    "phone_number": {"type": ["string", "null"]},
                    "deleted_at": {"type": ["string", "null"]},
=======
>>>>>>> 79b88c44
                },
            },
        },
        "new_value": {
            "type": "array",
            "items": {
                "type": "object",
                "properties": {
                    "pk": {"type": "number"},
                    "fields": {
                        "type": "object",
                        "properties": {
                            "user": {
                                "type": "object",
                                "properties": {
                                    "id": {"type": "number"},
                                    "first_name": {"type": ["string", "null"]},
                                    "last_name": {"type": ["string", "null"]},
                                    "username": {"type": ["string", "null"]},
                                    "email": {"type": ["string", "null"]},
                                    "user_permissions": {"type": "array", "items": {"type": "string"}},
                                    "password_updated": {"type": "boolean"},
                                    "deleted_at": {"type": ["string", "null"]},
                                },
                                "required": ["id", "username"],
                            },
                            "account": {"type": "number"},
                            "dhis2_id": {"type": ["string", "null"]},
                            "language": {"type": ["string", "null"]},
                            "home_page": {"type": ["string", "null"]},
                            "projects": {"type": "array", "items": {"type": "number"}},
                            "org_units": {"type": "array", "items": {"type": "number"}},
                            "user_roles": {"type": "array", "items": {"type": "number"}},
                            "phone_number": {"type": ["string", "null"]},
                            "deleted_at": {"type": ["string", "null"]},
                        },
                        "required": ["user"],
                    },
<<<<<<< HEAD
                    "dhis2_id": {"type": ["string", "null"]},
                    "language": {"type": ["string", "null"]},
                    "home_page": {"type": ["string", "null"]},
                    "projects": {"type": "array", "items": name_and_id_schema},
                    "org_units": {"type": "array", "items": {"type": "number"}},
                    "user_roles": {"type": "array", "items": name_and_id_schema},
                    "phone_number": {"type": ["string", "null"]},
                    "deleted_at": {"type": ["string", "null"]},
=======
>>>>>>> 79b88c44
                },
            },
        },
    },
    "required": ["id", "user", "content_type", "source", "object_id", "created_at", "past_value", "new_value"],
}


class ProfileAPITestCase(APITestCase):
    @classmethod
    def setUpTestData(cls):
        cls.MODULES = [module["codename"] for module in MODULES]
        cls.ghi = m.Account.objects.create(name="Global Health Initiative", modules=cls.MODULES)
        cls.another_account = m.Account.objects.create(name="Another account")

        # TODO : make the org unit creations shorter and reusable
        cls.project = m.Project.objects.create(
            name="Hydroponic gardens",
            app_id="stars.empire.agriculture.hydroponics",
            account=cls.ghi,
        )
        sw_source = m.DataSource.objects.create(name="Evil Empire")
        sw_source.projects.add(cls.project)
        cls.sw_source = sw_source
        cls.jedi_squad = m.OrgUnitType.objects.create(name="Jedi Squad", short_name="Jds")
        cls.jedi_council = m.OrgUnitType.objects.create(name="Jedi Council", short_name="Cnc")
        cls.jedi_council.sub_unit_types.add(cls.jedi_squad)

        # cls.mock_multipolygon = MultiPolygon(Polygon([[-1.3, 2.5], [-1.7, 2.8], [-1.1, 4.1], [-1.3, 2.5]]))
        # cls.mock_point = Point(x=4, y=50, z=100)

        cls.mock_multipolygon = None
        cls.mock_point = None

        cls.elite_group = m.Group.objects.create(name="Elite councils")
        cls.sw_source = sw_source
        sw_version_1 = m.SourceVersion.objects.create(data_source=sw_source, number=1)
        cls.ghi.default_version = sw_version_1
        cls.ghi.save()
        cls.jedi_squad_1 = m.OrgUnit.objects.create(
            org_unit_type=cls.jedi_squad,
            version=sw_version_1,
            name="Jedi Squad 1",
            geom=cls.mock_multipolygon,
            simplified_geom=cls.mock_multipolygon,
            catchment=cls.mock_multipolygon,
            location=cls.mock_point,
            validation_status=m.OrgUnit.VALIDATION_VALID,
            source_ref=None,
        )

        cls.jedi_council_corruscant = m.OrgUnit.objects.create(
            org_unit_type=cls.jedi_council,
            version=sw_version_1,
            name="Corruscant Jedi Council",
            geom=cls.mock_multipolygon,
            simplified_geom=cls.mock_multipolygon,
            catchment=cls.mock_multipolygon,
            location=cls.mock_point,
            validation_status=m.OrgUnit.VALIDATION_VALID,
            source_ref="FooBarB4z00",
        )
        cls.jedi_council_corruscant.groups.set([cls.elite_group])

        cls.jedi_council_corruscant_child = m.OrgUnit.objects.create(
            org_unit_type=cls.jedi_council,
            version=sw_version_1,
            name="Corruscant Jedi Council",
            geom=cls.mock_multipolygon,
            simplified_geom=cls.mock_multipolygon,
            catchment=cls.mock_multipolygon,
            location=cls.mock_point,
            validation_status=m.OrgUnit.VALIDATION_VALID,
            source_ref="PvtAI4RUMkr",
            parent=cls.jedi_council_corruscant,
        )

        cls.permission = Permission.objects.create(
            name="iaso permission", content_type_id=1, codename="iaso_permission"
        )
        # cls.permission = Permission.objects.create(
        #     name="iaso permission 2", content_type_id=1, codename="iaso_permission2"
        # )
        cls.group = Group.objects.create(name="user role")
        cls.group.permissions.add(cls.permission)
        cls.user_role = m.UserRole.objects.create(group=cls.group, account=cls.ghi)

        cls.group_another_account = Group.objects.create(name="user role with another account")
        cls.group_another_account.permissions.add(cls.permission)
        cls.user_role_another_account = m.UserRole.objects.create(
            group=cls.group_another_account, account=cls.another_account
        )

        # Users.
        cls.jane = cls.create_user_with_profile(username="janedoe", account=cls.ghi, permissions=[permission._FORMS])
        cls.john = cls.create_user_with_profile(username="johndoe", account=cls.ghi, is_superuser=True)
        cls.jim = cls.create_user_with_profile(
            username="jim", account=cls.ghi, permissions=[permission._FORMS, permission._USERS_ADMIN]
        )
        cls.jam = cls.create_user_with_profile(
            username="jam",
            account=cls.ghi,
            permissions=[permission._USERS_MANAGED],
            language="en",
        )
        cls.jom = cls.create_user_with_profile(username="jom", account=cls.ghi, permissions=[], language="fr")
        cls.jum = cls.create_user_with_profile(username="jum", account=cls.ghi, permissions=[], projects=[cls.project])
        cls.user_managed_geo_limit = cls.create_user_with_profile(
            username="managedGeoLimit",
            account=cls.ghi,
            permissions=[permission._USERS_MANAGED],
            org_units=[cls.jedi_council_corruscant],
        )
        cls.team1 = Team.objects.create(project=cls.project, name="team1", manager=cls.jane)
        cls.team1.users.add(cls.jane)
        cls.team2 = Team.objects.create(project=cls.project, name="team2", manager=cls.jim)
        cls.team2.users.add(cls.jim)

    def test_can_delete_dhis2_id(self):
        self.client.force_authenticate(self.john)
        jim = Profile.objects.get(user=self.jim)
        jim.dhis2_id = "fsdgdfsgsdg"
        jim.save()

        data = {
            "id": str(self.jim.id),
            "user_name": "jim",
            "first_name": "",
            "last_name": "",
            "email": "",
            "password": "",
            "permissions": [],
            "org_units": [],
            "language": "fr",
            "dhis2_id": "",
        }

        response = self.client.patch("/api/profiles/{0}/".format(jim.id), data=data, format="json")

        self.assertEqual(response.status_code, 200, response)

    def test_profile_me_without_auth(self):
        """GET /profiles/me/ without auth should result in a 401"""

        response = self.client.get("/api/profiles/me/")
        self.assertJSONResponse(response, 401)

    def test_profile_me_ok(self):
        """GET /profiles/me/ with auth"""

        self.client.force_authenticate(self.jane)
        response = self.client.get("/api/profiles/me/")
        self.assertJSONResponse(response, 200)

        response_data = response.json()
        self.assertValidProfileData(response_data)
        self.assertEqual(response_data["user_name"], "janedoe")
        self.assertHasField(response_data, "account", dict)
        self.assertHasField(response_data, "permissions", list)
        self.assertHasField(response_data, "is_superuser", bool)
        self.assertHasField(response_data, "org_units", list)

    def test_profile_me_superuser_ok(self):
        """GET /profiles/me/ with auth (superuser)"""

        self.client.force_authenticate(self.john)
        response = self.client.get("/api/profiles/me/")
        self.assertJSONResponse(response, 200)
        response_data = response.json()
        self.assertValidProfileData(response_data)
        self.assertEqual(response_data["user_name"], "johndoe")

    def test_profile_list_no_auth(self):
        """GET /profiles/ without auth -> 401"""

        response = self.client.get("/api/profiles/")
        self.assertJSONResponse(response, 401)

    def test_profile_list_read_only_permissions(self):
        """GET /profiles/ with auth (user has read only permissions)"""

        self.client.force_authenticate(self.jane)
        response = self.client.get("/api/profiles/")
        self.assertJSONResponse(response, 200)
        profile_url = "/api/profiles/%s/" % self.jane.iaso_profile.id
        response = self.client.get(profile_url)
        self.assertJSONResponse(response, 200)
        response_data = response.json()
        self.assertValidProfileData(response_data)
        self.assertEqual(response_data["user_name"], "janedoe")
        response = self.client.patch(profile_url)
        self.assertJSONResponse(response, 403)

    def test_profile_list_ok(self):
        """GET /profiles/ with auth"""
        self.client.force_authenticate(self.jane)
        response = self.client.get("/api/profiles/")
        self.assertJSONResponse(response, 200)
        self.assertValidProfileListData(response.json(), 7)

    def test_profile_list_export_as_csv(self):
        self.john.iaso_profile.org_units.set([self.jedi_squad_1, self.jedi_council_corruscant])

        self.client.force_authenticate(self.jane)
        response = self.client.get("/api/profiles/?csv=true")
        self.assertEqual(response.status_code, 200)
        self.assertEqual(response["Content-Type"], "text/csv")

        response_csv = response.getvalue().decode("utf-8")

        expected_csv = (
            "username,"
            "password,"
            "email,"
            "first_name,"
            "last_name,"
            "orgunit,"
            "orgunit__source_ref,"
            "profile_language,"
            "dhis2_id,"
            "permissions,"
            "user_roles,"
            "projects,"
            "phone_number\r\n"
        )

        expected_csv += "janedoe,,,,,,,,,iaso_forms,,,\r\n"
        expected_csv += f'johndoe,,,,,"{self.jedi_squad_1.pk},{self.jedi_council_corruscant.pk}",{self.jedi_council_corruscant.source_ref},,,,,,\r\n'
        expected_csv += 'jim,,,,,,,,,"iaso_forms,iaso_users",,,\r\n'
        expected_csv += "jam,,,,,,,en,,iaso_users_managed,,,\r\n"
        expected_csv += "jom,,,,,,,fr,,,,,\r\n"
        expected_csv += f"jum,,,,,,,,,,,{self.project.id},\r\n"
        expected_csv += f"managedGeoLimit,,,,,{self.jedi_council_corruscant.id},{self.jedi_council_corruscant.source_ref},,,iaso_users_managed,,,\r\n"

        self.assertEqual(response_csv, expected_csv)

    def test_profile_list_export_as_xlsx(self):
        self.john.iaso_profile.org_units.set([self.jedi_squad_1, self.jedi_council_corruscant])

        self.client.force_authenticate(self.jane)
        response = self.client.get("/api/profiles/?xlsx=true")
        self.assertEqual(response.status_code, 200)
        self.assertEqual(response["Content-Type"], "application/vnd.openxmlformats-officedocument.spreadsheetml.sheet")

        excel_data = pd.read_excel(response.content, engine="openpyxl")

        excel_columns = list(excel_data.columns.ravel())
        self.assertEqual(
            excel_columns,
            [
                "username",
                "password",
                "email",
                "first_name",
                "last_name",
                "orgunit",
                "orgunit__source_ref",
                "profile_language",
                "dhis2_id",
                "permissions",
                "user_roles",
                "projects",
                "phone_number",
            ],
        )

        data_dict = excel_data.replace({np.nan: None}).to_dict()

        self.assertDictEqual(
            data_dict,
            {
                "username": {0: "janedoe", 1: "johndoe", 2: "jim", 3: "jam", 4: "jom", 5: "jum", 6: "managedGeoLimit"},
                "password": {0: None, 1: None, 2: None, 3: None, 4: None, 5: None, 6: None},
                "email": {0: None, 1: None, 2: None, 3: None, 4: None, 5: None, 6: None},
                "first_name": {0: None, 1: None, 2: None, 3: None, 4: None, 5: None, 6: None},
                "last_name": {0: None, 1: None, 2: None, 3: None, 4: None, 5: None, 6: None},
                "orgunit": {
                    0: None,
                    1: f"{self.jedi_squad_1.id},{self.jedi_council_corruscant.id}",
                    2: None,
                    3: None,
                    4: None,
                    5: None,
                    6: f"{self.jedi_council_corruscant.id}",
                },
                "orgunit__source_ref": {
                    0: None,
                    1: self.jedi_council_corruscant.source_ref,
                    2: None,
                    3: None,
                    4: None,
                    5: None,
                    6: self.jedi_council_corruscant.source_ref,
                },
                "profile_language": {0: None, 1: None, 2: None, 3: "en", 4: "fr", 5: None, 6: None},
                "dhis2_id": {0: None, 1: None, 2: None, 3: None, 4: None, 5: None, 6: None},
                "permissions": {
                    0: "iaso_forms",
                    1: None,
                    2: "iaso_forms,iaso_users",
                    3: "iaso_users_managed",
                    4: None,
                    5: None,
                    6: "iaso_users_managed",
                },
                "user_roles": {0: None, 1: None, 2: None, 3: None, 4: None, 5: None, 6: None},
                "projects": {0: None, 1: None, 2: None, 3: None, 4: None, 5: self.project.id, 6: None},
                "phone_number": {0: None, 1: None, 2: None, 3: None, 4: None, 5: None, 6: None},
            },
        )

    def test_profile_list_user_admin_ok(self):
        """GET /profiles/ with auth (user has user admin permissions)"""
        self.client.force_authenticate(self.jim)
        response = self.client.get("/api/profiles/")
        self.assertJSONResponse(response, 200)
        self.assertValidProfileListData(response.json(), 7)

    def test_profile_list_superuser_ok(self):
        """GET /profiles/ with auth (superuser)"""
        self.client.force_authenticate(self.john)
        response = self.client.get("/api/profiles/")
        self.assertJSONResponse(response, 200)
        self.assertValidProfileListData(response.json(), 7)

    def test_profile_list_user_manager_ok(self):
        """GET /profiles/ with auth (superuser)"""
        self.client.force_authenticate(self.jam)
        response = self.client.get("/api/profiles/")
        self.assertJSONResponse(response, 200)
        self.assertValidProfileListData(response.json(), 7)

    def test_profile_list_managed_user_only_superuser(self):
        """GET /profiles/ with auth (superuser)"""
        self.client.force_authenticate(self.john)
        response = self.client.get("/api/profiles/?managedUsersOnly=true")
        self.assertJSONResponse(response, 200)
        self.assertValidProfileListData(response.json(), 7)

    def test_profile_list_managed_user_only_user_admin(self):
        """GET /profiles/ with auth (superuser)"""
        self.client.force_authenticate(self.john)
        response = self.client.get("/api/profiles/?managedUsersOnly=true")
        self.assertJSONResponse(response, 200)
        self.assertValidProfileListData(response.json(), 7)

    def test_profile_list_managed_user_only_user_manager_no_org_unit(self):
        """GET /profiles/ with auth (superuser)"""
        self.client.force_authenticate(self.jam)
        response = self.client.get("/api/profiles/?managedUsersOnly=true")
        self.assertJSONResponse(response, 200)
        self.assertValidProfileListData(response.json(), 6)

    def test_profile_list_managed_user_only_user_manager_with_org_unit(self):
        """GET /profiles/ with auth (superuser)"""
        self.jam.iaso_profile.org_units.set([self.jedi_council_corruscant.id])
        self.jum.iaso_profile.org_units.set([self.jedi_council_corruscant_child.id])
        self.client.force_authenticate(self.jam)
        response = self.client.get("/api/profiles/?managedUsersOnly=true")
        self.assertJSONResponse(response, 200)
        self.assertValidProfileListData(response.json(), 2)

    def test_profile_list_managed_user_only_user_regular_user(self):
        """GET /profiles/ with auth (superuser)"""
        self.client.force_authenticate(self.jane)
        response = self.client.get("/api/profiles/?managedUsersOnly=true")
        self.assertJSONResponse(response, 200)
        self.assertValidProfileListData(response.json(), 0)

    def assertValidProfileListData(self, list_data: typing.Mapping, expected_length: int, paginated: bool = False):
        self.assertValidListData(
            list_data=list_data,
            expected_length=expected_length,
            results_key="profiles",
            paginated=paginated,
        )

        for profile_data in list_data["profiles"]:
            self.assertValidProfileData(profile_data)

    def test_create_profile_no_perm(self):
        self.client.force_authenticate(self.jane)
        data = {
            "user_name": "unittest_user_name",
            "password": "unittest_password",
            "first_name": "unittest_first_name",
            "last_name": "unittest_last_name",
        }
        response = self.client.post("/api/profiles/", data=data, format="json")

        self.assertEqual(response.status_code, 403)

    def test_create_user_with_user_roles(self):
        self.client.force_authenticate(self.jim)
        data = {
            "user_name": "unittest_user_name",
            "password": "unittest_password",
            "first_name": "unittest_first_name",
            "last_name": "unittest_last_name",
            "email": "unittest_last_name",
            "user_permissions": ["iaso_forms"],
            "user_roles": [self.user_role.id],
        }
        response = self.client.post("/api/profiles/", data=data, format="json")
        self.assertEqual(response.status_code, 200)

        response_data = response.json()
        user_user_role = m.UserRole.objects.get(pk=response_data["user_roles"][0])
        self.assertValidProfileData(response_data)
        self.assertEqual(user_user_role.id, self.user_role.id)
        self.assertEqual(user_user_role.group.name, self.group.name)

    def test_create_user_with_not_allowed_user_roles(self):
        self.client.force_authenticate(self.jim)
        data = {
            "user_name": "unittest_user_name",
            "password": "unittest_password",
            "first_name": "unittest_first_name",
            "last_name": "unittest_last_name",
            "email": "unittest_last_name",
            "user_permissions": ["iaso_forms"],
            "user_roles": [self.user_role.id, self.user_role_another_account.id],
        }
        response = self.client.post("/api/profiles/", data=data, format="json")
        self.assertEqual(response.status_code, 404)

        response_data = response.json()
        self.assertEqual(response_data["detail"], "Not found.")

    def test_create_profile_duplicate_user(self):
        self.client.force_authenticate(self.jim)
        data = {
            "user_name": "janedoe",
            "password": "unittest_password",
            "first_name": "unittest_first_name",
            "last_name": "unittest_last_name",
        }
        response = self.client.post("/api/profiles/", data=data, format="json")
        self.assertEqual(response.status_code, 400)
        response_data = response.json()
        self.assertEqual(response_data["errorKey"], "user_name")

    def test_create_profile_duplicate_user_with_capitale_letters(self):
        self.client.force_authenticate(self.jim)
        data = {
            "user_name": "JaNeDoE",
            "password": "unittest_password",
            "first_name": "unittest_first_name",
            "last_name": "unittest_last_name",
        }
        response = self.client.post("/api/profiles/", data=data, format="json")
        self.assertEqual(response.status_code, 400)
        response_data = response.json()
        self.assertEqual(response_data["errorKey"], "user_name")

    def test_create_profile_then_delete(self):
        self.client.force_authenticate(self.jim)
        data = {
            "user_name": "unittest_user_name",
            "password": "unittest_password",
            "first_name": "unittest_first_name",
            "last_name": "unittest_last_name",
            "email": "unittest_last_name",
        }
        response = self.client.post("/api/profiles/", data=data, format="json")
        self.assertEqual(response.status_code, 200)

        response_data = response.json()
        self.assertValidProfileData(response_data)
        self.assertEqual(response_data["user_name"], "unittest_user_name")
        self.assertEqual(response_data["is_superuser"], False)

        profile = m.Profile.objects.get(pk=response_data["id"])
        user = profile.user
        self.assertEqual(user.username, data["user_name"])
        self.assertEqual(user.first_name, data["first_name"])
        self.assertQuerySetEqual(user.user_permissions.all(), [])
        self.assertEqual(m.User.objects.filter(username=data["user_name"]).count(), 1)
        # check that we have copied the account from the creator account
        self.assertEqual(profile.account, self.ghi)

        profile_id = profile.id
        user_id = user.id
        response = self.client.delete(f"/api/profiles/{profile_id}/")

        self.assertEqual(response.status_code, 200)
        self.assertQuerySetEqual(m.User.objects.filter(id=user_id), [])
        self.assertQuerySetEqual(m.Profile.objects.filter(id=profile_id), [])

    def test_create_profile_with_org_units_and_perms(self):
        self.client.force_authenticate(self.jim)
        data = {
            "user_name": "unittest_user_name",
            "password": "unittest_password",
            "first_name": "unittest_first_name",
            "last_name": "unittest_last_name",
            "email": "unittest_last_name",
            "org_units": [{"id": self.jedi_council_corruscant.id}],
            "user_permissions": ["iaso_forms"],
        }
        response = self.client.post("/api/profiles/", data=data, format="json")
        self.assertEqual(response.status_code, 200)

        response_data = response.json()
        self.assertValidProfileData(response_data)
        self.assertEqual(response_data["user_name"], "unittest_user_name")
        self.assertEqual(response_data["is_superuser"], False)

        profile = m.Profile.objects.get(pk=response_data["id"])
        user = profile.user
        self.assertEqual(user.username, data["user_name"])
        self.assertEqual(user.first_name, data["first_name"])

        self.assertEqual(m.User.objects.filter(username=data["user_name"]).count(), 1)
        self.assertEqual(profile.account, self.ghi)

        self.assertQuerySetEqual(
            user.user_permissions.all(),
            ["<Permission: menupermissions | custom permission support | Formulaires>"],
            transform=repr,
        )
        org_units = profile.org_units.all()
        self.assertEqual(org_units.count(), 1)
        self.assertEqual(org_units[0].name, "Corruscant Jedi Council")

    @override_settings(DEFAULT_FROM_EMAIL="sender@test.com", DNS_DOMAIN="iaso-test.bluesquare.org")
    def test_create_profile_with_send_email(self):
        self.client.force_authenticate(self.jim)
        data = {
            "user_name": "userTest",
            "password": "",
            "first_name": "unittest_first_name",
            "last_name": "unittest_last_name",
            "send_email_invitation": True,
            "email": "test@test.com",
        }

        response = self.client.post("/api/profiles/", data=data, format="json")
        self.assertEqual(response.status_code, 200)

        self.assertEqual(len(mail.outbox), 1)
        email = mail.outbox[0]
        self.assertEqual(email.subject, "Set up a password for your new account on iaso-test.bluesquare.org")
        self.assertEqual(email.from_email, "sender@test.com")
        self.assertEqual(email.to, ["test@test.com"])
        self.assertIn(f"http://iaso-test.bluesquare.org", email.body)
        self.assertIn(f"The iaso-test.bluesquare.org Team.", email.body)

    def test_create_profile_with_no_password_and_not_send_email(self):
        self.client.force_authenticate(self.jim)
        data = {
            "user_name": "userTest",
            "password": "",
            "first_name": "unittest_first_name",
            "last_name": "unittest_last_name",
            "send_email_invitation": False,
            "email": "test@test.com",
        }

        response = self.client.post("/api/profiles/", data=data, format="json")
        self.assertEqual(response.status_code, 400)

        response_data = response.json()
        self.assertEqual(response_data["errorKey"], "password")

    def test_create_profile_with_managed_geo_limit(self):
        self.client.force_authenticate(self.user_managed_geo_limit)
        data = {
            "user_name": "unittest_user_name",
            "password": "unittest_password",
            "first_name": "unittest_first_name",
            "last_name": "unittest_last_name",
            "email": "unittest_last_name",
            "org_units": [{"id": self.jedi_council_corruscant_child.id}],
            "user_permissions": ["iaso_forms"],
        }

        response = self.client.post("/api/profiles/", data=data, format="json")
        self.assertEqual(response.status_code, 200)

        response_data = response.json()

        self.assertValidProfileData(response_data)
        self.assertEqual(response_data["user_name"], "unittest_user_name")
        self.assertEqual(response_data["is_superuser"], False)

        profile = m.Profile.objects.get(pk=response_data["id"])
        user = profile.user
        self.assertEqual(user.username, data["user_name"])
        self.assertEqual(user.first_name, data["first_name"])

        self.assertEqual(m.User.objects.filter(username=data["user_name"]).count(), 1)
        self.assertEqual(profile.account, self.ghi)

        self.assertQuerySetEqual(
            user.user_permissions.all(),
            ["<Permission: menupermissions | custom permission support | Formulaires>"],
            transform=repr,
        )
        org_units = profile.org_units.all()
        self.assertEqual(org_units.count(), 1)
        self.assertEqual(org_units[0].name, "Corruscant Jedi Council")

    def test_create_profile_without_org_unit_with_managed_geo_limit(self):
        self.client.force_authenticate(self.user_managed_geo_limit)
        data = {
            "user_name": "unittest_user_name",
            "password": "unittest_password",
            "first_name": "unittest_first_name",
            "last_name": "unittest_last_name",
            "email": "unittest_last_name",
            "user_permissions": ["iaso_forms"],
        }
        response = self.client.post("/api/profiles/", data=data, format="json")

        self.assertEqual(response.status_code, 403)

    def assertValidProfileData(self, project_data: typing.Mapping):
        self.assertHasField(project_data, "id", int)
        self.assertHasField(project_data, "first_name", str)
        self.assertHasField(project_data, "last_name", str)
        self.assertHasField(project_data, "email", str)

    def test_delete_profile_no_perm(self):
        self.client.force_authenticate(self.jane)
        response = self.client.delete("/api/profiles/1/")

        self.assertEqual(response.status_code, 403)

    def test_profile_error_dhis2_constraint(self):
        # Test for regression of IA-1249
        self.client.force_authenticate(self.jim)
        data = {"user_name": "unittest_user1", "password": "unittest_password", "dhis2_id": ""}
        response = self.client.post("/api/profiles/", data=data, format="json")
        self.assertEqual(response.status_code, 200, response.content)

        data = {"user_name": "unittest_user2", "password": "unittest_password", "dhis2_id": ""}
        response = self.client.post("/api/profiles/", data=data, format="json")

        self.assertEqual(response.status_code, 200, response.content)
        profile1 = m.Profile.objects.get(user__username="unittest_user1")
        profile2 = m.Profile.objects.get(user__username="unittest_user2")
        self.assertNotEqual(profile1.account_id, None)
        self.assertEqual(profile2.account_id, profile1.account_id)
        self.assertEqual(profile2.dhis2_id, None)

        data = {"user_name": "unittest_user2", "password": "unittest_password", "dhis2_id": "", "first_name": "test"}
        response = self.client.patch(f"/api/profiles/{profile2.id}/", data=data, format="json")
        self.assertEqual(response.status_code, 200, response.content)
        profile2.refresh_from_db()
        self.assertEqual(profile2.dhis2_id, None)

        data = {"user_name": "unittest_user2", "password": "unittest_password", "dhis2_id": "test_dhis2_id"}
        response = self.client.patch(f"/api/profiles/{profile2.id}/", data=data, format="json")
        self.assertEqual(response.status_code, 200, response.content)
        profile2.refresh_from_db()
        self.assertEqual(profile2.dhis2_id, "test_dhis2_id")

    def test_account_feature_flags_is_included(self):
        aff = m.AccountFeatureFlag.objects.create(code="shape", name="Can edit shape")
        m.AccountFeatureFlag.objects.create(code="not-used", name="this is not used")
        self.client.force_authenticate(self.jane)

        # no feature flag at first
        response = self.client.get("/api/profiles/me/")
        self.assertJSONResponse(response, 200)
        response_data = response.json()
        self.assertIn("account", response_data)
        self.assertEqual(response_data["account"]["feature_flags"], [])

        # add a feature flags
        self.ghi.feature_flags.add(aff)

        response = self.client.get("/api/profiles/me/")
        self.assertJSONResponse(response, 200)
        response_data = response.json()
        self.assertIn("account", response_data)

        self.assertEqual(response_data["account"]["feature_flags"], ["shape"])

        # remove feature flags
        self.ghi.feature_flags.remove(aff)
        response = self.client.get("/api/profiles/me/")
        self.assertJSONResponse(response, 200)
        response_data = response.json()
        self.assertIn("account", response_data)

        self.assertEqual(response_data["account"]["feature_flags"], [])

    def test_search_user_by_permissions(self):
        self.client.force_authenticate(self.jane)

        response = self.client.get("/api/profiles/?permissions=iaso_users")
        self.assertEqual(response.status_code, 200)
        self.assertEqual(response.json()["profiles"][0]["user_name"], "jim")
        self.assertEqual(len(response.json()["profiles"]), 1)

    def test_search_user_by_org_units(self):
        self.client.force_authenticate(self.jane)
        self.jane.iaso_profile.org_units.set([self.jedi_council_corruscant])

        response = self.client.get(f"/api/profiles/?location={self.jedi_council_corruscant.pk}")

        self.assertEqual(response.status_code, 200)
        self.assertEqual(response.json()["profiles"][0]["user_name"], "janedoe")
        self.assertEqual(len(response.json()["profiles"]), 2)

    def test_search_user_by_org_units_type(self):
        self.client.force_authenticate(self.jane)
        self.jane.iaso_profile.org_units.set([self.jedi_council_corruscant])

        response = self.client.get(f"/api/profiles/?orgUnitTypes={self.jedi_council.pk}")

        self.assertEqual(response.status_code, 200)
        self.assertEqual(response.json()["profiles"][0]["user_name"], "janedoe")
        self.assertEqual(len(response.json()["profiles"]), 2)

    def test_search_user_by_children_ou(self):
        self.client.force_authenticate(self.jane)
        self.jane.iaso_profile.org_units.set([self.jedi_council_corruscant_child])

        response = self.client.get(
            f"/api/profiles/?location={self.jedi_council_corruscant.pk}&ouParent=false&ouChildren=true"
        )

        self.assertEqual(response.status_code, 200)
        self.assertEqual(response.json()["profiles"][0]["user_name"], "janedoe")
        self.assertEqual(len(response.json()["profiles"]), 2)

    def test_search_user_by_parent_ou(self):
        self.client.force_authenticate(self.jane)
        self.jane.iaso_profile.org_units.set([self.jedi_council_corruscant])

        response = self.client.get(
            f"/api/profiles/?location={self.jedi_council_corruscant_child.pk}&ouParent=true&ouChildren=false"
        )
        self.assertEqual(response.status_code, 200)
        self.assertEqual(response.json()["profiles"][0]["user_name"], "janedoe")
        self.assertEqual(len(response.json()["profiles"]), 2)

    def test_search_by_ids(self):
        self.client.force_authenticate(self.jane)
        response = self.client.get(f"/api/profiles/", {"ids": f"{self.jane.id},{self.jim.id}"})
        self.assertEqual(response.status_code, 200)
        self.assertEqual(len(response.json()["profiles"]), 2)
        self.assertEqual(response.json()["profiles"][0]["user_name"], "janedoe")
        self.assertEqual(response.json()["profiles"][1]["user_name"], "jim")

    def test_search_by_teams(self):
        self.client.force_authenticate(self.jane)
        response = self.client.get(f"/api/profiles/", {"teams": f"{self.team1.pk},{self.team2.pk}"})
        self.assertEqual(response.status_code, 200)
        self.assertEqual(len(response.data["profiles"]), 2)
        user_names = [item["user_name"] for item in response.data["profiles"]]
        self.assertIn("janedoe", user_names)
        self.assertIn("jim", user_names)

    def test_user_with_managed_permission_can_update_profile_of_user_in_sub_org_unit(self):
        self.jam.iaso_profile.org_units.set([self.jedi_council_corruscant.id])
        self.jum.iaso_profile.org_units.set([self.jedi_council_corruscant_child.id])
        self.client.force_authenticate(self.jam)
        jum = Profile.objects.get(user=self.jum)
        data = {
            "user_name": "unittest_user_name",
            "password": "unittest_password",
            "first_name": "unittest_first_name",
            "last_name": "unittest_last_name",
            "user_permissions": [permission._FORMS, permission._USERS_MANAGED],
        }
        response = self.client.patch(f"/api/profiles/{jum.id}/", data=data, format="json")
        self.assertEqual(response.status_code, 200)

    def test_user_with_managed_permission_cannot_grant_user_admin_permission(self):
        self.jam.iaso_profile.org_units.set([self.jedi_council_corruscant.id])
        self.jum.iaso_profile.org_units.set([self.jedi_council_corruscant_child.id])
        self.client.force_authenticate(self.jam)
        jum = Profile.objects.get(user=self.jum)
        data = {
            "user_name": "jum",
            "user_permissions": [permission._FORMS, permission._USERS_MANAGED, permission._USERS_ADMIN],
        }
        response = self.client.patch(f"/api/profiles/{jum.id}/", data=data, format="json")
        self.assertEqual(response.status_code, 403)

    def test_user_with_managed_permission_cannot_grant_user_admin_permission_through_user_roles(self):
        group = Group.objects.create(name="admin")
        group.permissions.set([Permission.objects.get(codename=permission._USERS_ADMIN)])
        role = m.UserRole.objects.create(account=self.ghi, group=group)
        self.jam.iaso_profile.org_units.set([self.jedi_council_corruscant.id])
        self.jum.iaso_profile.org_units.set([self.jedi_council_corruscant_child.id])
        self.client.force_authenticate(self.jam)
        jum = Profile.objects.get(user=self.jum)
        data = {
            "user_name": "jum",
            "user_roles": [role.id],
        }
        response = self.client.patch(f"/api/profiles/{jum.id}/", data=data, format="json")
        self.assertEqual(response.status_code, 403)

    def test_user_with_managed_permission_can_grant_user_roles(self):
        group = Group.objects.create(name="admin")
        group.permissions.set([Permission.objects.get(codename=permission._FORMS)])
        role = m.UserRole.objects.create(account=self.ghi, group=group)
        self.jam.iaso_profile.org_units.set([self.jedi_council_corruscant.id])
        self.jum.iaso_profile.org_units.set([self.jedi_council_corruscant_child.id])
        self.client.force_authenticate(self.jam)
        jum = Profile.objects.get(user=self.jum)
        data = {
            "user_name": "jum",
            "user_roles": [role.id],
        }
        response = self.client.patch(f"/api/profiles/{jum.id}/", data=data, format="json")
        self.assertEqual(response.status_code, 200)

    def test_user_with_managed_permission_can_assign_org_unit_within_their_health_pyramid(self):
        self.jam.iaso_profile.org_units.set([self.jedi_council_corruscant.id])
        self.jum.iaso_profile.org_units.set([self.jedi_council_corruscant_child.id])
        self.client.force_authenticate(self.jam)
        jum = Profile.objects.get(user=self.jum)
        data = {
            "user_name": "jum",
            "org_units": [{"id": self.jedi_council_corruscant.id}],
        }
        response = self.client.patch(f"/api/profiles/{jum.id}/", data=data, format="json")
        self.assertEqual(response.status_code, 200)

    def test_user_with_managed_permission_can_assign_org_unit_within_their_health_pyramid_with_existing_ones_outside(
        self,
    ):
        self.jam.iaso_profile.org_units.set([self.jedi_council_corruscant.id])
        self.jum.iaso_profile.org_units.set([self.jedi_council_corruscant_child.id, self.jedi_squad_1])
        self.client.force_authenticate(self.jam)
        jum = Profile.objects.get(user=self.jum)
        data = {
            "user_name": "jum",
            "org_units": [{"id": self.jedi_council_corruscant.id}, {"id": self.jedi_squad_1.id}],
        }
        response = self.client.patch(f"/api/profiles/{jum.id}/", data=data, format="json")
        self.assertEqual(response.status_code, 200)

    def test_user_with_managed_permission_cannot_assign_org_unit_outside_of_their_health_pyramid(self):
        self.jam.iaso_profile.org_units.set([self.jedi_council_corruscant.id])
        self.jum.iaso_profile.org_units.set([self.jedi_council_corruscant_child.id])
        self.client.force_authenticate(self.jam)
        jum = Profile.objects.get(user=self.jum)
        data = {
            "user_name": "jum",
            "org_units": [{"id": self.jedi_squad_1.id}],
        }
        response = self.client.patch(f"/api/profiles/{jum.id}/", data=data, format="json")
        self.assertEqual(response.status_code, 403)

    def test_user_with_managed_permission_cannot_update_profile_of_user_not_in_sub_org_unit(self):
        self.jam.iaso_profile.org_units.set([self.jedi_council_corruscant.id])
        self.client.force_authenticate(self.jam)
        data = {
            "user_name": "unittest_user_name",
            "password": "unittest_password",
            "first_name": "unittest_first_name",
            "last_name": "unittest_last_name",
        }
        jum = Profile.objects.get(user=self.jum)
        response = self.client.patch(f"/api/profiles/{jum.id}/", data=data, format="json")
        self.assertEqual(response.status_code, 403)

    def test_user_with_managed_permission_can_update_profile_if_not_themselves_in_sub_org_unit(self):
        self.jum.iaso_profile.org_units.set([self.jedi_council_corruscant.id])
        self.client.force_authenticate(self.jam)
        data = {
            "user_name": "unittest_user_name",
            "password": "unittest_password",
            "first_name": "unittest_first_name",
            "last_name": "unittest_last_name",
        }
        jum = Profile.objects.get(user=self.jum)
        response = self.client.patch(f"/api/profiles/{jum.id}/", data=data, format="json")
        self.assertEqual(response.status_code, 200)

    def test_user_with_managed_permission_cannot_create_users(self):
        self.jam.iaso_profile.org_units.set([self.jedi_council_corruscant.id])
        self.client.force_authenticate(self.jam)
        data = {
            "user_name": "unittest_user_name",
            "password": "unittest_password",
            "first_name": "unittest_first_name",
            "last_name": "unittest_last_name",
        }
        response = self.client.post(f"/api/profiles/", data=data, format="json")
        self.assertEqual(response.status_code, 403)

    def test_user_with_managed_permission_cannot_delete_users(self):
        self.jam.iaso_profile.org_units.set([self.jedi_council_corruscant.id])
        self.client.force_authenticate(self.jam)
        jum = Profile.objects.get(user=self.jum)
        response = self.client.delete(f"/api/profiles/{jum.id}/")
        self.assertEqual(response.status_code, 403)

    def test_user_with_managed_permission_cannot_update_from_unmanaged_org_unit(self):
        self.jam.iaso_profile.org_units.set([self.jedi_council_corruscant_child.id])
        self.jum.iaso_profile.org_units.set([self.jedi_squad_1.id])
        self.client.force_authenticate(self.jam)
        data = {
            "user_name": "unittest_user_name",
            "password": "unittest_password",
            "first_name": "unittest_first_name",
            "last_name": "unittest_last_name",
        }
        jum = Profile.objects.get(user=self.jum)
        response = self.client.patch(f"/api/profiles/{jum.id}/", data=data, format="json")
        self.assertEqual(response.status_code, 403)

    def test_update_user_add_phone_number(self):
        self.jam.iaso_profile.org_units.set([self.jedi_council_corruscant.id])
        self.client.force_authenticate(self.john)
        jum = Profile.objects.get(user=self.jum)
        data = {
            "user_name": "unittest_user_name",
            "password": "unittest_password",
            "first_name": "unittest_first_name",
            "last_name": "unittest_last_name",
            "phone_number": "32477123456",
            "country_code": "be",
        }
        response = self.client.patch(f"/api/profiles/{jum.id}/", data=data, format="json")
        self.assertEqual(response.status_code, 200)
        updated_jum = Profile.objects.get(user=self.jum)
        self.assertEqual(updated_jum.phone_number.as_e164, "+32477123456")

        def test_update_user_with_malformed_phone_number(self):
            self.jam.iaso_profile.org_units.set([self.jedi_council_corruscant.id])
            self.client.force_authenticate(self.jam)
            jum = Profile.objects.get(user=self.jum)
            data = {
                "user_name": "unittest_user_name",
                "password": "unittest_password",
                "first_name": "unittest_first_name",
                "last_name": "unittest_last_name",
                "phone_number": "not_a_phone_number",
                "country_code": "US",
            }
            response = self.client.patch(f"/api/profiles/{jum.id}/", data=data, format="json")
            self.assertNotEqual(response.status_code, 200)
            self.assertEqual(response.data["errorKey"], "phone_number")
            self.assertEqual(response.data["errorMessage"], _("Invalid phone number"))

    def get_new_user_data(self):
        user_name = "audit_user"
        pwd = "admin1234lol"
        first_name = "audit_user_first_name"
        last_name = "audit_user_last_name"
        email = "audit@test.com"
        org_units = [
            {
                "id": f"{self.jedi_council_corruscant.id}",
                "name": self.jedi_council_corruscant.name,
                "validation_status": self.jedi_council_corruscant.validation_status,
                "has_children": False,
                "org_unit_type_id": self.jedi_council.id,
                "org_unit_type_short_name": "Cnc",
            }
        ]
        language = "fr"
        home_page = "/forms/list"
        dhis2_id = "666666666666"
        user_roles = [self.user_role.id]
        user_roles_permissions = [
            {
                "id": self.user_role.id,
                "name": self.user_role.group.name,
                "permissions": [self.permission.name],
                "created_at": self.user_role.created_at,
                "updated_at": self.user_role.updated_at,
            }
        ]
        user_permissions = ["iaso_org_units_read"]
        send_email_invitation = False
        projects = [self.project.id]
        phone_number = "32475888888"
        country_code = "be"
        data = {
            "user_name": user_name,
            "password": pwd,
            "first_name": first_name,
            "last_name": last_name,
            "send_email_invitation": send_email_invitation,
            "email": email,
            "language": language,
            "home_page": home_page,
            "dhis2_id": dhis2_id,
            "permissions": [],  # This looks legacy from an older version of the API
            "user_permissions": user_permissions,
            "projects": projects,
            "phone_number": phone_number,
            "country_code": country_code,
            "user_roles": user_roles,
            "user_roles_permissions": user_roles_permissions,
            "org_units": org_units,
        }
        return data

    def test_log_on_user_create(self):
        self.client.force_authenticate(self.john)

        data = self.get_new_user_data()
        response = self.client.post("/api/profiles/", data=data, format="json")
        response_data = self.assertJSONResponse(response, 200)
        new_profile_id = response_data["id"]
        new_user_id = response_data["user_id"]

        response = self.client.get(
            f"/api/logs/?contentType=iaso.profile&fields=past_value,new_value&objectId={new_profile_id}"
        )
        response_data = self.assertJSONResponse(response, 200)
        logs = response_data["list"]
        log = logs[0]

        try:
            jsonschema.validate(instance=log, schema=PROFILE_LOG_SCHEMA)
        except jsonschema.exceptions.ValidationError as ex:
            self.fail(msg=str(ex))

        self.assertEquals(log["past_value"], [])
        new_profile = log["new_value"][0]["fields"]
        new_user = new_profile["user"]
        self.assertEquals(new_user["id"], new_user_id)
        self.assertEquals(new_user["username"], data["user_name"])
        self.assertEquals(new_user["first_name"], data["first_name"])
        self.assertEquals(new_user["last_name"], data["last_name"])
        self.assertEquals(new_user["email"], data["email"])
        self.assertEquals(len(new_user["user_permissions"]), 1)
        self.assertEquals(new_user["user_permissions"], data["user_permissions"])
        self.assertTrue(new_user["password_updated"])

        self.assertEquals(new_profile["dhis2_id"], data["dhis2_id"])
        self.assertEquals(new_profile["language"], data["language"])
        self.assertEquals(new_profile["home_page"], data["home_page"])
        self.assertEquals(new_profile["phone_number"], f'+{data["phone_number"]}')
        self.assertEquals(len(new_profile["org_units"]), 1)
<<<<<<< HEAD
        self.assertEquals(new_profile["org_units"][0], self.jedi_council_corruscant.id)
=======
        self.assertIn(self.jedi_council_corruscant.id, new_profile["org_units"])
>>>>>>> 79b88c44
        self.assertEquals(len(new_profile["user_roles"]), 1)
        self.assertIn(self.user_role.id, new_profile["user_roles"])
        self.assertEquals(len(new_profile["projects"]), 1)
        self.assertIn(self.project.id, new_profile["projects"])

    def test_log_on_user_delete(self):
        self.client.force_authenticate(self.john)
        data = self.get_new_user_data()
        response = self.client.post("/api/profiles/", data=data, format="json")
        response_data = self.assertJSONResponse(response, 200)
        new_profile_id = response_data["id"]
        new_user_id = response_data["user_id"]

        response = self.client.delete(f"/api/profiles/{new_profile_id}/")
        self.assertJSONResponse(response, 200)

        response = self.client.get(
            f"/api/logs/?contentType=iaso.profile&fields=past_value,new_value&objectId={new_profile_id}"
        )
        response_data = self.assertJSONResponse(response, 200)
        logs = response_data["list"]
        log = logs[0]

        try:
            jsonschema.validate(instance=log, schema=PROFILE_LOG_SCHEMA)
        except jsonschema.exceptions.ValidationError as ex:
            self.fail(msg=str(ex))

        new_profile = log["new_value"][0]["fields"]
        new_user = new_profile["user"]
        self.assertEquals(new_user["id"], new_user_id)
        self.assertEquals(new_user["username"], data["user_name"])
        self.assertEquals(new_user["first_name"], data["first_name"])
        self.assertEquals(new_user["last_name"], data["last_name"])
        self.assertEquals(new_user["email"], data["email"])
        self.assertEquals(len(new_user["user_permissions"]), 1)
        self.assertEquals(new_user["user_permissions"], data["user_permissions"])
        self.assertIsNotNone(new_user["deleted_at"])
        self.assertFalse(new_user["password_updated"])

        self.assertEquals(new_profile["dhis2_id"], data["dhis2_id"])
        self.assertEquals(new_profile["language"], data["language"])
        self.assertEquals(new_profile["home_page"], data["home_page"])
        self.assertEquals(new_profile["phone_number"], f'+{data["phone_number"]}')
        self.assertEquals(len(new_profile["org_units"]), 1)
        self.assertIn(self.jedi_council_corruscant.id, new_profile["org_units"])
        self.assertEquals(len(new_profile["user_roles"]), 1)
        self.assertIn(self.user_role.id, new_profile["user_roles"])
        self.assertEquals(len(new_profile["projects"]), 1)
        self.assertIn(self.project.id, new_profile["projects"])
        self.assertIsNotNone(new_profile["deleted_at"])

        past_profile = log["past_value"][0]["fields"]
        past_user = past_profile["user"]
        self.assertEquals(past_user["id"], new_user_id)
        self.assertEquals(past_user["username"], data["user_name"])
        self.assertEquals(past_user["first_name"], data["first_name"])
        self.assertEquals(past_user["last_name"], data["last_name"])
        self.assertEquals(past_user["email"], data["email"])
        self.assertEquals(len(past_user["user_permissions"]), 1)
        self.assertEquals(past_user["user_permissions"], data["user_permissions"])
        self.assertIsNone(past_user["deleted_at"])

        self.assertEquals(past_profile["dhis2_id"], data["dhis2_id"])
        self.assertEquals(past_profile["language"], data["language"])
        self.assertEquals(past_profile["home_page"], data["home_page"])
        self.assertEquals(past_profile["phone_number"], f'+{data["phone_number"]}')
        self.assertEquals(len(past_profile["org_units"]), 1)
<<<<<<< HEAD
        self.assertEquals(past_profile["org_units"][0], self.jedi_council_corruscant.id)
=======
        self.assertIn(self.jedi_council_corruscant.id, past_profile["org_units"])
>>>>>>> 79b88c44
        self.assertEquals(len(past_profile["user_roles"]), 1)
        self.assertIn(self.user_role.id, past_profile["user_roles"])
        self.assertEquals(len(past_profile["projects"]), 1)
        self.assertIn(self.project.id, past_profile["projects"])
        self.assertIsNone(past_profile["deleted_at"])

    def test_log_on_user_update(self):
        self.client.force_authenticate(self.john)
        data = self.get_new_user_data()
        response = self.client.post("/api/profiles/", data=data, format="json")
        response_data = self.assertJSONResponse(response, 200)
        new_profile_id = response_data["id"]
        new_user_id = response_data["user_id"]
        new_user_name = response_data["user_name"]

        new_data = {
            "id": new_profile_id,
            "user_name": new_user_name,
            "org_units": [
                {
                    "id": f"{self.jedi_council_corruscant.id}",
                    "name": self.jedi_council_corruscant.name,
                    "validation_status": self.jedi_council_corruscant.validation_status,
                    "has_children": False,
                    "org_unit_type_id": self.jedi_council.id,
                    "org_unit_type_short_name": "Cnc",
                },
                {
                    "id": f"{self.jedi_squad_1.id}",
                    "name": self.jedi_squad_1.name,
                    "validation_status": self.jedi_squad_1.validation_status,
                    "has_children": False,
                    "org_unit_type_id": self.jedi_squad.id,
                    "org_unit_type_short_name": "Jds",
                },
            ],
            "language": "en",
            "password": "yolo",
            "home_page": "/orgunits/list",
            "user_permissions": ["iaso_org_units_read", "iaso_forms"],
            "user_roles": [],
            "user_roles_permissions": [],
        }

        response = self.client.patch(f"/api/profiles/{new_profile_id}/", data=new_data, format="json")
        self.assertJSONResponse(response, 200)

        response = self.client.get(
            f"/api/logs/?contentType=iaso.profile&fields=past_value,new_value&objectId={new_profile_id}"
        )
        response_data = self.assertJSONResponse(response, 200)
        logs = response_data["list"]
        log = logs[0]

        try:
            jsonschema.validate(instance=log, schema=PROFILE_LOG_SCHEMA)
        except jsonschema.exceptions.ValidationError as ex:
            self.fail(msg=str(ex))

        past_value = log["past_value"][0]["fields"]
        past_user = past_value["user"]
        self.assertEquals(past_user["id"], new_user_id)
        self.assertEquals(past_user["username"], data["user_name"])
        self.assertEquals(past_user["first_name"], data["first_name"])
        self.assertEquals(past_user["last_name"], data["last_name"])
        self.assertEquals(past_user["email"], data["email"])
        self.assertEquals(len(past_user["user_permissions"]), 1)
        self.assertEquals(past_user["user_permissions"], data["user_permissions"])

        self.assertEquals(past_value["dhis2_id"], data["dhis2_id"])
        self.assertEquals(past_value["language"], data["language"])
        self.assertEquals(past_value["home_page"], data["home_page"])
        self.assertEquals(past_value["phone_number"], f'+{data["phone_number"]}')
        self.assertEquals(len(past_value["org_units"]), 1)
<<<<<<< HEAD
        self.assertEquals(past_value["org_units"][0], self.jedi_council_corruscant.id)
=======
        self.assertIn(
            self.jedi_council_corruscant.id,
            past_value["org_units"],
        )
>>>>>>> 79b88c44
        self.assertEquals(len(past_value["user_roles"]), 1)
        self.assertIn(self.user_role.id, past_value["user_roles"])
        self.assertEquals(len(past_value["projects"]), 1)
        self.assertIn(self.project.id, past_value["projects"])

        new_value = log["new_value"][0]["fields"]
        new_user = new_value["user"]
        self.assertTrue(new_user["password_updated"])
        self.assertEquals(len(new_user["user_permissions"]), 2)
        self.assertIn("iaso_forms", new_user["user_permissions"])
        self.assertIn("iaso_org_units_read", new_user["user_permissions"])
        self.assertEquals(new_value["language"], new_data["language"])
        self.assertEquals(new_value["home_page"], new_data["home_page"])
        self.assertEquals(len(new_value["org_units"]), 2)
        self.assertIn(self.jedi_council_corruscant.id, new_value["org_units"])
        self.assertIn(self.jedi_squad_1.id, new_value["org_units"])
        self.assertEquals(new_value["user_roles"], [])

    def test_log_on_user_updates_own_profile(self):
        self.client.force_authenticate(self.jim)
        new_data = {"language": "fr"}
        response = self.client.patch(f"/api/profiles/me/", data=new_data, format="json")
        self.assertJSONResponse(response, 200)
        # Log as super user to access the logs API
        self.client.force_authenticate(self.john)
        response = self.client.get(
            f"/api/logs/?contentType=iaso.profile&fields=past_value,new_value&objectId={self.jim.iaso_profile.id}"
        )
        response_data = self.assertJSONResponse(response, 200)
        logs = response_data["list"]
        log = logs[0]

        try:
            jsonschema.validate(instance=log, schema=PROFILE_LOG_SCHEMA)
        except jsonschema.exceptions.ValidationError as ex:
            self.fail(msg=str(ex))

        past_value = log["past_value"][0]["fields"]
        past_user = past_value["user"]
        self.assertEquals(past_user["id"], self.jim.id)
        self.assertEquals(past_user["username"], self.jim.username)
        self.assertEquals(past_user["first_name"], "")
        self.assertEquals(past_value["language"], None)

        new_value = log["new_value"][0]["fields"]
        new_user = new_value["user"]
        self.assertEquals(new_user["id"], self.jim.id)
        self.assertEquals(new_user["username"], self.jim.username)
        self.assertEquals(new_user["first_name"], "")
        self.assertEquals(new_value["language"], "fr")<|MERGE_RESOLUTION|>--- conflicted
+++ resolved
@@ -77,17 +77,6 @@
                         },
                         "required": ["user"],
                     },
-<<<<<<< HEAD
-                    "dhis2_id": {"type": ["string", "null"]},
-                    "language": {"type": ["string", "null"]},
-                    "home_page": {"type": ["string", "null"]},
-                    "projects": {"type": "array", "items": name_and_id_schema},
-                    "org_units": {"type": "array", "items": {"type": "number"}},
-                    "user_roles": {"type": "array", "items": name_and_id_schema},
-                    "phone_number": {"type": ["string", "null"]},
-                    "deleted_at": {"type": ["string", "null"]},
-=======
->>>>>>> 79b88c44
                 },
             },
         },
@@ -126,17 +115,6 @@
                         },
                         "required": ["user"],
                     },
-<<<<<<< HEAD
-                    "dhis2_id": {"type": ["string", "null"]},
-                    "language": {"type": ["string", "null"]},
-                    "home_page": {"type": ["string", "null"]},
-                    "projects": {"type": "array", "items": name_and_id_schema},
-                    "org_units": {"type": "array", "items": {"type": "number"}},
-                    "user_roles": {"type": "array", "items": name_and_id_schema},
-                    "phone_number": {"type": ["string", "null"]},
-                    "deleted_at": {"type": ["string", "null"]},
-=======
->>>>>>> 79b88c44
                 },
             },
         },
@@ -1175,11 +1153,7 @@
         self.assertEquals(new_profile["home_page"], data["home_page"])
         self.assertEquals(new_profile["phone_number"], f'+{data["phone_number"]}')
         self.assertEquals(len(new_profile["org_units"]), 1)
-<<<<<<< HEAD
-        self.assertEquals(new_profile["org_units"][0], self.jedi_council_corruscant.id)
-=======
         self.assertIn(self.jedi_council_corruscant.id, new_profile["org_units"])
->>>>>>> 79b88c44
         self.assertEquals(len(new_profile["user_roles"]), 1)
         self.assertIn(self.user_role.id, new_profile["user_roles"])
         self.assertEquals(len(new_profile["projects"]), 1)
@@ -1248,11 +1222,7 @@
         self.assertEquals(past_profile["home_page"], data["home_page"])
         self.assertEquals(past_profile["phone_number"], f'+{data["phone_number"]}')
         self.assertEquals(len(past_profile["org_units"]), 1)
-<<<<<<< HEAD
-        self.assertEquals(past_profile["org_units"][0], self.jedi_council_corruscant.id)
-=======
         self.assertIn(self.jedi_council_corruscant.id, past_profile["org_units"])
->>>>>>> 79b88c44
         self.assertEquals(len(past_profile["user_roles"]), 1)
         self.assertIn(self.user_role.id, past_profile["user_roles"])
         self.assertEquals(len(past_profile["projects"]), 1)
@@ -1327,14 +1297,10 @@
         self.assertEquals(past_value["home_page"], data["home_page"])
         self.assertEquals(past_value["phone_number"], f'+{data["phone_number"]}')
         self.assertEquals(len(past_value["org_units"]), 1)
-<<<<<<< HEAD
-        self.assertEquals(past_value["org_units"][0], self.jedi_council_corruscant.id)
-=======
         self.assertIn(
             self.jedi_council_corruscant.id,
             past_value["org_units"],
         )
->>>>>>> 79b88c44
         self.assertEquals(len(past_value["user_roles"]), 1)
         self.assertIn(self.user_role.id, past_value["user_roles"])
         self.assertEquals(len(past_value["projects"]), 1)
