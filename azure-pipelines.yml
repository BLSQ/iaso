name: Iaso-backend-dev
trigger:
- develop

resources:
  containers:
    - container: postgis
      image: postgis/postgis:12-3.3
      env:
        POSTGRES_USER: postgres
        POSTGRES_PASSWORD: postgres
        POSTGRES_DB: does_not_matter
      ports:
        - 5432:5432
      # needed because the postgres container does not provide a health check
      options: --health-cmd pg_isready --health-interval 10s --health-timeout 5s --health-retries 5

variables:
  tag: '$(Build.BuildId)'

pool:
  vmImage: ubuntu-20.04


services:
  postgres: postgis

steps:
- task: NodeTool@0
  inputs:
    versionSpec: '14.x'
  displayName: 'Install Node.js'

- script: |
    npm install -g npm@8.5
    node -v
    npm -v
    npm ci
    npm test -- --reporter xunit --reporter-option output=npm-test.xml
  displayName: 'npm install and run test'

- task: PublishTestResults@2
  condition: succeededOrFailed()
  inputs:
    testResultsFiles: "**/npm-test.xml"
    testRunTitle: 'Npm test results'

- task: UsePythonVersion@0
  inputs:
   versionSpec: '3.8'
   addToPath: true
   architecture: 'x64'

- script: |
    sudo apt-get update
    sudo apt --fix-missing install gdal-bin
  displayName: 'install gdal'

- script: |
    python --version
    python -m venv ./venv
    . ./venv/bin/activate && pip install -U pip
  displayName: 'install pip'

- script: |
    . ./venv/bin/activate && pip install -r requirements.txt  && pip install -r requirements-dev.txt
    pip install unittest-xml-reporting
  displayName: 'install requirements'

- script: pip list
  displayName: 'Environment info'

- script: |
    . ./venv/bin/activate && black --check .
  displayName: 'Check formatting with black'

# The secret key is done with an export because Azure pipelines will
# remove all env variables that start with SECRET_
- script: |
    export SECRET_KEY=${SECRETKEY}
    export DJANGO_SUPERUSER_PASSWORD=${DJANGO_SUPERUSER_PASSWORD}
    export DJANGO_SUPERUSER_USERNAME=${DJANGO_SUPERUSER_USERNAME}
    export DJANGO_SUPERUSER_EMAIL=${DJANGO_SUPERUSER_EMAIL}
    . ./venv/bin/activate &&  python manage.py migrate
    . ./venv/bin/activate &&  python manage.py createcachetable
    . ./venv/bin/activate &&  python manage.py test --testrunner xmlrunner.extra.djangotestrunner.XMLTestRunner --no-input
    . ./venv/bin/activate &&  python manage.py makemigrations --check
    . ./venv/bin/activate &&  python manage.py createsuperuser --noinput
  displayName: 'Django tests'
  condition: succeededOrFailed()
  env:
    IASO_ENVIRONMENT: development
    RDS_DB_NAME: does_not_matter
    SECRETKEY: secret-only-used-in-azure-pipeline
    DEBUG: true
    DJANGO_SETTINGS_MODULE: hat.settings
    RDS_PASSWORD: postgres
    RDS_HOSTNAME: localhost
    RDS_PORT: 5432
    RDS_USERNAME: postgres
    CACHE: false
    DEV_SERVER: true
    PLUGINS: polio,wfp
<<<<<<< HEAD
=======
    DJANGO_SUPERUSER_USERNAME: adm
    DJANGO_SUPERUSER_EMAIL: adm@example.com
    DJANGO_SUPERUSER_PASSWORD: $(DJANGO_SUPERUSER_PASSWORD)
>>>>>>> 6b0b911b

- task: PublishTestResults@2
  condition: succeededOrFailed()
  inputs:
    testResultsFiles: "**/TEST-*.xml"
    testRunTitle: 'Python $(PYTHON_VERSION)'

- script: docker build -t dev-coda2 --target prod -f $(Build.SourcesDirectory)/docker/bundle/Dockerfile .
  displayName: 'Build docker image'

- script: docker save -o $(Build.ArtifactStagingDirectory)/dev-coda2.tar.gz dev-coda2
  displayName: 'Save docker image'

- task: PublishBuildArtifacts@1
  inputs:
    pathtoPublish: '$(Build.ArtifactStagingDirectory)'
    artifactName: dev-coda2

- script: docker run -v $(Build.ArtifactStagingDirectory)/static:/opt/mount --rm --entrypoint bash dev-coda2 -c "cp -R /opt/app/static /opt/mount/"
  displayName: 'Copy static files from docker'

- task: PublishBuildArtifacts@1
  inputs:
    pathtoPublish: $(Build.ArtifactStagingDirectory)/static
    artifactName: dev-coda2-static
  displayName: 'Publish static files'<|MERGE_RESOLUTION|>--- conflicted
+++ resolved
@@ -101,12 +101,9 @@
     CACHE: false
     DEV_SERVER: true
     PLUGINS: polio,wfp
-<<<<<<< HEAD
-=======
     DJANGO_SUPERUSER_USERNAME: adm
     DJANGO_SUPERUSER_EMAIL: adm@example.com
     DJANGO_SUPERUSER_PASSWORD: $(DJANGO_SUPERUSER_PASSWORD)
->>>>>>> 6b0b911b
 
 - task: PublishTestResults@2
   condition: succeededOrFailed()
