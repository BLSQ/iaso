import { IntlMessage, useSafeIntl } from 'bluesquare-components';
import { isArray } from 'lodash';
import { useRef } from 'react';
import { defineMessages } from 'react-intl';
import {
    MutationFunction,
    QueryFunction,
    QueryKey,
    UseMutationOptions,
    UseMutationResult,
    UseQueryOptions,
    UseQueryResult,
    useMutation,
    useQueries,
    useQuery,
    useQueryClient,
} from 'react-query';
<<<<<<< HEAD
import { dispatcher } from '../components/snackBars/EventDispatcher';
=======
import { openSnackBar } from '../components/snackBars/EventDispatcher';
>>>>>>> d1266f61
import { errorSnackBar, succesfullSnackBar } from '../constants/snackBars';

const MESSAGES = defineMessages({
    permissionError: {
        id: 'iaso.snackBar.permissionError',
        defaultMessage:
            "You don't have permission to perform this action: {detail}",
    },
    defaultMutationApiError: {
        id: 'iaso.snackBar.error',
        defaultMessage: 'An error occurred while saving',
    },
    defaultMutationApiSuccess: {
        id: 'iaso.snackBar.successful',
        defaultMessage: 'Saved successfully',
    },
    defaultQueryApiSuccess: {
        defaultMessage: 'An error occurred while fetching data',
        id: 'iaso.snackBar.fetch.error',
    },
});

/**
 * Mix a useMutation from react-query and snackbar message as well as
 * cache invalidation.
 *
 * Per default will display a message on success and on error.
 * Success message can be disabled
 *
 * @param mutationFn
 * @param snackSuccessMessage
 *   Snack Message to display in case of success, optional
 *   pass null to suppress, undefined for default.
 * @param snackErrorMsg
 *  Snack Message to display in case of success, optional
 *  pass null to suppress, undefined for default.
 * @param invalidateQueryKey
 *   optional query key to invalidate
 * @param options
 *   standard useMutation Options
 * @returns {UseMutationResult<mutationFn, options, void, unknown>}
 */
type SnackMutationDict<Data, Error, Variables, Context> = {
    mutationFn: MutationFunction<Data, any>;
    snackSuccessMessage?: IntlMessage;
    snackErrorMsg?: IntlMessage;
    invalidateQueryKey?: QueryKey | undefined;
    options?:
        | Omit<
              UseMutationOptions<Data, Error, Variables, Context>,
              'mutationFn'
          >
        | undefined;
    ignoreErrorCodes?: number[];
    showSucessSnackBar?: boolean;
    successSnackBar?: (
        // eslint-disable-next-line no-unused-vars
        msg: IntlMessage,
        // eslint-disable-next-line no-unused-vars
        data: any,
    ) => {
        messageKey: string;
        messageObject: any;
        options: {
            variant: string;
            persist: boolean;
        };
    };
};

const useBaseSnackMutation = <
    Data = unknown,
    Error = unknown,
    Variables = void,
    Context = unknown,
>(
    mutationFn: MutationFunction<Data, any>,
    snackSuccessMessage: IntlMessage = MESSAGES.defaultMutationApiSuccess,
    snackErrorMsg: IntlMessage = MESSAGES.defaultMutationApiError,
    invalidateQueryKey: QueryKey | undefined = undefined,
    options:
        | Omit<
              UseMutationOptions<Data, Error, Variables, Context>,
              'mutationFn'
          >
        | undefined = {},
    showSucessSnackBar = true,
    ignoreErrorCodes: number[] = [],
    successSnackBar: (
        // eslint-disable-next-line no-unused-vars
        msg: IntlMessage,
        // eslint-disable-next-line no-unused-vars
        data: any,
    ) => {
        messageKey: string;
        messageObject: any;
        options: {
            variant: string;
            persist: boolean;
        };
    } = msg => succesfullSnackBar(undefined, msg),
): UseMutationResult<Data, Error, Variables, Context> => {
    const queryClient = useQueryClient();
    const { formatMessage } = useSafeIntl();
    const newOptions: Omit<
        UseMutationOptions<any, any, any, any>,
        'mutationFn'
    > = {
        ...options,
        onError: (error, variables, context) => {
            if (!ignoreErrorCodes.includes(error.status)) {
                let errorMsg = snackErrorMsg;
                if (error.status === 403) {
                    if (error.details.detail) {
                        errorMsg = error.details.detail;
                    } else if (!errorMsg) {
                        errorMsg = formatMessage(MESSAGES.permissionError);
                    }
                }
<<<<<<< HEAD
                dispatcher.dispatch(
                    'snackbar',
                    errorSnackBar(undefined, errorMsg, error),
                );
=======
                openSnackBar(errorSnackBar(undefined, errorMsg, error));
>>>>>>> d1266f61
            }
            if (options.onError) {
                return options.onError(error, variables, context);
            }
            return undefined;
        },
        onSuccess: (data, variables, context) => {
            if (snackSuccessMessage && showSucessSnackBar) {
<<<<<<< HEAD
                dispatcher.dispatch(
                    'snackbar',
                    successSnackBar(snackSuccessMessage, data),
                );
=======
                openSnackBar(successSnackBar(snackSuccessMessage, data));
>>>>>>> d1266f61
            }
            if (invalidateQueryKey) {
                if (isArray(invalidateQueryKey)) {
                    invalidateQueryKey.forEach(queryKey =>
                        queryClient.invalidateQueries(queryKey),
                    );
                } else {
                    queryClient.invalidateQueries(invalidateQueryKey);
                }
            }
            if (options.onSuccess) {
                return options.onSuccess(data, variables, context);
            }
            return undefined;
        },
    };
    return useMutation(mutationFn, newOptions);
};

// This hook can take a dictionay or a list of arguments. If the first argument is a dictionary, all other arguments will be ignored
export const useSnackMutation = <
    Data = unknown,
    Error = unknown,
    Variables = void,
    Context = unknown,
>(
    mutationArg:
        | MutationFunction<Data, any>
        | SnackMutationDict<Data, Error, Variables, Context>,
    snackSuccessMessage: IntlMessage = MESSAGES.defaultMutationApiSuccess,
    snackErrorMsg: IntlMessage = MESSAGES.defaultMutationApiError,
    invalidateQueryKey: QueryKey | undefined = undefined,
    options:
        | Omit<
              UseMutationOptions<Data, Error, Variables, Context>,
              'mutationFn'
          >
        | undefined = {},
    showSucessSnackBar = true,
    ignoreErrorCodes: number[] = [],
    successSnackBar: (
        // eslint-disable-next-line no-unused-vars
        msg: IntlMessage,
        // eslint-disable-next-line no-unused-vars
        data: any,
    ) => {
        messageKey: string;
        messageObject: any;
        options: {
            variant: string;
            persist: boolean;
        };
    } = msg => succesfullSnackBar(undefined, msg),
): UseMutationResult<Data, Error, Variables, Context> => {
    let arg1;
    let arg2;
    let arg3;
    let arg4;
    let arg5;
    let arg6;
    let arg7;
    let arg8;
    // Checking if the first argument passed is a dictionary
    const keys = Object.keys(mutationArg) ?? [];
    if (keys.length > 0 && keys.includes('mutationFn')) {
        arg1 = (
            mutationArg as SnackMutationDict<Data, Error, Variables, Context>
        ).mutationFn;
        arg2 = (
            mutationArg as SnackMutationDict<Data, Error, Variables, Context>
        ).snackSuccessMessage;
        arg3 = (
            mutationArg as SnackMutationDict<Data, Error, Variables, Context>
        ).snackErrorMsg;
        arg4 = (
            mutationArg as SnackMutationDict<Data, Error, Variables, Context>
        ).invalidateQueryKey;
        arg5 = (
            mutationArg as SnackMutationDict<Data, Error, Variables, Context>
        ).options;
        arg6 = (
            mutationArg as SnackMutationDict<Data, Error, Variables, Context>
        ).showSucessSnackBar;
        arg7 = (
            mutationArg as SnackMutationDict<Data, Error, Variables, Context>
        ).ignoreErrorCodes;
        arg8 = (
            mutationArg as SnackMutationDict<Data, Error, Variables, Context>
        ).successSnackBar;
    } else {
        arg1 = mutationArg;
        arg2 = snackSuccessMessage;
        arg3 = snackErrorMsg;
        arg4 = invalidateQueryKey;
        arg5 = options;
        arg6 = showSucessSnackBar;
        arg7 = ignoreErrorCodes;
        arg8 = successSnackBar;
    }
    return useBaseSnackMutation<Data, Error, Variables, Context>(
        arg1,
        arg2,
        arg3,
        arg4,
        arg5,
        arg6,
        arg7,
        arg8,
    );
};

/**
 * Mix a useQuery from react-query and snackbar message in case of error
 * @param queryKey
 * @param queryFn
 * @param snackErrorMsg
 *  Translatable Formatjs Message object. null to suppress, undefined for default.
 * @param options
 * @param {boolean} dispatchOnError
 * @returns UseQueryResult<Data, Error>;
 */

const useBaseSnackQuery = <
    QueryFnData = unknown,
    Error = unknown,
    Data = QueryFnData,
    QueryKeyExtended extends QueryKey = QueryKey,
>(
    queryKey: QueryKey,
    queryFn: QueryFunction<QueryFnData>,
    snackErrorMsg: IntlMessage | undefined = MESSAGES.defaultQueryApiSuccess,
    options: UseQueryOptions<QueryFnData, Error, Data, QueryKeyExtended> = {},
    // Give the option to not dispatch onError, to avoid multiple snackbars when re-using the query with the same query key
    dispatchOnError = true,
): UseQueryResult<Data, Error> => {
    const newOptions = {
        ...options,
        onError: error => {
            if (dispatchOnError) {
<<<<<<< HEAD
                dispatcher.dispatch(
                    'snackbar',
                    errorSnackBar(undefined, snackErrorMsg, error),
                );
=======
                openSnackBar(errorSnackBar(undefined, snackErrorMsg, error));
>>>>>>> d1266f61
            }
            if (options.onError) {
                options.onError(error);
            }
        },
    };
    const query = useQuery(queryKey, queryFn, newOptions);
    return query;
};

type SnackQueryDict<QueryFnData, Data, QueryKeyExtended extends QueryKey> = {
    queryKey: QueryKey;
    queryFn: QueryFunction<QueryFnData>;
    snackErrorMsg?: IntlMessage;
    options?: UseQueryOptions<QueryFnData, Error, Data, QueryKeyExtended>;
    // Give the option to not dispatch onError, to avoid multiple snackbars when re-using the query with the same query key
    dispatchOnError?: boolean;
};

export const useSnackQuery = <
    QueryFnData = any,
    Error = unknown,
    Data = QueryFnData,
    QueryKeyExtended extends QueryKey = QueryKey,
>(
    queryArg: QueryKey | SnackQueryDict<QueryFnData, Data, QueryKeyExtended>,
    queryFn?: QueryFunction<QueryFnData>,
    snackErrorMsg?: IntlMessage | undefined,
    options?: UseQueryOptions<QueryFnData, Error, Data, QueryKeyExtended>,
    // Give the option to not dispatch onError, to avoid multiple snackbars when re-using the query with the same query key
    dispatchOnError?: boolean,
): UseQueryResult<Data, Error> => {
    let arg1;
    let arg2;
    let arg3;
    let arg4;
    let arg5;
    // QueryKey is either a string a readonly Array. In this case, we just pass all arguments in order
    if (typeof queryArg === 'string' || Array.isArray(queryArg)) {
        arg1 = queryArg;
        arg2 = queryFn;
        arg3 = snackErrorMsg;
        arg4 = options;
        arg5 = dispatchOnError;
    } else {
        arg1 = (queryArg as SnackQueryDict<QueryFnData, Data, QueryKeyExtended>)
            .queryKey;
        arg2 = (queryArg as SnackQueryDict<QueryFnData, Data, QueryKeyExtended>)
            .queryFn;
        arg3 = (queryArg as SnackQueryDict<QueryFnData, Data, QueryKeyExtended>)
            .snackErrorMsg;
        arg4 = (queryArg as SnackQueryDict<QueryFnData, Data, QueryKeyExtended>)
            .options;
        arg5 = (queryArg as SnackQueryDict<QueryFnData, Data, QueryKeyExtended>)
            .dispatchOnError;
    }
    return useBaseSnackQuery<QueryFnData, Error, Data, QueryKeyExtended>(
        arg1,
        arg2,
        arg3,
        arg4,
        arg5,
    );
};

/**
 * Mix a useQueries from react-query and snackbar message in case of error
 * @param queries
 */

export const useSnackQueries = <QueryFnData>(
    queries: {
        queryKey: QueryKey;
        queryFn: QueryFunction<QueryFnData>;
        snackErrorMsg?: IntlMessage;
        options: UseQueryOptions;
        dispatchOnError?: boolean;
    }[],
): Array<UseQueryResult<unknown, unknown>> => {
    const newQueries = queries.map(query => {
        const {
            options,
            dispatchOnError,
            snackErrorMsg = MESSAGES.defaultQueryApiSuccess,
        } = query;
        const newOptions = {
            ...options,
            onError: error => {
                if (dispatchOnError) {
<<<<<<< HEAD
                    dispatcher.dispatch(
                        'snackbar',
=======
                    openSnackBar(
>>>>>>> d1266f61
                        errorSnackBar(undefined, snackErrorMsg, error),
                    );
                }
                if (options.onError) {
                    options.onError(error);
                }
            },
        };
        return { ...query, ...newOptions };
    });
    return useQueries<Array<UseQueryResult<unknown, unknown>>>(newQueries);
};

export const useAbortController = ():
    | AbortController
    | Record<string, never> => {
    const abortController = useRef(new AbortController());
    return abortController?.current ?? {};
};<|MERGE_RESOLUTION|>--- conflicted
+++ resolved
@@ -15,11 +15,7 @@
     useQuery,
     useQueryClient,
 } from 'react-query';
-<<<<<<< HEAD
-import { dispatcher } from '../components/snackBars/EventDispatcher';
-=======
 import { openSnackBar } from '../components/snackBars/EventDispatcher';
->>>>>>> d1266f61
 import { errorSnackBar, succesfullSnackBar } from '../constants/snackBars';
 
 const MESSAGES = defineMessages({
@@ -139,14 +135,7 @@
                         errorMsg = formatMessage(MESSAGES.permissionError);
                     }
                 }
-<<<<<<< HEAD
-                dispatcher.dispatch(
-                    'snackbar',
-                    errorSnackBar(undefined, errorMsg, error),
-                );
-=======
                 openSnackBar(errorSnackBar(undefined, errorMsg, error));
->>>>>>> d1266f61
             }
             if (options.onError) {
                 return options.onError(error, variables, context);
@@ -155,14 +144,7 @@
         },
         onSuccess: (data, variables, context) => {
             if (snackSuccessMessage && showSucessSnackBar) {
-<<<<<<< HEAD
-                dispatcher.dispatch(
-                    'snackbar',
-                    successSnackBar(snackSuccessMessage, data),
-                );
-=======
                 openSnackBar(successSnackBar(snackSuccessMessage, data));
->>>>>>> d1266f61
             }
             if (invalidateQueryKey) {
                 if (isArray(invalidateQueryKey)) {
@@ -302,14 +284,7 @@
         ...options,
         onError: error => {
             if (dispatchOnError) {
-<<<<<<< HEAD
-                dispatcher.dispatch(
-                    'snackbar',
-                    errorSnackBar(undefined, snackErrorMsg, error),
-                );
-=======
                 openSnackBar(errorSnackBar(undefined, snackErrorMsg, error));
->>>>>>> d1266f61
             }
             if (options.onError) {
                 options.onError(error);
@@ -399,12 +374,7 @@
             ...options,
             onError: error => {
                 if (dispatchOnError) {
-<<<<<<< HEAD
-                    dispatcher.dispatch(
-                        'snackbar',
-=======
                     openSnackBar(
->>>>>>> d1266f61
                         errorSnackBar(undefined, snackErrorMsg, error),
                     );
                 }
