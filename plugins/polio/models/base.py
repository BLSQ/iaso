import datetime
import json
import math
import os

from collections import defaultdict
from datetime import date
from typing import Any, Optional, Tuple, Union
from uuid import uuid4

import django.db.models.manager
import pandas as pd

from django.conf import settings
from django.contrib.auth.models import AnonymousUser, User
from django.contrib.postgres.fields import ArrayField
from django.core.files.base import File
from django.core.serializers.json import DjangoJSONEncoder
from django.core.validators import RegexValidator
from django.db import models
from django.db.models import Q, QuerySet, Subquery, Sum
from django.db.models.expressions import RawSQL
from django.db.models.functions import Coalesce
from django.utils import timezone
from django.utils.module_loading import import_string
from django.utils.translation import gettext as _
from gspread.utils import extract_id_from_url  # type: ignore
from storages.backends.s3boto3 import S3Boto3Storage
from translated_fields import TranslatedField

from beanstalk_worker import task_decorator
from iaso.models import Group, OrgUnit
from iaso.models.base import Account, Task
from iaso.models.entity import UserNotAuthError
from iaso.models.microplanning import Team
from iaso.utils import slugify_underscore
from iaso.utils.models.soft_deletable import (
    DefaultSoftDeletableManager,
    SoftDeletableModel,
)
from plugins.polio.preparedness.parser import open_sheet_by_url
from plugins.polio.preparedness.spread_cache import CachedSpread


VIRUSES = [
    ("PV1", _("PV1")),
    ("PV2", _("PV2")),
    ("PV3", _("PV3")),
    ("cVDPV2", _("cVDPV2")),
    ("WPV1", _("WPV1")),
    ("PV1 & cVDPV2", _("PV1 & cVDPV2")),
    ("cVDPV1 & cVDPV2", _("cVDPV1 & cVDPV2")),
]

VACCINES = [
    ("mOPV2", _("mOPV2")),
    ("nOPV2", _("nOPV2")),
    ("bOPV", _("bOPV")),
    ("nOPV2 & bOPV", _("nOPV2 & bOPV")),
]

INDIVIDUAL_VACCINES = [
    ("mOPV2", _("mOPV2")),
    ("nOPV2", _("nOPV2")),
    ("bOPV", _("bOPV")),
]

DOSES_PER_VIAL = {
    "mOPV2": 20,
    "nOPV2": 50,
    "bOPV": 20,
}

LANGUAGES = [
    ("FR", "Français"),
    ("EN", "English"),
    ("PT", "Português"),
]

RESPONSIBLES = [
    ("WHO", _("WHO")),
    ("UNICEF", _("UNICEF")),
    ("NAT", _("National")),
    ("MOH", _("MOH")),
    ("PROV", _("PROVINCE")),
    ("DIST", _("District")),
]

STATUS = [
    ("PENDING", _("Pending")),
    ("ONGOING", _("Ongoing")),
    ("FINISHED", _("Finished")),
]

RA_BUDGET_STATUSES = [
    ("APPROVED", _("Approved")),
    ("TO_SUBMIT", _("To Submit")),
    ("SUBMITTED", _("Submitted")),
    ("REVIEWED", _("Reviewed by RRT")),
]

PREPAREDNESS_SYNC_STATUS = [
    ("QUEUED", _("Queued")),
    ("ONGOING", _("Ongoing")),
    ("FAILURE", _("Failed")),
    ("FINISHED", _("Finished")),
]

PAYMENT = [
    ("DIRECT", _("Direct")),
    ("DFC", _("DFC")),
    ("MOBILE_PAYMENT", _("Mobile Payment")),
]


class DelayReasons(models.TextChoices):
    INITIAL_DATA = "INITIAL_DATA", _("initial_data")
    ENCODING_ERROR = "ENCODING_ERROR", _("encoding_error")
    PUBLIC_HOLIDAY = "PUBLIC_HOLIDAY", _("public_holday")
    OTHER_ACTIVITIES = "OTHER_ACTIVITIES", _("other_activities")
    MOH_DECISION = "MOH_DECISION", _("moh_decision")
    CAMPAIGN_SYNCHRONIZATION = "CAMPAIGN_SYNCHRONIZATION", _("campaign_synchronization")
    PREPAREDNESS_LEVEL_NOT_REACHED = "PREPAREDNESS_LEVEL_NOT_REACHED", _(
        "preparedness_level_not_reached"
    )
    FUNDS_NOT_RECEIVED_OPS_LEVEL = "FUNDS_NOT_RECEIVED_OPS_LEVEL", _(
        "funds_not_received_ops_level"
    )
    FUNDS_NOT_ARRIVED_IN_COUNTRY = "FUNDS_NOT_ARRIVED_IN_COUNTRY", _(
        "funds_not_arrived_in_country"
    )
    VACCINES_NOT_DELIVERED_OPS_LEVEL = "VACCINES_NOT_DELIVERED_OPS_LEVEL", _(
        "vaccines_not_delivered_ops_level"
    )
    VACCINES_NOT_ARRIVED_IN_COUNTRY = "VACCINES_NOT_ARRIVED_IN_COUNTRY", _(
        "vaccines_not_arrived_in_country"
    )
    SECURITY_CONTEXT = "SECURITY_CONTEXT", _("security_context")
    CAMPAIGN_MOVED_FORWARD_BY_MOH = "CAMPAIGN_MOVED_FORWARD_BY_MOH", _(
        "campaign_moved_forward_by_moh"
    )
    VRF_NOT_SIGNED = "VRF_NOT_SIGNED", _("vrf_not_signed")
    FOUR_WEEKS_GAP_BETWEEN_ROUNDS = "FOUR_WEEKS_GAP_BETWEEN_ROUNDS", _(
        "four_weeks_gap_betwenn_rounds"
    )
    OTHER_VACCINATION_CAMPAIGNS = "OTHER_VACCINATION_CAMPAIGNS", _(
        "other_vaccination_campaigns"
    )
    PENDING_LIQUIDATION_OF_PREVIOUS_SIA_FUNDING = (
        "PENDING_LIQUIDATION_OF_PREVIOUS_SIA_FUNDING",
        _("pending_liquidation_of_previous_sia_funding"),
    )


class AgeChoices(models.TextChoices):
    YEARS = "YEARS", _("years")
    MONTHS = "MONTHS", _("months")


def make_group_round_scope():
    return Group.objects.create(name="hidden roundScope")


class RoundScope(models.Model):
    "Scope (selection of orgunit) for a round and vaccines"

    group = models.OneToOneField(
        Group,
        on_delete=models.CASCADE,
        related_name="roundScope",
        default=make_group_round_scope,
    )
    round = models.ForeignKey("Round", on_delete=models.CASCADE, related_name="scopes")

    vaccine = models.CharField(max_length=12, choices=VACCINES, blank=True)

    class Meta:
        unique_together = [("round", "vaccine")]
        ordering = ["round", "vaccine"]


def make_group_campaign_scope():
    return Group.objects.create(name="hidden campaignScope")


class CampaignScope(models.Model):
    """Scope (selection of orgunit) for a campaign and vaccines"""

    group = models.OneToOneField(
        Group,
        on_delete=models.CASCADE,
        related_name="campaignScope",
        default=make_group_campaign_scope,
    )
    campaign = models.ForeignKey(
        "Campaign", on_delete=models.CASCADE, related_name="scopes"
    )
    vaccine = models.CharField(max_length=12, choices=VACCINES, blank=True)

    class Meta:
        unique_together = [("campaign", "vaccine")]
        ordering = ["campaign", "vaccine"]


class RoundDateHistoryEntryQuerySet(models.QuerySet):
    def filter_for_user(self, user: Union[User, AnonymousUser]):
        from plugins.polio.models import Campaign

        campaigns = Campaign.objects.filter_for_user(user)  # type: ignore
        return self.filter(round__campaign__in=campaigns)


class RoundDateHistoryEntry(models.Model):
    objects = RoundDateHistoryEntryQuerySet.as_manager()
    previous_started_at = models.DateField(null=True, blank=True)
    previous_ended_at = models.DateField(null=True, blank=True)
    started_at = models.DateField(null=True, blank=True)
    ended_at = models.DateField(null=True, blank=True)
    reason_for_delay = models.ForeignKey(
        "ReasonForDelay",
        on_delete=models.PROTECT,
        null=True,
        blank=True,
        related_name="round_history_entries",
    )
    round = models.ForeignKey(
        "Round",
        on_delete=models.CASCADE,
        related_name="datelogs",
        null=True,
        blank=True,
    )
    modified_by = models.ForeignKey(
        "auth.User", on_delete=models.PROTECT, null=True, blank=True
    )
    created_at = models.DateTimeField(auto_now_add=True)


class ReasonForDelay(SoftDeletableModel):
    name = TranslatedField(
        models.CharField(_("name"), max_length=200), {"fr": {"blank": True}}
    )
    # key_name is necessary for the current implementation of powerBi dashboards
    # and for the front-end to be able to prevent users from selecting "INITIAL_DATA"
    # when updating round dates
    key_name = models.CharField(
        blank=True, max_length=200, validators=[RegexValidator(r"^[A-Z_]+$")]
    )
    created_at = models.DateTimeField(auto_now_add=True)
    updated_at = models.DateTimeField(auto_now=True)
    account = models.ForeignKey(
        Account, models.CASCADE, related_name="reasons_for_delay"
    )

    class Meta:
        # This will prevent sharing reasons across accounts, but it can be annoying if 2 accounts need INITIAL_DATA
        unique_together = ["key_name", "account"]

    def __str__(self):
        return self.name


class RoundQuerySet(models.QuerySet):
    def as_ui_dropdown_data(self):
        """
        Returns a data structure suitable to build dependent select dropdowns in the UI:
        {
            "countries": [
                {"value": 1, "label": "Niger"}
            ],
            "campaigns": [
                {"value": "e5a1209b-8881-4b66-82a0-429a53dbc94b", "label": "nopv2", "country_id": 1}
            ],
            "rounds": [
                {"value": 1, "label": 1, "campaign_id": "e5a1209b-8881-4b66-82a0-429a53dbc94b"}
            ]
        }
        """
        data = {"countries": {}, "campaigns": {}, "rounds": []}

        for rnd in self:
            campaign_uuid = str(rnd.campaign_id)
            data["countries"].setdefault(
                rnd.campaign.country_id,
                {"value": rnd.campaign.country_id, "label": rnd.campaign.country.name},
            )
            data["campaigns"].setdefault(
                campaign_uuid,
                {
                    "value": campaign_uuid,
                    "label": rnd.campaign.obr_name,
                    "country_id": rnd.campaign.country_id,
                },
            )
            data["rounds"].append(
                {
                    "value": rnd.id,
                    "label": rnd.number,
                    "campaign_id": campaign_uuid,
                    "target_population": rnd.target_population,
                }
            )

        data["countries"] = data["countries"].values()
        data["campaigns"] = data["campaigns"].values()
        return data

    def filter_by_vaccine_name(self, vaccine_name):
        return (
            self.select_related("campaign")
            .prefetch_related("scopes", "campaign__scopes")
            .filter(
                (
                    Q(campaign__separate_scopes_per_round=False)
                    & Q(campaign__scopes__vaccine=vaccine_name)
                )
                | (
                    Q(campaign__separate_scopes_per_round=True)
                    & Q(scopes__vaccine=vaccine_name)
                )
            )
        )


def make_group_subactivity_scope():
    return Group.objects.create(name="hidden subactivityScope")


class SubActivityScope(models.Model):
    "Scope (selection of orgunit) for a SubActivity and vaccines"

    group = models.OneToOneField(
        Group,
        on_delete=models.CASCADE,
        related_name="subactivityScope",
        default=make_group_subactivity_scope,
    )
    subactivity = models.ForeignKey(
        "SubActivity", on_delete=models.CASCADE, related_name="scopes"
    )

    vaccine = models.CharField(max_length=12, choices=VACCINES, blank=True)


AGE_UNITS = [
    ("m", "Months"),
    ("y", "Years"),
]


class SubActivity(models.Model):
    round = models.ForeignKey(
        "Round", related_name="sub_activities", on_delete=models.CASCADE
    )
    name = models.CharField(max_length=255)
    age_unit = models.CharField(max_length=3, choices=AGE_UNITS, null=True, blank=True)
    age_min = models.IntegerField(null=True, blank=True)
    age_max = models.IntegerField(null=True, blank=True)
    start_date = models.DateField(null=True, blank=True)
    end_date = models.DateField(null=True, blank=True)
    im_started_at = models.DateField(null=True, blank=True)
    im_ended_at = models.DateField(null=True, blank=True)
    lqas_started_at = models.DateField(null=True, blank=True)
    lqas_ended_at = models.DateField(null=True, blank=True)

    class Meta:
        verbose_name_plural = "subactivities"

    def __str__(self):
        return self.name

    @property
    def vaccine_list(self):
        all_vaccines = self.scopes.all().values_list("vaccine", flat=True)
        vaccines = set()
        vaccines.update(all_vaccines)
        return sorted(list(vaccines))

    @property
    def vaccine_names(self):
        return ", ".join(self.vaccine_list)

    @property
    def single_vaccine_list(self):
        vaccines = set(self.vaccine_list)
        return sorted(list(Campaign.split_combined_vaccines(vaccines)))

    @property
    def single_vaccine_names(self):
        return ", ".join(self.single_vaccine_list)


class Round(models.Model):
    class Meta:
        ordering = ["number", "started_at"]

    # With the current situation/UI, all rounds must have a start date. However, there might be legacy campaigns/rounds
    # floating around in production, and therefore consumer code must assume that this field might be NULL
    started_at = models.DateField(null=True, blank=True)
    number = models.IntegerField(null=True, blank=True)
    campaign = models.ForeignKey(
        "Campaign", related_name="rounds", on_delete=models.PROTECT, null=True
    )
    budget_process = models.ForeignKey(
        "BudgetProcess",
        related_name="rounds",
        on_delete=models.SET_NULL,
        null=True,
        blank=True,
    )
    # With the current situation/UI, all rounds must have an end date. However, there might be legacy campaigns/rounds
    # floating around in production, and therefore consumer code must assume that this field might be NULL
    ended_at = models.DateField(null=True, blank=True)

    age_min = models.IntegerField(null=True, blank=True)
    age_max = models.IntegerField(null=True, blank=True)
    age_type = models.TextField(null=True, blank=True, choices=AgeChoices.choices)

    mop_up_started_at = models.DateField(null=True, blank=True)
    mop_up_ended_at = models.DateField(null=True, blank=True)
    im_started_at = models.DateField(null=True, blank=True)
    im_ended_at = models.DateField(null=True, blank=True)
    lqas_started_at = models.DateField(null=True, blank=True)
    lqas_ended_at = models.DateField(null=True, blank=True)
    target_population = models.IntegerField(null=True, blank=True)
    doses_requested = models.IntegerField(null=True, blank=True)
    cost = models.DecimalField(
        max_digits=10, decimal_places=2, default=0.0, null=True, blank=True
    )
    im_percentage_children_missed_in_household = models.DecimalField(
        max_digits=10, decimal_places=2, null=True, blank=True
    )
    im_percentage_children_missed_out_household = models.DecimalField(
        max_digits=10, decimal_places=2, null=True, blank=True
    )
    im_percentage_children_missed_in_plus_out_household = models.DecimalField(
        max_digits=10, decimal_places=2, null=True, blank=True
    )
    awareness_of_campaign_planning = models.DecimalField(
        max_digits=10, decimal_places=2, null=True, blank=True
    )
    main_awareness_problem = models.CharField(max_length=255, null=True, blank=True)
    lqas_district_passing = models.IntegerField(null=True, blank=True)
    lqas_district_failing = models.IntegerField(null=True, blank=True)
    is_test = models.BooleanField(default=False)

    # Preparedness
    preparedness_spreadsheet_url = models.URLField(null=True, blank=True)
    preparedness_sync_status = models.CharField(
        max_length=10, default="FINISHED", choices=PREPAREDNESS_SYNC_STATUS
    )
    # Vaccine management
    date_signed_vrf_received = models.DateField(null=True, blank=True)
    date_destruction = models.DateField(null=True, blank=True)
    vials_destroyed = models.IntegerField(null=True, blank=True)
    reporting_delays_hc_to_district = models.IntegerField(null=True, blank=True)
    reporting_delays_district_to_region = models.IntegerField(null=True, blank=True)
    reporting_delays_region_to_national = models.IntegerField(null=True, blank=True)
    forma_reception = models.DateField(null=True, blank=True)
    forma_missing_vials = models.IntegerField(null=True, blank=True)
    forma_usable_vials = models.IntegerField(null=True, blank=True)
    forma_unusable_vials = models.IntegerField(null=True, blank=True)
    forma_date = models.DateField(null=True, blank=True)
    forma_comment = models.TextField(blank=True, null=True)
    percentage_covered_target_population = models.IntegerField(null=True, blank=True)
    # End of vaccine management

    objects = models.Manager.from_queryset(RoundQuerySet)()

    def delete(self, *args, **kwargs):
        # Explicitly delete groups related to the round's scopes, because the cascade deletion won't work reliably
        Group.objects.filter(roundScope__isnull=False).filter(
            roundScope__id__in=Subquery(self.scopes.all().values_list("id", flat=True))
        ).delete()

        # Call the parent class's delete() method to proceed with deleting the Round
        # The scope will be deleted by Django's cascading
        super().delete(*args, **kwargs)

    def add_chronogram(self):
        """
        Create a "standard chronogram" for all upcoming rounds of a campaign.
        See POLIO-1781.
        """
        from plugins.polio.models import ChronogramTemplateTask

        if isinstance(self.started_at, datetime.datetime):
            self.started_at = self.started_at.date()

        if (
            self.started_at
            and isinstance(self.started_at, datetime.date)
            and self.started_at >= timezone.now().date()
            and self.campaign
            and self.campaign.has_polio_type
            and not self.chronograms.valid().exists()
        ):
            ChronogramTemplateTask.objects.create_chronogram(
                round=self, created_by=None, account=self.campaign.account
            )

    def get_item_by_key(self, key):
        return getattr(self, key)

    @staticmethod
    def is_round_over(round):
        if not round.ended_at:
            return False
        return round.ended_at < date.today()

    @property
    def actual_scopes(self):
        """The scopes that actually apply to the round.
        Can be used to get the shapes of the actual scope, but not the vaccines, since sub-activities are not included.
        To get all vaccines applicable for the round, use vaccines_list_extended or vaccine_names_extended properties.
        Would need manual serializing for use in APIs because the CampaignScope and RoundScope are different models
        """
        if self.campaign.separate_scopes_per_round:
            return self.scopes
        return self.campaign.scopes

    @property
    def vaccine_list(self):
        """Vaccines used for the round. Not including sub-activities"""
        vaccines = set()
        if self.campaign.separate_scopes_per_round:
            round_vaccines = RoundScope.objects.filter(
                round=self, group__org_units__isnull=False, vaccine__isnull=False
            ).values_list("vaccine", flat=True)

            vaccines.update(round_vaccines)

        else:
            campaign_vaccines = CampaignScope.objects.filter(
                campaign=self.campaign,
                group__org_units__isnull=False,
                vaccine__isnull=False,
            ).values_list("vaccine", flat=True)

            vaccines.update(campaign_vaccines)

        return sorted(list(vaccines))

    @property
    def single_vaccine_list(self):
        vaccines = set(self.vaccine_list)
        return sorted(list(Campaign.split_combined_vaccines(vaccines)))

    @property
    def vaccine_names(self):
        """Vaccines used for the round, in string form for easy use in API. Not including sub-activities"""
        return ", ".join(sorted(list(self.vaccine_list)))

    @property
    def single_vaccine_names(self):
        """Vaccines used for the round, splitting type bOPV & nOPV2 into it's component vaccines.
        In string form for easy use in API.
        Not including sub-activities"""
        return ", ".join(sorted(list(self.single_vaccine_list)))

    @property
    def subactivities_vaccine_list(self):
        vaccines = set()

        subactivity_vaccines = SubActivityScope.objects.filter(
            subactivity__round=self,
            group__org_units__isnull=False,
            vaccine__isnull=False,
        ).values_list("vaccine", flat=True)

        vaccines.update(subactivity_vaccines)
        return sorted(list(vaccines))

    @property
    def subactivities_single_vaccine_list(self):
        return sorted(
            list(Campaign.split_combined_vaccines(set(self.subactivities_vaccine_list)))
        )

    @property
    def subactivities_vaccine_names(self):
        return ", ".join(self.subactivities_vaccine_list)

    @property
    def subactivities_single_vaccine_names(self):
        return ", ".join(self.subactivities_single_vaccine_list)

    @property
    def vaccine_list_extended(self):
        """list of vaccines including from sub-activities"""
        vaccines = set()
        vaccines.update(self.vaccine_list)
        vaccines.update(self.subactivities_vaccine_list)
        return sorted(list(vaccines))

    @property
    def single_vaccine_list_extended(self):
        return sorted(
            list(Campaign.split_combined_vaccines(set(self.vaccine_list_extended)))
        )

    @property
    def vaccine_names_extended(self):
        return ", ".join(self.vaccine_list_extended)

    @property
    def single_vaccine_names_extended(self):
        return ", ".join(self.single_vaccine_list_extended)

    @property
    def districts_count_calculated(self):
        return len(self.campaign.get_districts_for_round(self))


class CampaignType(models.Model):
    POLIO = "Polio"
    MEASLES = "Measles"
    PIRI = "PIRI"
    YELLOW_FEVER = "Yellow fever"
    VITAMIN_A = "Vitamin A"
    RUBELLA = "Rubella"
    DEWORMING = "Deworming"
    # This is the types that we know at the moment.
    # Clients will have the possibility to add new types

    name = models.CharField(max_length=100, unique=True)
    slug = models.SlugField(max_length=100, unique=True, blank=True)

    def __str__(self):
        return self.name

    def save(self, *args, **kwargs):
        if not self.slug:
            self.slug = slugify_underscore(self.name)
        super(CampaignType, self).save(*args, **kwargs)


class CampaignQuerySet(models.QuerySet):
    def filter_for_user(self, user: Union[User, AnonymousUser]):
        qs = self
        if user.is_authenticated:
            # Authenticated users only get campaigns linked to their account
            qs = qs.filter(account=user.iaso_profile.account)

            # Restrict Campaign to the OrgUnit on the country he can access
            if user.iaso_profile.org_units.count() and not user.is_superuser:
                org_units = OrgUnit.objects.hierarchy(
                    user.iaso_profile.org_units.all()
                ).defer("geom", "simplified_geom")
                qs = qs.filter(
                    Q(country__in=org_units) | Q(initial_org_unit__in=org_units)
                )
        return qs


class PolioCampaignManager(models.Manager):
    def get_queryset(self):
        return (
            super()
            .get_queryset()
            .prefetch_related("campaign_types")
            .filter(campaign_types__name=CampaignType.POLIO)
        )


class Campaign(SoftDeletableModel):
    class Meta:
        ordering = ["obr_name"]

    # Managers.
    objects = models.Manager.from_queryset(CampaignQuerySet)()
    polio_objects = PolioCampaignManager.from_queryset(CampaignQuerySet)()

    scopes: "django.db.models.manager.RelatedManager[CampaignScope]"
    rounds: "django.db.models.manager.RelatedManager[Round]"
    id = models.UUIDField(default=uuid4, primary_key=True, editable=False)
    account = models.ForeignKey(
        "iaso.account", on_delete=models.CASCADE, related_name="campaigns"
    )
    epid = models.CharField(default=None, max_length=255, null=True, blank=True)
    obr_name = models.CharField(max_length=255, unique=True)
    is_preventive = models.BooleanField(default=False, help_text="Preventive campaign")
    # campaign used for training and testing purpose
    is_test = models.BooleanField(default=False)
    created_at = models.DateTimeField(auto_now_add=True)
    updated_at = models.DateTimeField(auto_now=True)

    campaign_types = models.ManyToManyField(
        CampaignType, blank=True, related_name="campaigns"
    )

    gpei_coordinator = models.CharField(max_length=255, null=True, blank=True)
    gpei_email = models.EmailField(max_length=254, null=True, blank=True)
    description = models.TextField(null=True, blank=True)
    separate_scopes_per_round = models.BooleanField(default=False)
    initial_org_unit = models.ForeignKey(
        "iaso.orgunit",
        null=True,
        blank=True,
        on_delete=models.SET_NULL,
        related_name="campaigns",
    )

    enable_send_weekly_email = models.BooleanField(
        default=False, help_text="Activate the sending of a reminder email every week."
    )

    country = models.ForeignKey(
        "iaso.orgunit",
        null=True,
        blank=True,
        on_delete=models.SET_NULL,
        related_name="campaigns_country",
        help_text="Country for campaign, set automatically from initial_org_unit",
    )
    # We use a geojson and not a geom because we have a feature per vaccine x round (if separate scope per round)
    # It is a feature collection. Basic info about the campaign are in the properties
    geojson = models.JSONField(
        null=True,
        editable=False,
        blank=True,
        help_text="GeoJson representing the scope of the campaign",
        encoder=DjangoJSONEncoder,
    )

    creation_email_send_at = models.DateTimeField(
        null=True, blank=True, help_text="When and if we sent an email for creation"
    )

    # Campaign group.
    group = models.ForeignKey(
        Group,
        null=True,
        blank=True,
        on_delete=models.SET_NULL,
        related_name="campaigns",
        default=None,
        limit_choices_to={"domain": "POLIO"},
    )

    onset_at = models.DateField(
        null=True,
        help_text=_("When the campaign starts"),
        blank=True,
    )

    outbreak_declaration_date = models.DateField(
        null=True,
        blank=True,
        verbose_name=_("Outbreak declaration date"),
    )

    # This is considered the "first" date.
    cvdpv2_notified_at = models.DateField(
        null=True,
        blank=True,
        verbose_name=_("cVDPV2 Notification"),
    )

    pv_notified_at = models.DateField(
        null=True,
        blank=True,
        verbose_name=_("PV Notification"),
    )

    pv2_notified_at = models.DateField(
        null=True,
        blank=True,
        verbose_name=_("PV2 Notification"),
    )

    virus = models.CharField(max_length=15, choices=VIRUSES, null=True, blank=True)

    # Detection.
    detection_status = models.CharField(
        default="PENDING", max_length=10, choices=STATUS
    )
    detection_responsible = models.CharField(
        max_length=10, choices=RESPONSIBLES, null=True, blank=True
    )
    detection_first_draft_submitted_at = models.DateField(
        null=True,
        blank=True,
        verbose_name=_("1st Draft Submission"),
    )

    # Risk Assessment.
    risk_assessment_status = models.CharField(
        max_length=10, choices=RA_BUDGET_STATUSES, null=True, blank=True
    )
    risk_assessment_responsible = models.CharField(
        max_length=10, choices=RESPONSIBLES, null=True, blank=True
    )
    investigation_at = models.DateField(
        null=True,
        blank=True,
        verbose_name=_("Field Investigation Date"),
    )
    risk_assessment_first_draft_submitted_at = models.DateField(
        null=True,
        blank=True,
        verbose_name=_("1st Draft Submission"),
    )
    risk_assessment_rrt_oprtt_approval_at = models.DateField(
        null=True,
        blank=True,
        verbose_name=_("RRT/OPRTT Approval"),
    )
    ag_nopv_group_met_at = models.DateField(
        null=True,
        blank=True,
        verbose_name=_("AG/nOPV Group"),
    )
    dg_authorized_at = models.DateField(
        null=True,
        blank=True,
        verbose_name=_("DG Authorization"),
    )
    verification_score = models.IntegerField(null=True, blank=True)
    # END OF Risk assessment field

    # Unusable vials leftover 14 days after the last round ends

    # ----------------------------------------------------------------------------------------
    # START fields moved to the `Budget` model. **********************************************
    budget_status = models.CharField(max_length=100, null=True, blank=True)
    budget_current_state_key = models.CharField(max_length=100, default="-")
    budget_current_state_label = models.CharField(max_length=100, null=True, blank=True)

    # Budget tab
    # These fields can be either filled manually or via the budget workflow when a step is done.
    ra_completed_at_WFEDITABLE = models.DateField(null=True, blank=True)
    who_sent_budget_at_WFEDITABLE = models.DateField(null=True, blank=True)
    unicef_sent_budget_at_WFEDITABLE = models.DateField(null=True, blank=True)
    gpei_consolidated_budgets_at_WFEDITABLE = models.DateField(null=True, blank=True)
    submitted_to_rrt_at_WFEDITABLE = models.DateField(null=True, blank=True)
    feedback_sent_to_gpei_at_WFEDITABLE = models.DateField(null=True, blank=True)
    re_submitted_to_rrt_at_WFEDITABLE = models.DateField(null=True, blank=True)
    submitted_to_orpg_operations1_at_WFEDITABLE = models.DateField(
        null=True, blank=True
    )
    feedback_sent_to_rrt1_at_WFEDITABLE = models.DateField(null=True, blank=True)
    re_submitted_to_orpg_operations1_at_WFEDITABLE = models.DateField(
        null=True, blank=True
    )
    submitted_to_orpg_wider_at_WFEDITABLE = models.DateField(null=True, blank=True)
    submitted_to_orpg_operations2_at_WFEDITABLE = models.DateField(
        null=True, blank=True
    )
    feedback_sent_to_rrt2_at_WFEDITABLE = models.DateField(null=True, blank=True)
    re_submitted_to_orpg_operations2_at_WFEDITABLE = models.DateField(
        null=True, blank=True
    )
    submitted_for_approval_at_WFEDITABLE = models.DateField(null=True, blank=True)
    feedback_sent_to_orpg_operations_unicef_at_WFEDITABLE = models.DateField(
        null=True, blank=True
    )
    feedback_sent_to_orpg_operations_who_at_WFEDITABLE = models.DateField(
        null=True, blank=True
    )
    approved_by_who_at_WFEDITABLE = models.DateField(null=True, blank=True)
    approved_by_unicef_at_WFEDITABLE = models.DateField(null=True, blank=True)
    approved_at_WFEDITABLE = models.DateField(null=True, blank=True)
    approval_confirmed_at_WFEDITABLE = models.DateField(null=True, blank=True)

    # Fund release part of the budget form. Will be migrated to workflow fields later.
    who_disbursed_to_co_at = models.DateField(
        null=True,
        blank=True,
        verbose_name=_("Disbursed to CO (WHO)"),
    )
    who_disbursed_to_moh_at = models.DateField(
        null=True,
        blank=True,
        verbose_name=_("Disbursed to MOH (WHO)"),
    )
    unicef_disbursed_to_co_at = models.DateField(
        null=True,
        blank=True,
        verbose_name=_("Disbursed to CO (UNICEF)"),
    )
    unicef_disbursed_to_moh_at = models.DateField(
        null=True,
        blank=True,
        verbose_name=_("Disbursed to MOH (UNICEF)"),
    )

    no_regret_fund_amount = models.DecimalField(
        max_digits=10,
        decimal_places=2,
        null=True,
        blank=True,
    )
    payment_mode = models.CharField(
        max_length=30, choices=PAYMENT, null=True, blank=True
    )
    district_count = models.IntegerField(null=True, blank=True)
    # END fields moved to the `Budget` model. ************************************************
    # ----------------------------------------------------------------------------------------

    def __str__(self):
        return f"{self.epid} {self.obr_name}"

    @property
    def has_polio_type(self) -> bool:
        return self.campaign_types.filter(name=CampaignType.POLIO).exists()

    def get_item_by_key(self, key):
        return getattr(self, key)

    def get_districts_for_round_number(self, round_number):
        if self.separate_scopes_per_round:
            return (
                OrgUnit.objects.filter(groups__roundScope__round__number=round_number)
                .filter(groups__roundScope__round__campaign=self)
                .distinct()
                .defer("geom", "simplified_geom")
            )
        return self.get_campaign_scope_districts_qs()

    def get_districts_for_round(self, round):
        districts = []
        if self.separate_scopes_per_round:
            id_set = set()
            for scope in round.scopes.all():
                for ou in scope.group.org_units.all():
                    if ou.id not in id_set:
                        id_set.add(ou.id)
                        districts.append(ou)
        else:
            districts = self.get_campaign_scope_districts()
        return districts

    def get_districts_for_round_qs(self, round):
        if self.separate_scopes_per_round:
            districts = (
                OrgUnit.objects.filter(groups__roundScope__round=round)
                .filter(validation_status="VALID")
                .distinct()
                .defer("geom", "simplified_geom")
            )
        else:
            districts = self.get_campaign_scope_districts_qs()
        return districts

    def get_campaign_scope_districts(self):
        # Get districts on campaign scope, make only sense if separate_scopes_per_round=True
        id_set = set()
        districts = []
        for scope in self.scopes.all():
            for ou in scope.group.org_units.all():
                if ou.id not in id_set:
                    id_set.add(ou.id)
                    districts.append(ou)

        return districts

    def get_campaign_scope_districts_qs(self):
        # Get districts on campaign scope, make only sense if separate_scopes_per_round=False
        return (
            OrgUnit.objects.filter(groups__campaignScope__campaign=self)
            .filter(validation_status="VALID")
            .defer("geom", "simplified_geom")
        )

    def get_all_districts(self):
        """District from all round merged as one"""
        if self.separate_scopes_per_round:
            return (
                OrgUnit.objects.filter(groups__roundScope__round__campaign=self)
                .filter(validation_status="VALID")
                .distinct()
                .defer("geom", "simplified_geom")
            )
        return self.get_campaign_scope_districts()

    def get_all_districts_qs(self):
        """District from all round merged as one"""
        if self.separate_scopes_per_round:
            return (
                OrgUnit.objects.filter(groups__roundScope__round__campaign=self)
                .filter(validation_status="VALID")
                .distinct()
                .defer("geom", "simplified_geom")
            )
        return self.get_campaign_scope_districts_qs()

    # Returning date.min if ended_at has no value so the method can be used with `sorted`
    def get_last_round_end_date(self):
        sorted_rounds = sorted(
            list(self.rounds.all()),
            key=lambda round: round.ended_at if round.ended_at else date.min,
            reverse=True,
        )
        return sorted_rounds[0].ended_at if sorted_rounds[0].ended_at else date.min

    def is_started(self, reference_date=None):
        if reference_date is None:
            reference_date = datetime.datetime.now()
        started_rounds = self.rounds.filter(started_at__lte=reference_date)
        return started_rounds.count() > 0

    def find_rounds_with_date(self, date_type="start", round_number=None):
        rounds = self.rounds.all()
        if round_number is not None:
            rounds = rounds.filter(number=round_number)
        if date_type == "start":
            return rounds.exclude(started_at=None).order_by("-started_at")
        if date_type == "end":
            return rounds.exclude(ended_at=None).order_by("-ended_at")

    def find_last_round_with_date(self, date_type="start", round_number=None):
        return self.find_rounds_with_date(date_type, round_number).first()

    def save(self, *args, **kwargs):
        if self.initial_org_unit is not None:
            try:
                country = (
                    self.initial_org_unit.ancestors()
                    .filter(org_unit_type__category="COUNTRY")
                    .first()
                )
                self.country = country
            except OrgUnit.DoesNotExist:
                pass

        super().save(*args, **kwargs)

    @property
    def campaign_level_vaccines_list(self):
        """Vaccine types from campaign level scopes.
        Combined type nOPV2&bOPV2 is treated as separate from its components nOPV2 and bOPV2
        """

        if self.separate_scopes_per_round:
            return []

        vaccines = set()

        campaign_vaccines = CampaignScope.objects.filter(
            campaign=self, group__org_units__isnull=False, vaccine__isnull=False
        ).values_list("vaccine", flat=True)

        vaccines.update(campaign_vaccines)
        return sorted(list(vaccines))

    @property
    def campaign_level_single_vaccines_list(self):
        """Same as self.campaign_level_vaccines_list, but the vaccine type nOPV2&bOPV2 is split.
        So a campaign with nOPV2 and nOPV2&bOPV2 in its scopes will only have 2 elements in the list.
        Useful when dealing with actual vaccines, eg: vaccine stocks

        """
        vaccines = set(self.campaign_level_vaccines_list)
        return sorted(list(self.split_combined_vaccines(vaccines)))

    @property
    def round_level_vaccines_list(self):
        """vaccines from round level scopes, excluding subactivities
        Combined type nOPV2&bOPV2 is treated as separate from its components nOPV2 and bOPV2
        """
        if not self.separate_scopes_per_round:
            return []

        vaccines = set()
        rnds = self.rounds.all().values("id")

        round_vaccines = RoundScope.objects.filter(
            round__id__in=Subquery(rnds),
            group__org_units__isnull=False,
            vaccine__isnull=False,
        ).values_list("vaccine", flat=True)

        vaccines.update(round_vaccines)
        return sorted(list(vaccines))

    @property
    def round_level_single_vaccines_list(self):
        """Same as self.round_level_vaccines_list, but the vaccine type nOPV2&bOPV2 is split.
        So a campaign with nOPV2 and nOPV2&bOPV2 in its scopes will only have 2 elements in the list.
        Useful when dealing with actual vaccines, eg: vaccine stocks
        """
        vaccines = set(self.round_level_vaccines_list)
        return sorted(list(self.split_combined_vaccines(vaccines)))

    @property
    def sub_activity_level_vaccines_list(self):
        """List of vaccines from sub-activities scopes (excluding parent round scopes)
        Combined type nOPV2&bOPV2 is treated as separate from its components nOPV2 and bOPV2
        """
        vaccines = set()
        rnds = self.rounds.all().values("id")

        subactivity_vaccines = SubActivityScope.objects.filter(
            subactivity__round__id__in=Subquery(rnds),
            group__org_units__isnull=False,
            vaccine__isnull=False,
        ).values_list("vaccine", flat=True)

        vaccines.update(subactivity_vaccines)
        return sorted(list(vaccines))

    @property
    def sub_activity_level_single_vaccines_list(self):
        """Same as self.sub_activity_level_vaccines_list, but the vaccine type nOPV2&bOPV2 is split.
        So a campaign with nOPV2 and nOPV2&bOPV2 in its scopes will only have 2 elements in the list.
        Useful when dealing with actual vaccines, eg: vaccine stocks

        """
        vaccines = set(self.sub_activity_level_vaccines_list)
        return sorted(list(self.split_combined_vaccines(vaccines)))

    @property
    def vaccines_extended_list(self):
        vaccines = set()
        vaccines.update(self.campaign_level_vaccines_list)
        vaccines.update(self.round_level_vaccines_list)
        return sorted(list(vaccines))

    @property
    def vaccines_full_list(self):
        vaccines = set()
        vaccines.update(self.campaign_level_vaccines_list)
        vaccines.update(self.round_level_vaccines_list)
        vaccines.update(self.sub_activity_level_vaccines_list)
        return sorted(list(vaccines))

    @property
    def single_vaccines_extended_list(self):
        """Same as self.vaccines_extended_list, but the vaccine type nOPV2&bOPV2 is split.
        So a campaign with nOPV2 and nOPV2&bOPV2 in its scopes will only have 2 elements in the list.
        Useful when dealing with actual vaccines, eg: vaccine stocks
        """
        vaccines = set(self.vaccines_extended_list)
        return sorted(list(self.split_combined_vaccines(vaccines)))

    @property
    def single_vaccines_full_list(self):
        """Same as self.single_vaccines_full_list, but includes sub_activities"""
        vaccines = set(self.vaccines_full_list)
        return sorted(list(self.split_combined_vaccines(vaccines)))

    # deprecated
    # equivalent to vaccines_extended
    # currently used in preparedness
    @property
    def vaccines(self):
        return ", ".join(self.vaccines_extended_list)

    @property
    def vaccines_extended(self):
        return ", ".join(self.vaccines_extended_list)

    @property
    def vaccines_full(self):
        return ", ".join(self.vaccines_full_list)

    @property
    def single_vaccines_extended(self):
        return ", ".join(self.single_vaccines_extended_list)

    @property
    def single_vaccines_full(self):
        return ", ".join(self.single_vaccines_full_list)

    @staticmethod
    def split_combined_vaccines(vaccines):
        if VACCINES[3][0] in vaccines:
            vaccines.remove(VACCINES[3][0])
            vaccines.add(VACCINES[1][0])
            vaccines.add(VACCINES[2][0])
        return vaccines

    def update_geojson_field(self):
        "Update the geojson field on the campaign DOES NOT TRIGGER the save() you have to do it manually"
        campaign = self
        features = []
        if not self.separate_scopes_per_round:
            campaign_scopes = self.scopes.all()

            # noinspection SqlResolve
            campaign_scopes = campaign_scopes.annotate(
                geom=RawSQL(
                    """SELECT st_asgeojson(st_simplify(st_union(st_buffer(iaso_orgunit.simplified_geom::geometry, 0)), 0.01)::geography)
    from iaso_orgunit right join iaso_group_org_units ON iaso_group_org_units.orgunit_id = iaso_orgunit.id
    where group_id = polio_campaignscope.group_id""",
                    [],
                )
            )

            for scope in campaign_scopes:
                if scope.geom:
                    feature = {
                        "type": "Feature",
                        "geometry": json.loads(scope.geom),
                        "properties": {
                            "obr_name": campaign.obr_name,
                            "id": str(campaign.id),
                            "vaccine": scope.vaccine if scope.vaccine else None,
                            "scope_key": f"campaignScope-{scope.id}",
                            "top_level_org_unit_name": scope.campaign.country.name,
                        },
                    }
                    features.append(feature)
        else:
            round_scopes = RoundScope.objects.filter(round__campaign=campaign).all()
            round_scopes = round_scopes.prefetch_related("round")
            # noinspection SqlResolve
            round_scopes = round_scopes.annotate(
                geom=RawSQL(
                    """select st_asgeojson(st_simplify(st_union(st_buffer(iaso_orgunit.simplified_geom::geometry, 0)), 0.01)::geography)
    from iaso_orgunit right join iaso_group_org_units ON iaso_group_org_units.orgunit_id = iaso_orgunit.id
    where group_id = polio_roundscope.group_id""",
                    [],
                )
            )

            for scope in round_scopes:
                if scope.geom:
                    feature = {
                        "type": "Feature",
                        "geometry": json.loads(scope.geom),
                        "properties": {
                            "obr_name": campaign.obr_name,
                            "id": str(campaign.id),
                            "vaccine": scope.vaccine if scope.vaccine else None,
                            "scope_key": f"roundScope-{scope.id}",
                            "top_level_org_unit_name": campaign.country.name,
                            "round_number": scope.round.number,
                        },
                    }
                    features.append(feature)

        self.geojson = features


# Deprecated
class Preparedness(models.Model):
    id = models.UUIDField(default=uuid4, primary_key=True, editable=False)
    campaign = models.ForeignKey(Campaign, on_delete=models.CASCADE)
    spreadsheet_url = models.URLField()

    national_score = models.DecimalField(
        max_digits=10, decimal_places=2, verbose_name=_("National Score")
    )
    regional_score = models.DecimalField(
        max_digits=10, decimal_places=2, verbose_name=_("Regional Score")
    )
    district_score = models.DecimalField(
        max_digits=10, decimal_places=2, verbose_name=_("District Score")
    )

    payload = models.JSONField()

    created_at = models.DateTimeField(auto_now_add=True, db_index=True)

    def __str__(self) -> str:
        return f"{self.campaign} - {self.created_at}"


class CountryUsersGroup(models.Model):
    users = models.ManyToManyField(User, blank=True)
    country = models.OneToOneField(OrgUnit, on_delete=models.CASCADE)
    language = models.CharField(max_length=32, choices=LANGUAGES, default="EN")
    created_at = models.DateTimeField(auto_now_add=True, db_index=True)
    updated_at = models.DateTimeField(auto_now=True)
    # used for workflow
    teams = models.ManyToManyField(
        Team, help_text="Teams used by the country", blank=True
    )

    def __str__(self):
        return str(self.country)


class URLCache(models.Model):
    url = models.URLField(unique=True)
    content = models.TextField()
    created_at = models.DateTimeField(auto_now_add=True, db_index=True)
    updated_at = models.DateTimeField(auto_now=True)
    created_by = models.ForeignKey(
        User, null=True, blank=True, on_delete=models.SET_NULL
    )

    def __str__(self):
        return self.url


class SpreadSheetImport(models.Model):
    """A copy of a Google Spreadsheet in the DB, in JSON format

    This allows us to separate the parsing of the datasheet from its retrieval
    and to keep a history.
    """

    created_at = models.DateTimeField(auto_now_add=True, db_index=True)
    url = models.URLField()
    content = models.JSONField()
    spread_id = models.CharField(max_length=60, db_index=True)

    @staticmethod
    def create_for_url(spreadsheet_url: str):
        spread = open_sheet_by_url(spreadsheet_url)
        cached_spread = CachedSpread.from_spread(spread)
        return SpreadSheetImport.objects.create(
            content=cached_spread.c, url=spreadsheet_url, spread_id=spread.id
        )

    @property
    def cached_spreadsheet(self):
        return CachedSpread(self.content)

    @staticmethod
    def last_for_url(spreadsheet_url: str):
        if not spreadsheet_url:
            return None
        spread_id = extract_id_from_url(spreadsheet_url)

        ssis = SpreadSheetImport.objects.filter(spread_id=spread_id)

        if not ssis:
            # No import yet
            return None
        return ssis.latest("created_at")


class CampaignGroup(SoftDeletableModel):
    def __str__(self):
        return f"{self.name} {','.join(str(c) for c in self.campaigns.all())}"

    created_at = models.DateTimeField(auto_now_add=True)
    updated_at = models.DateTimeField(auto_now=True)
    name = models.CharField(max_length=200)
    campaigns = models.ManyToManyField(Campaign, related_name="grouped_campaigns")


# Deprecated
class BudgetEvent(SoftDeletableModel):
    TYPES = (
        ("submission", "Budget Submission"),
        ("comments", "Comments"),
        ("validation", "Approval"),
        ("request", "Request"),
        ("feedback", "Feedback"),
        ("review", "Review"),
        ("transmission", "Transmission"),
    )

    STATUS = (("validation_ongoing", "Validation Ongoing"), ("validated", "Validated"))

    campaign = models.ForeignKey(
        Campaign, on_delete=models.PROTECT, related_name="budget_events"
    )
    type = models.CharField(choices=TYPES, max_length=200)
    author = models.ForeignKey(User, blank=False, null=False, on_delete=models.PROTECT)
    internal = models.BooleanField(default=False)
    target_teams = models.ManyToManyField(Team)
    created_at = models.DateTimeField(auto_now_add=True)
    updated_at = models.DateTimeField(auto_now=True)
    status = models.CharField(
        choices=STATUS, max_length=200, null=True, default="validation_ongoing"
    )
    cc_emails = models.CharField(max_length=200, blank=True, null=True)
    comment = models.TextField(blank=True, null=True)
    links = models.TextField(blank=True, null=True)
    is_finalized = models.BooleanField(default=False)
    is_email_sent = models.BooleanField(default=False)
    amount = models.DecimalField(blank=True, null=True, decimal_places=2, max_digits=14)

    def __str__(self):
        return str(self.campaign)


# Deprecated
class BudgetFiles(models.Model):
    event = models.ForeignKey(
        BudgetEvent, on_delete=models.PROTECT, related_name="event_files"
    )
    file = models.FileField()
    created_at = models.DateTimeField(auto_now_add=True)
    updated_at = models.DateTimeField(auto_now=True)

    class Meta:
        verbose_name = "Budget File"
        verbose_name_plural = "Budget Files"

    def __str__(self):
        return str(self.event)


class VaccineAuthorizationStatus(models.TextChoices):
    PENDING = "ONGOING", _("Ongoing")
    VALIDATED = "VALIDATED", _("Validated")
    IGNORED = "SIGNATURE", _("Sent for signature")
    EXPIRED = "EXPIRED", _("Expired")


class VaccineAuthorization(SoftDeletableModel):
    country = models.ForeignKey(
        "iaso.orgunit",
        null=True,
        blank=True,
        on_delete=models.SET_NULL,
        related_name="vaccineauthorization",
    )
    account = models.ForeignKey(
        "iaso.account", on_delete=models.DO_NOTHING, related_name="vaccineauthorization"
    )
    start_date = models.DateField(blank=True, null=True)
    expiration_date = models.DateField()
    created_at = models.DateTimeField(auto_now_add=True)
    updated_at = models.DateTimeField(auto_now=True)
    quantity = models.IntegerField(blank=True, null=True)
    status = models.CharField(
        null=True,
        blank=True,
        choices=VaccineAuthorizationStatus.choices,
        max_length=200,
    )
    comment = models.TextField(max_length=250, blank=True, null=True)

    def __str__(self):
        return f"{self.country}-{self.expiration_date}"


class NotificationManager(models.Manager):
    def get_countries_for_account(self, account: Account) -> QuerySet[OrgUnit]:
        """
        Returns a queryset of unique countries used in notifications for the given account.
        """
        countries_pk = self.filter(
            account=account, org_unit__version_id=account.default_version_id
        ).values_list("org_unit__parent__parent__id", flat=True)
        return (
            OrgUnit.objects.filter(pk__in=countries_pk)
            .defer("geom", "simplified_geom")
            .order_by("name")
        )


class CustomPublicStorage(
    S3Boto3Storage
    if os.environ.get("AWS_PUBLIC_STORAGE_BUCKET_NAME")
    else import_string(settings.DEFAULT_FILE_STORAGE)
):
    if os.environ.get("AWS_PUBLIC_STORAGE_BUCKET_NAME"):
        default_acl = "public-read"
        file_overwrite = False
        querystring_auth = False
        bucket_name = os.environ.get("AWS_PUBLIC_STORAGE_BUCKET_NAME", "")


## Terminology
# VRF = Vaccine Request Form
# VPA = Vaccine Pre Alert
# VAR = Vaccine Arrival Report


class VaccineRequestFormType(models.TextChoices):
    NORMAL = "Normal", _("Normal")
    MISSING = "Missing", _("Missing")
    NOT_REQUIRED = "Not Required", _("Not Required")


class VaccineRequestForm(SoftDeletableModel):
    class Meta:
        indexes = [
            models.Index(
                fields=["campaign", "vaccine_type"]
            ),  # Frequently filtered together
            models.Index(fields=["vrf_type"]),  # Filtered in repository_forms.py
            models.Index(fields=["created_at"]),  # Used for ordering
            models.Index(fields=["updated_at"]),  # Used for ordering
        ]

    campaign = models.ForeignKey(Campaign, on_delete=models.CASCADE, db_index=True)
    vaccine_type = models.CharField(max_length=30, choices=INDIVIDUAL_VACCINES)
    rounds = models.ManyToManyField(Round, db_index=True)
    date_vrf_signature = models.DateField(null=True, blank=True)
    date_vrf_reception = models.DateField(null=True, blank=True)
    date_dg_approval = models.DateField(null=True, blank=True)
    quantities_ordered_in_doses = models.PositiveIntegerField(
        null=True, blank=True, default=0
    )
    vrf_type = models.CharField(
        max_length=20,
        choices=VaccineRequestFormType.choices,
        default=VaccineRequestFormType.NORMAL,
    )

    created_at = models.DateTimeField(auto_now_add=True)
    updated_at = models.DateTimeField(auto_now=True)

    # optional fields
    wastage_rate_used_on_vrf = models.DecimalField(
        max_digits=5, decimal_places=2, null=True, blank=True
    )
    date_vrf_submission_to_orpg = models.DateField(null=True, blank=True)
    quantities_approved_by_orpg_in_doses = models.PositiveIntegerField(
        null=True, blank=True
    )
    date_rrt_orpg_approval = models.DateField(null=True, blank=True)
    date_vrf_submitted_to_dg = models.DateField(null=True, blank=True)
    quantities_approved_by_dg_in_doses = models.PositiveIntegerField(
        null=True, blank=True
    )
    comment = models.TextField(blank=True, null=True)
    target_population = models.PositiveIntegerField(null=True, blank=True)

    document = models.FileField(
        storage=CustomPublicStorage(),
        upload_to="public_documents/vrf/",
        null=True,
        blank=True,
    )

    objects = DefaultSoftDeletableManager()

    def get_country(self):
        return self.campaign.country

    def count_pre_alerts(self):
        return self.vaccineprealert_set.count()

    def count_arrival_reports(self):
        return self.vaccinearrivalreport_set.count()

    def total_doses_shipped(self):
        return self.vaccineprealert_set.all().aggregate(
            total_doses_shipped=Coalesce(Sum("doses_shipped"), 0)
        )["total_doses_shipped"]

    def total_doses_received(self):
        return self.vaccinearrivalreport_set.all().aggregate(
            total_doses_received=Coalesce(Sum("doses_received"), 0)
        )["total_doses_received"]

    def __str__(self):
        return f"VRF for {self.get_country()} {self.campaign} {self.vaccine_type} #VPA {self.count_pre_alerts()} #VAR {self.count_arrival_reports()}"


class VaccinePreAlert(models.Model):
    request_form = models.ForeignKey(VaccineRequestForm, on_delete=models.CASCADE)
    date_pre_alert_reception = models.DateField()
    po_number = models.CharField(
        max_length=200, blank=True, null=True, default=None, unique=True
    )
    estimated_arrival_time = models.DateField(blank=True, null=True, default=None)
    lot_numbers = ArrayField(models.CharField(max_length=200, blank=True), default=list)
    expiration_date = models.DateField(blank=True, null=True, default=None)
    doses_shipped = models.PositiveIntegerField(blank=True, null=True, default=None)
    doses_per_vial = models.PositiveIntegerField(blank=True, null=True, default=None)
    vials_shipped = models.PositiveIntegerField(blank=True, null=True, default=None)
    created_at = models.DateTimeField(auto_now_add=True)
    updated_at = models.DateTimeField(auto_now=True)

    document = models.FileField(
        storage=CustomPublicStorage(),
        upload_to="public_documents/prealert/",
        null=True,
        blank=True,
    )

    def save(self, *args, **kwargs):
        self.doses_per_vial = self.get_doses_per_vial()

        if self.doses_shipped is None:
            self.vials_shipped = None
        else:
            self.vials_shipped = math.ceil(self.doses_shipped / self.doses_per_vial)

        super().save(*args, **kwargs)

    def get_doses_per_vial(self):
        return DOSES_PER_VIAL[self.request_form.vaccine_type]

    class Meta:
        indexes = [
            models.Index(
                fields=["request_form", "estimated_arrival_time"]
            ),  # Used together in queries
            models.Index(fields=["po_number"]),  # Unique field that's queried
            models.Index(
                fields=["date_pre_alert_reception"]
            ),  # Used for filtering/ordering
        ]


class VaccineArrivalReport(models.Model):
    request_form = models.ForeignKey(VaccineRequestForm, on_delete=models.CASCADE)
    arrival_report_date = models.DateField()
    doses_received = models.PositiveIntegerField()
    po_number = models.CharField(
        max_length=200, blank=True, null=True, default=None, unique=True
    )
    lot_numbers = ArrayField(models.CharField(max_length=200, blank=True), default=list)
    expiration_date = models.DateField(blank=True, null=True, default=None)
    doses_shipped = models.PositiveIntegerField(blank=True, null=True, default=None)
    doses_per_vial = models.PositiveIntegerField(blank=True, null=True, default=None)
    vials_shipped = models.PositiveIntegerField(blank=True, null=True, default=None)
    vials_received = models.PositiveIntegerField(blank=True, null=True, default=None)

    created_at = models.DateTimeField(auto_now_add=True)
    updated_at = models.DateTimeField(auto_now=True)

    def get_doses_per_vial(self):
        return DOSES_PER_VIAL[self.request_form.vaccine_type]

    def save(self, *args, **kwargs):
        # We overwrite these values because they are not editable by the user
        self.doses_per_vial = self.get_doses_per_vial()

        if self.doses_shipped is None:
            self.vials_shipped = None
        else:
            self.vials_shipped = math.ceil(self.doses_shipped / self.doses_per_vial)

        if self.doses_received is None:
            self.vials_received = None
        else:
            self.vials_received = math.ceil(self.doses_received / self.doses_per_vial)

        super().save(*args, **kwargs)

    class Meta:
        indexes = [
            models.Index(
                fields=["request_form", "arrival_report_date"]
            ),  # Frequently queried together
            models.Index(fields=["po_number"]),  # Unique field that's queried
            models.Index(fields=["doses_received"]),  # Used in aggregations
        ]


class VaccineStock(models.Model):
    MANAGEMENT_DAYS_OPEN = 7
    account = models.ForeignKey(
        "iaso.account", on_delete=models.CASCADE, related_name="vaccine_stocks"
    )
    country = models.ForeignKey(
        "iaso.orgunit",
        null=True,
        blank=True,
        on_delete=models.SET_NULL,
        related_name="vaccine_stocks",
        help_text="Unique (Country, Vaccine) pair",
    )
    vaccine = models.CharField(max_length=12, choices=VACCINES)

    class Meta:
        unique_together = ("country", "vaccine")
        indexes = [
            models.Index(
                fields=["country", "vaccine"]
            ),  # Already unique_together, but used in many queries
            models.Index(fields=["account"]),  # Frequently filtered by account
        ]

    def __str__(self):
        return f"{self.country} - {self.vaccine}"


class VaccineStockHistoryQuerySet(models.QuerySet):
    def filter_for_user(self, user: Optional[Union[User, AnonymousUser]]):
        if not user or not user.is_authenticated:
            raise UserNotAuthError("User not Authenticated")

        profile = user.iaso_profile
        self = self.filter(vaccine_stock__account=profile.account)

        return self


class VaccineStockHistory(models.Model):
    created_at = models.DateTimeField(auto_now_add=True)
    vaccine_stock = models.ForeignKey(
        VaccineStock, on_delete=models.CASCADE, related_name="history"
    )
    round = models.ForeignKey(
        Round, on_delete=models.CASCADE, related_name="stock_on_closing"
    )
    unusable_vials_in = models.IntegerField(null=True)
    unusable_vials_out = models.IntegerField(null=True)
    unusable_doses_in = models.IntegerField(null=True)
    unusable_doses_out = models.IntegerField(null=True)
    usable_vials_in = models.IntegerField(null=True)
    usable_vials_out = models.IntegerField(null=True)
    usable_doses_in = models.IntegerField(null=True)
    usable_doses_out = models.IntegerField(null=True)

    objects = models.Manager.from_queryset(VaccineStockHistoryQuerySet)()

    class Meta:
        unique_together = ("round", "vaccine_stock")


# Form A
class OutgoingStockMovement(models.Model):
    class Meta:
        indexes = [
            models.Index(
                fields=["vaccine_stock", "campaign"]
            ),  # Frequently queried together
            models.Index(fields=["form_a_reception_date"]),  # Used in ordering
            models.Index(fields=["report_date"]),  # Used in filtering/ordering
        ]

    campaign = models.ForeignKey(Campaign, on_delete=models.CASCADE)
    round = models.ForeignKey(Round, on_delete=models.CASCADE, null=True, blank=True)
    vaccine_stock = models.ForeignKey(
        VaccineStock, on_delete=models.CASCADE
    )  # Country can be deduced from the campaign
    report_date = models.DateField()
    form_a_reception_date = models.DateField()
    usable_vials_used = models.PositiveIntegerField()
    lot_numbers = ArrayField(models.CharField(max_length=200, blank=True), default=list)
    missing_vials = models.PositiveIntegerField()
    comment = models.TextField(blank=True, null=True)

    document = models.FileField(
        storage=CustomPublicStorage(),
        upload_to="public_documents/forma/",
        null=True,
        blank=True,
    )

    created_at = models.DateTimeField(auto_now_add=True)
    updated_at = models.DateTimeField(auto_now=True)


class DestructionReport(models.Model):
    vaccine_stock = models.ForeignKey(VaccineStock, on_delete=models.CASCADE)
    action = models.TextField()
    rrt_destruction_report_reception_date = models.DateField()
    destruction_report_date = models.DateField()
    unusable_vials_destroyed = models.PositiveIntegerField()
    lot_numbers = ArrayField(models.CharField(max_length=200, blank=True), default=list)
    comment = models.TextField(blank=True, null=True)

    document = models.FileField(
        storage=CustomPublicStorage(),
        upload_to="public_documents/destructionreport/",
        null=True,
        blank=True,
    )

    created_at = models.DateTimeField(auto_now_add=True)
    updated_at = models.DateTimeField(auto_now=True)

    class Meta:
        indexes = [
            models.Index(
                fields=["vaccine_stock", "destruction_report_date"]
            ),  # Used together in queries
            models.Index(
                fields=["rrt_destruction_report_reception_date"]
            ),  # Used in filtering
        ]


class IncidentReport(models.Model):
    class StockCorrectionChoices(models.TextChoices):
        VVM_REACHED_DISCARD_POINT = "vvm_reached_discard_point", _(
            "VVM reached the discard point"
        )
        VACCINE_EXPIRED = "vaccine_expired", _("Vaccine expired")
        LOSSES = "losses", _("Losses")
        RETURN = "return", _("Return")
        STEALING = "stealing", _("Stealing")
        PHYSICAL_INVENTORY_ADD = "physical_inventory_add", _(
            "Add to Physical Inventory"
        )
        PHYSICAL_INVENTORY_REMOVE = "physical_inventory_remove", _(
            "remove from Physical Inventory"
        )
        BROKEN = "broken", _("Broken")
        UNREADABLE_LABEL = "unreadable_label", _("Unreadable label")

    vaccine_stock = models.ForeignKey(VaccineStock, on_delete=models.CASCADE)

    stock_correction = models.CharField(
        max_length=50,
        choices=StockCorrectionChoices.choices,
        default=StockCorrectionChoices.VVM_REACHED_DISCARD_POINT,
    )
    title = models.CharField(max_length=255, null=True)
    comment = models.TextField(blank=True, null=True)
    date_of_incident_report = models.DateField()  # Date du document
    incident_report_received_by_rrt = models.DateField()  # Date reception document
    unusable_vials = models.PositiveIntegerField()
    usable_vials = models.PositiveIntegerField()

    document = models.FileField(
        storage=CustomPublicStorage(),
        upload_to="public_documents/incidentreport/",
        null=True,
        blank=True,
    )

    created_at = models.DateTimeField(auto_now_add=True)
    updated_at = models.DateTimeField(auto_now=True)

    class Meta:
        indexes = [
            models.Index(
                fields=["vaccine_stock", "date_of_incident_report"]
            ),  # Frequently queried together
            models.Index(
                fields=["incident_report_received_by_rrt"]
            ),  # Used in filtering
        ]


class EarmarkedStock(models.Model):
    class EarmarkedStockChoices(models.TextChoices):
        CREATED = "created", _("Created")  #     1. Usable -> Earmark
        USED = "used", _("Used")  #     2. Earmarked -> Used
        RETURNED = "returned", _("Returned")  #     3. Earmark -> Usable

    earmarked_stock_type = models.CharField(
        max_length=20,
        choices=EarmarkedStockChoices.choices,
        default=EarmarkedStockChoices.CREATED,
    )
    vaccine_stock = models.ForeignKey(
        VaccineStock, on_delete=models.CASCADE, related_name="earmarked_stocks"
    )
    campaign = models.ForeignKey(
        Campaign, on_delete=models.CASCADE, null=True, blank=True
    )
<<<<<<< HEAD
    temporary_campaign_name = models.CharField(max_length=255, null=True, blank=True)
=======
    temporary_campaign_name = models.CharField(max_length=255, blank=True)
>>>>>>> 6739fe18
    round = models.ForeignKey(Round, on_delete=models.CASCADE, null=True, blank=True)
    form_a = models.ForeignKey(
        OutgoingStockMovement,
        on_delete=models.CASCADE,
        null=True,
        blank=True,
        related_name="earmarked_stocks",
    )

    vials_earmarked = models.PositiveIntegerField()
    doses_earmarked = models.PositiveIntegerField()

    comment = models.TextField(blank=True)
    created_at = models.DateTimeField(auto_now_add=True)
    updated_at = models.DateTimeField(auto_now=True)

    class Meta:
        indexes = [
            models.Index(fields=["vaccine_stock", "campaign"]),
            models.Index(fields=["created_at"]),
            models.Index(fields=["round"]),
        ]

    def __str__(self):
        if self.campaign and self.round:
            return f"Earmarked {self.vials_earmarked} vials for {self.campaign.obr_name} Round {self.round.number}"
        if self.temporary_campaign_name:
            return f"Earmarked {self.vials_earmarked} vials for ({self.temporary_campaign_name})"
        return f"Earmarked {self.vials_earmarked} vials"

    @classmethod
    def get_available_vials_count(cls, vaccine_stock: VaccineStock, _round: Round):
        matching_earmarks_plus = EarmarkedStock.objects.filter(
            vaccine_stock=vaccine_stock,
            campaign=_round.campaign,
            round=_round,
            earmarked_stock_type=EarmarkedStock.EarmarkedStockChoices.CREATED,
        )

        matching_earmarks_minus = EarmarkedStock.objects.filter(
            vaccine_stock=vaccine_stock,
            campaign=_round.campaign,
            round=_round,
            earmarked_stock_type__in=[
                EarmarkedStock.EarmarkedStockChoices.USED,
                EarmarkedStock.EarmarkedStockChoices.RETURNED,
            ],
        )

        total_vials_usable_plus = (
            matching_earmarks_plus.aggregate(total=Sum("vials_earmarked"))["total"] or 0
        )
        total_vials_usable_minus = (
            matching_earmarks_minus.aggregate(total=Sum("vials_earmarked"))["total"]
            or 0
        )

        total_vials_usable = total_vials_usable_plus - total_vials_usable_minus

        return total_vials_usable


class Notification(models.Model):
    """
    List of notifications of polio virus outbreaks.
    I.e. we found a case in this place on this day.

    Also called "line list": a table that summarizes key
    information about each case in an outbreak.

    Notifications can also be imported in bulk (see NotificationImport).
    """

    class VdpvCategories(models.TextChoices):
        """
        Vaccine-Derived PolioVirus categories.
        """

        AVDPV = "avdpv", _("aVDPV")
        CVDPV1 = "cvdpv1", _("cVDPV1")
        CVDPV2 = "cvdpv2", _("cVDPV2")
        NOPV2 = "nopv2", _("nOPV2")
        SABIN = "sabin", _("Sabin")
        SABIN1 = "sabin1", _("SABIN 1")
        SABIN2 = "sabin2", _("SABIN 2")
        SABIN3 = "sabin3", _("SABIN 3")
        VDPV = "vdpv", _("VDPV")
        VDPV1 = "vdpv1", _("VDPV1")
        VDPV2 = "vdpv2", _("VDPV2")
        VDPV3 = "vdpv3", _("VDPV3")
        VPV2 = "vpv2", _("VPV2")
        WPV1 = "wpv1", _("WPV1")

    class Sources(models.TextChoices):
        AFP = (
            "accute_flaccid_paralysis",
            _("Accute Flaccid Paralysis"),
        )  # A case of someone who got paralyzed because of polio.
        CC = "contact_case", _("Contact Case")
        COMMUNITY = "community", _("Community")
        CONTACT = "contact", _("Contact")
        ENV = "environmental", _(
            "Environmental"
        )  # They found a virus in the environment.
        HC = "healthy_children", _("Healthy Children")
        OTHER = "other", _("Other")

    account = models.ForeignKey("iaso.account", on_delete=models.CASCADE)
    # EPID number = epidemiological number = unique identifier of a case per disease.
    epid_number = models.CharField(max_length=50, unique=True)
    vdpv_category = models.CharField(
        max_length=20, choices=VdpvCategories.choices, default=VdpvCategories.AVDPV
    )
    source = models.CharField(
        max_length=50, choices=Sources.choices, default=Sources.AFP
    )
    vdpv_nucleotide_diff_sabin2 = models.CharField(max_length=10, blank=True)
    # Lineage possible values: NIE-ZAS-1, RDC-MAN-3, Ambiguous, etc.
    lineage = models.CharField(max_length=150, blank=True)
    closest_match_vdpv2 = models.CharField(max_length=150, blank=True)
    date_of_onset = models.DateField(null=True, blank=True)
    date_results_received = models.DateField(null=True, blank=True)

    # Country / province / district are modelized as a hierarchy of OrgUnits.
    org_unit = models.ForeignKey(
        "iaso.orgunit",
        null=True,
        blank=True,
        on_delete=models.SET_NULL,
        related_name="polio_notifications",
    )
    site_name = models.CharField(max_length=255, blank=True)

    created_at = models.DateTimeField(default=timezone.now)
    created_by = models.ForeignKey(
        User,
        null=True,
        blank=True,
        on_delete=models.SET_NULL,
        related_name="polio_notification_created_set",
    )
    updated_at = models.DateTimeField(blank=True, null=True)
    updated_by = models.ForeignKey(
        User,
        null=True,
        blank=True,
        on_delete=models.SET_NULL,
        related_name="polio_notification_updated_set",
    )

    # `import_*` fields are populated when the data come from an .xlsx file.
    import_source = models.ForeignKey(
        "NotificationImport", null=True, blank=True, on_delete=models.SET_NULL
    )
    import_raw_data = models.JSONField(null=True, blank=True, encoder=DjangoJSONEncoder)

    objects = NotificationManager()

    class Meta:
        verbose_name = _("Notification")

    def __str__(self) -> str:
        return f"{self.epid_number}"


class NotificationImport(models.Model):
    """
    Handle bulk import of polio virus outbreaks notifications via .xlsx files.
    This model stores .xlsx files and use them to populate `Notification`.
    """

    XLSX_TEMPLATE_PATH = "plugins/polio/fixtures/notifications_template.xlsx"

    EXPECTED_XLSX_COL_NAMES = [
        "EPID_NUMBER",
        "VDPV_CATEGORY",
        "SOURCE(AFP/ENV/CONTACT/HC)",
        "VDPV_NUCLEOTIDE_DIFF_SABIN2",
        "COUNTRY",
        "PROVINCE",
        "DISTRICT",
        "SITE_NAME/GEOCODE",
        "DATE_COLLECTION/DATE_OF_ONSET_(M/D/YYYY)",
        "LINEAGE",
        "CLOSEST_MATCH_VDPV2",
        "DATE_RESULTS_RECEIVED",
    ]

    class Status(models.TextChoices):
        NEW = "new", _("New")
        PENDING = "pending", _("Pending")
        DONE = "done", _("Done")

    account = models.ForeignKey("iaso.account", on_delete=models.CASCADE)
    file = models.FileField(upload_to="uploads/polio_notifications/%Y-%m-%d-%H-%M/")
    status = models.CharField(max_length=10, choices=Status.choices, default=Status.NEW)
    errors = models.JSONField(null=True, blank=True, encoder=DjangoJSONEncoder)
    created_at = models.DateTimeField(default=timezone.now)
    created_by = models.ForeignKey(
        User,
        null=True,
        blank=True,
        on_delete=models.SET_NULL,
        related_name="polio_notification_import_created_set",
    )
    updated_at = models.DateTimeField(blank=True, null=True)

    class Meta:
        verbose_name = _("Notification import")

    def __str__(self) -> str:
        return f"{self.file.name} - {self.status}"

    @classmethod
    def read_excel(cls, file: File) -> pd.DataFrame:
        try:
            df = pd.read_excel(file, keep_default_na=False)
        except Exception as err:
            raise ValueError(f"Invalid Excel file {file}.")

        # Normalize xlsx header's names.
        df.rename(
            columns=lambda name: name.upper().strip().replace(" ", "_"), inplace=True
        )
        for name in cls.EXPECTED_XLSX_COL_NAMES:
            if name not in df.columns:
                raise ValueError(f"Missing column {name}.")

        return df

    def create_notifications(self, created_by: User) -> None:
        """
        Can be launched async, see `create_polio_notifications_async`.
        """
        df = self.read_excel(self.file)
        self.status = self.Status.PENDING
        self.save()

        errors = []
        importer = NotificationXlsxImporter(
            org_units=OrgUnit.objects.filter(
                version_id=self.account.default_version_id
            ).defer("geom", "simplified_geom")
        )

        for idx, row in df.iterrows():
            # Remove columns not in `EXPECTED_XLSX_COL_NAMES`.
            row_data_as_dict = {
                k: v
                for k, v in row.to_dict().items()
                if k in self.EXPECTED_XLSX_COL_NAMES
            }
            try:
                epid_number = importer.clean_str(row["EPID_NUMBER"])
                org_unit = importer.find_org_unit_in_caches(
                    country_name=importer.clean_str(row["COUNTRY"]),
                    region_name=importer.clean_str(row["PROVINCE"]),
                    district_name=importer.clean_str(row["DISTRICT"]),
                )
                defaults = {
                    "account": self.account,
                    "closest_match_vdpv2": importer.clean_str(
                        row["CLOSEST_MATCH_VDPV2"]
                    ),
                    "date_of_onset": importer.clean_date(
                        row["DATE_COLLECTION/DATE_OF_ONSET_(M/D/YYYY)"]
                    ),
                    "date_results_received": importer.clean_date(
                        row["DATE_RESULTS_RECEIVED"]
                    ),
                    "import_raw_data": row_data_as_dict,
                    "import_source": self,
                    "lineage": importer.clean_str(row["LINEAGE"]),
                    "org_unit": org_unit,
                    "site_name": importer.clean_str(row["SITE_NAME/GEOCODE"]),
                    "source": importer.clean_source(row["SOURCE(AFP/ENV/CONTACT/HC)"]),
                    "vdpv_category": importer.clean_vdpv_category(row["VDPV_CATEGORY"]),
                    "vdpv_nucleotide_diff_sabin2": importer.clean_str(
                        row["VDPV_NUCLEOTIDE_DIFF_SABIN2"]
                    ),
                }
                notification = Notification.objects.filter(
                    epid_number=epid_number
                ).first()
                if not notification:
                    notification = Notification(**defaults)
                    notification.epid_number = epid_number
                    notification.created_by = created_by
                    notification.save()
                else:
                    # If there is an import with an existing EPID, then we take the data
                    # as an update of the existing one.
                    for key, value in defaults.items():
                        setattr(notification, key, value)
                    notification.updated_by = created_by
                    notification.updated_at = timezone.now()
                    notification.save()
            except Exception:
                errors.append(row_data_as_dict)

        self.status = self.Status.DONE
        self.errors = errors
        self.updated_at = timezone.now()
        self.save()


@task_decorator(task_name="create_polio_notifications_async")
def create_polio_notifications_async(pk: int, task: Task = None) -> None:
    task.report_progress_and_stop_if_killed(
        progress_message="Importing polio notifications…"
    )
    user = task.launcher
    notification_import = NotificationImport.objects.get(pk=pk)
    notification_import.create_notifications(created_by=user)
    num_created = Notification.objects.filter(import_source=notification_import).count()
    task.report_success(message=f"{num_created} polio notifications created.")


class NotificationXlsxImporter:
    def __init__(self, org_units: QuerySet[OrgUnit]):
        self.org_units = org_units
        self.countries_cache = None
        self.regions_cache = None
        self.districts_cache = None

    def build_org_unit_caches(self) -> Tuple[defaultdict, defaultdict, defaultdict]:
        from plugins.polio.api.common import make_orgunits_cache

        districts = (
            self.org_units.filter(
                org_unit_type__category="DISTRICT",
                validation_status=OrgUnit.VALIDATION_VALID,
            )
            .defer("geom", "simplified_geom")
            .select_related("org_unit_type")
        )

        regions = (
            self.org_units.filter(
                OrgUnit.objects.parents_q(districts),
                org_unit_type__category="REGION",
                validation_status=OrgUnit.VALIDATION_VALID,
                path__depth=2,
            )
            .defer("geom", "simplified_geom")
            .select_related("org_unit_type")
        )

        countries = (
            self.org_units.filter(
                OrgUnit.objects.parents_q(districts),
                org_unit_type__category="COUNTRY",
                validation_status=OrgUnit.VALIDATION_VALID,
                path__depth=1,
            )
            .defer("geom", "simplified_geom")
            .select_related("org_unit_type")
        )

        districts_cache = make_orgunits_cache(districts)
        regions_cache = make_orgunits_cache(regions)
        countries_cache = make_orgunits_cache(countries)

        return countries_cache, regions_cache, districts_cache

    def find_org_unit_in_caches(
        self, country_name: str, region_name: str, district_name: str
    ) -> Union[None, OrgUnit]:
        from plugins.polio.api.common import find_orgunit_in_cache

        if not self.countries_cache:
            (
                self.countries_cache,
                self.regions_cache,
                self.districts_cache,
            ) = self.build_org_unit_caches()

        country = find_orgunit_in_cache(self.countries_cache, country_name)
        region = None
        if country:
            region = find_orgunit_in_cache(
                self.regions_cache, region_name, country.name
            )
        if region:
            return find_orgunit_in_cache(
                self.districts_cache, district_name, region.name
            )
        return None

    def clean_str(self, data: Any) -> str:
        return str(data).strip()

    def clean_date(self, data: Any) -> Union[None, datetime.date]:
        try:
            return data.date()
        except AttributeError:
            return None

    def clean_vdpv_category(self, vdpv_category: str) -> Notification.VdpvCategories:
        vdpv_category = self.clean_str(vdpv_category).upper()
        vdpv_category = "".join(char for char in vdpv_category if char.isalnum())
        return Notification.VdpvCategories[vdpv_category]

    def clean_source(self, source: str) -> Notification.Sources:
        source = self.clean_str(source)
        try:
            # Find member by value.
            return Notification.Sources[source.upper()]
        except KeyError:
            pass
        try:
            # Find member by name.
            return Notification.Sources(source.lower().replace(" ", "_"))
        except Exception:
            pass
        if source.upper().startswith("CONT"):
            return Notification.Sources["CONTACT"]
        return Notification.Sources["OTHER"]<|MERGE_RESOLUTION|>--- conflicted
+++ resolved
@@ -1828,11 +1828,7 @@
     campaign = models.ForeignKey(
         Campaign, on_delete=models.CASCADE, null=True, blank=True
     )
-<<<<<<< HEAD
-    temporary_campaign_name = models.CharField(max_length=255, null=True, blank=True)
-=======
     temporary_campaign_name = models.CharField(max_length=255, blank=True)
->>>>>>> 6739fe18
     round = models.ForeignKey(Round, on_delete=models.CASCADE, null=True, blank=True)
     form_a = models.ForeignKey(
         OutgoingStockMovement,
