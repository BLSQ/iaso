/* eslint-disable react/jsx-props-no-spreading */
import React from 'react';
import { defineMessages, FormattedMessage } from 'react-intl';
import PropTypes from 'prop-types';

import { Box, Button, Grid, makeStyles } from '@material-ui/core';
import SearchIcon from '@material-ui/icons/Search';

import { commonStyles, getParamsKey } from 'bluesquare-components';
import FiltersComponent from '../filters/FiltersComponent';

const MESSAGES = defineMessages({
    search: {
        id: 'iaso.label.textSearch',
        defaultMessage: 'Search',
    },
});

const useStyles = makeStyles(theme => ({
    ...commonStyles(theme),
    column: {
        '&>section': {
            width: '100%',
        },
    },
    icon: {
        color: theme.palette.ligthGray.border,
        fontWeight: 'light',
        fontSize: 150,
    },
}));

const Filters = ({
    params,
    baseUrl,
    redirectTo,
    onSearch,
    filters,
    defaultFiltersUpdated,
    toggleActiveSearch,
    extraComponent,
    paramsPrefix,
    filtersColumnsCount,
}) => {
    const [filtersUpdated, setFiltersUpdated] = React.useState(
        !defaultFiltersUpdated,
    );

    const classes = useStyles();
    const handleSearch = () => {
        let tempParams = null;
        if (filtersUpdated) {
            setFiltersUpdated(false);
            tempParams = {
                ...params,
                page: 1,
                [getParamsKey(paramsPrefix, 'page')]: 1,
            };
            if (!tempParams.searchActive && toggleActiveSearch) {
                tempParams.searchActive = true;
            }
            redirectTo(baseUrl, tempParams);
        }
        onSearch(tempParams);
    };

    return (
        <>
            <Grid container spacing={2}>
                {Array(filtersColumnsCount)
                    .fill()
                    .map((x, i) => i + 1)
                    .map(column => (
                        <Grid
                            container
                            item
                            xs={12}
<<<<<<< HEAD
                            md={12 / filtersColumnsCount}
=======
                            md={3}
>>>>>>> 44257c30
                            className={classes.column}
                            key={`column-${column}`}
                        >
                            <FiltersComponent
                                params={params}
                                baseUrl={baseUrl}
                                onFilterChanged={() => setFiltersUpdated(true)}
                                filters={filters.filter(
                                    f => f.column === column,
                                )}
                                onEnterPressed={() => handleSearch()}
                            />
                        </Grid>
                    ))}

                <Grid
                    item
                    container
                    justifyContent="flex-end"
                    xs={12}
                    md={filtersColumnsCount === 3 ? 3 : 12}
                >
                    <Box mb={2} mt={filtersColumnsCount === 3 ? 2 : 0} p={0}>
                        {extraComponent}
                        <Button
                            data-test="search-button"
                            disabled={!filtersUpdated}
                            variant="contained"
                            className={classes.button}
                            color="primary"
                            onClick={() => handleSearch()}
                        >
                            <SearchIcon className={classes.buttonIcon} />
                            <FormattedMessage {...MESSAGES.search} />
                        </Button>
                    </Box>
                </Grid>
            </Grid>
        </>
    );
};

Filters.defaultProps = {
    baseUrl: '',
    filters: [],
    defaultFiltersUpdated: false,
    toggleActiveSearch: false,
    extraComponent: <></>,
    paramsPrefix: null,
    filtersColumnsCount: 3,
};

Filters.propTypes = {
    params: PropTypes.object.isRequired,
    baseUrl: PropTypes.string,
    onSearch: PropTypes.func.isRequired,
    redirectTo: PropTypes.func.isRequired,
    filters: PropTypes.array,
    defaultFiltersUpdated: PropTypes.bool,
    toggleActiveSearch: PropTypes.bool,
    extraComponent: PropTypes.node,
    paramsPrefix: PropTypes.string,
    filtersColumnsCount: PropTypes.number,
};

export default Filters;<|MERGE_RESOLUTION|>--- conflicted
+++ resolved
@@ -75,11 +75,7 @@
                             container
                             item
                             xs={12}
-<<<<<<< HEAD
-                            md={12 / filtersColumnsCount}
-=======
                             md={3}
->>>>>>> 44257c30
                             className={classes.column}
                             key={`column-${column}`}
                         >
