--- conflicted
+++ resolved
@@ -58,18 +58,11 @@
         options: --health-cmd pg_isready --health-interval 10s --health-timeout 5s --health-retries 5
     steps:
       - uses: actions/checkout@v2
-<<<<<<< HEAD
       - name: Set up Python 3.8
-        uses: actions/setup-python@v1
-        with:
+        uses: actions/setup-python@2
+        with:
+          cache: pip
           python-version: 3.8
-=======
-      - name: Set up Python 3.6
-        uses: actions/setup-python@v2
-        with:
-          cache: pip
-          python-version: 3.6
->>>>>>> cda280b1
       - name: Install GDAL
         run: sudo apt install gdal-bin
       - name: Install Python dependencies
