"""
The completeness stats API endpoint.

This endpoint is used to display the completeness stats in the dashboard. Completeness data is a list rows, each row
for a given form in a given orgunit.

This one is planned to become a "default" and be reused, not to be confused with the more specialized preexisting
completeness API.
"""
from typing import Tuple

from django.db.models import Q, QuerySet

# TODO: clarify permissions: new iaso_completeness_stats permission?
# TODO: clarify with FE what's needed in terms of pagination
# TODO: clarify with FE what's needed in terms of sorting

from rest_framework import viewsets, permissions
from rest_framework.response import Response

from .common import HasPermission
from iaso.models import OrgUnit, Form, OrgUnitType
from django.core.paginator import Paginator


def formatted_percentage(part: int, total: int) -> str:
    if total == 0:
        return "N/A"

    return "{:.1%}".format(part / total)


def get_instance_counters(ous_to_fill: "QuerySet[OrgUnit]", form_type: Form) -> Tuple[int, int]:
    """Returns a dict such as (forms to fill counters, forms filled counters) with the number
    of instances to fill and filled for the given form type"""
    filled = ous_to_fill.filter(instance__form=form_type)
    return ous_to_fill.count(), filled.count()


class CompletenessStatsViewSet(viewsets.ViewSet):
    """Completeness Stats API"""

    permission_classes = [permissions.IsAuthenticated, HasPermission("menupermissions.iaso_completeness_stats")]  # type: ignore

    def list(self, request):
        order = request.GET.get("order", "name").split(",")
        requested_org_unit_type_str = request.query_params.get("org_unit_type_id", None)

        requested_forms_str = request.query_params.get("form_id", None)
        requested_form_ids = requested_forms_str.split(",") if requested_forms_str is not None else []

        if requested_org_unit_type_str is not None:
            org_unit_types = OrgUnitType.objects.filter(id__in=requested_org_unit_type_str.split(","))
        else:
            org_unit_types = None

        requested_org_unit_id_str = request.GET.get("org_unit_id", None)
        if requested_org_unit_id_str is not None:
            requested_org_unit = OrgUnit.objects.get(id=requested_org_unit_id_str)
        else:
            requested_org_unit = None

        requested_parent_org_unit_id_str = request.GET.get("parent_org_unit_id", None)
        if requested_parent_org_unit_id_str is not None:
            requested_parent_org_unit = OrgUnit.objects.get(id=requested_parent_org_unit_id_str)
        else:
            requested_parent_org_unit = None

        profile = request.user.iaso_profile

        # Forms to take into account: we take everything for the user's account, then filter by the form_ids if provided
        form_qs = Form.objects.filter_for_user_and_app_id(user=request.user)
        if requested_form_ids:
            form_qs = form_qs.filter(id__in=requested_form_ids)

        account = profile.account
        version = account.default_version

        org_units = OrgUnit.objects.filter(version=version).filter(
            validation_status="VALID"
        )  # don't forget to think about org unit status

        # Filtering per org unit: we drop the rows that don't match the requested org_unit
        if requested_org_unit:
            org_units = org_units.hierarchy(requested_org_unit)

        # Filtering per parent org unit: we drop the rows that are not direct children of the requested parent org unit
        if requested_parent_org_unit:
            org_units = org_units.filter(parent=requested_parent_org_unit)

<<<<<<< HEAD
        top_ous = org_units
=======
        # Cutting the list, so we only keep the heads (top-level of the selection)
        top_ous = org_units.exclude(parent__in=org_units)
>>>>>>> 44257c30

        # Filtering by org unit type
        if org_unit_types is not None:
            # This needs to be applied on the top_ous, not on the org_units (to act as a real filter, not something that changes the level of OUs in the table)
            top_ous = top_ous.filter(org_unit_type__id__in=[o.id for o in org_unit_types])

        top_ous = top_ous.order_by(*order)

        res = []

        for row_ou in top_ous:
            for form in form_qs:
                form = Form.objects.get(id=form.id)

                ou_types_of_form = form.org_unit_types.all()

                # Instance counters for the row OU + all descendants
                ou_to_fill_with_descendants = org_units.filter(org_unit_type__in=ou_types_of_form).hierarchy(row_ou)
                ou_to_fill_with_descendants_count, ou_filled_with_descendants_count = get_instance_counters(
                    ou_to_fill_with_descendants, form
                )

                # Instance counters strictly/directly for the row OU
                ou_to_fill_direct = org_units.filter(org_unit_type__in=ou_types_of_form).filter(pk=row_ou.pk)
                ou_to_fill_direct_count, ou_filled_direct_count = get_instance_counters(ou_to_fill_direct, form)

                # TODO: response as serializer for Swagger

                parent_data = None
                if row_ou.parent is not None:
                    parent_data = (row_ou.parent.as_dict_for_completeness_stats(),)

                res.append(
                    {
                        "parent_org_unit": parent_data,
                        "org_unit_type": row_ou.org_unit_type.as_dict_for_completeness_stats(),
                        "org_unit": row_ou.as_dict_for_completeness_stats(),
                        "form": form.as_dict_for_completeness_stats(),
                        # Those counts target the row org unit and all of its descendants
                        "forms_filled": ou_filled_with_descendants_count,
                        "forms_to_fill": ou_to_fill_with_descendants_count,
                        "completeness_ratio": formatted_percentage(
                            part=ou_filled_with_descendants_count, total=ou_to_fill_with_descendants_count
                        ),
                        # Those counts strictly/directly target the row org unit (no descendants included)
                        "forms_filled_direct": ou_filled_direct_count,
                        "forms_to_fill_direct": ou_to_fill_direct_count,
                        "completeness_ratio_direct": formatted_percentage(
                            part=ou_filled_direct_count, total=ou_to_fill_direct_count
                        ),
                    }
                )
        limit = int(request.GET.get("limit", 10))
        page_offset = int(request.GET.get("page", "1"))
        paginator = Paginator(res, limit)
        if page_offset > paginator.num_pages:
            page_offset = paginator.num_pages
        page = paginator.page(page_offset)

        paginated_res = {
            "count": paginator.count,
            "results": page.object_list,
            "has_next": page.has_next(),
            "has_previous": page.has_previous(),
            "page": page_offset,
            "pages": paginator.num_pages,
            "limit": limit,
        }

        return Response(paginated_res)<|MERGE_RESOLUTION|>--- conflicted
+++ resolved
@@ -88,12 +88,8 @@
         if requested_parent_org_unit:
             org_units = org_units.filter(parent=requested_parent_org_unit)
 
-<<<<<<< HEAD
-        top_ous = org_units
-=======
         # Cutting the list, so we only keep the heads (top-level of the selection)
         top_ous = org_units.exclude(parent__in=org_units)
->>>>>>> 44257c30
 
         # Filtering by org unit type
         if org_unit_types is not None:
