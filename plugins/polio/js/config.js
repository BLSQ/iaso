/* eslint-disable react/jsx-props-no-spreading */
import React from 'react';
import DataSourceIcon from '@material-ui/icons/ListAltTwoTone';
import FormatListBulleted from '@material-ui/icons/FormatListBulleted';
import SettingsIcon from '@material-ui/icons/Settings';
import CalendarToday from '@material-ui/icons/CalendarToday';
import AssessmentIcon from '@material-ui/icons/Assessment';
import MenuBookIcon from '@material-ui/icons/MenuBook';
import PublicIcon from '@material-ui/icons/Public';
import DonutSmallIcon from '@material-ui/icons/DonutSmall';
import GroupWork from '@material-ui/icons/GroupWork';
import HomeWorkIcon from '@material-ui/icons/HomeWork';
import LocalShippingIcon from '@material-ui/icons/LocalShipping';
import PhotoSizeSelectActualIcon from '@material-ui/icons/PhotoSizeSelectActual';
import HomeIcon from '@material-ui/icons/Home';
import StorefrontIcon from '@material-ui/icons/Storefront';
import AccountBalanceWalletIcon from '@material-ui/icons/AccountBalanceWallet';
import ExtensionIcon from '@material-ui/icons/Extension';
import WatchLaterIcon from '@material-ui/icons/WatchLater';
import { Dashboard } from './src/domains/Campaigns/Dashboard';
import { Calendar } from './src/domains/Calendar/Calendar';
import { CampaignHistory } from './src/domains/Campaigns/campaignHistory/CampaignHistory.tsx';
import { CountryNotificationsConfig } from './src/domains/Config/CountryNotification/CountryNotificationsConfig';
import { ReasonsForDelay } from './src/domains/Config/ReasonsForDelay/ReasonsForDelay.tsx';
import MESSAGES from './src/constants/messages';
import {
    DASHBOARD_BASE_URL,
    CAMPAIGN_HISTORY_URL,
    GROUPED_CAMPAIGNS,
    CALENDAR_BASE_URL,
    CONFIG_COUNTRY_URL,
    CONFIG_REASONS_FOR_DELAY_URL,
    LQAS_BASE_URL,
    IM_GLOBAL,
    IM_IHH,
    IM_OHH,
    BUDGET,
    BUDGET_DETAILS,
    LQAS_AFRO_MAP_URL,
    NOPV2_AUTH,
    NOPV2_AUTH_DETAILS,
    VACCINE_SUPPLY_CHAIN,
    VACCINE_SUPPLY_CHAIN_DETAILS,
} from './src/constants/routes';
import fr from './src/constants/translations/fr.json';
import en from './src/constants/translations/en.json';
import { Lqas } from './src/domains/LQAS-IM/LQAS';
import { ImStats } from './src/domains/LQAS-IM/IM';
import { paginationPathParams } from '../../../hat/assets/js/apps/Iaso/routing/common.ts';
import { GroupedCampaigns } from './src/domains/GroupedCampaigns/GroupedCampaigns.tsx';
import { BudgetDetails } from './src/domains/Budget/BudgetDetails/BudgetDetails.tsx';
import { BudgetList } from './src/domains/Budget/index.tsx';
import { LqasAfroOverview } from './src/domains/LQAS-IM/LQAS/LqasAfroOverview/LqasAfroOverview.tsx';
import { Nopv2Authorisations } from './src/domains/VaccineModule/Nopv2Authorisations/Nopv2Authorisations.tsx';
import { Nopv2AuthorisationsDetails } from './src/domains/VaccineModule/Nopv2Authorisations/Details/Nopv2AuthorisationsDetails.tsx';
import { VaccineSupplyChain } from './src/domains/VaccineModule/SupplyChain/VaccineSupplyChain.tsx';
import { VaccineSupplyChainDetails } from './src/domains/VaccineModule/SupplyChain/Details/VaccineSupplyChainDetails.tsx';

const campaignsFilters = [
    {
        isRequired: false,
        key: 'countries',
    },
    {
        isRequired: false,
        key: 'search',
    },
    {
        isRequired: false,
        key: 'roundStartFrom',
    },
    {
        isRequired: false,
        key: 'roundStartTo',
    },
    {
        isRequired: false,
        key: 'showOnlyDeleted',
    },
    {
        isRequired: false,
        key: 'campaignType',
    },
    {
        isRequired: false,
        key: 'campaignGroups',
    },
    {
        isRequired: false,
        key: 'show_test',
    },
];

const routes = [
    {
        baseUrl: DASHBOARD_BASE_URL,
        component: props => <Dashboard {...props} />,
        permissions: ['iaso_polio'],
        isRootUrl: true,
        params: [
            ...paginationPathParams,
            {
                isRequired: false,
                key: 'campaignId',
            },
            ...campaignsFilters,
            {
                isRequired: false,
                key: 'fieldset',
            },
            {
                isRequired: false,
                key: 'orgUnitGroups',
            },
        ],
    },

    {
        baseUrl: CAMPAIGN_HISTORY_URL,
        component: props => <CampaignHistory {...props} />,
        permissions: ['iaso_polio'],
        isRootUrl: true,
        params: [
            {
                isRequired: true,
                key: 'campaignId',
            },
            {
                isRequired: false,
                key: 'logId',
            },
        ],
    },
    {
        baseUrl: GROUPED_CAMPAIGNS,
        component: props => <GroupedCampaigns {...props} />,
        permissions: ['iaso_polio'],
        params: [
            ...paginationPathParams,
            {
                isRequired: false,
                key: 'campaignId',
            },
            ...campaignsFilters,
        ],
    },
    {
        baseUrl: CALENDAR_BASE_URL,
        component: props => <Calendar {...props} />,
        permissions: ['iaso_polio'],
        params: [
            {
                isRequired: false,
                key: 'currentDate',
            },
            {
                isRequired: false,
                key: 'order',
            },
            ...campaignsFilters,
            {
                isRequired: false,
                key: 'orgUnitGroups',
            },
        ],
    },
    {
        baseUrl: `${LQAS_BASE_URL}/lqas`,
        component: props => <Lqas {...props} />,
        permissions: ['iaso_polio'],
        params: [
            {
                isRequired: false,
                key: 'campaign',
            },
            {
                isRequired: false,
                key: 'country',
            },
            {
                isRequired: false,
                key: 'rounds',
            },
            {
                isRequired: false,
                key: 'leftTab',
            },
            {
                isRequired: false,
                key: 'rightTab',
            },
        ],
    },
    {
        baseUrl: `${LQAS_AFRO_MAP_URL}`,
        component: props => <LqasAfroOverview {...props} />,
        permissions: ['iaso_polio'],
        params: [
            {
                isRequired: false,
                key: 'rounds',
            },
            {
                isRequired: false,
                key: 'startDate',
            },
            {
                isRequired: false,
                key: 'endDate',
            },
            {
                isRequired: false,
                key: 'period',
            },
            {
                isRequired: false,
                key: 'displayedShapesLeft',
            },
            {
                isRequired: false,
                key: 'zoomLeft',
            },
            {
                isRequired: false,
                key: 'centerLeft',
            },
            {
                isRequired: false,
                key: 'zoomRight',
            },
            {
                isRequired: false,
                key: 'centerRight',
            },
            {
                isRequired: false,
                key: 'displayedShapesRight',
            },
            {
                isRequired: false,
                key: 'leftTab',
            },
            {
                isRequired: false,
                key: 'rightTab',
            },
        ],
    },
    {
        baseUrl: IM_OHH,
        component: props => <ImStats {...props} imType="imOHH" />,
        permissions: ['iaso_polio'],
        params: [
            {
                isRequired: false,
                key: 'imType',
            },
            {
                isRequired: false,
                key: 'campaign',
            },
            {
                isRequired: false,
                key: 'country',
            },
            {
                isRequired: false,
                key: 'rounds',
            },
        ],
    },
    {
        baseUrl: IM_IHH,
        component: props => <ImStats {...props} imType="imIHH" />,
        permissions: ['iaso_polio'],
        params: [
            {
                isRequired: false,
                key: 'campaign',
            },
            {
                isRequired: false,
                key: 'country',
            },
            {
                isRequired: false,
                key: 'rounds',
            },
        ],
    },
    {
        baseUrl: IM_GLOBAL,
        component: props => <ImStats {...props} imType="imGlobal" />,
        permissions: ['iaso_polio'],
        params: [
            {
                isRequired: false,
                key: 'campaign',
            },
            {
                isRequired: false,
                key: 'country',
            },
            {
                isRequired: false,
                key: 'rounds',
            },
        ],
    },
    {
        baseUrl: BUDGET,
        component: props => <BudgetList {...props} />,
        permissions: ['iaso_polio_budget'],
        params: [
            ...paginationPathParams,
            {
                isRequired: false,
                key: 'search',
            },
            {
                isRequired: false,
                key: 'budget_current_state_key__in',
            },
            {
                isRequired: false,
                key: 'roundStartFrom',
            },
            {
                isRequired: false,
                key: 'roundStartTo',
            },
            {
                isRequired: false,
                key: 'country__id__in',
            },
            {
                isRequired: false,
                key: 'orgUnitGroups',
            },
        ],
    },
    {
        baseUrl: BUDGET_DETAILS,
        component: props => <BudgetDetails {...props} />,
        permissions: ['iaso_polio_budget'],
        params: [
            ...paginationPathParams,

            {
                isRequired: false,
                key: 'campaignName',
            },
            {
                isRequired: false,
                key: 'campaignId',
            },
            {
                isRequired: false,
                key: 'country',
            },
            {
                isRequired: false,
                key: 'show_hidden',
            },
            {
                isRequired: false,
                key: 'action',
            },
            {
                isRequired: false,
                key: 'quickTransition',
            },
            {
                isRequired: false,
                key: 'previousStep',
            },
            {
                isRequired: false,
                key: 'transition_key',
            },
        ],
    },
    {
        baseUrl: NOPV2_AUTH,
        component: props => <Nopv2Authorisations {...props} />,
        permissions: ['iaso_polio'],
        params: [
            ...paginationPathParams,
            {
                isRequired: false,
                key: 'auth_status',
            },
            {
                isRequired: false,
                key: 'block_country',
            },
        ],
    },
    {
        baseUrl: NOPV2_AUTH_DETAILS,
        component: props => <Nopv2AuthorisationsDetails {...props} />,
        permissions: ['iaso_polio'],
        params: [
            ...paginationPathParams,
            {
                isRequired: false,
                key: 'country',
            },
            {
                isRequired: false,
                key: 'countryName',
            },
        ],
    },
    {
        baseUrl: VACCINE_SUPPLY_CHAIN,
        component: props => <VaccineSupplyChain {...props} />,
        permissions: ['iaso_polio'],
        params: [
            ...paginationPathParams,

            {
                isRequired: false,
                key: 'search',
            },
            {
                isRequired: false,
                key: 'campaign__country',
            },
            {
                isRequired: false,
                key: 'vaccine_type',
            },
            {
                isRequired: false,
                key: 'rounds__started_at__gte',
            },
            {
                isRequired: false,
                key: 'rounds__started_at__lte',
            },
        ],
    },
    {
<<<<<<< HEAD
        baseUrl: VACCINE_SUPPLY_CHAIN_DETAILS,
        component: props => <VaccineSupplyChainDetails {...props} />,
        permissions: ['iaso_polio'],
        params: [
            { isRequired: false, key: 'id' },
            { isRequired: false, key: 'tab' },
        ],
    },
    {
        baseUrl: CONFIG_BASE_URL,
=======
        baseUrl: CONFIG_COUNTRY_URL,
>>>>>>> 66ef64f9
        component: () => <CountryNotificationsConfig />,
        permissions: ['iaso_polio_config'],
        params: [...paginationPathParams],
    },
    {
        baseUrl: CONFIG_REASONS_FOR_DELAY_URL,
        component: props => <ReasonsForDelay {...props} />,
        permissions: ['iaso_polio_config'],
        params: [
            {
                isRequired: false,
                key: 'order',
            },
            {
                isRequired: false,
                key: 'page',
            },
            {
                isRequired: false,
                key: 'pageSize',
            },
        ],
    },
    {
        allowAnonymous: true,
        baseUrl: 'polio/embeddedCalendar',
        component: props => <Calendar {...props} embedded />,
        params: [
            {
                isRequired: false,
                key: 'currentDate',
            },
            {
                isRequired: false,
                key: 'order',
            },
            ...campaignsFilters,
            {
                isRequired: false,
                key: 'orgUnitGroups',
            },
        ],
        isRootUrl: false,
    },
];

const menu = [
    {
        label: MESSAGES.polio,
        key: 'polio',
        icon: props => <DataSourceIcon {...props} />,
        subMenu: [
            {
                label: MESSAGES.campaigns,
                key: 'list',
                permissions: ['iaso_polio'],
                icon: props => <FormatListBulleted {...props} />,
            },
            {
                label: MESSAGES.groupedCampaigns,
                key: 'groupedcampaigns',
                permissions: ['iaso_polio'],
                icon: props => <GroupWork {...props} />,
            },
            {
                label: MESSAGES.calendar,
                key: 'calendar',
                permissions: ['iaso_polio'],
                icon: props => <CalendarToday {...props} />,
            },
            {
                label: MESSAGES.lqas,
                key: 'lqas',
                permissions: ['iaso_polio'],
                icon: props => <AssessmentIcon {...props} />,
                subMenu: [
                    {
                        label: MESSAGES.byCountry,
                        key: 'lqas',
                        permissions: ['iaso_polio'],
                        icon: props => <PhotoSizeSelectActualIcon {...props} />,
                    },
                    {
                        label: MESSAGES.map,
                        key: 'lqas-map',
                        permissions: ['iaso_polio'],
                        icon: props => <PublicIcon {...props} />,
                    },
                ],
            },
            {
                label: MESSAGES.im,
                key: 'im',
                icon: props => <DonutSmallIcon {...props} />,
                subMenu: [
                    {
                        label: MESSAGES.imGlobal,
                        key: 'global',
                        permissions: ['iaso_polio'],
                        icon: props => <HomeWorkIcon {...props} />,
                    },
                    {
                        label: MESSAGES.imIHH,
                        key: 'ihh',
                        permissions: ['iaso_polio'],
                        icon: props => <HomeIcon {...props} />,
                    },
                    {
                        label: MESSAGES.imOHH,
                        key: 'ohh',
                        permissions: ['iaso_polio'],
                        icon: props => <StorefrontIcon {...props} />,
                    },
                ],
            },
            {
                label: MESSAGES.budget,
                key: 'budget',
                permissions: ['iaso_polio_budget'],
                icon: props => <AccountBalanceWalletIcon {...props} />,
            },
            {
                label: MESSAGES.vaccinemodule,
                key: 'vaccinemodule',
                icon: props => <ExtensionIcon {...props} />,
                subMenu: [
                    {
                        label: MESSAGES.nopv2Auth,
                        key: 'nopv2authorisation',
                        permissions: ['iaso_polio'],
                        icon: props => <MenuBookIcon {...props} />,
                    },
                    {
                        label: MESSAGES.vaccineSupplyChain,
                        key: 'supplychain',
                        dev: true,
                        permissions: ['iaso_polio'],
                        icon: props => <LocalShippingIcon {...props} />,
                    },
                ],
            },
            {
                label: MESSAGES.configuration,
                key: 'config',
                permissions: ['iaso_polio_config'],
                icon: props => <SettingsIcon {...props} />,
                subMenu: [
                    {
                        label: MESSAGES.country,
                        key: 'country',
                        permissions: ['iaso_polio_config'],
                        icon: props => <PhotoSizeSelectActualIcon {...props} />,
                    },
                    {
                        label: MESSAGES.reasonsForDelay,
                        key: 'reasonsfordelay',
                        permissions: ['iaso_polio_config'],
                        icon: props => <WatchLaterIcon {...props} />,
                    },
                ],
            },
        ],
    },
];

const translations = {
    fr,
    en,
};

export default {
    routes,
    menu,
    translations,
    homeUrl: DASHBOARD_BASE_URL,
    // homeOffline: () => <div>OFFLINE</div>,
    // homeOnline: () => <div>CONNECTED HOME POLIO</div>,
};<|MERGE_RESOLUTION|>--- conflicted
+++ resolved
@@ -442,7 +442,6 @@
         ],
     },
     {
-<<<<<<< HEAD
         baseUrl: VACCINE_SUPPLY_CHAIN_DETAILS,
         component: props => <VaccineSupplyChainDetails {...props} />,
         permissions: ['iaso_polio'],
@@ -452,10 +451,7 @@
         ],
     },
     {
-        baseUrl: CONFIG_BASE_URL,
-=======
         baseUrl: CONFIG_COUNTRY_URL,
->>>>>>> 66ef64f9
         component: () => <CountryNotificationsConfig />,
         permissions: ['iaso_polio_config'],
         params: [...paginationPathParams],
