import React from 'react';
import { connect } from 'react-redux';
import { FormattedMessage } from 'react-intl';

import ExitIcon from '@material-ui/icons/ExitToApp';
import {
    withStyles,
    Box,
    Button,
    IconButton,
    Drawer,
    List,
    Divider,
    Typography,
    Tooltip,
} from '@material-ui/core';

import ArrowForwardIcon from '@material-ui/icons/ArrowForward';
import PropTypes from 'prop-types';

import { injectIntl, commonStyles } from 'bluesquare-components';
import { toggleSidebarMenu } from '../../../redux/sidebarMenuReducer';
import { SIDEBAR_WIDTH } from '../../../constants/uiConstants';

import MenuItem from './MenuItemComponent';
import LogoSvg from './LogoSvgComponent';
import LanguageSwitch from './LanguageSwitchComponent';

import menuItems from '../../../constants/menu';

import MESSAGES from './messages';

import { listMenuPermission, userHasOneOfPermissions } from '../../users/utils';
import { getDefaultSourceVersion } from '../../dataSources/utils';

const styles = theme => ({
    ...commonStyles(theme),
    logo: {
        height: 35,
        width: 90,
    },
    toolbar: {
        ...theme.mixins.toolbar,
        display: 'flex',
        alignItems: 'center',
        justifyContent: 'flex-start',
        paddingLeft: theme.spacing(3),
        paddingRight: theme.spacing(3),
        height: 90,
    },
    menuButton: {
        marginLeft: 'auto',
    },
    list: {
        width: SIDEBAR_WIDTH,
    },
    user: {
        marginTop: 'auto',
        marginBottom: theme.spacing(3),
        marginLeft: theme.spacing(3),
        marginRight: theme.spacing(3),
    },
    userName: {
        margin: theme.spacing(1),
    },
    userManual: {
        cursor: 'pointer',
    },
    link: {
        textDecoration: 'none',
        color: 'inherit',
    },
});

const localizedManualUrl = (locale, account) => {
    if (locale === 'fr' && account === 'RDC') {
        return 'https://docs.google.com/document/d/1lKyhbKDLZpHtAsf3K6pRs0_EAXWdSDsL76Ohv0cyZQc/edit';
    }
    return 'https://docs.google.com/document/d/1qHCRIiYgbZYAKMqxXYOjBGL_nzlSDPhOLykiKXaw8fw/edit';
};

<<<<<<< HEAD
    render() {
        const { classes, isOpen, toggleSidebar, location, currentUser, intl } =
            this.props;
        const defaultSourceVersion = getDefaultSourceVersion(currentUser);
        return (
            <Drawer anchor="left" open={isOpen} onClose={toggleSidebar}>
                <div className={classes.toolbar}>
                    <LogoSvg className={classes.logo} />
                    <IconButton
                        className={classes.menuButton}
                        color="inherit"
                        aria-label="Menu"
                        onClick={toggleSidebar}
                    >
                        <ArrowForwardIcon />
                    </IconButton>
                </div>
                <Divider />
                <List className={classes.list}>
                    {menuItems.map(menuItem => {
                        const permissionsList = listMenuPermission(menuItem);

                        if (
                            userHasOneOfPermissions(
                                permissionsList,
                                currentUser,
                            )
                        ) {
                            return (
                                <MenuItem
                                    location={location}
                                    key={menuItem.key}
                                    menuItem={menuItem}
                                    onClick={path => this.onClick(path)}
                                    currentUser={currentUser}
                                />
                            );
                        }
                        return null;
                    })}
                </List>
                <Box className={classes.user}>
                    <LanguageSwitch />
=======
const SidebarMenu = ({
    classes,
    isOpen,
    toggleSidebar,
    location,
    currentUser,
    intl,
    activeLocale,
}) => {
    const onClick = () => {
        toggleSidebar();
    };
    const defaultSourceVersion = getDefaultSourceVersion(currentUser);
    return (
        <Drawer anchor="left" open={isOpen} onClose={toggleSidebar}>
            <div className={classes.toolbar}>
                <LogoSvg className={classes.logo} />
                <IconButton
                    className={classes.menuButton}
                    color="inherit"
                    aria-label="Menu"
                    onClick={toggleSidebar}
                >
                    <ArrowForwardIcon />
                </IconButton>
            </div>
            <Divider />
            <List className={classes.list}>
                {menuItems.map(menuItem => {
                    const permissionsList = listMenuPermission(menuItem);
                    if (userHasOneOfPermissions(permissionsList, currentUser)) {
                        return (
                            <MenuItem
                                location={location}
                                key={menuItem.key}
                                menuItem={menuItem}
                                onClick={path => onClick(path)}
                                currentUser={currentUser}
                            />
                        );
                    }
                    return null;
                })}
            </List>
            <Box className={classes.user}>
                <LanguageSwitch />
                <Typography
                    variant="body2"
                    color="textSecondary"
                    className={classes.userName}
                >
                    {currentUser.user_name}
                </Typography>
                {currentUser.account && (
>>>>>>> fc5e9159
                    <Typography
                        variant="body2"
                        color="textSecondary"
                        className={classes.userName}
                    >
                        {defaultSourceVersion && (
                            <Tooltip
                                classes={{ popper: classes.popperFixed }}
                                placement="bottom"
                                title={`${intl.formatMessage(
                                    MESSAGES.source,
                                )}: ${
                                    (defaultSourceVersion.source &&
                                        defaultSourceVersion.source.name) ||
                                    '-'
                                }, ${intl.formatMessage(MESSAGES.version)} ${
                                    (defaultSourceVersion.version &&
                                        defaultSourceVersion.version.number) ||
                                    '-'
                                }`}
                            >
                                <span>{currentUser.account.name}</span>
                            </Tooltip>
                        )}
                        {!defaultSourceVersion && (
                            <span>{currentUser.account.name}</span>
                        )}
                    </Typography>
                )}
                <Tooltip
                    classes={{ popper: classes.popperFixed }}
                    placement="bottom-start"
                    title={intl.formatMessage(MESSAGES.viewUserManual)}
                >
                    <Typography
                        variant="body2"
                        color="textSecondary"
                        className={`${classes.userName} ${classes.userManual}`}
                    >
                        <a
                            href={localizedManualUrl(
                                activeLocale.code,
                                currentUser.account.name,
                            )}
                            target="_blank"
                            rel="noreferrer"
                            className={classes.link}
                        >
                            {intl.formatMessage(MESSAGES.userManual)}
                        </a>
                    </Typography>
                </Tooltip>
                <Button
                    size="small"
                    color="inherit"
                    href="/logout-iaso"
                    aria-label={<FormattedMessage {...MESSAGES.logout} />}
                >
                    <ExitIcon className={classes.smallButtonIcon} />
                    <FormattedMessage {...MESSAGES.logout} />
                </Button>
            </Box>
        </Drawer>
    );
};

SidebarMenu.propTypes = {
    classes: PropTypes.object.isRequired,
    isOpen: PropTypes.bool.isRequired,
    toggleSidebar: PropTypes.func.isRequired,
    location: PropTypes.object.isRequired,
    currentUser: PropTypes.object.isRequired,
    intl: PropTypes.object.isRequired,
    activeLocale: PropTypes.object.isRequired,
};

const MapStateToProps = state => ({
    isOpen: state.sidebar.isOpen,
    currentUser: state.users.current,
    activeLocale: state.app.locale,
});

const MapDispatchToProps = dispatch => ({
    toggleSidebar: () => dispatch(toggleSidebarMenu()),
});

export default withStyles(styles)(
    connect(MapStateToProps, MapDispatchToProps)(injectIntl(SidebarMenu)),
);<|MERGE_RESOLUTION|>--- conflicted
+++ resolved
@@ -79,51 +79,6 @@
     return 'https://docs.google.com/document/d/1qHCRIiYgbZYAKMqxXYOjBGL_nzlSDPhOLykiKXaw8fw/edit';
 };
 
-<<<<<<< HEAD
-    render() {
-        const { classes, isOpen, toggleSidebar, location, currentUser, intl } =
-            this.props;
-        const defaultSourceVersion = getDefaultSourceVersion(currentUser);
-        return (
-            <Drawer anchor="left" open={isOpen} onClose={toggleSidebar}>
-                <div className={classes.toolbar}>
-                    <LogoSvg className={classes.logo} />
-                    <IconButton
-                        className={classes.menuButton}
-                        color="inherit"
-                        aria-label="Menu"
-                        onClick={toggleSidebar}
-                    >
-                        <ArrowForwardIcon />
-                    </IconButton>
-                </div>
-                <Divider />
-                <List className={classes.list}>
-                    {menuItems.map(menuItem => {
-                        const permissionsList = listMenuPermission(menuItem);
-
-                        if (
-                            userHasOneOfPermissions(
-                                permissionsList,
-                                currentUser,
-                            )
-                        ) {
-                            return (
-                                <MenuItem
-                                    location={location}
-                                    key={menuItem.key}
-                                    menuItem={menuItem}
-                                    onClick={path => this.onClick(path)}
-                                    currentUser={currentUser}
-                                />
-                            );
-                        }
-                        return null;
-                    })}
-                </List>
-                <Box className={classes.user}>
-                    <LanguageSwitch />
-=======
 const SidebarMenu = ({
     classes,
     isOpen,
@@ -178,7 +133,6 @@
                     {currentUser.user_name}
                 </Typography>
                 {currentUser.account && (
->>>>>>> fc5e9159
                     <Typography
                         variant="body2"
                         color="textSecondary"
