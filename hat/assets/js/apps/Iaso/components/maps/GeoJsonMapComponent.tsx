--- conflicted
+++ resolved
@@ -1,14 +1,4 @@
-<<<<<<< HEAD
-import React, {
-    FunctionComponent,
-    useMemo,
-    useState,
-    useRef,
-    useEffect,
-} from 'react';
-=======
 import React, { FunctionComponent, useMemo, useState } from 'react';
->>>>>>> ad1e4494
 import L from 'leaflet';
 import { MapContainer, ScaleControl, GeoJSON } from 'react-leaflet';
 
@@ -50,12 +40,6 @@
         maxZoom: currentTile.maxZoom,
     };
 
-    const ref: any = useRef(null);
-    useEffect(() => {
-        if (ref.current) {
-            ref.current.setUrl(currentTile.url);
-        }
-    }, [currentTile]);
     return (
         <div className={classes.mapContainer}>
             <TilesSwitchDialog
