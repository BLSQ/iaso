--- conflicted
+++ resolved
@@ -280,13 +280,9 @@
         by_uuid = self.request.query_params.get("by_uuid", None)
         form_name = self.request.query_params.get("form_name", None)
 
-<<<<<<< HEAD
-        queryset = Entity.objects.filter(account=self.request.user.iaso_profile.account)
-=======
         queryset = Entity.objects.filter(
             account=self.request.user.iaso_profile.account, entity_type__entity__name="Children under 5"
         )
->>>>>>> 0e54de6b
         if form_name:
             queryset = queryset.filter(attributes__form__name__icontains=form_name)
         if search:
@@ -308,53 +304,6 @@
         queryset = queryset.order_by(*order)
         return queryset
 
-<<<<<<< HEAD
-    def list(self, request: Request, *args, **kwargs):
-        csv_format = request.GET.get("csv", None)
-        xlsx_format = request.GET.get("xlsx", None)
-
-        if xlsx_format:
-            beneficiaries = Entity.objects.filter(
-                account=self.request.user.iaso_profile.account, entity_type__name="beneficiary"
-            )
-
-            workbook = xlsxwriter.Workbook("beneficiaries.xlsx")
-            worksheet = workbook.add_worksheet()
-
-            bold = workbook.add_format({"bold": True})
-
-            worksheet.write("A1", "Name", bold)
-            worksheet.write("A2", "Last Visit", bold)
-            worksheet.write("A3", "Key Information", bold)
-
-            beneficiaries_details_list = list()
-
-            for b in beneficiaries:
-                temp_list = []
-                temp_list.append(b.attributes.as_dict())
-                # must add value to the list in same order as the worksheet cells
-                beneficiaries_details_list.append(temp_list)
-
-            beneficiaries_details_list = tuple(beneficiaries_details_list)
-
-            row = 1
-            col = 0
-
-            for i in range(len(beneficiaries_details_list)):
-                worksheet.write(row, col + 1, i)
-                row += 1
-
-            workbook.close()
-
-            # Must Add the xlsx download response
-
-            return HttpResponse(beneficiaries_details_list)
-
-        if csv_format:
-            pass
-
-        return super().list(request, *args, **kwargs)
-=======
     @action(detail=False, methods=["GET"])
     def export_xlsx(self, request, *args, **kwargs):
         id = self.request.query_params.get("id", None)
@@ -366,5 +315,4 @@
         res["beneficiaries"] = serializer.data
         for k, v in res:
             print(k, v)
-        return Response(res)
->>>>>>> 0e54de6b
+        return Response(res)