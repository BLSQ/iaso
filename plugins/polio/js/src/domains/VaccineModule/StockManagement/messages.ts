import { defineMessages } from 'react-intl';

const MESSAGES = defineMessages({
    vaccineStockManagement: {
        id: 'iaso.polio.menu.vaccineStockManagement',
        defaultMessage: 'Stock management',
    },
    country: {
        id: 'iaso.polio.table.label.country',
        defaultMessage: 'Country',
    },
    vaccine: {
        id: 'iaso.polio.vaccine',
        defaultMessage: 'Vaccine',
    },
    obrName: {
        id: 'iaso.polio.form.label.obrName',
        defaultMessage: 'OBR Name',
    },
    campaign: {
        id: 'iaso.polio.form.label.obrName',
        defaultMessage: 'OBR Name',
    },
    actions: {
        defaultMessage: 'Action(s)',
        id: 'iaso.label.actions',
    },
    edit: {
        id: 'iaso.label.edit',
        defaultMessage: 'Edit',
    },
    search: {
        defaultMessage: 'Search',
        id: 'iaso.search',
    },
    clear: {
        id: 'iaso.label.clear',
        defaultMessage: 'Clear',
    },
    vialsDestroyed: {
        id: 'iaso.label.vialsDestroyed',
        defaultMessage: 'Vials destroyed',
    },
    stockUnusableVials: {
        id: 'iaso.label.stockUnusableVials',
        defaultMessage: 'Stock of unusable vials',
    },
    stockUsableVials: {
        id: 'iaso.label.stockUsableVials',
        defaultMessage: 'Stock of usable vials',
    },
    unusableVials: {
        id: 'iaso.label.unusableVials',
        defaultMessage: 'Unusable vials',
    },
    usableVials: {
        id: 'iaso.label.usableVials',
        defaultMessage: 'Usable vials',
    },
    unusable: {
        id: 'iaso.label.unusable',
        defaultMessage: 'Unusable',
    },
    usable: {
        id: 'iaso.label.usable',
        defaultMessage: 'Usable',
    },
    vialsUsed: {
        id: 'iaso.label.vialsUsed',
        defaultMessage: 'Vials used',
    },
    vialsReceived: {
        id: 'iaso.label.vialsReceived',
        defaultMessage: 'Vials received',
    },
    doses_out: {
        id: 'iaso.label.doses_out',
        defaultMessage: 'Doses OUT',
    },
    doses_in: {
        id: 'iaso.label.doses_in',
        defaultMessage: 'Doses IN',
    },
    vials_out: {
        id: 'iaso.label.vials_out',
        defaultMessage: 'Vials OUT',
    },
    vials_in: {
        id: 'iaso.label.vials_in',
        defaultMessage: 'Vials IN',
    },
    action: {
        id: 'iaso.label.action',
        defaultMessage: 'Action',
    },
    date: {
        defaultMessage: 'Date',
        id: 'iaso.label.date',
    },
    unusableDoses: {
        id: 'iaso.label.unusableDoses',
        defaultMessage: 'Unusable doses',
    },
    usableDoses: {
        id: 'iaso.label.usableDoses',
        defaultMessage: 'Usable doses',
    },
    stockBalance: {
        id: 'iaso.label.stockBalance',
        defaultMessage: 'Stock balance',
    },
    stockDetails: {
        id: 'iaso.label.stockDetails',
        defaultMessage: 'Stock details',
    },
    formA: {
        id: 'iaso.polio.label.formA',
        defaultMessage: 'Form A',
    },
    destructionReports: {
        id: 'iaso.polio.label.destructionReports',
        defaultMessage: 'Destruction reports',
    },
    incidentReports: {
        id: 'iaso.polio.label.incidentReports',
        defaultMessage: 'Incident reports',
    },
    stockVariation: {
        id: 'iaso.polio.label.stockVariation',
        defaultMessage: 'Stock variation',
    },
    forma_vials_used: {
        id: 'iaso.polio.label.forma_vials_used',
        defaultMessage: 'Vials used',
    },
    forma_vials_missing: {
        id: 'iaso.polio.label.forma_vials_missing',
        defaultMessage: 'Vials missing',
    },
    forma_unusable_vials: {
        id: 'iaso.polio.label.forma_unusable_vials',
        defaultMessage: 'Unusable vials',
    },
    lot_numbers_for_usable_vials: {
        id: 'iaso.polio.label.lot_numbers_for_usable_vials',
        defaultMessage: 'Lot numbers for usable vials',
    },
    report_date: {
        id: 'iaso.polio.label.report_date',
        defaultMessage: 'Date of report',
    },
    form_a_reception_date: {
        id: 'iaso.polio.label.form_a_reception_date',
        defaultMessage: 'Form A reception (RRT)',
    },
    unusable_vials: {
        id: 'iaso.polio.label.unusable_vials',
        defaultMessage: 'Unusable vials',
    },
    usable_vials: {
        id: 'iaso.polio.label.usable_vials',
        defaultMessage: 'Usable vials',
    },
    vials_destroyed: {
        id: 'iaso.polio.label.vials_destroyed',
        defaultMessage: 'Vials destroyed',
    },
    incident_report_received_by_rrt: {
        id: 'iaso.polio.label.incident_report_received_by_rrt',
        defaultMessage: 'Incident report received by RRT',
    },
    rrt_destruction_report_reception_date: {
        id: 'iaso.polio.label.rrt_destruction_report_reception_date',
        defaultMessage: 'Destruction report received by RRT',
    },
    formaReports: {
        id: 'iaso.polio.label.formA',
        defaultMessage: 'Form A',
    },
    destruction: {
        id: 'iaso.polio.label.destruction',
        defaultMessage: 'Destruction',
    },
    incident: {
        id: 'iaso.polio.label.incident',
        defaultMessage: 'Incident',
    },
    lot_numbers: {
        id: 'iaso.polio.label.lot_numbers',
        defaultMessage: 'Lot numbers',
    },
    physical_inventory_add: {
        id: 'iaso.polio.label.physical_inventory_add',
        defaultMessage: 'Add to Physical inventory',
    },
    physical_inventory_remove: {
        id: 'iaso.polio.label.physical_inventory_remove',
        defaultMessage: 'Remove from Physical inventory',
    },
    stealing: {
        id: 'iaso.polio.label.stealing',
        defaultMessage: 'Theft',
    },
    return: {
        id: 'iaso.polio.label.return_to_supplier',
        defaultMessage: 'Return to supplier',
    },
    losses: {
        id: 'iaso.polio.label.losses',
        defaultMessage: 'Losses',
    },
    vaccine_expired: {
        id: 'iaso.polio.label.vaccine_expired',
        defaultMessage: 'Vaccine expired',
    },
    vvm_reached_discard_point: {
        id: 'iaso.polio.label.vvm_reached_discard_point',
        defaultMessage: 'VM reached discard point',
    },
    broken: {
        id: 'iaso.polio.label.broken',
        defaultMessage: 'Broken',
    },
    unreadable_label: {
        id: 'iaso.polio.label.unreadable_label',
        defaultMessage: 'Unreadable Label',
    },
    stockCorrection: {
        id: 'iaso.polio.label.stockCorrection',
        defaultMessage: 'Stock correction',
    },
    save: {
        id: 'iaso.label.save',
        defaultMessage: 'Save',
    },
    cancel: {
        id: 'iaso.label.cancel',
        defaultMessage: 'Cancel',
    },
    create: {
        defaultMessage: 'Create',
        id: 'iaso.label.create',
    },
    positiveInteger: {
        id: 'iaso.polio.form.validator.error.positiveInteger',
        defaultMessage: 'Please use a positive integer',
    },
    positiveNumber: {
        id: 'iaso.polio.form.validator.error.positiveNumber',
        defaultMessage: 'Please use a positive number',
    },
    invalidDate: {
        id: 'iaso.polio.form.invalidDate',
        defaultMessage: 'Date is invalid',
    },
    requiredField: {
        id: 'iaso.forms.error.fieldRequired',
        defaultMessage: 'This field is required',
    },
    lotNumberError: {
        id: 'iaso.polio.form.error.lotNumberError',
        defaultMessage: 'Please input numbers separated by a comma',
    },
    view: {
        defaultMessage: 'View',
        id: 'iaso.label.view',
    },
    countryBlock: {
        defaultMessage: 'Country block',
        id: 'iaso.polio.label.countryBlock',
    },
    seeSupplyChainForCountry: {
        id: 'iaso.polio.label.seeSupplyChainForCountry',
        defaultMessage: 'See supply chain for country',
    },
    deleteStockWarning: {
        id: 'iaso.polio.label.deleteStockWarning',
        defaultMessage: 'Are you sure you want to delete this vaccine stock?',
    },
    deleteTextBody: {
        id: 'iaso.label.deleteText',
        defaultMessage: 'This operation cannot be undone.',
    },
    deleteFormA: {
        id: 'iaso.polio.label.deleteFormA',
        defaultMessage: 'Delete Form A',
    },
    deleteFormAWarning: {
        id: 'iaso.polio.label.deleteFormAWarning',
        defaultMessage: 'Are you sure you want to delete this Form A ?',
    },
    deleteDestruction: {
        id: 'iaso.polio.label.deleteDestruction',
        defaultMessage: 'Delete Destruction Report',
    },
    deleteDestructionWarning: {
        id: 'iaso.polio.label.deleteDestructionWarning',
        defaultMessage:
            'Are you sure you want to delete this destruction report ?',
    },
    deleteIncident: {
        id: 'iaso.polio.label.deleteIncident',
        defaultMessage: 'Delete Incident Report',
    },
    deleteIncidentWarning: {
        id: 'iaso.polio.label.deleteIncidentWarning',
        defaultMessage:
            'Are you sure you want to delete this incident report ?',
    },
    deleteEarmarked: {
        id: 'iaso.polio.label.deleteEarmarked',
        defaultMessage: 'Delete Earmarked Stock',
    },
    deleteEarmarkedWarning: {
        id: 'iaso.polio.label.deleteEarmarkedWarning',
        defaultMessage:
            'Are you sure you want to delete this earmarked stock ?',
    },
    title: {
        id: 'iaso.polio.label.title',
        defaultMessage: 'Title',
    },
    comment: {
        id: 'iaso.polio.label.comment',
        defaultMessage: 'Comment',
    },
    movement: {
        id: 'iaso.polio.label.movement',
        defaultMessage: 'Movement',
    },
    vialsOut: {
        id: 'iaso.polio.label.vialsOut',
        defaultMessage: 'Vials Out',
    },
    usableVialsIn: {
        id: 'iaso.polio.label.usableVialsIn',
        defaultMessage: 'Usable Vials In',
    },
    unusableVialsIn: {
        id: 'iaso.polio.label.unusableVialsIn',
        defaultMessage: 'Unusable Vials In',
    },
    plainMovement: {
        id: 'iaso.incident.plainMovement',
        defaultMessage:
            'Usable vials out: {movement}, Unusable vials in: {movement}',
    },
    missingMovement: {
        id: 'iaso.incident.missingMovement',
        defaultMessage: 'Usable vials out: {movement}',
    },
    inventoryUsableMovement: {
        id: 'iaso.incident.inventoryUsableMovement',
        defaultMessage: 'Usable vials in: {movement}',
    },
    inventoryUnusableMovement: {
        id: 'iaso.incident.inventoryUnusableMovement',
        defaultMessage: 'Unusable vials in: {movement}',
    },
    document: {
        id: 'iaso.polio.label.document',
        defaultMessage: 'Document',
    },
    round: {
        id: 'iaso.polio.label.round',
        defaultMessage: 'Round',
    },
<<<<<<< HEAD
    download: {
        defaultMessage: 'Download',
        id: 'iaso.polio.label.download',
=======
    stockToModify: {
        id: 'iaso.polio.label.stockToModify',
        defaultMessage: 'Stock to modify',
    },
    earmarked: {
        id: 'iaso.polio.label.earmarked',
        defaultMessage: 'Earmarked',
    },
    earmarked_doses: {
        id: 'iaso.polio.label.earmarked_doses',
        defaultMessage: 'Earmarked doses',
    },
    earmarked_vials: {
        id: 'iaso.polio.label.earmarked_vials',
        defaultMessage: 'Earmarked vials',
    },
    created: {
        id: 'iaso.label.created_at',
        defaultMessage: 'Created',
    },
    used: {
        id: 'iaso.label.used',
        defaultMessage: 'Used',
    },
    returned: {
        id: 'iaso.label.returned',
        defaultMessage: 'Returned',
>>>>>>> b682169b
    },
});

export default MESSAGES;<|MERGE_RESOLUTION|>--- conflicted
+++ resolved
@@ -365,11 +365,10 @@
         id: 'iaso.polio.label.round',
         defaultMessage: 'Round',
     },
-<<<<<<< HEAD
     download: {
         defaultMessage: 'Download',
         id: 'iaso.polio.label.download',
-=======
+    },
     stockToModify: {
         id: 'iaso.polio.label.stockToModify',
         defaultMessage: 'Stock to modify',
@@ -397,7 +396,6 @@
     returned: {
         id: 'iaso.label.returned',
         defaultMessage: 'Returned',
->>>>>>> b682169b
     },
 });
 
