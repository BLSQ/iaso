<<<<<<< HEAD
import React, {
    FunctionComponent,
    useCallback,
    useMemo,
    useState,
} from 'react';
=======
import React, { FunctionComponent, useCallback, useMemo } from 'react';

>>>>>>> 5039270a
// @ts-ignore
import { AddButton, useSafeIntl, IconButton } from 'bluesquare-components';
import FileCopyIcon from '@material-ui/icons/FileCopy';
import { useFormik, FormikProvider, Field } from 'formik';
import { isEqual } from 'lodash';
import { Grid, Box } from '@material-ui/core';
import InputComponent from '../../../components/forms/InputComponent';
import ConfirmCancelDialogComponent from '../../../components/dialogs/ConfirmCancelDialogComponent';

import MESSAGES from '../messages';

import { useGetForms } from '../hooks/requests/useGetForms';
import { useGetTeams } from '../hooks/requests/useGetTeams';
import {
    SavePlanningQuery,
    useSavePlanning,
} from '../hooks/requests/useSavePlanning';
import DatesRange from '../../../components/filters/DatesRange';
import { OrgUnitsLevels as OrgUnitSelect } from '../../../../../../../../plugins/polio/js/src/components/Inputs/OrgUnitsSelect';
import { usePlanningValidation } from '../validation';
import { commaSeparatedIdsToArray } from '../../../utils/forms';
import { IntlFormatMessage } from '../../../types/intl';
import { useGetProjectsDropDown } from '../hooks/requests/useGetProjectsDropDown';

type ModalMode = 'create' | 'edit' | 'copy';

type Props = Partial<SavePlanningQuery> & {
    type: ModalMode;
};

const makeRenderTrigger = (type: 'create' | 'edit' | 'copy') => {
    if (type === 'create') {
        return ({ openDialog }) => (
            <AddButton
                dataTestId="create-plannning-button"
                onClick={openDialog}
            />
        );
    }
    if (type === 'copy') {
        return ({ openDialog }) => (
            <IconButton
                onClick={openDialog}
                overrideIcon={FileCopyIcon}
                tooltipMessage={MESSAGES.duplicatePlanning}
            />
        );
    }
    return ({ openDialog }) => (
        <IconButton
            onClick={openDialog}
            icon="edit"
            tooltipMessage={MESSAGES.edit}
        />
    );
};

// TODO move to utils
export const makeResetTouched =
    (
        formValues: Record<string, any>,
        setTouched: (
            // eslint-disable-next-line no-unused-vars
            fields: { [field: string]: boolean },
            // eslint-disable-next-line no-unused-vars
            shouldValidate?: boolean,
        ) => void,
    ) =>
    (): void => {
        const formKeys = Object.keys(formValues);
        const fields = {};
        formKeys.forEach(formKey => {
            fields[formKey] = true;
        });
        setTouched(fields);
    };

// TODO move to utils
// const formHasBeenTouched = (touchedDict: Record<string, boolean>) => {
//     return Boolean(
//         Object.keys(touchedDict).find(dictKey => touchedDict[dictKey] === true),
//     );
// };

const formatTitle = (type: ModalMode, formatMessage: IntlFormatMessage) => {
    switch (type) {
        case 'create':
            return formatMessage(MESSAGES.createPlanning);
        case 'edit':
            return formatMessage(MESSAGES.editPlanning);
        case 'copy':
            return formatMessage(MESSAGES.duplicatePlanning);
        default:
            return formatMessage(MESSAGES.createPlanning);
    }
};

export const CreateEditPlanning: FunctionComponent<Props> = ({
    type,
    id,
    name,
    startDate,
    endDate,
    selectedOrgUnit,
    selectedTeam,
    forms,
    project,
    description,
    publishingStatus,
}) => {
    const { formatMessage } = useSafeIntl();
    const [errorMessage, setErrorMessage] = useState({});
    const [closeModal, setCloseModal] = useState<any>();

    // Tried the typescript integration, but Type casting was crap
    const schema = usePlanningValidation(errorMessage);

    const formik = useFormik({
        initialValues: {
            id,
            name,
            startDate: startDate || undefined,
            endDate: endDate || undefined,
            selectedOrgUnit,
            selectedTeam,
            forms,
            project,
            description,
            publishingStatus: publishingStatus ?? 'draft',
        },
        enableReinitialize: true,
        validateOnBlur: true,
        validationSchema: schema,
        onSubmit: (formValues: Partial<SavePlanningQuery>, helpers) =>
            savePlanning(formValues, {
                onError: (e: any) => {
                    helpers.setErrors(e.details.non_field_errors);
                    console.log(e.details);
                    // setErrorMessage(e.details);
                    resetTouched();
                },
                onSuccess: () => {
                    closeModal.closeDialog();
                },
            }), // TODO: convert forms string to Array of IDs
    });

    const {
        values,
        setFieldValue,
        touched,
        setFieldTouched,
        setTouched,
        initialValues,
        errors,
        isValid,
        handleSubmit,
        resetForm,
    } = formik;
    // using this method to reset touched state after saving
    const resetTouched = makeResetTouched(values, setTouched);
    // console.log('errors formik', errors);
    // console.log('initialValues', initialValues);

    const { mutateAsync: savePlanning } = useSavePlanning(type, resetForm);
    const { data: formsDropdown, isFetching: isFetchingForms } = useGetForms(
        values?.project,
    );
    const { data: teamsDropdown, isFetching: isFetchingTeams } = useGetTeams(
        values?.project,
    );
    // TODO filter out by team and forms
    const { data: projectsDropdown, isFetching: isFetchingProjects } =
        useGetProjectsDropDown();

    // const onConfirm = useCallback(async closeDialog => {
    //     await handleSubmit();
    // });

    const renderTrigger = useMemo(() => makeRenderTrigger(type), [type]);

    const onChange = (keyValue, value) => {
        setFieldTouched(keyValue, true);
        setFieldValue(keyValue, value);
    };
    const getErrors = useCallback(
        keyValue => {
            // HERE bug when handling errors
            if (!touched[keyValue]) return [];
            return errors[keyValue] ? [errors[keyValue]] : [];
        },
        [errors, touched],
    );
    const titleMessage = formatTitle(type, formatMessage);
    return (
        <FormikProvider value={formik}>
            {/* @ts-ignore */}
            <ConfirmCancelDialogComponent
                // Using touched i.o initialValues to evaluate if form has been modified
                allowConfirm={isValid && !isEqual(values, initialValues)}
                titleMessage={titleMessage}
                onConfirm={closeDialog => {
                    setCloseModal({ closeDialog });
                    handleSubmit();
                }}
                onCancel={closeDialog => {
                    closeDialog();
                    resetForm();
                }}
                maxWidth="md"
                cancelMessage={MESSAGES.cancel}
                confirmMessage={MESSAGES.save}
                renderTrigger={renderTrigger}
            >
                <Grid container spacing={2}>
                    <Grid xs={6} item>
                        <InputComponent
                            keyValue="name"
                            onChange={onChange}
                            value={values.name}
                            errors={getErrors('name')}
                            type="text"
                            label={MESSAGES.name}
                            required
                        />
                        <InputComponent
                            keyValue="description"
                            onChange={onChange}
                            value={values.description}
                            errors={getErrors('description')}
                            type="text"
                            label={MESSAGES.description}
                        />
                        <InputComponent
                            type="select"
                            keyValue="forms"
                            onChange={(keyValue, value) => {
                                onChange(
                                    keyValue,
                                    commaSeparatedIdsToArray(value),
                                );
                            }}
                            value={values.forms}
                            errors={getErrors('forms')}
                            label={MESSAGES.forms}
                            required
                            multi
                            options={formsDropdown}
                            loading={isFetchingForms}
                        />
                    </Grid>
                    <Grid xs={6} item>
                        <InputComponent
                            type="select"
                            keyValue="selectedTeam"
                            onChange={onChange}
                            value={values.selectedTeam}
                            errors={getErrors('selectedTeam')}
                            label={MESSAGES.team}
                            required
                            options={teamsDropdown}
                            loading={isFetchingTeams}
                        />
                        <InputComponent
                            type="select"
                            keyValue="project"
                            onChange={onChange}
                            value={values.project}
                            errors={getErrors('project')}
                            label={MESSAGES.project}
                            required
                            options={projectsDropdown}
                            loading={isFetchingProjects}
                        />
                        <Box mt={1}>
                            <Field
                                required
                                component={OrgUnitSelect}
                                label={formatMessage(MESSAGES.selectOrgUnit)}
                                name="selectedOrgUnit"
                            />
                        </Box>
                    </Grid>
                    <Grid item xs={12}>
                        <DatesRange
                            marginTop={-2}
                            onChangeDate={onChange}
                            dateFrom={values.startDate}
                            dateTo={values.endDate}
                            labelFrom={MESSAGES.startDatefrom}
                            labelTo={MESSAGES.endDateUntil}
                            keyDateFrom="startDate"
                            keyDateTo="endDate"
                            errors={[
                                getErrors('startDate'),
                                getErrors('endDate'),
                            ]}
                            blockInvalidDates={false}
                        />
                    </Grid>
                    <Grid item>
                        <InputComponent
                            type="radio"
                            keyValue="publishingStatus"
                            onChange={onChange}
                            value={values.publishingStatus}
                            errors={getErrors('publishingStatus')}
                            label={MESSAGES.publishingStatus}
                            options={[
                                {
                                    label: formatMessage(MESSAGES.published),
                                    value: 'published',
                                },
                                {
                                    label: formatMessage(MESSAGES.draft),
                                    value: 'draft',
                                },
                            ]}
                            required
                        />
                    </Grid>
                </Grid>
            </ConfirmCancelDialogComponent>
        </FormikProvider>
    );
};<|MERGE_RESOLUTION|>--- conflicted
+++ resolved
@@ -1,14 +1,9 @@
-<<<<<<< HEAD
 import React, {
     FunctionComponent,
     useCallback,
     useMemo,
     useState,
 } from 'react';
-=======
-import React, { FunctionComponent, useCallback, useMemo } from 'react';
-
->>>>>>> 5039270a
 // @ts-ignore
 import { AddButton, useSafeIntl, IconButton } from 'bluesquare-components';
 import FileCopyIcon from '@material-ui/icons/FileCopy';
